# Changelog

## v45.0.0-SNAPSHOT - unreleased

### 🎁 New Features

<<<<<<< HEAD
* Added `GridAutosizeMode.MANAGED` to autosize Grid columns on data or `sizingMode` changes, unless
  the user has manually modified their column widths. It is now the default `GridAutosizeOptions.mode`.

=======
* Desktop inline grid editor `Select` now commits the value immediately on selection.
* `DashContainerModel` now supports an observable `showMenuButton` config which will display a
  button in the stack header for showing the context menu
>>>>>>> 69806fbf

## v44.1.0 - 2021-11-08

### 🎁 New Features

* Changes to App Options are now tracked in the admin activity tab.
* New Server > Environment tab added to Admin Console to display UI server environment variables and
  JVM system properties. (Requires `hoist-core >= 10.1` to enable this optional feature.)
* Provided observable getters `XH.viewportSize`, `XH.isPortrait` and `XH.isLandscape` to allow apps
  to react to changes in viewport size and orientation.

### 🐞 Bug Fixes

* Desktop inline grid editor `DateInput` now reliably shows its date picker pop-up aligned with the
  grid cell under edit.
* Desktop `Select.hideDropdownIndicator` now defaults to `true` on tablet devices due to UX bugs
  with the select library component and touch devices.
* Ensure `Column.autosizeBufferPx` is respected if provided.

### ✨ Style

* New `--xh-menu-item` CSS vars added, with tweaks to default desktop menu styling.
* Highlight background color added to mobile menu items while pressed.

[Commit Log](https://github.com/xh/hoist-react/compare/v44.0.0...v44.1.0)

## v44.0.0 - 2021-10-26

⚠ NOTE - apps must update to `hoist-core >= 10.0.0` when taking this hoist-react update.

### 🎁 New Features

* TileFrame now supports new `onLayoutChange` callback prop.

### 🐞 Bug Fixes

* Field Filters in data package now act only on the `committed` value of the record. This stabilizes
  filtering behavior in editable grids.
* `JsonBlobService.updateAsync()` now supports data modifications with `null` values.
* Fixes an issue with Alert Banner not broadcasting to all users.
* Selected option in `Select` now scrolls into view on menu open.

### 💥 Breaking Changes

* Update required to `hoist-core >= 10.0.0` due to changes in `JsonBlobService` APIs and the
  addition of new, dedicated endpoints for Alert Banner management.

[Commit Log](https://github.com/xh/hoist-react/compare/v43.2.0...v44.0.0)

## v43.2.0 - 2021-10-14

### 🎁 New Features

* Admins can now configure an app-wide alert banner via a new tab in the Hoist Admin console.
  Intended to alert users about planned maintenance / downtime, known problems with data or upstream
  systems, and other similar use cases.
* Minor re-org of the Hoist Admin console tabs. Panels relating primarily to server-side features
  (including logging) are now grouped under a top-level "Server" tab. Configs have moved under
  "General" with the new Alert Banner feature.

### 🐞 Bug Fixes

* Always enforce a minimal `wait()` within `GridModel.autosizeAsync()` to ensure that the Grid has
  reacted to any data changes and ag-Grid accurately reports on expanded rows to measure.

[Commit Log](https://github.com/xh/hoist-react/compare/v43.1.0...v43.2.0)

## v43.1.0 - 2021-10-04

### 🎁 New Features

* The Admin Console log viewer now supports downloading log files.
  * Note apps must update to `hoist-core >= v10.0` to enable this feature.
  * Core upgrade is _not_ a general requirement of this Hoist React release.
* The `field` key in the constructor for `Column` will now accept an Object with field defaults, as
  an alternative to the field name. This form allows the auto-construction of fully-defined `Field`
  objects from the column specification.

### 🐞 Bug Fixes

* `GridModel` no longer mutates any `selModel` or `colChooser` config objects provided to its
  constructor, resolving an edge-case bug where re-using the same object for either of these configs
  across multiple GridModel instances (e.g. as a shared set of defaults) would break.
* Grid autosizing tweaked to improve size estimation for indented tree rows and on mobile.

### 📚 Libraries

* @blueprintjs/core `3.50 -> 3.51`

[Commit Log](https://github.com/xh/hoist-react/compare/v43.0.2...v43.1.0)

## v43.0.2 - 2021-10-04

### 🐞 Bug Fixes

* Fix (important) to ensure static preload spinner loaded from the intended path.
  * Please also update to latest `hoist-dev-utils >= 5.11.1` if possible.
  * Avoids issue where loading an app on a nested route could trigger double-loading of app assets.

[Commit Log](https://github.com/xh/hoist-react/compare/v43.0.1...v43.0.2)

## v43.0.1 - 2021-10-04

### 🎁 New Features

* New `GridFindField` component that enables users to search through a Grid and select rows that
  match the entered search term, _without_ applying any filtering. Especially useful for grids with
  aggregations or other logic that preclude client-side filtering of the data.
* Tree grid rows can be expanded / collapsed by clicking anywhere on the row. The new
  `GridModel.clicksToExpand` config can be used to control how many clicks will toggle the row.
  Defaults to double-click for desktop, and single tap for mobile - set to 0 to disable entirely.
* Added `GridModel.onCellContextMenu` handler. Note that for mobile (phone) apps, this handler fires
  on the "long press" (aka "tap and hold") gesture. This means it can be used as an alternate event
  for actions like drilling into a record detail, especially for parent rows on tree grids, where
  single tap will by default expand/collapse the node.
* In the `@xh/hoist/desktop/grid` package, `CheckboxEditor` has been renamed `BooleanEditor`. This
  new component supports a `quickToggle` prop which allows for more streamlined inline editing of
  boolean values.
* `LoadSpec` now supports a new `meta` property. Use this property to pass app-specific metadata
  through the `LoadSupport` loading and refresh lifecycle.
* A spinner is now shown while the app downloads and parses its javascript - most noticeable when
  loading a new (uncached) version, especially on a slower mobile connection. (Requires
  `@xh/hoist-dev-utils` v5.11 or greater to enable.)
* Log Levels now include information on when the custom config was last updated and by whom.
  * Note apps must update their server-side to `hoist-core v10.0` or greater to persist the date and
    username associated with the config (although this is _not_ a general or hard requirement for
    taking this version of hoist-react).

### ⚙️ Technical

* Removed `DEFAULT_SORTING_ORDER` static from `Column` class in favor of three new preset constants:
  `ASC_FIRST`, `DESC_FIRST`, and `ABS_DESC_FIRST`. Hoist will now default sorting order on columns
  based on field type. Sorting order can still be manually set via `Column.sortingOrder`.

### 🐞 Bug Fixes

* The ag-grid grid property `stopEditingWhenCellsLoseFocus` is now enabled by default to ensure
  values are committed to the Store if the user clicks somewhere outside the grid while editing a
  cell.
* Triggering inline editing of text or select editor cells by typing characters will no longer lose
  the first character pressed.

### ✨ Style

* New `TreeStyle.COLORS` and `TreeStyle.COLORS_AND_BORDERS` tree grid styles have been added. Use
  the `--xh-grid-tree-group-color-level-*` CSS vars to customize colors as needed.
* `TreeStyle.HIGHLIGHTS` and `TreeStyle.HIGHLIGHTS_AND_BORDERS` now highlight row nodes on a
  gradient according to their depth.
* Default colors for masks and dialog backdrops have been adjusted, with less obtrusive colors used
  for masks via `--xh-mask-bg` and a darker `--xh-backdrop-bg` var now used behind dialogs.
* Mobile-specific styles and CSS vars for panel and dialog title background have been tweaked to use
  desktop defaults, and mobile dialogs now respect `--xh-popup-*` vars as expected.

### 💥 Breaking Changes

* In the `@xh/hoist/desktop/grid` package, `CheckboxEditor` has been renamed `BooleanEditor`.

### ⚙️ Technical

* The `xhLastReadChangelog` preference will not save SNAPSHOT versions to ensure the user continues
  to see the 'What's New?' notification for non-SNAPSHOT releases.

### 📚 Libraries

* @blueprintjs/core `3.49 -> 3.50`
* codemirror `5.62 -> 5.63`

[Commit Log](https://github.com/xh/hoist-react/compare/v42.6.0...v43.0.1)

## v42.6.0 - 2021-09-17

### 🎁 New Features

* New `Column.autosizeBufferPx` config applies column-specific autosize buffer and overrides
  `GridAutosizeOptions.bufferPx`.
* `Select` input now supports new `maxMenuHeight` prop.

### 🐞 Bug Fixes

* Fixes issue with incorrect Grid auto-sizing for Grids with certain row and cell styles.
* Grid sizing mode styles no longer conflict with custom use of `groupUseEntireRow: false` within
  `agOptions`.
* Fixes an issue on iOS where `NumberInput` would incorrectly bring up a text keyboard.

### ✨ Style

* Reduced default Grid header and group row heights to minimize their use of vertical space,
  especially at larger sizing modes. As before, apps can override via the `AgGrid.HEADER_HEIGHTS`
  and `AgGrid.GROUP_ROW_HEIGHTS` static properties. The reduction in height does not apply to group
  rows that do not use the entire width of the row.
* Restyled Grid header rows with `--xh-grid-bg` and `--xh-text-color-muted` for a more minimal look
  overall. As before, use the `--xh-grid-header-*` CSS vars to customize if needed.

[Commit Log](https://github.com/xh/hoist-react/compare/v42.5.0...v42.6.0)

## v42.5.0 - 2021-09-10

### 🎁 New Features

* Provide applications with the ability to override default logic for "restore defaults". This
  allows complex and device-specific sub-apps to perform more targeted and complete clearing of user
  state. See new overridable method `HoistAppModel.restoreDefaultsAsync` for more information.

### 🐞 Bug Fixes

* Improved coverage of Fetch `abort` errors.
* The in-app changelog will no longer prompt the user with the "What's New" button if category-based
  filtering results in a version without any release notes.

### ✨ Style

* New CSS vars added to support easier customization of desktop Tab font/size/color. Tabs now
  respect standard `--xh-font-size` by default.

### 📚 Libraries

* @blueprintjs/core `3.48 -> 3.49`
* @popperjs/core `2.9 -> 2.10`

[Commit Log](https://github.com/xh/hoist-react/compare/v42.4.0...v42.5.0)

## v42.4.0 - 2021-09-03

### 🎁 New Features

* New `GridFilterModel.commitOnChange` config (default `true`) applies updated filters as soon as
  they are changed within the pop-up menu. Set to `false` for large datasets or whenever filtering
  is a more intensive operation.
* Mobile `Select` input now supports async `queryFn` prop for parity with desktop.
* `TreeMapModel` now supports new `maxLabels` config for improved performance.

### ✨ Style

* Hoist's default font is now [Inter](https://rsms.me/inter/), shipped and bundled via the
  `inter-ui` npm package. Inter is a modern, open-source font that leverages optical sizing to
  ensure maximum readability, even at very small sizes (e.g. `sizingMode: 'tiny'`). It's also a
  "variable" font, meaning it supports any weights from 1-1000 with a single font file download.
* Default Grid header heights have been reduced for a more compact display and greater
  differentiation between header and data rows. As before, apps can customize the pixel heights used
  by overwriting the `AgGrid.HEADER_HEIGHTS` static, typically within `Bootstrap.js`.

### ⚙️ Technical

* Mobile pull-to-refresh/swipe-to-go-back gestures now disabled over charts to avoid disrupting
  their own swipe-based zooming and panning features.

[Commit Log](https://github.com/xh/hoist-react/compare/v42.2.0...v42.4.0)

## v42.2.0 - 2021-08-27

### 🎁 New Features

* Charts now hide scrollbar, rangeSelector, navigator, and export buttons and show axis labels when
  printing or exporting images.

[Commit Log](https://github.com/xh/hoist-react/compare/v42.1.1...v42.2.0)

## v42.1.1 - 2021-08-20

* Update new `XH.sizingMode` support to store distinct values for the selected sizing mode on
  desktop, tablet, and mobile (phone) platforms.
* Additional configuration supported for newly-introduced `AppOption` preset components.

### 📚 Libraries

* @blueprintjs/core `3.47 -> 3.48`

[Commit Log](https://github.com/xh/hoist-react/compare/v42.1.0...v42.1.1)

## v42.1.0 - 2021-08-19

### 🎁 New Features

* Added observable `XH.sizingMode` to govern app-wide `sizingMode`. `GridModel`s will bind to this
  `sizingMode` by default. Apps that have already implemented custom solutions around a centralized
  `sizingMode` should endeavor to unwind in favor of this.
  * ⚠ NOTE - this change requires a new application preference be defined - `xhSizingMode`. This
    should be a JSON pref, with a suggested default value of `{}`.
* Added `GridAutosizeMode.ON_SIZING_MODE_CHANGE` to autosize Grid columns whenever
  `GridModel.sizingMode` changes - it is now the default `GridAutosizeOptions.mode`.
* Added a library of reusable `AppOption` preset components, including `ThemeAppOption`,
  `SizingModeAppOption` and `AutoRefreshAppOptions`. Apps that have implemented custom `AppOption`
  controls to manage these Hoist-provided options should consider migrating to these defaults.
* `Icon` factories now support `intent`.
* `TreeMapModel` and `SplitTreeMapModel` now supports a `theme` config, accepting the strings
  'light' or 'dark'. Leave it undefined to use the global theme.
* Various usability improvements and simplifications to `GroupingChooser`.

### 🐞 Bug Fixes

* Fixed an issue preventing `FormField` labels from rendering if `fieldDefaults` was undefined.

### ✨ Style

* New `Badge.compact` prop sets size to half that of parent element when true (default false). The
  `position` prop has been removed in favor of customizing placement of the component.

[Commit Log](https://github.com/xh/hoist-react/compare/v42.0.0...v42.1.0)

## v42.0.0 - 2021-08-13

### 🎁 New Features

* Column-level filtering is now officially supported for desktop grids!
  * New `GridModel.filterModel` config accepts a config object to customize filtering options, or
    `true` to enable grid-based filtering with defaults.
  * New `Column.filterable` config enables a customized header menu with filtering options. The new
    control offers two tabs - a "Values" tab for an enumerated "set-type" filter and a "Custom" tab
    to support more complex queries with multiple clauses.
* New `TaskObserver` replaces existing `PendingTaskModel`, providing improved support for joining
  and masking multiple asynchronous tasks.
* Mobile `NavigatorModel` provides a new 'pull down' gesture to trigger an app-wide data refresh.
  This gesture is enabled by default, but can be disabled via the `pullDownToRefresh` flag.
* `RecordAction` now supports a `className` config.
* `Chart` provides a default context menu with its standard menu button actions, including a new
  'Copy to Clipboard' action.

### 💥 Breaking Changes

* `FilterChooserModel.sourceStore` and `FilterChooserModel.targetStore` have been renamed
  `FilterChooserModel.valueSource` and `FilterChooserModel.bind` respectively. Furthermore, both
  configs now support either a `Store` or a cube `View`. This is to provide a common API with the
  new `GridFilterModel` filtering described above.
* `GridModel.setFilter()` and `DataViewModel.setFilter()` have been removed. Either configure your
  grid with a `GridFilterModel`, or set the filter on the underlying `Store` instead.
* `FunctionFilter` now requires a `key` property.
* `PendingTaskModel` has been replaced by the new `TaskObserver` in `@xh/hoist/core`.
  * ⚠ NOTE - `TaskObserver` instances should be created via the provided static factory methods and
    _not_ directly via the `new` keyword. `TaskObserver.trackLast()` can be used as a drop-in
    replacement for `new PendingTaskModel()`.
* The `model` prop on `LoadingIndicator` and `Mask` has been replaced with `bind`. Provide one or
  more `TaskObserver`s to this prop.

### ⚙️ Technical

* `GridModel` has a new `selectedIds` getter to get the IDs of currently selected records. To
  provide consistency across models, the following getters have been deprecated and renamed:
  + `selectedRecordId` has been renamed `selectedId` in `GridModel`, `StoreSelectionModel`, and
    `DataViewModel`
  + `selection` has been renamed `selectedRecords` in `GridModel`, `DataViewModel`, and
    `RestGridModel`
  + `singleRecord`, `records`, and `ids` have been renamed `selectedRecord`, `selectedRecords`, and
    `selectedIds`, respectively, in `StoreSelectionModel`

### ✨ Style

* Higher contrast on grid context menus for improved legibility.


[Commit Log](https://github.com/xh/hoist-react/compare/v41.3.0...v42.0.0)

## v41.3.0 - 2021-08-09

### 🎁 New Features

* New `Cube` aggregators `ChildCountAggregator` and `LeafCountAggregator`.
* Mobile `NavigatorModel` provides a new "swipe" gesture to go back in the page stack. This is
  enabled by default, but may be turned off via the new `swipeToGoBack` prop.
* Client error reports now include the full URL for additional troubleshooting context.
  * Note apps must update their server-side to `hoist-core v9.3` or greater to persist URLs with
    error reports (although this is _not_ a general or hard requirement for taking this version of
    hoist-react).

[Commit Log](https://github.com/xh/hoist-react/compare/v41.2.0...v41.3.0)

## v41.2.0 - 2021-07-30

### 🎁 New Features

* New `GridModel.rowClassRules` and `Column.cellClassRules` configs added. Previously apps needed to
  use `agOptions` to dynamically apply and remove CSS classes using either of these options - now
  they are fully supported by Hoist.
  * ⚠ Note that, to avoid conflicts with internal usages of these configs, Hoist will check and
    throw if either is passed via `agOptions`. Apps only need to move their configs to the new
    location - the shape of the rules object does *not* need to change.
* New `GridAutosizeOptions.includeCollapsedChildren` config controls whether values from collapsed
  (i.e. hidden) child records should be measured when computing column sizes. Default of `false`
  improves autosize performance for large tree grids and should generally match user expectations
  around WYSIWYG autosizing.
* New `GridModel.beginEditAsync()` and `endEditAsync()` APIs added to start/stop inline editing.
  * ⚠ Note that - in a minor breaking change - the function form of the `Column.editable` config is
    no longer passed an `agParams` argument, as editing might now begin and need to be evaluated
    outside the context of an AG-Grid event.
* New `GridModel.clicksToEdit` config controls the number of clicks required to trigger
  inline-editing of a grid cell. Default remains 2 (double click ).
* Timeouts are now configurable on grid exports via a new `exportOptions.timeout` config.
* Toasts may now be dismissed programmatically - use the new `ToastModel` returned by the
  `XH.toast()` API and its variants.
* `Form` supports setting readonlyRenderer in `fieldDefaults` prop.
* New utility hook `useCached` provides a more flexible variant of `React.useCallback`.

### 🐞 Bug Fixes

* Inline grid editing supports passing of JSX editor components.
* `GridExportService` catches any exceptions thrown during export preparation and warns the user
  that something went wrong.
* GridModel with 'disabled' selection no longer shows "ghost" selection when using keyboard.
* Tree grids now style "parent" rows consistently with highlights/borders if requested, even for
  mixed-depth trees where some rows have children at a given level and others do not.

### ⚙️ Technical

* `FetchService` will now actively `abort()` fetch requests that it is abandoning due to its own
  `timeout` option. This allows the browser to release the associated resources associated with
  these requests.
* The `start()` function in `@xh/hoist/promise` has been deprecated. Use `wait()` instead, which can
  now be called without any args to establish a Promise chain and/or introduce a minimal amount of
  asynchronousity.
* ⚠ Note that the raw `AgGrid` component no longer enhances the native keyboard handling provided by
  ag-Grid. All Hoist key handling customizations are now limited to `Grid`. If you wish to provide
  custom handling in a raw `AgGrid` component, see the example here:
  https://www.ag-grid.com/javascript-grid/row-selection/#example-selection-with-keyboard-arrow-keys


### ✨ Style

* The red and green color values applied in dark mode have been lightened for improved legibility.
* The default `colorSpec` config for number formatters has changed to use new dedicated CSS classes
  and variables.
* New/renamed CSS vars `--xh-grid-selected-row-bg` and `--xh-grid-selected-row-text-color` now used
  to style selected grid rows.
  * ⚠ Note the `--xh-grid-bg-highlight` CSS var has been removed.
* New `.xh-cell--editable` CSS class applied to cells with inline editing enabled.
  * ⚠ Grid CSS class `.xh-invalid-cell` has been renamed to `.xh-cell--invalid` for consistency -
    any app style overrides should update to this new classname.

### 📚 Libraries

* core-js `3.15 -> 3.16`

[Commit Log](https://github.com/xh/hoist-react/compare/v41.1.0...v41.2.0)

## v41.1.0 - 2021-07-23

### 🎁 New Features

* Button to expand / collapse all rows within a tree grid now added by default to the primary tree
  column header. (New `Column.headerHasExpandCollapse` property provided to disable.)
* New `@logWithDebug` annotation provides easy timed logging of method execution (via `withDebug`).
* New `AppSpec.disableXssProtection` config allows default disabling of Field-level XSS protection
  across the app. Intended for secure, internal apps with tight performance tolerances.
* `Constraint` callbacks are now provided with a `record` property when validating Store data and a
  `fieldModel` property when validating Form data.
* New `Badge` component allows a styled badge to be placed inline with text/title, e.g. to show a
  counter or status indicator within a tab title or menu item.
* Updated `TreeMap` color scheme, with a dedicated set of colors for dark mode.
* New XH convenience methods `successToast()`, `warningToast()`, and `dangerToast()` show toast
  alerts with matching intents and appropriate icons.
  * ⚠ Note that the default `XH.toast()` call now shows a toast with the primary (blue) intent and
    no icon. Previously toasts displayed by default with a success (green) intent and checkmark.
* GridModel provides a public API method `setColumnState` for taking a previously saved copy of
  gridModel.columnState and applying it back to a GridModel in one call.

### 🐞 Bug Fixes

* Fixed an issue preventing export of very large (>100k rows) grids.
* Fixed an issue where updating summary data in a Store without also updating other data would not
  update the bound grid.
* Intent styles now properly applied to minimal buttons within `Panel.headerItems`.
* Improved `GridModel` async selection methods to ensure they do not wait forever if grid does not
  mount.
* Fixed an issue preventing dragging the chart navigator range in a dialog.

### ⚙️ Technical

* New `Exception.timeout()` util to throw exceptions explicitly marked as timeouts, used by
  `Promise.timeout` extension.
* `withShortDebug` has been deprecated. Use `withDebug` instead, which has the identical behavior.
  This API simplification mirrors a recent change to `hoist-core`.

### ✨ Style

* If the first child of a `Placeholder` component is a Hoist icon, it will not automatically be
  styled to 4x size with reduced opacity. (See new Toolbox example under the "Other" tab.)

### 📚 Libraries

* @blueprintjs/core `3.46 -> 3.47`
* dompurify `2.2 -> 2.3`

[Commit Log](https://github.com/xh/hoist-react/compare/v41.0.0...v41.1.0)

## v41.0.0 - 2021-07-01

### 🎁 New Features

* Inline editing of Grid/Record data is now officially supported:
  + New `Column.editor` config accepts an editor component to enable managed editing of the cells in
    that column. New `CheckboxEditor`, `DateEditor`, `NumberEditor`, `SelectEditor`, `TextAreaEditor`
    and `TextEditor` components wrap their corresponding HoistInputs with the required hook-based
    API and can be passed to this new config directly.
  + `Store` now contains built-in support for validation of its uncommitted records. To enable,
    specify the new `rules` property on the `Field`s in your `Store`. Note that these rules and
    constraints use the same API as the forms package, and rules and constraints may be shared
    between the `data` and `form` packages freely.
  + `GridModel` will automatically display editors and record validation messages as the user moves
    between cells and records. The new `GridModel.fullRowEditing` config controls whether editors
    are displayed for the focused cell only or for the entire row.
* All Hoist Components now support a `modelRef` prop. Supply a ref to this prop in order to gain a
  pointer to a Component's backing `HoistModel`.
* `DateInput` has been improved to allow more flexible parsing of user input with multiple formats.
  See the new prop `DateInput.parseStrings`.
* New `Column.sortValue` config takes an alternate field name (as a string) to sort the column by
  that field's value, or a function to produce a custom cell-level value for comparison. The values
  produced by this property will be also passed to any custom comparator, if one is defined.
* New `GridModel.hideEmptyTextBeforeLoad` config prevents showing the `emptyText` until the store
  has been loaded at least once. Apps that depend on showing `emptyText` before first load should
  set this property to `false`.
* `ExpandCollapseButton` now works for grouped grids in addition to tree grids.
* `FieldModel.initialValue` config now accepts functions, allowing for just-in-time initialization
  of Form data (e.g. to pre-populate a Date field with the current time).
* `TreeMapModel` and `SplitTreeMapModel` now support a `maxHeat` config, which can be used to
  provide a stable absolute maximum brightness (positive or negative) within the entire TreeMap.
* `ErrorMessage` will now automatically look for an `error` property on its primary context model.
* `fmtNumber()` supports new flags `withCommas` and `omitFourDigitComma` to customize the treatment
  of commas in number displays.
* `isValidJson` function added to form validation constraints.
* New `Select.enableFullscreen` prop added to the mobile component. Set to true (default on phones)
  to render the input in a full-screen modal when focused, ensuring there is enough room for the
  on-screen keyboard.

### 💥 Breaking Changes

* Removed support for class-based Hoist Components via the `@HoistComponent` decorator (deprecated
  in v38). Use functional components created via the `hoistCmp()` factory instead.
* Removed `DimensionChooser` (deprecated in v37). Use `GroupingChooser` instead.
* Changed the behavior of `FormModel.init()` to always re-initialize *all* fields. (Previously, it
  would only initialize fields explicitly passed via its single argument). We believe that this is
  more in line with developer expectations and will allow the removal of app workarounds to force a
  reset of all values. Most apps using FormModel should not need to change, but please review and
  test any usages of this particular method.
* Replaced the `Grid`, `DataView`, and `RestGrid` props below with new configurable fields on
  `GridModel`, `DataViewModel`, and `RestGridModel`, respectively. This further consolidates grid
  options into the model layer, allowing for more consistent application code and developer
  discovery.
  + `onKeyDown`
  + `onRowClicked`
  + `onRowDoubleClicked`
  + `onCellClicked`
  + `onCellDoubleClicked`
* Renamed the confusing and ambiguous property name `labelAlign` in several components:
  + `FormField`: `labelAlign` has been renamed to `labelTextAlign`
  + `SwitchInput`, `RadioInput`, and `Checkbox`: `labelAlign` has been renamed `labelSide`.
* Renamed all CSS variables beginning with `--navbar` to start with `--appbar`, matching the Hoist
  component name.
* Removed `TreeMapModel.colorMode` value 'balanced'. Use the new `maxHeat` config to prevent outlier
  values from dominating the color range of the TreeMap.
* The classes `Rule` and `ValidationState` and all constraint functions (e.g. `required`,
  `validEmail`, `numberIs`, etc.) have been moved from the `cmp\form` package to the `data` package.
* Hoist grids now require ag-Grid v25.3.0 or higher - update your ag-Grid dependency in your app's
  `package.json` file. See the [ag-Grid Changelog](https://www.ag-grid.com/ag-grid-changelog/) for
  details.
* Hoist charts now require Highcharts v9.1.0 or higher - update your Highcharts dependency in your
  app's `package.json` file. See the
  [Highcharts Changelog](https://www.highcharts.com/changelog/#highcharts-stock) for details.

### 🐞 Bug Fixes

* Fixed disable behavior for Hoist-provided button components using popover.
* Fixed default disabling of autocomplete within `TextInput`.
* Squelched console warning re. precision/stepSize emitted by Blueprint-based `numberInput`.

### ⚙️ Technical

* Improved exception serialization to better handle `LocalDate` and similar custom JS classes.
* Re-exported Blueprint `EditableText` component (w/elemFactory wrapper) from `kit/blueprint`.

### 📚 Libraries

* @blueprintjs/core `3.44 -> 3.46`
* codemirror `5.60 -> 5.62`
* core-js `3.10 -> 3.15`
* filesize `6.2 -> 6.4`
* mobx `6.1 -> 6.3`
* react-windowed-select `3.0 -> 3.1`

[Commit Log](https://github.com/xh/hoist-react/compare/v40.0.0...v41.0.0)

## v40.0.0 - 2021-04-22

⚠ Please ensure your `@xh/hoist-dev-utils` dependency is >= v5.7.0. This is required to support the
new changelog feature described below. Even if you are not yet using the feature, you must update
your dev-utils dependency for your project to build.

### 🎁 New Features

* Added support for displaying an in-app changelog (release notes) to the user. See the new
  `ChangelogService` for details and instructions on how to enable.
* Added `XH.showBanner()` to display a configurable banner across the top of viewport, as another
  non-modal alternative for attention-getting application alerts.
* New method `XH.showException()` uses Hoist's built-in exception display to show exceptions that
  have already been handled directly by application code. Use as an alternative to
  `XH.handleException()`.
* `XH.track()` supports a new `oncePerSession` option. This flag can be set by applications to avoid
  duplicate tracking messages for certain types of activity.
* Mobile `NavigatorModel` now supports a `track` flag to automatically track user page views,
  equivalent to the existing `track` flag on `TabContainerModel`. Both implementations now use the
  new `oncePerSession` flag to avoid duplicate messages as a user browses within a session.
* New `Spinner` component returns a simple img-based spinner as an animated PNG, available in two
  sizes. Used for the platform-specific `Mask` and `LoadingIndicator` components. Replaces previous
  SVG-based implementations to mitigate rendering performance issues over remote connections.

### 💥 Breaking Changes

* `Store` now creates a shared object to hold the default values for every `Field` and uses this
  object as the prototype for the `data` property of every `Record` instance.
  * Only non-default values are explicitly written to `Record.data`, making for a more efficient
    representation of default values and improving the performance of `Record` change detection.
  * Note this means that `Record.data` *no longer* contains keys for *all* fields as
    `own-enumerable` properties.
  * Applications requiring a full enumeration of all values should call the new `Record.getValues()`
    method, which returns a new and fully populated object suitable for spreading or cloning.
  * This behavior was previously available via `Store.experimental.shareDefaults` but is now always
    enabled.
* For API consistency with the new `showBanner()` util, the `actionFn` prop for the recently-added
  `ErrorMessage` component has been deprecated. Specify as an `onClick` handler within the
  component's `actionButtonProps` prop instead.
* The `GridModel.experimental.externalSort` flag has been promoted from an experiment to a
  fully-supported config. Default remains `false`, but apps that were using this flag must now pass
  it directly: `new GridModel({externalSort: true, ...})`.
* Hoist re-exports and wrappers for the Blueprint `Spinner` and Onsen `ProgressCircular` components
  have been removed, in favor of the new Hoist `Spinner` component mentioned above.
* Min version for `@xh/hoist-dev-utils` is now v5.7.0, as per above.

### 🐞 Bug Fixes

* Formatters in the `@xh/hoist/format` package no longer modify their options argument.
* `TileFrame` edge-case bug fixed where the appearance of an internal scrollbar could thrash layout
  calculations.
* XSS protection (dompurify processing) disabled on selected REST editor grids within the Hoist
  Admin console. Avoids content within configs and JSON blobs being unintentionally mangled.

### ⚙️ Technical

* Improvements to exception serialization, especially for any raw javascript `Error` thrown by
  client-side code.

### ✨ Style

* Buttons nested inline within desktop input components (e.g. clear buttons) tweaked to avoid
  odd-looking background highlight on hover.
* Background highlight color of minimal/outlined buttons tweaked for dark theme.
* `CodeInput` respects standard XH theme vars for its background-color and (monospace) font family.
  Its built-in toolbar has also been made compact and slightly re-organized.

### 📚 Libraries

* @blueprintjs/core `3.41 -> 3.44`
* @blueprintjs/datetime `3.21 -> 3.23`
* classnames `2.2 -> 2.3`
* codemirror `5.59 -> 5.60`
* core-js `3.9 -> 3.10`
* filesize `6.1 -> 6.2`
* qs `6.9 -> 6.10`
* react-beautiful-dnd `13.0 -> 13.1`
* react-select `4.2 -> 4.3`

[Commit Log](https://github.com/xh/hoist-react/compare/v39.0.1...v40.0.0)

## v39.0.1 - 2021-03-24

### 🐞 Bug Fixes

* Fixes regression preventing the loading of the Activity Tab in the Hoist Admin console.
* Fixes icon alignment in `DateInput`.

[Commit Log](https://github.com/xh/hoist-react/compare/v39.0.0...v39.0.1)


## v39.0.0 - 2021-03-23

### 🎁 New Features

#### Components + Props

* New `TileFrame` layout component renders a collection of child items using a layout that balances
  filling the available space against maintaining tile width / height ratio.
* Desktop `Toolbar` accepts new `compact` prop. Set to `true` to render the toolbar with reduced
  height and font-size.
* New `StoreFilterField` prop `autoApply` allows developers to more easily use `StoreFilterField` in
  conjunction with other filters or custom logic. Set to `false` and specify an `onFilterChange`
  callback to take full control of filter application.
* New `RestGrid` prop `formClassName` allows custom CSS class to be applied to its managed
  `RestForm` dialog.

#### Models + Configs

* New property `selectedRecordId` on `StoreSelectionModel`, `GridModel`, and `DataViewModel`. Observe
  this instead of `selectedRecord` when you wish to track only the `id` of the selected record and
  not changes to its data.
* `TreeMapModel.colorMode` config supports new value `wash`, which retains the positive and negative
  color while ignoring the intensity of the heat value.
* New method `ChartModel.updateHighchartsConfig()` provides a more convenient API for changing a
  chart's configuration post-construction.
* New `Column.omit` config supports conditionally excluding a column from its `GridModel`.

#### Services + Utils

* New method `FetchService.setDefaultTimeout()`.
* New convenience getter `LocalDate.isToday`.
* `HoistBase.addReaction()` now accepts convenient string values for its `equals` flag.


### 💥 Breaking Changes

* The method `HoistAppModel.preAuthInitAsync()` has been renamed to `preAuthAsync()` and should now
  be defined as `static` within apps that implement it to run custom pre-authentication routines.
  * This change allows Hoist to defer construction of the `AppModel` until Hoist itself has been
    initialized, and also better reflects the special status of this function and when it is called
    in the Hoist lifecycle.
* Hoist grids now require ag-Grid v25.1.0 or higher - update your ag-Grid dependency in your app's
  `package.json` file. See the [ag-Grid Changelog](https://www.ag-grid.com/ag-grid-changelog/) for
  details.

### ⚙️ Technical

* Improvements to behavior/performance of apps in hidden/inactive browser tabs. See the
  [page visibility API reference](https://developer.mozilla.org/en-US/docs/Web/API/Page_Visibility_API)
  for details. Now, when the browser tab is hidden:
  * Auto-refresh is suspended.
  * The `forEachAsync()` and `whileAsync()` utils run synchronously, without inserting waits that
    would be overly throttled by the browser.
* Updates to support compatibility with agGrid 25.1.0.
* Improved serialization of `LoadSpec` instances within error report stacktraces.

### 📚 Libraries

* @blueprintjs/core `3.39 -> 3.41`
* @blueprintjs/datetime `3.20 -> 3.21`
* @popperjs/core `2.8 -> 2.9`
* core-js `3.8 -> 3.9`
* react-select `4.1 -> 4.2`

[Commit Log](https://github.com/xh/hoist-react/compare/v38.3.0...v39.0.0)

## v38.3.0 - 2021-03-03

### 🎁 New Features

* New `Store.freezeData` and `Store.idEncodesTreePath` configs added as performance optimizations
  when loading very large data sets (50k+ rows).
* New `ColChooserModel.autosizeOnCommit` config triggers an autosize run whenever the chooser is
  closed. (Defaulted to true on mobile.)

[Commit Log](https://github.com/xh/hoist-react/compare/v38.2.0...v38.3.0)

## v38.2.0 - 2021-03-01

### 🐞 Bug Fixes

* Fix to edge-case where `Grid` would lose its selection if set on the model prior to the component
  mounting and ag-Grid full rendering.
* Fix to prevent unintended triggering of app auto-refresh immediately after init.

### ⚙️ Technical

* New config `Cube.fieldDefaults` - matches same config added to `Store` in prior release.
* App auto-refresh interval keys off of last *completed* refresh cycle if there is one. Avoids
  over-eager refresh when cycle is fast relative to the time it takes to do the refresh.
* New experimental property `Store.experimental.shareDefaults`. If true, `Record.data` will be
  created with default values for all fields stored on a prototype, with only non-default values
  stored on `data` directly. This can yield major performance improvements for stores with sparsely
  populated records (i.e. many records with default values). Note that when set, the `data` property
  on `Record` will no longer contain keys for *all* fields as `own-enumerable` properties. This may
  be a breaking change for some applications.

[Commit Log](https://github.com/xh/hoist-react/compare/v38.1.1...v38.2.0)

## v38.1.1 - 2021-02-26

### ⚙️ Technical

* New config `Store.fieldDefaults` supports defaulting config options for all `Field` instances
  created by a `Store`.

[Commit Log](https://github.com/xh/hoist-react/compare/v38.1.0...v38.1.1)

## v38.1.0 - 2021-02-24

⚠ Please ensure your `@xh/hoist-dev-utils` dependency is >= v5.6.0. This is required to successfully
resolve and bundle transitive dependencies of the upgraded `react-select` library.

### 🐞 Bug Fixes

* A collapsible `Panel` will now restore its user specified-size when re-opened. Previously the
  panel would be reset to the default size.
* `Store.lastLoaded` property now initialized to `null`. Previously this property had been set to
  the construction time of the Store.
* Tweak to `Grid` style rules to ensure sufficient specificity of rules related to indenting child
  rows within tree grids.
* Improvements to parsing of `Field`s of type 'int': we now correctly parse values presented in
  exponential notation and coerce `NaN` values to `null`.

### 🎁 New Features

* `GridModel` has new async variants of existing methods: `selectFirstAsync`, `selectAsync`, and
  `ensureSelectionVisibleAsync`. These methods build-in the necessary waiting for the underlying
  grid implementation to be ready and fully rendered to ensure reliable selection. In addition, the
  first two methods will internally call the third. The existing non-async counterparts for these
  methods have been deprecated.
* GridModel has a new convenience method `preSelectFirstAsync` for initializing the selection in
  grids, without disturbing any existing selection.
* Added new `Store.loadTreeData` config (default `true`) to enable or disable building of nested
  Records when the raw data elements being loaded have a `children` property.
* Cube `View` now detects and properly handles streaming updates to source data that include changes
  to row dimensions as well as measures.*
* `DataViewModel.itemHeight` can now be a function that returns a pixel height.
* The `LoadSpec` object passed to `doLoadAsync()` is now a defined class with additional properties
  `isStale`, `isObsolete` and `loadNumber`. Use these properties to abandon out-of-order
  asynchronous returns from the server.
  * 💥 NOTE that calls to `loadAsync()` no longer accept a plain object for their `loadSpec`
    parameter. Application code such as `fooModel.loadAsync({isRefresh: true})` should be updated to
    use the wrapper APIs provided by `LoadSupport` - e.g. `fooModel.refreshAsync()`. (This was
    already the best practice, but is now enforced.)
* New `autoHeight` property on grid `Column`. When set the grid will increase the row height
  dynamically to accommodate cell content in this column.

### 📚 Libraries

* @blueprintjs/core `3.38 -> 3.39`
* react-select `3.1 -> 4.1`
* react-windowed-select `2.0 -> 3.0`

[Commit Log](https://github.com/xh/hoist-react/compare/v38.0.0...v38.1.0)


## v38.0.0 - 2021-02-04

Hoist v38 includes major refactoring to streamline core classes, bring the toolkit into closer
alignment with the latest developments in Javascript, React, and MobX, and allow us to more easily
provide documentation and additional features. Most notably, we have removed the use of class based
decorators, in favor of a simpler inheritance-based approach to defining models and services.

* We are introducing a new root superclass `HoistBase` which provides many of the syntax
  enhancements and conventions used throughout Hoist for persistence, resource management, and
  reactivity.
* New base classes of `HoistModel` and `HoistService` replace the existing class decorators
  `@HoistModel` and `@HoistService`. Application models and services should now `extend` these base
  classes instead of applying the (now removed) decorators. For your application's `AppModel`,
  extend the new `HoistAppModel` superclass.
* We have also removed the need for the explicit `@LoadSupport` annotation on these classes. The
  presence of a defined `doLoadAsync()` method is now sufficient to allow classes extending
  `HoistModel` and `HoistService` to participate in the loading and refreshing lifecycle as before.
* We have deprecated support for class-based Components via the `@HoistComponent` class decorator.
  To continue to use this decorator, please import it from the `@xh\hoist\deprecated` package.
  Please note that we plan to remove `@HoistComponent` in a future version.
* Due to changes in MobX v6.0.1, all classes that host observable fields and actions will now also
  need to provide a constructor containing a call to `makeObservable(this)`. This change will
  require updates to most `HoistModel` and `HoistService` classes. See
  [this article from MobX](https://michel.codes/blogs/mobx6) for more on this change and the
  motivation behind it.

### 🎁 New Features

* New utility method `getOrCreate` for easy caching of properties on objects.
* The `Menu` system on mobile has been reworked to be more consistent with desktop. A new
  `MenuButton` component has been added to the mobile framework, which renders a `Menu` of
  `MenuItems` next to the `MenuButton`. This change also includes the removal of `AppMenuModel` (see
  Breaking Changes).
* Added `ExpandCollapseButton` to the mobile toolkit, to expand / collapse all rows in a tree grid.
* Added `Popover` to the mobile toolkit, a component to display floating content next to a target
  element. Its API is based on the Blueprint `Popover` component used on desktop.
* `StoreFilterField` now matches the rendered string values for `date` and `localDate` fields when
  linked to a properly configured `GridModel`.
* `GroupingChooser` gets several minor usability improvements + clearer support for an empty /
  ungrouped state, when so enabled.

### 💥 Breaking Changes

* All `HoistModel` and `HoistService` classes must be adjusted as described above.
* `@HoistComponent` has been deprecated and moved to `@xh\hoist\deprecated`
* Hoist grids now require ag-Grid v25.0.1 or higher - if your app uses ag-Grid, update your ag-Grid
  dependency in your app's `package.json` file.
* The `uses()` function (called within `hoistComponent()` factory configs for model context lookups)
  and the `useContextModel()` function no longer accept class names as strings. Pass the class
  itself (or superclass) of the model you wish to select for your component. `Uses` will throw if
  given any string other than "*", making the need for any updates clear in that case.
* The `Ref` class, deprecated in v26, has now been removed. Use `createObservableRef` instead.
* `AppMenuModel` has been removed. The `AppMenuButton` is now configured via
  `AppBar.appMenuButtonProps`. As with desktop, menu items can be added with
  `AppBar.appMenuButtonProps.extraItems[]`

### ⚙️ Technical

* We have removed the experimental flags `useTransactions`, and `deltaSort` from `GridModel`. The
  former has been the default behavior for Hoist for several releases, and the latter is obsolete.

### 📚 Libraries

* @blueprintjs/core `3.36 -> 3.38`
* codemirror `5.58 -> 5.59`
* mobx `5.15 -> 6.1`
* mobx-react `6.3 -> 7.1`

[Commit Log](https://github.com/xh/hoist-react/compare/v37.2.0...v38.0.0)


## v37.2.0 - 2021-01-22

### 🎁 New Features

* New `ErrorMessage` component for standard "inline" rendering of Errors and Exceptions, with retry
  support.
* `Cube` now supports an `omitFn` to allow apps to remove unwanted, single-node children.

[Commit Log](https://github.com/xh/hoist-react/compare/v37.1.0...v37.2.0)

## v37.1.0 - 2021-01-20

### 🎁 New Features

* Columns in `ColChooser` can now be filtered by their `chooserGroup`.
* `Cube` now supports a `bucketSpecFn` config which allows dynamic bucketing and aggregation of
  rows.

### 🐞 Bug Fixes

* Fix issue where a `View` would create a root row even if there were no leaf rows.
* Fixed regression in `LeftRightChooser` not displaying description callout.

[Commit Log](https://github.com/xh/hoist-react/compare/v37.0.0...v37.1.0)

## v37.0.0 - 2020-12-15

### 🎁 New Features

* New `GroupingChooser` component provides a new interface for selecting a list of fields
  (dimensions) for grouping APIs, offering drag-and-drop reordering and persisted favorites.
  * This is intended as a complete replacement for the existing `DimensionChooser`. That component
    should be considered deprecated and will be removed in future releases.
* New props added to `TabSwitcher`:
  * `enableOverflow` shows tabs that would normally overflow their container in a drop down menu.
  * `tabWidth`, `tabMinWidth` & `tabMaxWidth` allow flexible configuration of tab sizes within the
    switcher.
* `TabModel` now supports a bindable `tooltip`, which can be used to render strings or elements
  while hovering over tabs.
* New `Placeholder` component provides a thin wrapper around `Box` with standardized, muted styling.
* New `StoreFilterField.matchMode` prop allows customizing match to `start`, `startWord`, or `any`.
* `Select` now implements enhanced typeahead filtering of options. The default filtering is now
  based on a case-insensitive match of word starts in the label. (Previously it was based on a match
  _anywhere_ in the label _or_ value.) To customize this behavior, applications should use the new
  `filterFn` prop.
* New Admin Console Monitor > Memory tab added to view snapshots of JVM memory usage. (Requires
  Hoist Core v8.7 or greater.)
* `FormModel` and `FieldModel` gain support for Focus Management.
* New `boundInput` getter on `FieldModel` to facilitate imperative access to controls, when needed.
  This getter will return the new `HoistInputModel` interface, which support basic DOM access as
  well as standard methods for `focus()`, `blur()`, and `select()`.
* New `GridModel` config `lockColumnGroups` to allow controlling whether child columns can be moved
  outside their parent group. Defaults to `true` to maintain existing behavior.

### 💥 Breaking Changes

* New `TabContainerModel` config `switcher` replaces `switcherPosition` to allow for more flexible
  configuration of the default `TabSwitcher`.
  * Use `switcher: true` to retain default behavior.
  * Use `switcher: false` to not include a TabSwitcher. (previously `switcherPosition: 'none'`)
  * Use `switcher: {...}` to provide customisation props for the `TabSwitcher`. See `TabSwitcher`
    documentation for more information.
* The `HoistInput` base class has been removed. This change marks the completion of our efforts to
  remove all internal uses of React class-based Components in Hoist. The following adjustments are
  required:
  * Application components extending `HoistInput` should use the `useHoistInputModel` hook instead.
  * Applications getting refs to `HoistInputs` should be aware that these refs now return a ref to a
    `HoistInputModel`. In order to get the DOM element associated with the component use the new
    `domEl` property of that model rather than the`HoistComponent.getDOMNode()` method.
* Hoist grids now require ag-Grid v24.1.0 or higher - update your ag-Grid dependency in your app's
  `package.json` file. ag-Grid v24.1.0
  [lists 5 breaking changes](https://www.ag-grid.com/ag-grid-changelog/), including the two called
  out below. *Note that these cautions apply only to direct use of the ag-Grid APIs* - if your app
  is using the Hoist `Grid` and `GridModel` exclusively, there should be no need to adjust code
  around columns or grid state, as the related Hoist classes have been updated to handle these
  changes.
  * AG-4291 - Reactive Columns - the state pattern for ag-grid wrapper has changed as a result of
    this change. If your app made heavy use of saving/loading grid state, please test carefully
    after upgrade.
  * AG-1959 - Aggregation - Add additional parameters to the Custom Aggregation methods. If your app
    implements custom aggregations, they might need to be updated.

### 🔒 Security

* The data package `Field` class now sanitizes all String values during parsing, using the DOMPurify
  library to defend against XSS attacks and other issues with malformed HTML or scripting content
  loaded into `Record`s and rendered by `Grid` or other data-driven components. Please contact XH if
  you find any reason to disable this protection, or observe any unintended side effects of this
  additional processing.

### 🐞 Bug Fixes

* Fix issue where grid row striping inadvertently disabled by default for non-tree grids.
* Fix issue where grid empty text cleared on autosize.

### ✨ Style

* Default `Chart` themes reworked in both light and dark modes to better match overall Hoist theme.

### ⚙️ Technical

* Note that the included Onsen fork has been replaced with the latest Onsen release. Apps should not
  need to make any changes.
* `Cube.info` is now directly observable.
* `@managed` and `markManaged` have been enhanced to allow for the cleanup of arrays of objects as
  well as objects. This matches the existing array support in `XH.safeDestroy()`.

### 📚 Libraries

* @xh/onsenui `~0.1.2` -> onsenui `~2.11.1`
* @xh/react-onsenui `~0.1.2` -> react-onsenui `~1.11.3`
* @blueprintjs/core `3.35 -> 3.36`
* @blueprintjs/datetime `3.19 -> 3.20`
* clipboard-copy `3.1 -> 4.0`
* core-js `3.6 -> 3.8`
* dompurify `added @ 2.2`
* react `16.13 -> 17.0`
* semver `added @ 7.3`

[Commit Log](https://github.com/xh/hoist-react/compare/v36.6.1...v37.0.0)

## v36.6.1 - 2020-11-06

### 🐞 Bug Fixes

* Fix issue where grid row striping would be turned off by default for non-tree grids

[Commit Log](https://github.com/xh/hoist-react/compare/v36.6.0...v36.6.1)

## v36.6.0 - 2020-10-28

### 🎁 New Features

* New `GridModel.treeStyle` config enables more distinctive styling of tree grids, with optional
  background highlighting and ledger-line style borders on group rows.
  * ⚠ By default, tree grids will now have highlighted group rows (but no group borders). Set
    `treeStyle: 'none'` on any `GridModel` instances where you do _not_ want the new default style.
* New `DashContainerModel.extraMenuItems` config supports custom app menu items in Dashboards
* An "About" item has been added to the default app menu.
* The default `TabSwitcher` now supports scrolling, and will show overflowing tabs in a drop down
  menu.

### 🐞 Bug Fixes

* Ensure that `Button`s with `active: true` set directly (outside of a `ButtonGroupInput`) get the
  correct active/pressed styling.
* Fixed regression in `Column.tooltip` function displaying escaped HTML characters.
* Fixed issue where the utility method `calcActionColWidth` was not correctly incorporating the
  padding in the returned value.

### ⚙️ Technical

* Includes technical updates to `JsonBlob` archiving. This change requires an update to `hoist-core`
  `v8.6.1` or later, and modifications to the `xh_json_blob` table. See the
  [hoist-core changelog](https://github.com/xh/hoist-core/blob/develop/CHANGELOG.md) for further
  details.

### 📚 Libraries

* @blueprintjs/core `3.33 -> 3.35`

[Commit Log](https://github.com/xh/hoist-react/compare/v36.5.0...v36.6.0)

## v36.5.0 - 2020-10-16

### 🐞 Bug Fixes

* Fix text and hover+active background colors for header tool buttons in light theme.

### ⚙️ Technical

* Install a default simple string renderer on all columns. This provides consistency in column
  rendering, and fixes some additional issues with alignment and rendering of Grid columns
  introduced by the change to flexbox-based styling in grid cells.
* Support (optional) logout action in SSO applications.

### 📚 Libraries

* @blueprintjs/core `3.31 -> 3.33`
* @blueprintjs/datetime `3.18 -> 3.19`
* @fortawesome/fontawesome-pro `5.14 -> 5.15`
* moment `2.24 -> 2.29`
* numbro `2.2 -> 2.3`

[Commit Log](https://github.com/xh/hoist-react/compare/v36.4.0...v36.5.0)

## v36.4.0 - 2020-10-09

### 🎁 New Features

* `TabContainerModel` supports dynamically adding and removing tabs via new public methods.
* `Select` supports a new `menuWidth` prop to control the width of the dropdown.

### 🐞 Bug Fixes

* Fixed v36.3.0 regression re. horizontal alignment of Grid columns.

[Commit Log](https://github.com/xh/hoist-react/compare/v36.3.0...v36.4.0)

## v36.3.0 - 2020-10-07

### 💥 Breaking Changes

* The following CSS variables are no longer in use:
  + `--xh-grid-line-height`
  + `--xh-grid-line-height-px`
  + `--xh-grid-large-line-height`
  + `--xh-grid-large-line-height-px`
  + `--xh-grid-compact-line-height`
  + `--xh-grid-compact-line-height-px`
  + `--xh-grid-tiny-line-height`
  + `--xh-grid-tiny-line-height-px`

### ⚙️ Technical

* We have improved and simplified the vertical centering of content within Grid cells using
  flexbox-based styling, rather than the CSS variables above.

### 🎁 New Features

* `Select` now supports `hideSelectedOptions` and `closeMenuOnSelect` props.
* `XH.message()` and its variants (`XH.prompt(), XH.confirm(), XH.alert()`) all support an optional
  new config `messageKey`. This key can be used by applications to prevent popping up the same
  dialog repeatedly. Hoist will only show the last message posted for any given key.
* Misc. Improvements to organization of admin client tabs.

### 🐞 Bug Fixes

* Fixed issue with sporadic failures reading grid state using `legacyStateKey`.
* Fixed regression to the display of `autoFocus` buttons; focus rectangle restored.

[Commit Log](https://github.com/xh/hoist-react/compare/v36.2.1...v36.3.0)

## v36.2.1 - 2020-10-01

### 🐞 Bug Fixes

* Fixed issue in `LocalDate.previousWeekday()` which did not correctly handle Sunday dates.
* Fixed regression in `Grid` column header rendering for non-string headerNames.

[Commit Log](https://github.com/xh/hoist-react/compare/v36.2.0...v36.2.1)

## v36.2.0 - 2020-09-25

### 💥 Breaking Changes

* New `GridModel` config `colChooserModel` replaces `enableColChooser` to allow for more flexible
  configuration of the grid `colChooser`
  * Use `colChooserModel: true` to retain default behavior.
  * See documentation on `GridModel.ColChooserModelConfig` for more information.
* The `Grid` `hideHeaders` prop has been converted to a field on `AgGridModel` and `GridModel`. All
  grid options of this type are now on the model hierarchy, allowing consistent application code and
  developer discovery.

### 🎁 New Features

* Provides new `CustomProvider` for applications that want to use the Persistence API, but need to
  provide their own storage implementation.
* Added `restoreDefaults` action to default context menu for `GridModel`.
* Added `restoreDefaultsWarning` config to `GridModel`.
* `FormModel` has a new convenience method `setValues` for putting data into one or more fields in
  the form.
* Admin Preference and Config panels now support bulk regrouping actions.

### 🐞 Bug Fixes

* Fixed an error in implementation of `@managed` preventing proper cleanup of resources.
* Fixed a regression introduced in v36.1.0 in `FilterChooser`: Restore support for `disabled` prop.

[Commit Log](https://github.com/xh/hoist-react/compare/v36.1.0...v36.2.0)

## v36.1.0 - 2020-09-22

⚠ NOTE - apps should update to `hoist-core >= 8.3.0` when taking this hoist-react update. This is
required to support both the new `JsonBlobService` and updates to the Admin Activity and Client
Error tracking tabs described below.

### 🎁 New Features

* Added new `JsonBlobService` for saving and updating named chunks of arbitrary JSON data.
* `GridModelPersistOptions` now supports a `legacyStateKey` property. This key will identify the
  pre-v35 location for grid state, and can be used by applications to provide a more flexible
  migration of user grid state after an upgrade to Hoist v35.0.0 or greater. The value of this
  property will continue to default to 'key', preserving the existing upgrade behavior of the
  initial v35 release.
* The Admin Config and Pref diff tools now support pasting in a config for comparison instead of
  loading one from a remote server (useful for deployments where the remote config cannot be
  accessed via an XHR call).
* The `ClipboardButton.getCopyText` prop now supports async functions.
* The `Select` input supports a new `leftIcon` prop.
* `RestGrid` now supports bulk delete when multiple rows are selected.
* `RestGrid`'s `actionWarning` messages may now be specified as functions.

### 🐞 Bug Fixes

* Fixed several cases where `selectOnFocus` prop on `Select` was not working.
* `FilterChooser` auto-suggest values sourced from the *unfiltered* records on `sourceStore`.
* `RestForm` editors will now source their default label from the corresponding `Field.displayName`
  property. Previously an undocumented `label` config could be provided with each editor object -
  this has been removed.
* Improved time zone handling in the Admin Console "Activity Tracking" and "Client Errors" tabs.
  * Users will now see consistent bucketing of activity into an "App Day" that corresponds to the
    LocalDate when the event occurred in the application's timezone.
  * This day will be reported consistently regardless of the time zones of the local browser or
    deployment server.
* Resetting Grid columns to their default state (e.g. via the Column Chooser) retains enhancements
  applied from matching Store fields.
* Desktop `DateInput` now handles out-of-bounds dates without throwing exception during rendering.
* Dragging a grid column with an element-based header no longer displays `[object Object]` in the
  draggable placeholder.

### 📚 Libraries

* codemirror `5.57 -> 5.58`

[Commit Log](https://github.com/xh/hoist-react/compare/v36.0.0...v36.1.0)

## v36.0.0 - 2020-09-04

### 🎁 New Features

#### Data Filtering

We have enhanced support for filtering data in Hoist Grids, Stores, and Cubes with an upgraded
`Filter` API and a new `FilterChooser` component. This bundle of enhancements includes:

* A new `@xh/hoist/data/filter` package to support the creation of composable filters, including the
  following new classes:
  * `FieldFilter` - filters by comparing the value of a given field to one or more given candidate
    values using one of several supported operators.
  * `FunctionFilter` - filters via a custom function specified by the developer.
  * `CompoundFilter` - combines multiple filters (including other nested CompoundFilters) via an AND
    or OR operator.
* A new `FilterChooser` UI component that integrates tightly with these data package classes to
  provide a user and developer friendly autocomplete-enabled UI for filtering data based on
  dimensions (e.g. trader = jdoe, assetClass != Equities), metrics (e.g. P&L > 1m), or any
  combination thereof.
* Updates to `Store`, `StoreFilterField`, and `cube/Query` to use the new Filter API.
* A new `setFilter()` convenience method to `Grid` and `DataView`.

To get the most out of the new Filtering capabilities, developers are encouraged to add or expand
the configs for any relevant `Store.fields` to include both their `type` and a `displayName`. Many
applications might not have Field configs specified at all for their Stores, instead relying on
Store's ability to infer its Fields from Grid Column definitions.

We are looking to gradually invert this relationship, so that core information about an app's
business objects and their properties is configured once at the `data/Field` level and then made
available to related APIs and components such as grids, filters, and forms. See note in New Features
below regarding related updates to `GridModel.columns` config processing.

#### Grid

* Added new `GridModel.setColumnVisible()` method, along with `showColumn()` and `hideColumn()`
  convenience methods. Can replace calls to `applyColumnStateChanges()` when all you need to do is
  show or hide a single column.
* Elided Grid column headers now show the full `headerName` value in a tooltip.
* Grid column definitions now accept a new `displayName` config as the recommended entry point for
  defining a friendly user-facing label for a Column.
  * If the GridModel's Store has configured a `displayName` for the linked data field, the column
    will default to use that (if not otherwise specified).
  * If specified or sourced from a Field, `displayName` will be used as the default value for the
    pre-existing `headerName` and `chooserName` configs.
* Grid columns backed by a Store Field of type `number` or `int` will be right-aligned by default.
* Added new `GridModel.showGroupRowCounts` config to allow easy hiding of group row member counts
  within each full-width group row. Default is `true`, maintaining current behavior of showing the
  counts for each group.

#### Other

* Added new `AppSpec.showBrowserContextMenu` config to control whether the browser's default context
  menu will be shown if no app-specific context menu (e.g. from a grid) would be triggered.
  * ⚠ Note this new config defaults to `false`, meaning the browser context menu will *not* be
    available. Developers should set to true for apps that expect/depend on the built-in menu.
* `LocalDate` has gained several new static factories: `tomorrow()`, `yesterday()`,
  `[start/end]OfMonth()`, and `[start/end]OfYear()`.
* A new `@computeOnce` decorator allows for lazy computation and caching of the results of decorated
  class methods or getters. Used in `LocalDate` and intended for similar immutable, long-lived
  objects that can benefit from such caching.
* `CodeInput` and `JsonInput` get new `enableSearch` and `showToolbar` props. Enabling search
  provides an simple inline find feature for searching the input's contents.
* The Admin console's Monitor Status tab displays more clearly when there are no active monitors.


### 💥 Breaking Changes

* Renamed the `data/Field.label` property to `displayName`.
* Changed the `DimensionChooserModel.dimensions` config to require objects of the form `{name,
  displayName, isLeafDimension}` when provided as an `Object[]`.
  * Previously these objects were expected to be of the form `{value, label, isLeaf}`.
  * Note however that this same config can now be passed the `dimensions` directly from a configured
    `Cube` instead, which is the recommended approach and should DRY up dimension definitions for
    typical use cases.
* Changes required due to the new filter API:
  * The classes `StoreFilter` and `ValueFilter` have been removed and replaced by `FunctionFilter`
    and `FieldFilter`, respectively. In most cases apps will need to make minimal or no changes.
  * The `filters/setFilters` property on `Query` has been changed to `filter/setFilter`. In most
    case apps should not need to change anything other than the name of this property - the new
    property will continue to support array representations of multiple filters.
  * `Store` has gained a new property `filterIncludesChildren` to replace the functionality
    previously provided by `StoreFilter.includesChildren`.
  * `StoreFilterField.filterOptions` has been removed. Set `filterIncludesChildren` directly on the
    store instead.

### ✨ Style

* CSS variables for "intents" - most commonly used on buttons - have been reworked to use HSL color
  values and support several standard variations of lightness and transparency.
  * Developers are encouraged to customize intents by setting the individual HSL vars provided for
    each intent (e.g. `--intent-primary-h` to adjust the primary hue) and/or the different levels of
    lightness (e.g. `--intent-primary-l3` to adjust the default lightness).
  * ⚠ Uses of the prior intent var overrides such as `--intent-primary` will no longer work. It is
    possible to set directly via `--xh-intent-primary`, but components such as buttons will still
    use the default intent shades for variations such as hover and pressed states. Again, review and
    customize the HSL vars if required.
* Desktop `Button` styles and classes have been rationalized and reworked to allow for more
  consistent and direct styling of buttons in all their many permutations (standard/minimal/outlined
  styles * default/hovered/pressed/disabled states * light/dark themes).
  * Customized intent colors will now also be applied to outlined and minimal buttons.
  * Dedicated classes are now applied to desktop buttons based on their style and state. Developers
    can key off of these classes directly if required.

### 🐞 Bug Fixes

* Fixed `Column.tooltipElement` so that it can work if a `headerTooltip` is also specified on the
  same column.
* Fixed issue where certain values (e.g. `%`) would break in `Column.tooltipElement`.
* Fixed issue where newly loaded records in `Store` were not being frozen as promised by the API.

### 📚 Libraries

* @blueprintjs/core `3.30 -> 3.31`
* codemirror `5.56 -> 5.57`
* http-status-codes `1.4 -> 2.1`
* mobx-react `6.2 -> 6.3`
* store2 `2.11 -> 2.12`

[Commit Log](https://github.com/xh/hoist-react/compare/v35.2.1...v36.0.0)


## v35.2.1 - 2020-07-31

### 🐞 Bug Fixes

* A Grid's docked summary row is now properly cleared when its bound Store is cleared.
* Additional SVG paths added to `requiredBlueprintIcons.js` to bring back calendar scroll icons on
  the DatePicker component.
* Colors specified via the `--xh-intent-` CSS vars have been removed from minimal / outlined desktop
  `Button` components because of incompatibility with `ButtonGroupInput` component. Fix to address
  issue forthcoming. (This reverts the change made in 35.2.0 below.)

[Commit Log](https://github.com/xh/hoist-react/compare/v35.2.0...v35.2.1)


## v35.2.0 - 2020-07-21

### 🎁 New Features

* `TabContainerModel` now supports a `persistWith` config to persist the active tab.
* `TabContainerModel` now supports a `emptyText` config to display when TabContainer gets rendered
  with no children.

### ⚙️ Technical

* Supports smaller bundle sizes via a greatly reduced set of BlueprintJS icons. (Requires apps to be
  built with `@xh/hoist-dev-utils` v5.2 or greater to take advantage of this optimization.)

### 🐞 Bug Fixes

* Colors specified via the `--xh-intent-` CSS vars are now applied to minimal / outlined desktop
  `Button` components. Previously they fell through to use default Blueprint colors in these modes.
* Code input correctly handles dynamically toggling readonly/disabled state.

### 📚 Libraries

* @fortawesome/fontawesome-pro `5.13 -> 5.14`
* codemirror `5.55 -> 5.56`

[Commit Log](https://github.com/xh/hoist-react/compare/v35.1.1...v35.2.0)


## v35.1.1 - 2020-07-17

### 📚 Libraries

* @blueprintjs/core `3.29 -> 3.30`

[Commit Log](https://github.com/xh/hoist-react/compare/v35.1.0...v35.1.1)


## v35.1.0 - 2020-07-16

### 🎁 New Features

* Extend existing environment diff tool to preferences. Now, both configs and preferences may be
  diffed across servers. This feature will require an update of hoist-core to a version 8.1.0 or
  greater.
* `ExportOptions.columns` provided to `GridModel` can now be specified as a function, allowing for
  full control of columns to export, including their sort order.

### 🐞 Bug Fixes

* `GridModel`s export feature was previously excluding summary rows. These are now included.
* Fixed problems with coloring and shading algorithm in `TreeMap`.
* Fixed problems with sort order of exports in `GridModel`.
* Ensure that preferences are written to server, even if set right before navigating away from page.
* Prevent situation where a spurious exception can be sent to server when application is unloaded
  while waiting on a fetch request.

[Commit Log](https://github.com/xh/hoist-react/compare/v35.0.1...v35.1.0)


## v35.0.1 - 2020-07-02

### 🐞 Bug Fixes

* Column headers no longer allocate space for a sort arrow icon when the column has an active
  `GridSorter` in the special state of `sort: null`.
* Grid auto-sizing better accounts for margins on sort arrow icons.

[Commit Log](https://github.com/xh/hoist-react/compare/v35.0.0...v35.0.1)


## v35.0.0 - 2020-06-29

### ⚖️ Licensing Change

As of this release, Hoist is [now licensed](LICENSE.md) under the popular and permissive
[Apache 2.0 open source license](https://www.apache.org/licenses/LICENSE-2.0). Previously, Hoist was
"source available" via our public GitHub repository but still covered by a proprietary license.

We are making this change to align Hoist's licensing with our ongoing commitment to openness,
transparency and ease-of-use, and to clarify and emphasize the suitability of Hoist for use within a
wide variety of enterprise software projects. For any questions regarding this change, please
[contact us](https://xh.io/contact/).

### 🎁 New Features

* Added a new Persistence API to provide a more flexible yet consistent approach to saving state for
  Components, Models, and Services to different persistent locations such as Hoist Preferences,
  browser local storage, and Hoist Dashboard views.
  * The primary entry points for this API are the new `@PersistSupport` and `@persist` annotations.
    `@persist` can be added to any observable property on a `@PersistSupport` to make it
    automatically synchronize with a `PersistenceProvider`. Both `HoistModel` and `HoistService` are
    decorated with `@PersistSupport`.
  * This is designed to replace any app-specific code previously added to synchronize fields and
    their values to Preferences via ad-hoc initializers and reactions.
  * This same API is now used to handle state persistence for `GridStateModel`, `PanelModel`,
    `DimensionChooserModel`, and `DashContainerModel` - configurable via the new `persistWith`
    option on those classes.
* `FetchService` now installs a default timeout of 30 seconds for all requests. This can be disabled
  by setting timeout to `null`. Fetch Timeout Exceptions have also been improved to include the same
  information as other standard exceptions thrown by this service.
  * 💥 Apps that were relying on the lack of a built-in timeout for long-running requests should
    ensure they configure such calls with a longer or null timeout.
* `Store` gets new `clearFilter()` and `recordIsFiltered()` helper functions.
* The Admin console's Activity Tracking tab has been significantly upgraded to allow admins to
  better analyze both built-in and custom tracking data generated by their application. Its sibling
  Client Errors tab has also been updated with a docked detail panel.
* `CodeInput` gets new `showCopyButton` prop - set to true to provide an inline action button to
  copy the editor contents to the clipboard.
* Hoist config `xhEnableMonitoring` can be used to enable/disable the Admin monitor tab and its
  associated server-side jobs

### 💥 Breaking Changes

* Applications should update to `hoist-core` v8.0.1 or above, required to support the upgraded Admin
  Activity Tracking tab. Contact XH for assistance with this update.
* The option `PanelModel.prefName` has been removed in favor of `persistWith`. Existing user state
  will be transferred to the new format, assuming a `PersistenceProvider` of type 'pref' referring
  to the same preference is used (e.g. `persistWith: {prefKey: 'my-panel-model-prefName'}`.
* The option `GridModel.stateModel` has been removed in favor of `persistWith`. Existing user state
  will be transferred to the new format, assuming a `PersistenceProvider` of type 'localStorage'
  referring to the same key is used (e.g. `persistWith: {localStorageKey: 'my-grid-state-id'}`.
  * Use the new `GridModel.persistOptions` config for finer control over what grid state is
    persisted (replacement for stateModel configs to disable persistence of column
    state/sorting/grouping).
* The options `DimensionChooserModel.preference` and `DimensionChooserModel.historyPreference` have
  been removed in favor of `persistWith`.
* `AppSpec.idleDetectionEnabled` has been removed. App-specific Idle detection is now enabled via
  the new `xhIdleConfig` config. The old `xhIdleTimeoutMins` has also been deprecated.
* `AppSpec.idleDialogClass` has been renamed `AppSpec.idlePanel`. If specified, it should be a
  full-screen component.
* `PinPad` and `PinPadModel` have been moved to `@xh/hoist/cmp/pinpad`, and is now available for use
  with both standard and mobile toolkits.
* Third-party dependencies updated to properly reflect application-level licensing requirements.
  Applications must now import and provide their licensed version of ag-Grid, and Highcharts to
  Hoist. See file `Bootstrap.js` in Toolbox for an example.

### 🐞 Bug Fixes

* Sorting special columns generated by custom ag-Grid configurations (e.g. auto-group columns) no
  longer throws with an error.
* The `deepFreeze()` util - used to freeze data in `Record` instances - now only attempts to freeze
  a whitelist of object types that are known to be safely freezable. Custom application classes and
  other potentially-problematic objects (such as `moment` instances) are no longer frozen when
  loaded into `Record` fields.

### 📚 Libraries

Note that certain licensed third-party dependencies have been removed as direct dependencies of this
project, as per note in Breaking Changes above.

* @xh/hoist-dev-utils `4.x -> 5.x` - apps should also update to the latest 5.x release of dev-utils.
  Although license and dependency changes triggered a new major version of this dev dependency, no
  application-level changes should be required.
* @blueprintjs/core `3.28 -> 3.29`
* codemirror `5.54 -> 5.55`
* react-select `3.0 -> 3.1`

### 📚 Optional Libraries

* ag-Grid `23.0.2` > `23.2.0` (See Toolbox app for example on this upgrade)
* Highcharts `8.0.4 -> 8.1.1`

[Commit Log](https://github.com/xh/hoist-react/compare/v34.0.0...v35.0.0)


## v34.0.0 - 2020-05-26

### 🎁 New Features

* Hoist's enhanced autosizing is now enabled on all grids by default. See `GridModel` and
  `GridAutosizeService` for more details.
* New flags `XH.isPhone`, `XH.isTablet`, and `XH.isDesktop` available for device-specific switching.
  Corresponding `.xh-phone`, `.xh-tablet`, and `.xh-desktop` CSS classes are added to the document
  `body`. These flags and classes are set based on the detected device, as per its user-agent.
  * One of the two higher-level CSS classes `.xh-standard` or `.xh-mobile` will also be applied
    based on an app's use of the primary (desktop-centric) components vs mobile components - as
    declared by its `AppSpec.isMobileApp` - regardless of the detected device.
  * These changes provide more natural support for use cases such as apps that are built with
    standard components yet target/support tablet users.
* New method `Record.get()` provides an alternative API for checked data access.
* The mobile `Select` component supports the `enableFilter` and `enableCreate` props.
* `DashContainerModel` supports new `layoutLocked`, `contentLocked` and `renameLocked` modes.
* `DimensionChooser` now has the ability to persist its value and history separately.
* Enhance Hoist Admin's Activity Tracking tab.
* Enhance Hoist Admin's Client Error tab.

### 💥 Breaking Changes

* `emptyFlexCol` has been removed from the Hoist API and should simply be removed from all client
  applications. Improvements to agGrid's default rendering of empty space have made it obsolete.
* `isMobile` property on `XH` and `AppSpec` has been renamed to `isMobileApp`. All apps will need to
  update their (required) use of this flag in the app specifications within their
  `/client-app/src/apps` directory.
* The `xh-desktop` class should no longer be used to indicate a non-mobile toolkit based app. For
  this purpose, use `xh-standard` instead.

### 🐞 Bug Fixes

* Fix to Average Aggregators when used with hierarchical data.
* Fixes to Context Menu handling on `Panel` to allow better handling of `[]` and `null`.

### 📚 Libraries

* @blueprintjs/core `3.26 -> 3.28`
* @blueprintjs/datetime `3.16 -> 3.18`
* codemirror `5.53 -> 5.54`
* react-transition-group `4.3 -> 4.4`

[Commit Log](https://github.com/xh/hoist-react/compare/v33.3.0...v34.0.0)


## v33.3.0 - 2020-05-08

### ⚙️ Technical

* Additional updates to experimental autosize feature: standardization of naming, better masking
  control, and API fixes. Added new property `autosizeOptions` on `GridModel` and main entry point
  is now named `GridModel.autosizeAsync()`.

### 🐞 Bug Fixes

* `Column.hideable` will now be respected by ag-grid column drag and drop
  [#1900](https://github.com/xh/hoist-react/issues/1900)
* Fixed an issue where dragging a column would cause it to be sorted unintentionally.

[Commit Log](https://github.com/xh/hoist-react/compare/v33.2.0...v33.3.0)


## v33.2.0 - 2020-05-07

### 🎁 New Features

* Virtual column rendering has been disabled by default, as it offered a minimal performance benefit
  for most grids while compromising autosizing. See new `GridModel.useVirtualColumns` config, which
  can be set to `true` to re-enable this behavior if required.
* Any `GridModel` can now be reset to its code-prescribed defaults via the column chooser reset
  button. Previously, resetting to defaults was only possible for grids that persisted their state
  with a `GridModel.stateModel` config.

### 🐞 Bug Fixes

* Fixed several issues with new grid auto-sizing feature.
* Fixed issues with and generally improved expand/collapse column alignment in tree grids.
  * 💥 Note that this improvement introduced a minor breaking change for apps that have customized
    tree indentation via the removed `--grid-tree-indent-px` CSS var. Use `--grid-tree-indent`
    instead. Note the new var is specified in em units to scale well across grid sizing modes.

### ⚙️ Technical

* Note that the included version of Onsen has been replaced with a fork that includes updates for
  react 16.13. Apps should not need to make any changes.

### 📚 Libraries

* react `~16.8 -> ~16.13`
* onsenui `~16.8` -> @xh/onsenui `~16.13`
* react-onsenui `~16.8` -> @xh/react-onsenui `~16.13`

[Commit Log](https://github.com/xh/hoist-react/compare/v33.1.0...33.2.0)


## v33.1.0 - 2020-05-05

### 🎁 New Features

* Added smart auto-resizing of columns in `GridModel` Unlike ag-Grid's native auto-resizing support,
  Hoist's auto-resizing will also take into account collapsed rows, off-screen cells that are not
  currently rendered in the DOM, and summary rows. See the new `GridAutosizeService` for details.
  * This feature is currently marked as 'experimental' and must be enabled by passing a special
    config to the `GridModel` constructor of the form `experimental: {useHoistAutosize: true}`. In
    future versions of Hoist, we expect to make it the default behavior.
* `GridModel.autoSizeColumns()` has been renamed `GridModel.autosizeColumns()`, with lowercase 's'.
  Similarly, the `autoSizeColumns` context menu token has been renamed `autosizeColumns`.

### 🐞 Bug Fixes

* Fixed a regression with `StoreFilterField` introduced in v33.0.1.

[Commit Log](https://github.com/xh/hoist-react/compare/v33.0.2...33.1.0)


## v33.0.2 - 2020-05-01

### 🎁 New Features

* Add Hoist Cube Aggregators: `AverageAggregator` and `AverageStrictAggregator`
* `ColAutosizeButton` has been added to desktop and mobile

### 🐞 Bug Fixes

* Fixed mobile menus to constrain to the bottom of the viewport, scrolling if necessary.
  [#1862](https://github.com/xh/hoist-react/issues/1862)
* Tightened up mobile tree grid, fixed issues in mobile column chooser.
* Fixed a bug with reloading hierarchical data in `Store`.
  [#1871](https://github.com/xh/hoist-react/issues/1871)

[Commit Log](https://github.com/xh/hoist-react/compare/v33.0.1...33.0.2)


## v33.0.1 - 2020-04-29

### 🎁 New Features

* `StoreFieldField` supports dot-separated field names in a bound `GridModel`, meaning it will now
  match on columns with fields such as `address.city`.

* `Toolbar.enableOverflowMenu` now defaults to `false`. This was determined safer and more
  appropriate due to issues with the underlying Blueprint implementation, and the need to configure
  it carefully.

### 🐞 Bug Fixes

* Fixed an important bug with state management in `StoreFilterField`. See
  https://github.com/xh/hoist-react/issues/1854

* Fixed the default sort order for grids. ABS DESC should be first when present.

### 📚 Libraries

* @blueprintjs/core `3.25 -> 3.26`
* codemirror `5.52 -> 5.53`

[Commit Log](https://github.com/xh/hoist-react/compare/v33.0.0...v33.0.1)

## v33.0.0 - 2020-04-22

### 🎁 New Features

* The object returned by the `data` property on `Record` now includes the record `id`. This will
  allow for convenient access of the id with the other field values on the record.
* The `Timer` class has been enhanced and further standardized with its Hoist Core counterpart:
  * Both the `interval` and `timeout` arguments may be specified as functions, or config keys
    allowing for dynamic lookup and reconfiguration.
  * Added `intervalUnits` and `timeoutUnits` arguments.
  * `delay` can now be specified as a boolean for greater convenience.

### 💥 Breaking Changes

* We have consolidated the import location for several packages, removing unintended nested index
  files and 'sub-packages'. In particular, the following locations now provide a single index file
  for import for all of their public contents: `@xh/hoist/core`, `@xh/hoist/data`,
  `@xh/hoist/cmp/grid`, and `@xh/hoist/desktop/cmp/grid`. Applications may need to update import
  statements that referred to index files nested within these directories.
* Removed the unnecessary and confusing `values` getter on `BaseFieldModel`. This getter was not
  intended for public use and was intended for the framework's internal implementation only.
* `ColumnGroup.align` has been renamed to `ColumnGroup.headerAlign`. This avoids confusion with the
  `Column` API, where `align` refers to the alignment of cell contents within the column.

### 🐞 Bug Fixes

* Exceptions will no longer overwrite the currently shown exception in the exception dialog if the
  currently shown exception requires reloading the application.
  [#1834](https://github.com/xh/hoist-react/issues/1834)

### ⚙️ Technical

* Note that the Mobx React bindings have been updated to 6.2, and we have enabled the recommended
  "observer batching" feature as per
  [the mobx-react docs](https://github.com/mobxjs/mobx-react-lite/#observer-batching).

### 📚 Libraries

* @blueprintjs/core `3.24 -> 3.25`
* @blueprintjs/datetime `3.15 -> 3.16`
* mobx-react `6.1 -> 6.2`

[Commit Log](https://github.com/xh/hoist-react/compare/v32.0.4...v33.0.0)

## v32.0.5 - 2020-07-14

### 🐞 Bug Fixes

* Fixes a regression in which grid exports were no longer sorting rows properly.

[Commit Log](https://github.com/xh/hoist-react/compare/v32.0.4...v32.0.5)

## v32.0.4 - 2020-04-09

### 🐞 Bug Fixes

* Fixes a regression with the alignment of `ColumnGroup` headers.
* Fixes a bug with 'Copy Cell' context menu item for certain columns displaying the Record ID.
* Quiets console logging of 'routine' exceptions to 'debug' instead of 'log'.

[Commit Log](https://github.com/xh/hoist-react/compare/v32.0.3...v32.0.4)

## v32.0.3 - 2020-04-06

### 🐞 Bug Fixes

* Suppresses a console warning from ag-Grid for `GridModel`s that do not specify an `emptyText`.

[Commit Log](https://github.com/xh/hoist-react/compare/v32.0.2...v32.0.3)

## v32.0.2 - 2020-04-03

⚠ Note that this release includes a *new major version of ag-Grid*. Please consult the
[ag-Grid Changelog](https://www.ag-grid.com/ag-grid-changelog/) for versions 22-23 to review
possible breaking changes to any direct/custom use of ag-Grid APIs and props within applications.

### 🎁 New Features

* GridModel `groupSortFn` now accepts `null` to turn off sorting of group rows.
* `DockViewModel` now supports optional `width`, `height` and `collapsedWidth` configs.
* The `appMenuButton.extraItems` prop now accepts `MenuItem` configs (as before) but also React
  elements and the special string token '-' (shortcut to render a `MenuDivider`).
* Grid column `flex` param will now accept numbers, with available space divided between flex
  columns in proportion to their `flex` value.
* `Column` now supports a `sortingOrder` config to allow control of the sorting options that will be
  cycled through when the user clicks on the header.
* `PanelModel` now supports setting a `refreshMode` to control how collapsed panels respond to
  refresh requests.

### 💥 Breaking Changes

* The internal DOM structure of desktop `Panel` has changed to always include an inner frame with
  class `.xh-panel__content`. You may need to update styling that targets the inner structure of
  `Panel` via `.xh-panel`.
* The hooks `useOnResize()` and `useOnVisibleChange()` no longer take a `ref` argument. Use
  `composeRefs` to combine the ref that they return with any ref you wish to compose them with.
* The callback for `useOnResize()` will now receive an object representing the locations and
  dimensions of the element's content box. (Previously it incorrectly received an array of
  `ResizeObserver` entries that had to be de-referenced)
* `PanelModel.collapsedRenderMode` has been renamed to `PanelModel.renderMode`, to be more
  consistent with other Hoist APIs such as `TabContainer`, `DashContainer`, and `DockContainer`.


### 🐞 Bug Fixes

* Checkboxes in grid rows in Tiny sizing mode have been styled to fit correctly within the row.
* `GridStateModel` no longer saves/restores the width of non-resizable columns.
  [#1718](https://github.com/xh/hoist-react/issues/1718)
* Fixed an issue with the hooks useOnResize and useOnVisibleChange. In certain conditions these
  hooks would not be called. [#1808](https://github.com/xh/hoist-react/issues/1808)
* Inputs that accept a rightElement prop will now properly display an Icon passed as that element.
  [#1803](https://github.com/xh/hoist-react/issues/1803)

### ⚙️ Technical

* Flex columns now use the built-in ag-Grid flex functionality.

### 📚 Libraries

* ag-grid-community `removed @ 21.2`
* ag-grid-enterprise `21.2` replaced with @ag-grid-enterprise/all-modules `23.0`
* ag-grid-react `21.2` replaced with @ag-grid-community/react `23.0`
* @fortawesome/* `5.12 -> 5.13`
* codemirror `5.51 -> 5.52`
* filesize `6.0 -> 6.1`
* numbro `2.1 -> 2.2`
* react-beautiful-dnd `12.0 -> 13.0`
* store2 `2.10 -> 2.11`
* compose-react-refs `NEW 1.0.4`

[Commit Log](https://github.com/xh/hoist-react/compare/v31.0.0...v32.0.2)

## v31.0.0 - 2020-03-16

### 🎁 New Features

* The mobile `Navigator` / `NavigatorModel` API has been improved and made consistent with other
  Hoist content container APIs such as `TabContainer`, `DashContainer`, and `DockContainer`.
  * `NavigatorModel` and `PageModel` now support setting a `RenderMode` and `RefreshMode` to control
    how inactive pages are mounted/unmounted and how they respond to refresh requests.
  * `Navigator` pages are no longer required to to return `Page` components - they can now return
    any suitable component.
* `DockContainerModel` and `DockViewModel` also now support `refreshMode` and `renderMode` configs.
* `Column` now auto-sizes when double-clicking / double-tapping its header.
* `Toolbar` will now collapse overflowing items into a drop down menu. (Supported for horizontal
  toolbars only at this time.)
* Added new `xhEnableLogViewer` config (default `true`) to enable or disable the Admin Log Viewer.

#### 🎨 Icons

* Added `Icon.icon()` factory method as a new common entry point for creating new FontAwesome based
  icons in Hoist. It should typically be used instead of using the `FontAwesomeIcon` component
  directly.
* Also added a new `Icon.fileIcon()` factory. This method take a filename and returns an appropriate
  icon based on its extension.
* All Icon factories can now accept an `asHtml` parameter, as an alternative to calling the helper
  function `convertIconToSVG()` on the element. Use this to render icons as raw html where needed
  (e.g. grid renderers).
* Icons rendered as html will now preserve their styling, tooltips, and size.

### 💥 Breaking Changes

* The application's primary `HoistApplicationModel` is now instantiated and installed as
  `XH.appModel` earlier within the application initialization sequence, with construction happening
  prior to the init of the XH identity, config, and preference services.
  * This allows for a new `preAuthInitAsync()` lifecycle method to be called on the model before
    auth has completed, but could be a breaking change for appModel code that relied on these
    services for field initialization or in its constructor.
  * Such code should be moved to the core `initAsync()` method instead, which continues to be called
    after all XH-level services are initialized and ready.
* Mobile apps may need to adjust to the following updates to `NavigatorModel` and related APIs:
  * `NavigatorModel`'s `routes` constructor parameter has been renamed `pages`.
  * `NavigatorModel`'s observable `pages[]` has been renamed `stack[]`.
  * `NavigatorPageModel` has been renamed `PageModel`. Apps do not usually create `PageModels`
    directly, so this change is unlikely to require code updates.
  * `Page` has been removed from the mobile toolkit. Components that previously returned a `Page`
    for inclusion in a `Navigator` or `TabContainer` can now return any component. It is recommended
    you replace `Page` with `Panel` where appropriate.
* Icon enhancements described above removed the following public methods:
  * The `fontAwesomeIcon()` factory function (used to render icons not already enumerated by Hoist)
    has been replaced by the improved `Icon.icon()` factory - e.g. `fontAwesomeIcon({icon: ['far',
    'alicorn']}) -> Icon.icon({iconName: 'alicorn'})`.
  * The `convertIconToSvg()` utility method has been replaced by the new `asHtml` parameter on icon
    factory functions. If you need to convert an existing icon element, use `convertIconToHtml()`.
* `Toolbar` items should be provided as direct children. Wrapping Toolbar items in container
  components can result in unexpected item overflow.

### 🐞 Bug Fixes

* The `fmtDate()` utility now properly accepts, parses, and formats a string value input as
  documented.
* Mobile `PinPad` input responsiveness improved on certain browsers to avoid lag.

### ⚙️ Technical

* New lifecycle methods `preAuthInitAsync()` and `logoutAsync()` added to the `HoistAppModel`
  decorator (aka the primary `XH.appModel`).

[Commit Log](https://github.com/xh/hoist-react/compare/v30.1.0...v31.0.0)

## v30.1.0 - 2020-03-04

### 🐞 Bug Fixes

* Ensure `WebSocketService.connected` remains false until `channelKey` assigned and received from
  server.
* When empty, `DashContainer` now displays a user-friendly prompt to add an initial view.

### ⚙️ Technical

* Form validation enhanced to improve handling of asynchronous validation. Individual rules and
  constraints are now re-evaluated in parallel, allowing for improved asynchronous validation.
* `Select` will now default to selecting contents on focus if in filter or creatable mode.

[Commit Log](https://github.com/xh/hoist-react/compare/v30.0.0...30.1.0)

## v30.0.0 - 2020-02-29

### 🎁 New Features

* `GridModel` and `DataViewModel` now support `groupRowHeight`, `groupRowRenderer` and
  `groupRowElementRenderer` configs. Grouping is new in general to `DataViewModel`, which now takes
  a `groupBy` config.
  * `DataViewModel` allows for settable and multiple groupings and sorters.
  * `DataViewModel` also now supports additional configs from the underlying `GridModel` that make
    sense in a `DataView` context, such as `showHover` and `rowBorders`.
* `TabContainerModel` now accepts a `track` property (default false) for easily tracking tab views
  via Hoist's built-in activity tracking.
* The browser document title is now set to match `AppSpec.clientAppName` - helpful for projects with
  multiple javascript client apps.
* `StoreFilterField` accepts all other config options from `TextInput` (e.g. `disabled`).
* Clicking on a summary row in `Grid` now clears its record selection.
* The `@LoadSupport` decorator now provides an additional observable property `lastException`. The
  decorator also now logs load execution times and failures to `console.debug` automatically.
* Support for mobile `Panel.scrollable` prop made more robust with re-implementation of inner
  content element. Note this change included a tweak to some CSS class names for mobile `Panel`
  internals that could require adjustments if directly targeted by app stylesheets.
* Added new `useOnVisibleChange` hook.
* Columns now support a `headerAlign` config to allow headers to be aligned differently from column
  contents.

### 💥 Breaking Changes

* `Toolbar` items must be provided as direct children. Wrapping Toolbar items in container
  components can result in unexpected item overflow.
* `DataView.rowCls` prop removed, replaced by new `DataViewModel.rowClassFn` config for more
  flexibility and better symmetry with `GridModel`.
* `DataViewModel.itemRenderer` renamed to `DataViewModel.elementRenderer`
* `DataView` styling has been updated to avoid applying several unwanted styles from `Grid`. Note
  that apps might rely on these styles (intentionally or not) for their `itemRenderer` components
  and appearance and will need to adjust.
* Several CSS variables related to buttons have been renamed for consistency, and button style rules
  have been adjusted to ensure they take effect reliably across desktop and mobile buttons
  ([#1568](https://github.com/xh/hoist-react/pull/1568)).
* The optional `TreeMapModel.highchartsConfig` object will now be recursively merged with the
  top-level config generated by the Hoist model and component, where previously it was spread onto
  the generated config. This could cause a change in behavior for apps using this config to
  customize map instances, but provides more flexibility for e.g. customizing the `series`.
* The signature of `useOnResize` hook has been modified slightly for API consistency and clarity.
  Options are now passed in a configuration object.

### 🐞 Bug Fixes

* Fixed an issue where charts that are rendered while invisible would have the incorrect size.
  [#1703](https://github.com/xh/hoist-react/issues/1703)
* Fixed an issue where zeroes entered by the user in `PinPad` would be displayed as blanks.
* Fixed `fontAwesomeIcon` elem factory component to always include the default 'fa-fw' className.
  Previously, it was overridden if a `className` prop was provided.
* Fixed an issue where ConfigDiffer would always warn about deletions, even when there weren't any.
  [#1652](https://github.com/xh/hoist-react/issues/1652)
* `TextInput` will now set its value to `null` when all text is deleted and the clear icon will
  automatically hide.
* Fixed an issue where multiple buttons in a `ButtonGroupInput` could be shown as active
  simultaneously. [#1592](https://github.com/xh/hoist-react/issues/1592)
* `StoreFilterField` will again match on `Record.id` if bound to a Store or a GridModel with the
  `id` column visible. [#1697](https://github.com/xh/hoist-react/issues/1697)
* A number of fixes have been applied to `RelativeTimeStamp` and `getRelativeTimestamp`, especially
  around its handling of 'equal' or 'epsilon equal' times. Remove unintended leading whitespace from
  `getRelativeTimestamp`.

### ⚙️ Technical

* The `addReaction` and `addAutorun` methods (added to Hoist models, components, and services by the
  `ReactiveSupport` mixin) now support a configurable `debounce` argument. In many cases, this is
  preferable to the built-in MobX `delay` argument, which only provides throttling and not true
  debouncing.
* New `ChartModel.highchart` property provides a reference to the underlying HighChart component.

### 📚 Libraries

* @blueprintjs/core `3.23 -> 3.24`
* react-dates `21.7 -> 21.8`
* react-beautiful-dnd `11.0 -> 12.2`

[Commit Log](https://github.com/xh/hoist-react/compare/v29.1.0...v30.0.0)

## v29.1.0 - 2020-02-07

### 🎁 New Features

#### Grid

* The `compact` config on `GridModel` has been deprecated in favor of the more powerful `sizingMode`
  which supports the values 'large', 'standard', 'compact', or 'tiny'.
  * Each new mode has its own set of CSS variables for applications to override as needed.
  * Header and row heights are configurable for each via the `HEADER_HEIGHTS` and `ROW_HEIGHTS`
    static properties of the `AgGrid` component. These objects can be modified on init by
    applications that wish to customize the default row heights globally.
  * 💥 Note that these height config objects were previously exported as constants from AgGrid.js.
    This would be a breaking change for any apps that imported the old objects directly (considered
    unlikely).
* `GridModel` now exposes an `autoSizeColumns` method, and the Grid context menu now contains an
  `Autosize Columns` option by default.
* `Column` and `ColumnGroup` now support React elements for `headerName`.

#### Data

* The `Store` constructor now accepts a `data` argument to load data at initialization.
* The `xh/hoist/data/cube` package has been modified substantially to better integrate with the core
  data package and support observable "Views". See documentation on `Cube` for more information.

#### Other

* Added a `PinPad` component for streamlined handling of PIN entry on mobile devices.
* `FormField` now takes `tooltipPosition` and `tooltipBoundary` props for customizing minimal
  validation tooltip.
* `RecordAction.actionFn` parameters now include a `buttonEl` property containing the button element
  when used in an action column.
* Mobile Navigator component now takes an `animation` prop which can be set to 'slide' (default),
  'lift', 'fade', or 'none'. These values are passed to the underlying onsenNavigator component.
  ([#1641](https://github.com/xh/hoist-react/pull/1641))
* `AppOption` configs now accept an `omit` property for conditionally excluding options.

### 🐞 Bug Fixes

* Unselectable grid rows are now skipped during up/down keyboard navigation.
* Fix local quick filtering in `LeftRightChooser` (v29 regression).
* Fix `SplitTreeMap` - the default filtering once again splits the map across positive and negative
  values as intended (v29 regression).

### ⚙️ Technical

* `FormFields` now check that they are contained in a Hoist `Form`.

### 📚 Libraries

* @blueprintjs/core `3.22 -> 3.23`
* codemirror `5.50 -> 5.51`
* react-dates `21.5 -> 21.7`

[Commit Log](https://github.com/xh/hoist-react/compare/v29.0.0...v29.1.0)

## v29.0.0 - 2020-01-24

### 🗄️ Data Package Changes

Several changes have been made to data package (`Store` and `Record`) APIs for loading, updating,
and modifying data. They include some breaking changes, but pave the way for upcoming enhancements
to fully support inline grid editing and other new features.

Store now tracks the "committed" state of its records, which represents the data as it was loaded
(typically from the server) via `loadData()` or `updateData()`. Records are now immutable and
frozen, so they cannot be changed directly, but Store offers a new `modifyRecords()` API to apply
local modifications to data in a tracked and managed way. (Store creates new records internally to
hold both this modified data and the original, "committed" data.) This additional state tracking
allows developers to query Stores for modified or added records (e.g. to flush back to the server
and persist) as well as call new methods to revert changes (e.g. to undo a block of changes that the
user wishes to discard).

Note the following more specific changes to these related classes:

#### Record

* 💥 Record data properties are now nested within a `data` object on Record instances and are no
  longer available as top-level properties on the Record itself.
  * Calls to access data such as `rec.quantity` must be modified to `rec.data.quantity`.
  * When accessing multiple properties, destructuring provides an efficient syntax - e.g. `const
    {quantity, price} = rec.data;`.
* 💥 Records are now immutable and cannot be modified by applications directly.
  * This is a breaking change, but should only affect apps with custom inline grid editing
    implementations or similar code that modifies individual record values.
  * Calls to change data such as `rec.quantity = 100` must now be made through the Record's Store,
    e.g. `store.modifyData({id: 41, quantity: 100})`
* Record gains new getters for inspecting its state, including: `isAdd`, `isModified`, and
  `isCommitted`.

#### Store

* 💥 `noteDataUpdated()` has been removed, as out-of-band modifications to Store Records are no
  longer possible.
* 💥 Store's `idSpec` function is now called with the raw record data - previously it was passed
  source data after it had been run through the store's optional `processRawData` function. (This is
  unlikely to have a practical impact on most apps, but is included here for completeness.)
* `Store.updateData()` now accepts a flat list of raw data to process into Record additions and
  updates. Previously developers needed to call this method with an object containing add, update,
  and/or remove keys mapped to arrays. Now Store will produce an object of this shape automatically.
* `Store.refreshFilter()` method has been added to allow applications to rebuild the filtered data
  set if some application state has changed (apart from the store's data itself) which would affect
  the store filter.
* Store gains new methods for manipulating its Records and data, including `addRecords()`,
  `removeRecords()`, `modifyRecords()`, `revertRecords()`, and `revert()`. New getters have been
  added for `addedRecords`, `removedRecords`, `modifiedRecords`, and `isModified`.

#### Column

* Columns have been enhanced for provide basic support for inline-editing of record data. Further
  inline editing support enhancements are planned for upcoming Hoist releases.
* `Column.getValueFn` config added to retrieve the cell value for a Record field. The default
  implementation pulls the value from the Record's new `data` property (see above). Apps that
  specify custom `valueGetter` callbacks via `Column.agOptions` should now implement their custom
  logic in this new config.
* `Column.setValueFn` config added to support modifying the Column field's value on the underlying
  Record. The default implementation calls the new `Store.modifyRecords()` API and should be
  sufficient for the majority of cases.
* `Column.editable` config added to indicate if a column/cell should be inline-editable.

### 🎁 New Features

* Added keyboard support to ag-Grid context menus.
* Added `GridModel.setEmptyText()` to allow updates to placeholder text after initial construction.
* Added `GridModel.ensureSelectionVisible()` to scroll the currently selected row into view.
* When a `TreeMap` is bound to a `GridModel`, the grid will now respond to map selection changes by
  scrolling to ensure the selected grid row is visible.
* Added a `Column.tooltipElement` config to support fully customizable tooltip components.
* Added a `useOnResize` hook, which runs a function when a component is resized.
* Exposed an `inputRef` prop on numberInput, textArea, and textInput
* `PanelModel` now accepts a `maxSize` config.
* `RelativeTimeStamp` now support a `relativeTo` option, allowing it to display the difference
  between a timestamp and another reference time other than now. Both the component and the
  `getRelativeTimestamp()` helper function now leverage moment.js for their underlying
  implementation.
* A new `Clock` component displays the time, either local to the browser or for a configurable
  timezone.
* `LeftRightChooser` gets a new `showCounts` option to print the number of items on each side.
* `Select` inputs support a new property `enableWindowed` (desktop platform only) to improve
  rendering performance with large lists of options.
* `Select` inputs support grouped options. To use, add an attribute `options` containing an array of
  sub-options.
* `FetchService` methods support a new `timeout` option. This config chains `Promise.timeout()` to
  the promises returned by the service.
* Added alpha version of `DashContainer` for building dynamic, draggable dashboard-style layouts.
  Please note: the API for this component is subject to change - use at your own risk!
* `Select` now allows the use of objects as values.
* Added a new `xhEnableImpersonation` config to enable or disable the ability of Hoist Admins to
  impersonate other users. Note that this defaults to `false`. Apps will need to set this config to
  continue using impersonation. (Note that an update to hoist-core 6.4+ is required for this config
  to be enforced on the server.)
* `FormField` now supports a `requiredIndicator` to customize how required fields are displayed.
* Application build tags are now included in version update checks, primarily to prompt dev/QA users
  to refresh when running SNAPSHOT versions. (Note that an update to hoist-core 6.4+ is required for
  the server to emit build tag for comparison.)
* `CodeInput` component added to provide general `HoistInput` support around the CodeMirror code
  editor. The pre-existing `JsonInput` has been converted to a wrapper around this class.
* `JsonInput` now supports an `autoFocus` prop.
* `Select` now supports a `hideDropdownIndicator` prop.
* `useOnResize` hook will now ignore visibility changes, i.e. a component resizing to a size of 0.
* `DimensionChooser` now supports a `popoverPosition` prop.
* `AppBar.appMenuButtonPosition` prop added to configure the App Menu on the left or the right, and
  `AppMenuButton` now accepts and applies any `Button` props to customize.
* New `--xh-grid-tree-indent-px` CSS variable added to allow control over the amount of indentation
  applied to tree grid child nodes.

### 💥 Breaking Changes

* `GridModel.contextMenuFn` config replaced with a `contextMenu` parameter. The new parameter will
  allow context menus to be specified with a simple array in addition to the function specification
  currently supported.
* `GridModel.defaultContextMenuTokens` config renamed to `defaultContextMenu`.
* `Chart` and `ChartModel` have been moved from `desktop/cmp/charts` to `cmp/charts`.
* `StoreFilterField` has been moved from `desktop/cmp/store` to `cmp/store`.
* The options `nowEpsilon` and `nowString` on `RelativeTimestamp` have been renamed to `epsilon` and
  `equalString`, respectively.
* `TabRenderMode` and `TabRefreshMode` have been renamed to `RenderMode` and `RefreshMode` and moved
  to the `core` package. These enumerations are now used in the APIs for `Panel`, `TabContainer`,
  and `DashContainer`.
* `DockViewModel` now requires a function, or a HoistComponent as its `content` param. It has always
  been documented this way, but a bug in the original implementation had it accepting an actual
  element rather than a function. As now implemented, the form of the `content` param is consistent
  across `TabModel`, `DockViewModel`, and `DashViewSpec`.
* `JsonInput.showActionButtons` prop replaced with more specific `showFormatButton` and
  `showFullscreenButton` props.
* The `DataView.itemHeight` prop has been moved to `DataViewModel` where it can now be changed
  dynamically by applications.
* Desktop `AppBar.appMenuButtonOptions` prop renamed to `appMenuButtonProps` for consistency.

### 🐞 Bug Fixes

* Fixed issue where JsonInput was not receiving its `model` from context
  ([#1456](https://github.com/xh/hoist-react/issues/1456))
* Fixed issue where TreeMap would not be initialized if the TreeMapModel was created after the
  GridModel data was loaded ([#1471](https://github.com/xh/hoist-react/issues/1471))
* Fixed issue where export would create malformed file with dynamic header names
* Fixed issue where exported tree grids would have incorrect aggregate data
  ([#1447](https://github.com/xh/hoist-react/issues/1447))
* Fixed issue where resizable Panels could grow larger than desired
  ([#1498](https://github.com/xh/hoist-react/issues/1498))
* Changed RestGrid to only display export button if export is enabled
  ([#1490](https://github.com/xh/hoist-react/issues/1490))
* Fixed errors when grouping rows in Grids with `groupUseEntireRow` turned off
  ([#1520](https://github.com/xh/hoist-react/issues/1520))
* Fixed problem where charts were resized when being hidden
  ([#1528](https://github.com/xh/hoist-react/issues/1528))
* Fixed problem where charts were needlessly re-rendered, hurting performance and losing some state
  ([#1505](https://github.com/xh/hoist-react/issues/1505))
* Removed padding from Select option wrapper elements which was making it difficult for custom
  option renderers to control the padding ([1571](https://github.com/xh/hoist-react/issues/1571))
* Fixed issues with inconsistent indentation for tree grid nodes under certain conditions
  ([#1546](https://github.com/xh/hoist-react/issues/1546))
* Fixed autoFocus on NumberInput.

### 📚 Libraries

* @blueprintjs/core `3.19 -> 3.22`
* @blueprintjs/datetime `3.14 -> 3.15`
* @fortawesome/fontawesome-pro `5.11 -> 5.12`
* codemirror `5.49 -> 5.50`
* core-js `3.3 -> 3.6`
* fast-deep-equal `2.0 -> 3.1`
* filesize `5.0 -> 6.0`
* highcharts 7.2 -> 8.0`
* mobx `5.14 -> 5.15`
* react-dates `21.3 -> 21.5`
* react-dropzone `10.1 -> 10.2`
* react-windowed-select `added @ 2.0.1`

[Commit Log](https://github.com/xh/hoist-react/compare/v28.2.0...v29.0.0)

## v28.2.0 - 2019-11-08

### 🎁 New Features

* Added a `DateInput` component to the mobile toolkit. Its API supports many of the same options as
  its desktop analog with the exception of `timePrecision`, which is not yet supported.
* Added `minSize` to panelModel. A resizable panel can now be prevented from resizing to a size
  smaller than minSize. ([#1431](https://github.com/xh/hoist-react/issues/1431))

### 🐞 Bug Fixes

* Made `itemHeight` a required prop for `DataView`. This avoids an issue where agGrid went into an
  infinite loop if this value was not set.
* Fixed a problem with `RestStore` behavior when `dataRoot` changed from its default value.

[Commit Log](https://github.com/xh/hoist-react/compare/v28.1.1...v28.2.0)

## v28.1.1 - 2019-10-23

### 🐞 Bug Fixes

* Fixes a bug with default model context being set incorrectly within context inside of `Panel`.

[Commit Log](https://github.com/xh/hoist-react/compare/v28.1.0...v28.1.1)

## v28.1.0 - 2019-10-18

### 🎁 New Features

* `DateInput` supports a new `strictInputParsing` prop to enforce strict parsing of keyed-in entries
  by the underlying moment library. The default value is false, maintained the existing behavior
  where [moment will do its best](https://momentjs.com/guides/#/parsing/) to parse an entered date
  string that doesn't exactly match the specified format
* Any `DateInput` values entered that exceed any specified max/minDate will now be reset to null,
  instead of being set to the boundary date (which was surprising and potentially much less obvious
  to a user that their input had been adjusted automatically).
* `Column` and `ColumnGroup` now accept a function for `headerName`. The header will be
  automatically re-rendered when any observable properties referenced by the `headerName` function
  are modified.
* `ColumnGroup` now accepts an `align` config for setting the header text alignment
* The flag `toContext` for `uses` and `creates` has been replaced with a new flag `publishMode` that
  provides more granular control over how models are published and looked up via context. Components
  can specify `ModelPublishMode.LIMITED` to make their model available for contained components
  without it becoming the default model or exposing its sub-models.

### 🐞 Bug Fixes

* Tree columns can now specify `renderer` or `elementRenderer` configs without breaking the standard
  ag-Grid group cell renderer auto-applied to tree columns (#1397).
* Use of a custom `Column.comparator` function will no longer break agGrid-provided column header
  filter menus (#1400).
* The MS Edge browser does not return a standard Promise from `async` functions, so the the return
  of those functions did not previously have the required Hoist extensions installed on its
  prototype. Edge "native" Promises are now also polyfilled / extended as required. (#1411).
* Async `Select` combobox queries are now properly debounced as per the `queryBuffer` prop (#1416).

### ⚙️ Technical

* Grid column group headers now use a custom React component instead of the default ag-Grid column
  header, resulting in a different DOM structure and CSS classes. Existing CSS overrides of the
  ag-Grid column group headers may need to be updated to work with the new structure/classes.
* We have configured `stylelint` to enforce greater consistency in our stylesheets within this
  project. The initial linting run resulted in a large number of updates to our SASS files, almost
  exclusively whitespace changes. No functional changes are intended/expected. We have also enabled
  hooks to run both JS and style linting on pre-commit. Neither of these updates directly affects
  applications, but the same tools could be configured for apps if desired.

### 📚 Libraries

* core-js `3.2 -> 3.3`
* filesize `4.2 -> 5.0`
* http-status-codes `added @ 1.3`

[Commit Log](https://github.com/xh/hoist-react/compare/v28.0.0...v28.1.0)

## v28.0.0 - 2019-10-07

_"The one with the hooks."_

**Hoist now fully supports React functional components and hooks.** The new `hoistComponent`
function is now the recommended method for defining new components and their corresponding element
factories. See that (within HoistComponentFunctional.js) and the new `useLocalModel()` and
`useContextModel()` hooks (within [core/hooks](core/hooks)) for more information.

Along with the performance benefits and the ability to use React hooks, Hoist functional components
are designed to read and write their models via context. This allows a much less verbose
specification of component element trees.

Note that **Class-based Components remain fully supported** (by both Hoist and React) using the
familiar `@HoistComponent` decorator, but transitioning to functional components within Hoist apps
is now strongly encouraged. In particular note that Class-based Components will *not* be able to
leverage the context for model support discussed above.

### 🎁 New Features

* Resizable panels now default to not redrawing their content when resized until the resize bar is
  dropped. This offers an improved user experience for most situations, especially when layouts are
  complex. To re-enable the previous dynamic behavior, set `PanelModel.resizeWhileDragging: true`.
* The default text input shown by `XH.prompt()` now has `selectOnFocus: true` and will confirm the
  user's entry on an `<enter>` keypress (same as clicking 'OK').
* `stringExcludes` function added to form validation constraints. This allows an input value to
  block specific characters or strings, e.g. no slash "/" in a textInput for a filename.
* `constrainAll` function added to form validation constraints. This takes another constraint as its
  only argument, and applies that constraint to an array of values, rather than just to one value.
  This is useful for applying a constraint to inputs that produce arrays, such as tag pickers.
* `DateInput` now accepts LocalDates as `value`, `minDate` and `maxDate` props.
* `RelativeTimestamp` now accepts a `bind` prop to specify a model field name from which it can pull
  its timestamp. The model itself can either be passed as a prop or (better) sourced automatically
  from the parent context. Developers are encouraged to take this change to minimize re-renders of
  parent components (which often contain grids and other intensive layouts).
* `Record` now has properties and methods for accessing and iterating over children, descendants,
  and ancestors
* `Store` now has methods for retrieving the descendants and ancestors of a given Record

### 💥 Breaking Changes

* **Apps must update their dev dependencies** to the latest `@xh/hoist-dev-utils` package: v4.0+.
  This updates the versions of Babel / Webpack used in builds to their latest / current versions and
  swaps to the updated Babel recommendation of `core-js` for polyfills.
* The `allSettled` function in `@xh/promise` has been removed. Applications using this method should
  use the ECMA standard (stage-2) `Promise.allSettled` instead. This method is now fully available
  in Hoist via bundled polyfills. Note that the standard method returns an array of objects of the
  form `{status: [rejected|fulfilled], ...}`, rather than `{state: [rejected|fulfilled], ...}`.
* The `containerRef` argument for `XH.toast()` should now be a DOM element. Component instances are
  no longer supported types for this value. This is required to support functional Components
  throughout the toolkit.
* Apps that need to prevent a `StoreFilterField` from binding to a `GridModel` in context, need to
  set the `store` or `gridModel` property explicitly to null.
* The Blueprint non-standard decorators `ContextMenuTarget` and `HotkeysTarget` are no longer
  supported. Use the new hooks `useContextMenu()` and `useHotkeys()` instead. For convenience, this
  functionality has also been made available directly on `Panel` via the `contextMenu` and `hotkeys`
  props.
* `DataView` and `DataViewModel` have been moved from `/desktop/cmp/dataview` to the cross-platform
  package `/cmp/dataview`.
* `isReactElement` has been removed. Applications should use the native React API method
  `React.isValidElement` instead.

### ⚙️ Technical

* `createObservableRef()` is now available in `@xh/hoist/utils/react` package. Use this function for
  creating refs that are functionally equivalent to refs created with `React.createRef()`, yet fully
  observable. With this change the `Ref` class in the same package is now obsolete.
* Hoist now establishes a proper react "error boundary" around all application code. This means that
  errors throw when rendering will be caught and displayed in the standard Hoist exception dialog,
  and stack traces for rendering errors should be significantly less verbose.
* Not a Hoist feature, exactly, but the latest version of `@xh/hoist-dev-utils` (see below) enables
  support for the `optional chaining` (aka null safe) and `nullish coalescing` operators via their
  Babel proposal plugins. Developers are encouraged to make good use of the new syntax below:
  * conditional-chaining: `let foo = bar?.baz?.qux;`
  * nullish coalescing: `let foo = bar ?? 'someDefaultValue';`

### 🐞 Bug Fixes

* Date picker month and year controls will now work properly in `localDate` mode. (Previously would
  reset to underlying value.)
* Individual `Buttons` within a `ButtonGroupInput` will accept a disabled prop while continuing to
  respect the overall `ButtonGroupInput`'s disabled prop.
* Raised z-index level of AG-Grid tooltip to ensure tooltips for AG-Grid context menu items appear
  above the context menu.

### 📚 Libraries

* @blueprintjs/core `3.18 -> 3.19`
* @blueprintjs/datetime `3.12 -> 3.14`
* @fortawesome/fontawesome-pro `5.10 -> 5.11`
* @xh/hoist-dev-utils `3.8 -> 4.3` (multiple transitive updates to build tooling)
* ag-grid `21.1 -> 21.2`
* highcharts `7.1 -> 7.2`
* mobx `5.13 -> 5.14`
* react-transition-group `4.2 -> 4.3`
* rsvp (removed)
* store2 `2.9 -> 2.10`

[Commit Log](https://github.com/xh/hoist-react/compare/v27.1.0...v28.0.0)

## v27.1.0 - 2019-09-05

### 🎁 New Features

* `Column.exportFormat` can now be a function, which supports setting Excel formats on a per-cell
  (vs. entire column) basis by returning a conditional `exportFormat` based upon the value and / or
  record.
  * ⚠️ Note that per-cell formatting _requires_ that apps update their server to use hoist-core
    v6.3.0+ to work, although earlier versions of hoist-core _are_ backwards compatible with the
    pre-existing, column-level export formatting.
* `DataViewModel` now supports a `sortBy` config. Accepts the same inputs as `GridModel.sortBy`,
  with the caveat that only a single-level sort is supported at this time.

[Commit Log](https://github.com/xh/hoist-react/compare/v27.0.1...v27.1.0)

## v27.0.1 - 2019-08-26

### 🐞 Bug Fixes

* Fix to `Store.clear()` and `GridModel.clear()`, which delegates to the same (#1324).

[Commit Log](https://github.com/xh/hoist-react/compare/v27.0.0...v27.0.1)

## v27.0.0 - 2019-08-23

### 🎁 New Features

* A new `LocalDate` class has been added to the toolkit. This class provides client-side support for
  "business" or "calendar" days that do not have a time component. It is an immutable class that
  supports '==', '<' and '>', as well as a number of convenient manipulation functions. Support for
  the `LocalDate` class has also been added throughout the toolkit, including:
  * `Field.type` now supports an additional `localDate` option for automatic conversion of server
    data to this type when loading into a `Store`.
  * `fetchService` is aware of this class and will automatically serialize all instances of it for
    posting to the server. ⚠ NOTE that along with this change, `fetchService` and its methods such
    as `XH.fetchJson()` will now serialize regular JS Date objects as ms timestamps when provided in
    params. Previously Dates were serialized in their default `toString()` format. This would be a
    breaking change for an app that relied on that default Date serialization, but it was made for
    increased symmetry with how Hoist JSON-serializes Dates and LocalDates on the server-side.
  * `DateInput` can now be used to seamlessly bind to a `LocalDate` as well as a `Date`. See its new
    prop of `valueType` which can be set to `localDate` or `date` (default).
  * A new `localDateCol` config has been added to the `@xh/hoist/grid/columns` package with
    standardized rendering and formatting.
* New `TreeMap` and `SplitTreeMap` components added, to render hierarchical data in a configurable
  TreeMap visualization based on the Highcharts library. Supports optional binding to a GridModel,
  which syncs selection and expand / collapse state.
* `Column` gets a new `highlightOnChange` config. If true, the grid will highlight the cell on each
  change by flashing its background. (Currently this is a simple on/off config - future iterations
  could support a function variant or other options to customize the flash effect based on the
  old/new values.) A new CSS var `--xh-grid-cell-change-bg-highlight` can be used to customize the
  color used, app-wide or scoped to a particular grid selector. Note that columns must *not* specify
  `rendererIsComplex` (see below) if they wish to enable the new highlight flag.

### 💥 Breaking Changes

* The updating of `Store` data has been reworked to provide a simpler and more powerful API that
  allows for the applications of additions, deletions, and updates in a single transaction:
  * The signature of `Store.updateData()` has been substantially changed, and is now the main entry
    point for all updates.
  * `Store.removeRecords()` has been removed. Use `Store.updateData()` instead.
  * `Store.addData()` has been removed. Use `Store.updateData()` instead.
* `Column` takes an additional property `rendererIsComplex`. Application must set this flag to
  `true` to indicate if a column renderer uses values other than its own bound field. This change
  provides an efficiency boost by allowing ag-Grid to use its default change detection instead of
  forcing a cell refresh on any change.

### ⚙️ Technical

* `Grid` will now update the underlying ag-Grid using ag-Grid transactions rather than relying on
  agGrid `deltaRowMode`. This is intended to provide the best possible grid performance and
  generally streamline the use of the ag-Grid Api.

### 🐞 Bug Fixes

* Panel resize events are now properly throttled, avoiding extreme lagginess when resizing panels
  that contain complex components such as big grids.
* Workaround for issues with the mobile Onsen toolkit throwing errors while resetting page stack.
* Dialogs call `doCancel()` handler if cancelled via `<esc>` keypress.

### 📚 Libraries

* @xh/hoist-dev-utils `3.7 -> 3.8`
* qs `6.7 -> 6.8`
* store2 `2.8 -> 2.9`

[Commit Log](https://github.com/xh/hoist-react/compare/v26.0.1...v27.0.0)

## v26.0.1 - 2019-08-07

### 🎁 New Features

* **WebSocket support** has been added in the form of `XH.webSocketService` to establish and
  maintain a managed websocket connection with the Hoist UI server. This is implemented on the
  client via the native `WebSocket` object supported by modern browsers and relies on the
  corresponding service and management endpoints added to Hoist Core v6.1.
  * Apps must declare `webSocketsEnabled: true` in their `AppSpec` configuration to enable this
    overall functionality on the client.
  * Apps can then subscribe via the new service to updates on a requested topic and will receive any
    inbound messages for that topic via a callback.
  * The service will monitor the socket connection with a regular heartbeat and attempt to
    re-establish if dropped.
  * A new admin console snap-in provides an overview of connected websocket clients.
* The `XH.message()` and related methods such as `XH.alert()` now support more flexible
  `confirmProps` and `cancelProps` configs, each of which will be passed to their respective button
  and merged with suitable defaults. Allows use of the new `autoFocus` prop with these preconfigured
  dialogs.
  * By default, `XH.alert()` and `XH.confirm()` will auto focus the confirm button for user
    convenience.
  * The previous text/intent configs have been deprecated and the message methods will log a console
    warning if they are used (although it will continue to respect them to aid transitioning to the
    new configs).
* `GridModel` now supports a `copyCell` context menu action. See `StoreContextMenu` for more
  details.
* New `GridCountLabel` component provides an alternative to existing `StoreCountLabel`, outputting
  both overall record count and current selection count in a configurable way.
* The `Button` component accepts an `autoFocus` prop to attempt to focus on render.
* The `Checkbox` component accepts an `autoFocus` prop to attempt to focus on render.

### 💥 Breaking Changes

* `StoreCountLabel` has been moved from `/desktop/cmp/store` to the cross-platform package
  `/cmp/store`. Its `gridModel` prop has also been removed - usages with grids should likely switch
  to the new `GridCountLabel` component, noted above and imported from `/cmp/grid`.
* The API for `ClipboardButton` and `ClipboardMenuItem` has been simplified, and made implementation
  independent. Specify a single `getCopyText` function rather than the `clipboardSpec`.
  (`clipboardSpec` is an artifact from the removed `clipboard` library).
* The `XH.prompt()` and `XH.message()` input config has been updated to work as documented, with any
  initial/default value for the input sourced from `input.initialValue`. Was previously sourced from
  `input.value` (#1298).
* ChartModel `config` has been deprecated. Please use `highchartsConfig` instead.

### 🐞 Bug Fixes

* The `Select.selectOnFocus` prop is now respected when used in tandem with `enableCreate` and/or
  `queryFn` props.
* `DateInput` popup _will_ now close when input is blurred but will _not_ immediately close when
  `enableTextInput` is `false` and a month or year is clicked (#1293).
* Buttons within a grid `actionCol` now render properly in compact mode, without clipping/overflow.

### ⚙️ Technical

* `AgGridModel` will now throw an exception if any of its methods which depend on ag-Grid state are
  called before the grid has been fully initialized (ag-Grid onGridReady event has fired).
  Applications can check the new `isReady` property on `AgGridModel` before calling such methods to️️
  verify the grid is fully initialized.

### 📚 Libraries

* @blueprintjs/core `3.17 -> 3.18`
* @blueprintjs/datetime `3.11 -> 3.12`
* @fortawesome/fontawesome `5.9 -> 5.10`
* ag-grid `21.0.1 -> 21.1.1`
* store2 `2.7 -> 2.8`
* The `clipboard` library has been replaced with the simpler `clipboard-copy` library.

[Commit Log](https://github.com/xh/hoist-react/compare/v25.2.0...v26.0.1)

## v25.2.0 - 2019-07-25

### 🎁 New Features

* `RecordAction` supports a new `secondaryText` property. When used for a Grid context menu item,
  this text appears on the right side of the menu item, usually used for displaying the shortcut key
  associated with an action.

### 🐞 Bug Fixes

* Fixed issue with loopy behavior when using `Select.selectOnFocus` and changing focus
  simultaneously with keyboard and mouse.

[Commit Log](https://github.com/xh/hoist-react/compare/v25.1.0...v25.2.0)

## v25.1.0 - 2019-07-23

### 🎁 New Features

* `JsonInput` includes buttons for toggling showing in a full-screen dialog window. Also added a
  convenience button to auto-format `JsonInput's` content.
* `DateInput` supports a new `enableTextInput` prop. When this property is set to false, `DateInput`
  will be entirely driven by the provided date picker. Additionally, `DateInput` styles have been
  improved for its various modes to more clearly convey its functionality.
* `ExportButton` will auto-disable itself if bound to an empty `GridModel`. This helper button will
  now also throw a console warning (to alert the developer) if `gridModel.enableExport != true`.

### ⚙️ Technical

* Classes decorated with `@LoadSupport` will now throw an exception out of their provided
  `loadAsync()` method if called with a parameter that's not a plain object (i.e. param is clearly
  not a `LoadSpec`). Note this might be a breaking change, in so far as it introduces additional
  validation around this pre-existing API requirement.
* Requirements for the `colorSpec` option passed to Hoist number formatters have been relaxed to
  allow partial definitions such that, for example, only negative values may receive the CSS class
  specified, without having to account for positive value styling.

### 🐞 Bug Fixes

* `RestFormModel` now submits dirty fields only when editing a record, as intended (#1245).
* `FormField` will no longer override the disabled prop of its child input if true (#1262).

### 📚 Libraries

* mobx `5.11 -> 5.13`
* Misc. patch-level updates

[Commit Log](https://github.com/xh/hoist-react/compare/v25.0.0...v25.1.0)

## v25.0.0 - 2019-07-16

### 🎁 New Features

* `Column` accepts a new `comparator` callback to customize how column cell values are sorted by the
  grid.
* Added `XH.prompt()` to show a simple message popup with a built-in, configurable HoistInput. When
  submitted by the user, its callback or resolved promise will include the input's value.
* `Select` accepts a new `selectOnFocus` prop. The behaviour is analogous to the `selectOnFocus`
  prop already in `TextInput`, `TextArea` and `NumberInput`.

### 💥 Breaking Changes

* The `fmtPercent` and `percentRenderer` methods will now multiply provided value by 100. This is
  consistent with the behavior of Excel's percentage formatting and matches the expectations of
  `ExportFormat.PCT`. Columns that were previously using `exportValue: v => v/100` as a workaround
  to the previous renderer behavior should remove this line of code.
* `DimensionChooserModel`'s `historyPreference` config has been renamed `preference`. It now
  supports saving both value and history to the same preference (existing history preferences will
  be handled).

[Commit Log](https://github.com/xh/hoist-react/compare/v24.2.0...v25.0.0)

## v24.2.0 - 2019-07-08

### 🎁 New Features

* `GridModel` accepts a new `colDefaults` configuration. Defaults provided via this object will be
  merged (deeply) into all column configs as they are instantiated.
* New `Panel.compactHeader` and `DockContainer.compactHeaders` props added to enable more compact
  and space efficient styling for headers in these components.
  * ⚠️ Note that as part of this change, internal panel header CSS class names changed slightly -
    apps that were targeting these internal selectors would need to adjust. See
    desktop/cmp/panel/impl/PanelHeader.scss for the relevant updates.
* A new `exportOptions.columns` option on `GridModel` replaces `exportOptions.includeHiddenCols`.
  The updated and more flexible config supports special strings 'VISIBLE' (default), 'ALL', and/or a
  list of specific colIds to include in an export.
  * To avoid immediate breaking changes, GridModel will log a warning on any remaining usages of
    `includeHiddenCols` but auto-set to `columns: 'ALL'` to maintain the same behavior.
* Added new preference `xhShowVersionBar` to allow more fine-grained control of when the Hoist
  version bar is showing. It defaults to `auto`, preserving the current behavior of always showing
  the footer to Hoist Admins while including it for non-admins *only* in non-production
  environments. The pref can alternatively be set to 'always' or 'never' on a per-user basis.

### 📚 Libraries

* @blueprintjs/core `3.16 -> 3.17`
* @blueprintjs/datetime `3.10 -> 3.11`
* mobx `5.10 -> 5.11`
* react-transition-group `2.8 -> 4.2`

[Commit Log](https://github.com/xh/hoist-react/compare/v24.1.1...v24.2.0)

## v24.1.1 - 2019-07-01

### 🐞 Bug Fixes

* Mobile column chooser internal layout/sizing fixed when used in certain secure mobile browsers.

[Commit Log](https://github.com/xh/hoist-react/compare/v24.1.0...v24.1.1)

## v24.1.0 - 2019-07-01

### 🎁 New Features

* `DateInput.enableClear` prop added to support built-in button to null-out a date input's value.

### 🐞 Bug Fixes

* The `Select` component now properly shows all options when the pick-list is re-shown after a
  change without first blurring the control. (Previously this interaction edge case would only show
  the option matching the current input value.) #1198
* Mobile mask component `onClick` callback prop restored - required to dismiss mobile menus when not
  tapping a menu option.
* When checking for a possible expired session within `XH.handleException()`, prompt for app login
  only for Ajax requests made to relative URLs (not e.g. remote APIs accessed via CORS). #1189

### ✨ Style

* Panel splitter collapse button more visible in dark theme. CSS vars to customize further fixed.
* The mobile app menu button has been moved to the right side of the top appBar, consistent with its
  placement in desktop apps.

### 📚 Libraries

* @blueprintjs/core `3.15 -> 3.16`
* @blueprintjs/datetime `3.9 -> 3.10`
* codemirror `5.47 -> 5.48`
* mobx `6.0 -> 6.1`

[Commit Log](https://github.com/xh/hoist-react/compare/v24.0.0...v24.1.0)

## v24.0.0 - 2019-06-24

### 🎁 New Features

#### Data

* A `StoreFilter` object has been introduced to the data API. This allows `Store` and
  `StoreFilterField` to support the ability to conditionally include all children when filtering
  hierarchical data stores, and could support additional filtering customizations in the future.
* `Store` now provides a `summaryRecord` property which can be used to expose aggregated data for
  the data it contains. The raw data for this record can be provided to `loadData()` and
  `updateData()` either via an explicit argument to these methods, or as the root node of the raw
  data provided (see `Store.loadRootAsSummary`).
* The `StoreFilterField` component accepts new optional `model` and `bind` props to allow control of
  its text value from an external model's observable.
* `pwd` is now a new supported type of `Field` in the `@xh/hoist/core/data` package.

#### Grid

* `GridModel` now supports a `showSummary` config which can be used to display its store's
  summaryRecord (see above) as either a pinned top or bottom row.
* `GridModel` also adds a `enableColumnPinning` config to enable/disable user-driven pinning. On
  desktop, if enabled, users can pin columns by dragging them to the left or right edges of the grid
  (the default ag-Grid gesture). Column pinned state is now also captured and maintained by the
  overall grid state system.
* The desktop column chooser now options in a non-modal popover when triggered from the standard
  `ColChooserButton` component. This offers a quicker and less disruptive alternative to the modal
  dialog (which is still used when launched from the grid context menu). In this popover mode,
  updates to columns are immediately reflected in the underlying grid.
* The mobile `ColChooser` has been improved significantly. It now renders displayed and available
  columns as two lists, allowing drag and drop between to update the visibility and ordering. It
  also provides an easy option to toggle pinning the first column.
* `DimensionChooser` now supports an optional empty / ungrouped configuration with a value of `[]`.
  See `DimensionChooserModel.enableClear` and `DimensionChooser.emptyText`.

#### Other Features

* Core `AutoRefreshService` added to trigger an app-wide data refresh on a configurable interval, if
  so enabled via a combination of soft-config and user preference. Auto-refresh relies on the use of
  the root `RefreshContextModel` and model-level `LoadSupport`.
* A new `LoadingIndicator` component is available as a more minimal / unobtrusive alternative to a
  modal mask. Typically configured via a new `Panel.loadingIndicator` prop, the indicator can be
  bound to a `PendingTaskModel` and will automatically show/hide a spinner and/or custom message in
  an overlay docked to the corner of the parent Panel.
* `DateInput` adds support for new `enablePicker` and `showPickerOnFocus` props, offering greater
  control over when the calendar picker is shown. The new default behaviour is to not show the
  picker on focus, instead showing it via a built-in button.
* Transitions have been disabled by default on desktop Dialog and Popover components (both are from
  the Blueprint library) and on the Hoist Mask component. This should result in a snappier user
  experience, especially when working on remote / virtual workstations. Any in-app customizations to
  disable or remove transitions can now be removed in favor of this toolkit-wide change.
* Added new `@bindable.ref` variant of the `@bindable` decorator.

### 💥 Breaking Changes

* Apps that defined and initialized their own `AutoRefreshService` service or functionality should
  leverage the new Hoist service if possible. Apps with a pre-existing custom service of the same
  name must either remove in favor of the new service or - if they have special requirements not
  covered by the Hoist implementation - rename their own service to avoid a naming conflict.
* The `StoreFilterField.onFilterChange` callback will now be passed a `StoreFilter`, rather than a
  function.
* `DateInput` now has a calendar button on the right side of the input which is 22 pixels square.
  Applications explicitly setting width or height on this component should ensure that they are
  providing enough space for it to display its contents without clipping.

### 🐞 Bug Fixes

* Performance for bulk grid selections has been greatly improved (#1157)
* Toolbars now specify a minimum height (or width when vertical) to avoid shrinking unexpectedly
  when they contain only labels or are entirely empty (but still desired to e.g. align UIs across
  multiple panels). Customize if needed via the new `--xh-tbar-min-size` CSS var.
* All Hoist Components that accept a `model` prop now have that properly documented in their
  prop-types.
* Admin Log Viewer no longer reverses its lines when not in tail mode.

### ⚙️ Technical

* The `AppSpec` config passed to `XH.renderApp()` now supports a `clientAppCode` value to compliment
  the existing `clientAppName`. Both values are now optional and defaulted from the project-wide
  `appCode` and `appName` values set via the project's Webpack config. (Note that `clientAppCode` is
  referenced by the new `AutoRefreshService` to support configurable auto-refresh intervals on a
  per-app basis.)

### 📚 Libraries

* ag-grid `20.0 -> 21.0`
* react-select `2.4 -> 3.0`
* mobx-react `5.4 -> 6.0.3`
* font-awesome `5.8 -> 5.9`
* react-beautiful-dnd `10.1.1 -> 11.0.4`

[Commit Log](https://github.com/xh/hoist-react/compare/v23.0.0...v24.0.0)

## v23.0.0 - 2019-05-30

### 🎁 New Features

* `GridModel` now accepts a config of `cellBorders`, similar to `rowBorders`
* `Panel.tbar` and `Panel.bbar` props now accept an array of Elements and will auto-generate a
  `Toolbar` to contain them, avoiding the need for the extra import of `toolbar()`.
* New functions `withDebug` and `withShortDebug` have been added to provide a terse syntax for
  adding debug messages that track the execution of specific blocks of code.
* `XH.toast()` now supports an optional `containerRef` argument that can be used for anchoring a
  toast within another component (desktop only). Can be used to display more targeted toasts within
  the relevant section of an application UI, as opposed to the edge of the screen.
* `ButtonGroupInput` accepts a new `enableClear` prop that allows the active / depressed button to
  be unselected by pressing it again - this sets the value of the input as a whole to `null`.
* Hoist Admins now always see the VersionBar in the footer.
* `Promise.track` now accepts an optional `omit` config that indicates when no tracking will be
  performed.
* `fmtNumber` now accepts an optional `prefix` config that prepends immediately before the number,
  but after the sign (`+`, `-`).
* New utility methods `forEachAsync()` and `whileAsync()` have been added to allow non-blocking
  execution of time-consuming loops.

### 💥 Breaking Changes

* The `AppOption.refreshRequired` config has been renamed to `reloadRequired` to better match the
  `XH.reloadApp()` method called to reload the entire app in the browser. Any options defined by an
  app that require it to be fully reloaded should have this renamed config set to `true`.
* The options dialog will now automatically trigger an app-wide data _refresh_ via
  `XH.refreshAppAsync()` if options have changed that don't require a _reload_.
* The `EventSupport` mixin has been removed. There are no known uses of it and it is in conflict
  with the overall reactive structure of the hoist-react API. If your app listens to the
  `appStateChanged`, `prefChange` or `prefsPushed` events you will need to adjust accordingly.

### 🐞 Bug Fixes

* `Select` will now let the user edit existing text in conditions where it is expected to be
  editable. #880
* The Admin "Config Differ" tool has been updated to reflect changes to `Record` made in v22. It is
  once again able to apply remote config values.
* A `Panel` with configs `resizable: true, collapsible: false` now renders with a splitter.
* A `Panel` with no `icon`, `title`, or `headerItems` will not render a blank header.
* `FileChooser.enableMulti` now behaves as one might expect -- true to allow multiple files in a
  single upload. Previous behavior (the ability to add multiple files to dropzone) is now controlled
  by `enableAddMulti`.

[Commit Log](https://github.com/xh/hoist-react/compare/v22.0.0...v23.0.0)


## v22.0.0 - 2019-04-29

### 🎁 New Features

* A new `DockContainer` component provides a user-friendly way to render multiple child components
  "docked" to its bottom edge. Each child view is rendered with a configurable header and controls
  to allow the user to expand it, collapse it, or optionally "pop it out" into a modal dialog.
* A new `AgGrid` component provides a much lighter Hoist wrapper around ag-Grid while maintaining
  consistent styling and layout support. This allows apps to use any features supported by ag-Grid
  without conflicting with functionality added by the core Hoist `Grid`.
  * Note that this lighter wrapper lacks a number of core Hoist features and integrations, including
    store support, grid state, enhanced column and renderer APIs, absolute value sorting, and more.
  * An associated `AgGridModel` provides access to to the ag-Grid APIs, minimal styling configs, and
    several utility methods for managing Grid state.
* Added `GridModel.groupSortFn` config to support custom group sorting (replaces any use of
  `agOptions.defaultGroupSortComparator`).
* The `Column.cellClass` and `Column.headerClass` configs now accept functions to dynamically
  generate custom classes based on the Record and/or Column being rendered.
* The `Record` object now provides an additional getter `Record.allChildren` to return all children
  of the record, irrespective of the current filter in place on the record's store. This supplements
  the existing `Record.children` getter, which returns only the children meeting the filter.

### 💥 Breaking Changes

* The class `LocalStore` has been renamed `Store`, and is now the main implementation and base class
  for Store Data. The extraneous abstract superclass `BaseStore` has been removed.
* `Store.dataLastUpdated` had been renamed `Store.lastUpdated` on the new class and is now a simple
  timestamp (ms) rather than a Javascript Date object.
* The constructor argument `Store.processRawData` now expects a function that *returns* a modified
  object with the necessary edits. This allows implementations to safely *clone* the raw data rather
  than mutating it.
* The method `Store.removeRecord` has been replaced with the method `Store.removeRecords`. This will
  facilitate efficient bulk deletes.

### ⚙️ Technical

* `Grid` now performs an important performance workaround when loading a new dataset that would
  result in the removal of a significant amount of existing records/rows. The underlying ag-Grid
  component has a serious bottleneck here (acknowledged as AG-2879 in their bug tracker). The Hoist
  grid wrapper will now detect when this is likely and proactively clear all data using a different
  API call before loading the new dataset.
* The implementations `Store`, `RecordSet`, and `Record` have been updated to more efficiently
  re-use existing record references when loading, updating, or filtering data in a store. This keeps
  the Record objects within a store as stable as possible, and allows additional optimizations by
  ag-Grid and its `deltaRowDataMode`.
* When loading raw data into store `Record`s, Hoist will now perform additional conversions based on
  the declared `Field.type`. The unused `Field.nullable` has been removed.
* `LocalStorageService` now uses both the `appCode` and current username for its namespace key,
  ensuring that e.g. local prefs/grid state are not overwritten across multiple app users on one OS
  profile, or when admin impersonation is active. The service will automatically perform a one-time
  migration of existing local state from the old namespace to the new. #674
* `elem` no longer skips `null` children in its calls to `React.createElement()`. These children may
  play the role of placeholders when using conditional rendering, and skipping them was causing
  React to trigger extra re-renders. This change further simplifies Hoist's element factory and
  removes an unnecessary divergence with the behavior of JSX.


### 🐞 Bug Fixes

* `Grid` exports retain sorting, including support for absolute value sorting. #1068
* Ensure `FormField`s are keyed with their model ID, so that React can properly account for dynamic
  changes to fields within a form. #1031
* Prompt for app refresh in (rare) case of mismatch between client and server-side session user.
  (This can happen during impersonation and is defended against in server-side code.) #675

[Commit Log](https://github.com/xh/hoist-react/compare/v21.0.2...v22.0.0)

## v21.0.2 - 2019-04-05

### 📚 Libraries

* Rollback ag-Grid to v20.0.0 after running into new performance issues with large datasets and
  `deltaRowDataMode`. Updates to tree filtering logic, also related to grid performance issues with
  filtered tree results returning much larger record counts.

## v21.0.0 - 2019-04-04

### 🎁 New Features

* `FetchService` fetch methods now accept a plain object as the `headers` argument. These headers
  will be merged with the default headers provided by FetchService.
* An app can also now specify default headers to be sent with every fetch request via
  `XH.fetchService.setDefaultHeaders()`. You can pass either a plain object, or a closure which
  returns one.
* `Grid` supports a new `onGridReady` prop, allowing apps to hook into the ag-Grid event callback
  without inadvertently short-circuiting the Grid's own internal handler.

### 💥 Breaking Changes

* The shortcut getter `FormModel.isNotValid` was deemed confusing and has been removed from the API.
  In most cases applications should use `!FormModel.isValid` instead; this expression will return
  `false` for the `Unknown` as well as the `NotValid` state. Applications that wish to explicitly
  test for the `NotValid` state should use the `validationState` getter.
* Multiple HoistInputs have changed their `onKeyPress` props to `onKeyDown`, including TextInput,
  NumberInput, TextArea & SearchInput. The `onKeyPress` event has been deprecated in general and has
  limitations on which keys will trigger the event to fire (i.e. it would not fire on an arrow
  keypress).
* FetchService's fetch methods no longer support `contentType` parameter. Instead, specify a custom
  content-type by setting a 'Content-Type' header using the `headers` parameter.
* FetchService's fetch methods no longer support `acceptJson` parameter. Instead, pass an {"Accept":
  "application/json"} header using the `headers` parameter.

### ✨ Style

* Black point + grid colors adjusted in dark theme to better blend with overall blue-gray tint.
* Mobile styles have been adjusted to increase the default font size and grid row height, in
  addition to a number of other smaller visual adjustments.

### 🐞 Bug Fixes

* Avoid throwing React error due to tab / routing interactions. Tab / routing / state support
  generally improved. (#1052)
* `GridModel.selectFirst()` improved to reliably select first visible record even when one or more
  groupBy levels active. (#1058)

### 📚 Libraries

* ag-Grid `~20.1 -> ~20.2` (fixes ag-grid sorting bug with treeMode)
* @blueprint/core `3.14 -> 3.15`
* @blueprint/datetime `3.7 -> 3.8`
* react-dropzone `10.0 -> 10.1`
* react-transition-group `2.6 -> 2.8`

[Commit Log](https://github.com/xh/hoist-react/compare/v20.2.1...v21.0.0)

## v20.2.1 - 2019-03-28

* Minor tweaks to grid styles - CSS var for pinned column borders, drop left/right padding on
  center-aligned grid cells.

[Commit Log](https://github.com/xh/hoist-react/compare/v20.2.0...v20.2.1)

## v20.2.0 - 2019-03-27

### 🎁 New Features

* `GridModel` exposes three new configs - `rowBorders`, `stripeRows`, and `showCellFocus` - to
  provide additional control over grid styling. The former `Grid` prop `showHover` has been
  converted to a `GridModel` config for symmetry with these other flags and more efficient
  re-rendering. Note that some grid-related CSS classes have also been modified to better conform to
  the BEM approach used elsewhere - this could be a breaking change for apps that keyed off of
  certain Hoist grid styles (not expected to be a common case).
* `Select` adds a `queryBuffer` prop to avoid over-eager calls to an async `queryFn`. This buffer is
  defaulted to 300ms to provide some out-of-the-box debouncing of keyboard input when an async query
  is provided. A longer value might be appropriate for slow / intensive queries to a remote API.

### 🐞 Bug Fixes

* A small `FormField.labelWidth` config value will now be respected, even if it is less than the
  default minWidth of 80px.
* Unnecessary re-renders of inactive tab panels now avoided.
* `Grid`'s filter will now be consistently applied to all tree grid records. Previously, the filter
  skipped deeply nested records under specific conditions.
* `Timer` no longer requires its `runFn` to be a promise, as it briefly (and unintentionally) did.
* Suppressed default browser resize handles on `textarea`.

[Commit Log](https://github.com/xh/hoist-react/compare/v20.1.1...v20.2.0)

## v20.1.1 - 2019-03-27

### 🐞 Bug Fixes

* Fix form field reset so that it will call computeValidationAsync even if revalidation is not
  triggered because the field's value did not change when reset.

[Commit Log](https://github.com/xh/hoist-react/compare/v20.1.0...v20.1.1)


## v20.1.0 - 2019-03-14

### 🎁 New Features

* Standard app options panel now includes a "Restore Defaults" button to clear all user preferences
  as well as any custom grid state, resetting the app to its default state for that user.

### 🐞 Bug Fixes

* Removed a delay from `HoistInput` blur handling, ensuring `noteBlurred()` is called as soon as the
  element loses focus. This should remove a class of bugs related to input values not flushing into
  their models quickly enough when `commitOnChange: false` and the user moves directly from an input
  to e.g. clicking a submit button. #1023
* Fix to Admin ConfigDiffer tool (missing decorator).

### ⚙️ Technical

* The `GridModel.store` config now accepts a plain object and will internally create a `LocalStore`.
  This store config can also be partially specified or even omitted entirely. GridModel will ensure
  that the store is auto-configured with all fields in configured grid columns, reducing the need
  for app code boilerplate (re)enumerating field names.
* `Timer` class reworked to allow its interval to be adjusted dynamically via `setInterval()`,
  without requiring the Timer to be re-created.

[Commit Log](https://github.com/xh/hoist-react/compare/v20.0.1...v20.1.0)


## v20.0.1 - 2019-03-08

### 🐞 Bug Fixes

* Ensure `RestStore` processes records in a standard way following a save/add operation (#1010).

[Commit Log](https://github.com/xh/hoist-react/compare/v20.0.0...v20.0.1)


## v20.0.0 - 2019-03-06

### 💥 Breaking Changes

* The `@LoadSupport` decorator has been substantially reworked and enhanced from its initial release
  in v19. It is no longer needed on the HoistComponent, but rather should be put directly on the
  owned HoistModel implementing the loading. IMPORTANT NOTE: all models should implement
  `doLoadAsync` rather than `loadAsync`. Please see `LoadSupport` for more information on this
  important change.
* `TabContainer` and `TabContainerModel` are now cross-platform. Apps should update their code to
  import both from `@xh/hoist/cmp/tab`.
* `TabContainer.switcherPosition` has been moved to `TabContainerModel`. Please note that changes to
  `switcherPosition` are not supported on mobile, where the switcher will always appear beneath the
  container.
* The `Label` component from `@xh/hoist/desktop/cmp/input` has been removed. Applications should
  consider using the basic html `label` element instead (or a `FormField` if applicable).
* The `LeftRightChooserModel` constructor no longer accepts a `leftSortBy` and `rightSortBy`
  property. The implementation of these properties was generally broken. Use `leftSorted` and
  `rightSorted` instead.

#### Mobile

* Mobile `Page` has changed - `Pages` are now wrappers around `Panels` that are designed to be used
  with a `NavigationModel` or `TabContainer`. `Page` accepts the same props as `Panel`, meaning uses
  of `loadModel` should be replaced with `mask`.
* The mobile `AppBar` title is static and defaults to the app name. If you want to display page
  titles, it is recommended to use the `title` prop on the `Page`.

### 🎁 New Features

* Enhancements to Model and Component data loading via `@LoadSupport` provides a stronger set of
  conventions and better support for distinguishing between initial loads / auto/background
  refreshes / user- driven refreshes. It also provides new patterns for ensuring application
  Services are refreshed as part of a reworked global refresh cycle.
* RestGridModel supports a new `cloneAction` to take an existing record and open the editor form in
  "add mode" with all editable fields pre-populated from the source record. The action calls
  `prepareCloneFn`, if defined on the RestGridModel, to perform any transform operations before
  rendering the form.
* Tabs in `TabContainerModel` now support an `icon` property on the desktop.
* Charts take a new optional `aspectRatio` prop.
* Added new `Column.headerTooltip` config.
* Added new method `markManaged` on `ManagedSupport`.
* Added new function decorator `debounced`.
* Added new function `applyMixin` providing support for structured creation of class decorators
  (mixins).

#### Mobile

* Column chooser support available for mobile Grids. Users can check/uncheck columns to add/remove
  them from a configurable grid and reorder the columns in the list via drag and drop. Pair
  `GridModel.enableColChooser` with a mobile `colChooserButton` to allow use.
* Added `DialogPage` to the mobile toolkit. These floating pages do not participate in navigation or
  routing, and are used for showing fullscreen views outside of the Navigator / TabContainer
  context.
* Added `Panel` to the mobile toolkit, which offers a header element with standardized styling,
  title, and icon, as well as support for top and bottom toolbars.
* The mobile `AppBar` has been updated to more closely match the desktop `AppBar`, adding `icon`,
  `leftItems`, `hideAppMenuButton` and `appMenuButtonProps` props.
* Added routing support to mobile.

### 🐞 Bug Fixes

* The HighCharts wrapper component properly resizes its chart.
* Mobile dimension chooser button properly handles overflow for longer labels.
* Sizing fixes for multi-line inputs such as textArea and jsonInput.
* NumberInput calls a `onKeyPress` prop if given.
* Layout fixes on several admin panels and detail popups.

### 📚 Libraries

* @blueprintjs/core `3.13 -> 3.14`
* @xh/hoist-dev-utils `3.5 -> 3.6`
* ag-Grid `~20.0 -> ~20.1`
* react-dropzone `~8.0 -> ~9.0`
* react-select `~2.3 -> ~2.4`
* router5 `~6.6 -> ~7.0`
* react `~16.7 -> ~16.8`

[Commit Log](https://github.com/xh/hoist-react/compare/v19.0.1...v20.0.0)

## v19.0.1 - 2019-02-12

### 🐞 Bug Fixes

* Additional updates and simplifications to `FormField` sizing of child `HoistInput` elements, for
  more reliable sizing and spacing filling behavior.

[Commit Log](https://github.com/xh/hoist-react/compare/v19.0.0...v19.0.1)


## v19.0.0 - 2019-02-08

### 🎁 New Features

* Added a new architecture for signaling the need to load / refresh new data across either the
  entire app or a section of the component hierarchy. This new system relies on React context to
  minimizes the need for explicit application wiring, and improves support for auto-refresh. See
  newly added decorator `@LoadSupport` and classes/components `RefreshContext`,
  `RefreshContextModel`, and `RefreshContextView` for more info.
* `TabContainerModel` and `TabModel` now support `refreshMode` and `renderMode` configs to allow
  better control over how inactive tabs are mounted/unmounted and how tabs handle refresh requests
  when hidden or (re)activated.
* Apps can implement `getAppOptions()` in their `AppModel` class to specify a set of app-wide
  options that should be editable via a new built-in Options dialog. This system includes built-in
  support for reading/writing options to preferences, or getting/setting their values via custom
  handlers. The toolkit handles the rendering of the dialog.
* Standard top-level app buttons - for actions such as launching the new Options dialog, switching
  themes, launching the admin client, and logging out - have been moved into a new menu accessible
  from the top-right corner of the app, leaving more space for app-specific controls in the AppBar.
* `RecordGridModel` now supports an enhanced `editors` configuration that exposes the full set of
  validation and display support from the Forms package.
* `HoistInput` sizing is now consistently implemented using `LayoutSupport`. All sizable
  `HoistInputs` now have default `width` to ensure a standard display out of the box. `JsonInput`
  and `TextArea` also have default `height`. These defaults can be overridden by declaring explicit
  `width` and `height` values, or unset by setting the prop to `null`.
* `HoistInputs` within `FormFields` will be automatically sized to fill the available space in the
  `FormField`. In these cases, it is advised to either give the `FormField` an explicit size or
  render it in a flex layout.

### 💥 Breaking Changes

* ag-Grid has been updated to v20.0.0. Most apps shouldn't require any changes - however, if you are
  using `agOptions` to set sorting, filtering or resizing properties, these may need to change:

  For the `Grid`, `agOptions.enableColResize`, `agOptions.enableSorting` and `agOptions.enableFilter`
  have been removed. You can replicate their effects by using `agOptions.defaultColDef`. For
  `Columns`, `suppressFilter` has been removed, an should be replaced with `filter: false`.

* `HoistAppModel.requestRefresh` and `TabContainerModel.requestRefresh` have been removed.
  Applications should use the new Refresh architecture described above instead.
* `tabRefreshMode` on TabContainer has been renamed `renderMode`.
* `TabModel.reloadOnShow` has been removed. Set the `refreshMode` property on TabContainerModel or
  TabModel to `TabRefreshMode.ON_SHOW_ALWAYS` instead.
* The mobile APIs for `TabContainerModel`, `TabModel`, and `RefreshButton` have been rewritten to
  more closely mirror the desktop API.
* The API for `RecordGridModel` editors has changed -- `type` is no longer supported. Use
  `fieldModel` and `formField` instead.
* `LocalStore.loadRawData` requires that all records presented to store have unique IDs specified.
  See `LocalStore.idSpec` for more information.

### 🐞 Bug Fixes

* SwitchInput and RadioInput now properly highlight validation errors in `minimal` mode.

### 📚 Libraries

* @blueprintjs/core `3.12 -> 3.13`
* ag-Grid `~19.1.4 -> ~20.0.0`

[Commit Log](https://github.com/xh/hoist-react/compare/v18.1.2...v19.0.0)


## v18.1.2 - 2019-01-30

### 🐞 Bug Fixes

* Grid integrations relying on column visibility (namely export, storeFilterField) now correctly
  consult updated column state from GridModel. #935
* Ensure `FieldModel.initialValue` is observable to ensure that computed dirty state (and any other
  derivations) are updated if it changes. #934
* Fixes to ensure Admin console log viewer more cleanly handles exceptions (e.g. attempting to
  auto-refresh on a log file that has been deleted).

[Commit Log](https://github.com/xh/hoist-react/compare/v18.1.1...v18.1.2)

## v18.1.1 - 2019-01-29

* Grid cell padding can be controlled via a new set of CSS vars and is reduced by default for grids
  in compact mode.
* The `addRecordAsync()` and `saveRecordAsync()` methods on `RestStore` return the updated record.

[Commit Log](https://github.com/xh/hoist-react/compare/v18.1.0...v18.1.1)


## v18.1.0 - 2019-01-28

### 🎁 New Features

* New `@managed` class field decorator can be used to mark a property as fully created/owned by its
  containing class (provided that class has installed the matching `@ManagedSupport` decorator).
  * The framework will automatically pass any `@managed` class members to `XH.safeDestroy()` on
    destroy/unmount to ensure their own `destroy()` lifecycle methods are called and any related
    resources are disposed of properly, notably MobX observables and reactions.
  * In practice, this should be used to decorate any properties on `HoistModel`, `HoistService`, or
    `HoistComponent` classes that hold a reference to a `HoistModel` created by that class. All of
    those core artifacts support the new decorator, `HoistModel` already provides a built-in
    `destroy()` method, and calling that method when an app is done with a Model is an important
    best practice that can now happen more reliably / easily.
* `FormModel.getData()` accepts a new single parameter `dirtyOnly` - pass true to get back only
  fields which have been modified.
* The mobile `Select` component indicates the current value with a ✅ in the drop-down list.
* Excel exports from tree grids now include the matching expand/collapse tree controls baked into
  generated Excel file.

### 🐞 Bug Fixes

* The `JsonInput` component now properly respects / indicates disabled state.

### 📚 Libraries

* Hoist-dev-utils `3.4.1 -> 3.5.0` - updated webpack and other build tool dependencies, as well as
  an improved eslint configuration.
* @blueprintjs/core `3.10 -> 3.12`
* @blueprintjs/datetime `3.5 -> 3.7`
* fontawesome `5.6 -> 5.7`
* mobx `5.8 -> 5.9`
* react-select `2.2 -> 2.3`
* Other patch updates

[Commit Log](https://github.com/xh/hoist-react/compare/v18.0.0...v18.1.0)

## v18.0.0 - 2019-01-15

### 🎁 New Features

* Form support has been substantially enhanced and restructured to provide both a cleaner API and
  new functionality:
  * `FormModel` and `FieldModel` are now concrete classes and provide the main entry point for
    specifying the contents of a form. The `Field` and `FieldSupport` decorators have been removed.
  * Fields and sub-forms may now be dynamically added to FormModel.
  * The validation state of a FormModel is now *immediately* available after construction and
    independent of the GUI. The triggering of the *display* of that state is now a separate process
    triggered by GUI actions such as blur.
  * `FormField` has been substantially reworked to support a read-only display and inherit common
    property settings from its containing `Form`.
  * `HoistInput` has been moved into the `input` package to clarify that these are lower level
    controls and independent of the Forms package.

* `RestGrid` now supports a `mask` prop. RestGrid loading is now masked by default.
* `Chart` component now supports a built-in zoom out gesture: click and drag from right-to-left on
  charts with x-axis zooming.
* `Select` now supports an `enableClear` prop to control the presence of an optional inline clear
  button.
* `Grid` components take `onCellClicked` and `onCellDoubleClicked` event handlers.
* A new desktop `FileChooser` wraps a preconfigured react-dropzone component to allow users to
  easily select files for upload or other client-side processing.

### 💥 Breaking Changes

* Major changes to Form (see above). `HoistInput` imports will also need to be adjusted to move from
  `form` to `input`.
* The name of the HoistInput `field` prop has been changed to `bind`. This change distinguishes the
  lower-level input package more clearly from the higher-level form package which uses it. It also
  more clearly relates the property to the associated `@bindable` annotation for models.
* A `Select` input with `enableMulti = true` will by default no longer show an inline x to clear the
  input value. Use the `enableClear` prop to re-enable.
* Column definitions are exported from the `grid` package. To ensure backwards compatibility,
  replace imports from `@xh/hoist/desktop/columns` with `@xh/hoist/desktop/cmp/grid`.

### 📚 Libraries

* React `~16.6.0 -> ~16.7.0`
* Patch version updates to multiple other dependencies.

[Commit Log](https://github.com/xh/hoist-react/compare/v17.0.0...v18.0.0)

## v17.0.0 - 2018-12-21

### 💥 Breaking Changes

* The implementation of the `model` property on `HoistComponent` has been substantially enhanced:
  * "Local" Models should now be specified on the Component class declaration by simply setting the
    `model` property, rather than the confusing `localModel` property.
  * HoistComponent now supports a static `modelClass` class property. If set, this property will
    allow a HoistComponent to auto-create a model internally when presented with a plain javascript
    object as its `model` prop. This is especially useful in cases like `Panel` and `TabContainer`,
    where apps often need to specify a model but do not require a reference to the model. Those
    usages can now skip importing and instantiating an instance of the component's model class
    themselves.
  * Hoist will now throw an Exception if an application attempts to changes the model on an existing
    HoistComponent instance or presents the wrong type of model to a HoistComponent where
    `modelClass` has been specified.

* `PanelSizingModel` has been renamed `PanelModel`. The class now also has the following new
  optional properties, all of which are `true` by default:
  * `showSplitter` - controls visibility of the splitter bar on the outside edge of the component.
  * `showSplitterCollapseButton` - controls visibility of the collapse button on the splitter bar.
  * `showHeaderCollapseButton` - controls visibility of a (new) collapse button in the header.

* The API methods for exporting grid data have changed and gained new features:
  * Grids must opt-in to export with the `GridModel.enableExport` config.
  * Exporting a `GridModel` is handled by the new `GridExportService`, which takes a collection of
    `exportOptions`. See `GridExportService.exportAsync` for available `exportOptions`.
  * All export entry points (`GridModel.exportAsync()`, `ExportButton` and the export context menu
    items) support `exportOptions`. Additionally, `GridModel` can be configured with default
    `exportOptions` in its config.

* The `buttonPosition` prop on `NumberInput` has been removed due to problems with the underlying
  implementation. Support for incrementing buttons on NumberInputs will be re-considered for future
  versions of Hoist.

### 🎁 New Features

* `TextInput` on desktop now supports an `enableClear` property to allow easy addition of a clear
  button at the right edge of the component.
* `TabContainer` enhancements:
  * An `omit` property can now be passed in the tab configs passed to the `TabContainerModel`
    constructor to conditionally exclude a tab from the container
  * Each `TabModel` can now be retrieved by id via the new `getTabById` method on
    `TabContainerModel`.
  * `TabModel.title` can now be changed at runtime.
  * `TabModel` now supports the following properties, which can be changed at runtime or set via the
    config:
    * `disabled` - applies a disabled style in the switcher and blocks navigation to the tab via
      user click, routing, or the API.
    * `excludeFromSwitcher` - removes the tab from the switcher, but the tab can still be navigated
      to programmatically or via routing.
* `MultiFieldRenderer` `multiFieldConfig` now supports a `delimiter` property to separate
  consecutive SubFields.
* `MultiFieldRenderer` SubFields now support a `position` property, to allow rendering in either the
  top or bottom row.
* `StoreCountLabel` now supports a new 'includeChildren' prop to control whether or not children
  records are included in the count. By default this is `false`.
* `Checkbox` now supports a `displayUnsetState` prop which may be used to display a visually
  distinct state for null values.
* `Select` now renders with a checkbox next to the selected item in its dropdown menu, instead of
  relying on highlighting. A new `hideSelectedOptionCheck` prop is available to disable.
* `RestGridModel` supports a `readonly` property.
* `DimensionChooser`, various `HoistInput` components, `Toolbar` and `ToolbarSeparator` have been
  added to the mobile component library.
* Additional environment enums for UAT and BCP, added to Hoist Core 5.4.0, are supported in the
  application footer.

### 🐞 Bug Fixes

* `NumberInput` will no longer immediately convert its shorthand value (e.g. "3m") into numeric form
  while the user remains focused on the input.
* Grid `actionCol` columns no longer render Button components for each action, relying instead on
  plain HTML / CSS markup for a significant performance improvement when there are many rows and/or
  actions per row.
* Grid exports more reliably include the appropriate file extension.
* `Select` will prevent an `<esc>` keypress from bubbling up to parent components only when its menu
  is open. (In that case, the component assumes escape was pressed to close its menu and captures
  the keypress, otherwise it should leave it alone and let it e.g. close a parent popover).

[Commit Log](https://github.com/xh/hoist-react/compare/v16.0.1...v17.0.0)

## v16.0.1 - 2018-12-12

### 🐞 Bug Fixes

* Fix to FeedbackForm allowing attempted submission with an empty message.

[Commit Log](https://github.com/xh/hoist-react/compare/v16.0.0...v16.0.1)


## v16.0.0

### 🎁 New Features

* Support for ComboBoxes and Dropdowns have been improved dramatically, via a new `Select` component
  based on react-select.
* The ag-Grid based `Grid` and `GridModel` are now available on both mobile and desktop. We have
  also added new support for multi-row/multi-field columns via the new `multiFieldRenderer` renderer
  function.
* The app initialization lifecycle has been restructured so that no App classes are constructed
  until Hoist is fully initialized.
* `Column` now supports an optional `rowHeight` property.
* `Button` now defaults to 'minimal' mode, providing a much lighter-weight visual look-and-feel to
  HoistApps. `Button` also implements `@LayoutSupport`.
* Grouping state is now saved by the grid state support on `GridModel`.
* The Hoist `DimChooser` component has been ported to hoist-react.
* `fetchService` now supports an `autoAbortKey` in its fetch methods. This can be used to
  automatically cancel obsolete requests that have been superseded by more recent variants.
* Support for new `clickableLabel` property on `FormField`.
* `RestForm` now supports a read-only view.
* Hoist now supports automatic tracking of app/page load times.

### 💥 Breaking Changes

* The new location for the cross-platform grid component is `@xh/hoist/cmp/grid`. The `columns`
  package has also moved under a new sub-package in this location.
* Hoist top-level App Structure has changed in order to improve consistency of the Model-View
  conventions, to improve the accessibility of services, and to support the improvements in app
  initialization mentioned above:
  - `XH.renderApp` now takes a new `AppSpec` configuration.
  - `XH.app` is now `XH.appModel`.
  - All services are installed directly on `XH`.
  - `@HoistApp` is now `@HoistAppModel`
* `RecordAction` has been substantially refactored and improved. These are now typically immutable
  and may be shared.
  - `prepareFn` has been replaced with a `displayFn`.
  - `actionFn` and `displayFn` now take a single object as their parameter.
* The `hide` property on `Column` has been changed to `hidden`.
* The `ColChooserButton` has been moved from the incorrect location `@xh/hoist/cmp/grid` to
  `@xh/hoist/desktop/cmp/button`. This is a desktop-only component. Apps will have to adjust these
  imports.
* `withDefaultTrue` and `withDefaultFalse` in `@xh/hoist/utils/js` have been removed. Use
  `withDefault` instead.
* `CheckBox` has been renamed `Checkbox`


### ⚙️ Technical

* ag-Grid has been upgraded to v19.1
* mobx has been upgraded to v5.6
* React has been upgraded to v16.6
* Allow browsers with proper support for Proxy (e.g Edge) to access Hoist Applications.


### 🐞 Bug Fixes

* Extensive. See full change list below.

[Commit Log](https://github.com/xh/hoist-react/compare/v15.1.2...v16.0.0)


## v15.1.2

🛠 Hotfix release to MultiSelect to cap the maximum number of options rendered by the drop-down
list. Note, this component is being replaced in Hoist v16 by the react-select library.

[Commit Log](https://github.com/xh/hoist-react/compare/v15.1.1...v15.1.2)

## v15.1.1

### 🐞 Bug Fixes

* Fix to minimal validation mode for FormField disrupting input focus.
* Fix to JsonInput disrupting input focus.

### ⚙️ Technical

* Support added for TLBR-style notation when specifying margin/padding via layoutSupport - e.g.
  box({margin: '10 20 5 5'}).
* Tweak to lockout panel message when the user has no roles.

[Commit Log](https://github.com/xh/hoist-react/compare/v15.1.0...v15.1.1)


## v15.1.0

### 🎁 New Features

* The FormField component takes a new minimal prop to display validation errors with a tooltip only
  as opposed to an inline message string. This can be used to help reduce shifting / jumping form
  layouts as required.
* The admin-only user impersonation toolbar will now accept new/unknown users, to support certain
  SSO application implementations that can create users on the fly.

### ⚙️ Technical

* Error reporting to server w/ custom user messages is disabled if the user is not known to the
  client (edge case with errors early in app lifecycle, prior to successful authentication).

[Commit Log](https://github.com/xh/hoist-react/compare/v15.0.0...v15.1.0)


## v15.0.0

### 💥 Breaking Changes

* This update does not require any application client code changes, but does require updating the
  Hoist Core Grails plugin to >= 5.0. Hoist Core changes to how application roles are loaded and
  users are authenticated required minor changes to how JS clients bootstrap themselves and load
  user data.
* The Hoist Core HoistImplController has also been renamed to XhController, again requiring Hoist
  React adjustments to call the updated /xh/ paths for these (implementation) endpoints. Again, no
  app updates required beyond taking the latest Hoist Core plugin.

[Commit Log](https://github.com/xh/hoist-react/compare/v14.2.0...v15.0.0)


## v14.2.0

### 🎁 New Features

* Upgraded hoist-dev-utils to 3.0.3. Client builds now use the latest Webpack 4 and Babel 7 for
  noticeably faster builds and recompiles during CI and at development time.
* GridModel now has a top-level agColumnApi property to provide a direct handle on the ag-Grid
  Column API object.

### ⚙️ Technical

* Support for column groups strengthened with the addition of a dedicated ColumnGroup sibling class
  to Column. This includes additional internal refactoring to reduce unnecessary cloning of Column
  configurations and provide a more managed path for Column updates. Public APIs did not change.
  (#694)

### 📚 Libraries

* Blueprint Core `3.6.1 -> 3.7.0`
* Blueprint Datetime `3.2.0 -> 3.3.0`
* Fontawesome `5.3.x -> 5.4.x`
* MobX `5.1.2 -> 5.5.0`
* Router5 `6.5.0 -> 6.6.0`

[Commit Log](https://github.com/xh/hoist-react/compare/v14.1.3...v14.2.0)


## v14.1.3

### 🐞 Bug Fixes

* Ensure JsonInput reacts properly to value changes.

### ⚙️ Technical

* Block user pinning/unpinning in Grid via drag-and-drop - pending further work via #687.
* Support "now" as special token for dateIs min/max validation rules.
* Tweak grouped grid row background color.

[Commit Log](https://github.com/xh/hoist-react/compare/v14.1.1...v14.1.3)


## v14.1.1

### 🐞 Bug Fixes

* Fixes GridModel support for row-level grouping at same time as column grouping.

[Commit Log](https://github.com/xh/hoist-react/compare/v14.1.0...v14.1.1)


## v14.1.0

### 🎁 New Features

* GridModel now supports multiple levels of row grouping. Pass the public setGroupBy() method an
  array of string column IDs, or a falsey value / empty array to ungroup. Note that the public and
  observable groupBy property on GridModel will now always be an array, even if the grid is not
  grouped or has only a single level of grouping.
* GridModel exposes public expandAll() and collapseAll() methods for grouped / tree grids, and
  StoreContextMenu supports a new "expandCollapseAll" string token to insert context menu items.
  These are added to the default menu, but auto-hide when the grid is not in a grouped state.
* The Grid component provides a new onKeyDown prop, which takes a callback and will fire on any
  keypress targeted within the Grid. Note such a handler is not provided directly by ag-Grid.
* The Column class supports pinned as a top-level config. Supports passing true to pin to the left.

### 🐞 Bug Fixes

* Updates to Grid column widths made via ag-Grid's "autosize to fit" API are properly persisted to
  grid state.

[Commit Log](https://github.com/xh/hoist-react/compare/v14.0.0...v14.1.0)


## v14.0.0

* Along with numerous bug fixes, v14 brings with it a number of important enhancements for grids,
  including support for tree display, 'action' columns, and absolute value sorting. It also includes
  some new controls and improvement to focus display.

### 💥 Breaking Changes

* The signatures of the Column.elementRenderer and Column.renderer have been changed to be
  consistent with each other, and more extensible. Each takes two arguments -- the value to be
  rendered, and a single bundle of metadata.
* StoreContextMenuAction has been renamed to RecordAction. Its action property has been renamed to
  actionFn for consistency and clarity.
* LocalStore : The method LocalStore.processRawData no longer takes an array of all records, but
  instead takes just a single record. Applications that need to operate on all raw records in bulk
  should do so before presenting them to LocalStore. Also, LocalStores template methods for override
  have also changed substantially, and sub-classes that rely on these methods will need to be
  adjusted accordingly.

### 🎁 New Features

#### Grid

* The Store API now supports hierarchical datasets. Applications need to simply provide raw data for
  records with a "children" property containing the raw data for their children.
* Grid supports a 'TreeGrid' mode. To show a tree grid, bind the GridModel to a store containing
  hierarchical data (as above), set treeMode: true on the GridModel, and specify a column to display
  the tree controls (isTreeColumn: true)
* Grid supports absolute sorting for numerical columns. Specify absSort: true on your column config
  to enable. Clicking the grid header will now cycle through ASC > DESC > DESC (abs) sort modes.
* Grid supports an 'Actions' column for one-click record actions. See cmp/desktop/columns/actionCol.
* A new showHover prop on the desktop Grid component will highlight the hovered row with default
  styling. A new GridModel.rowClassFn callback was added to support per-row custom classes based on
  record data.
* A new ExportFormat.LONG_TEXT format has been added, along with a new Column.exportWidth config.
  This supports exporting columns that contain long text (e.g. notes) as multi-line cells within
  Excel.

#### Other Components

* RadioInput and ButtonGroupInput have been added to the desktop/cmp/form package.
* DateInput now has support for entering and displaying time values.
* NumberInput displays its unformatted value when focused.
* Focused components are now better highlighted, with additional CSS vars provided to customize as
  needed.

### 🐞 Bug Fixes

* Calls to GridModel.setGroupBy() work properly not only on the first, but also all subsequent calls
  (#644).
* Background / style issues resolved on several input components in dark theme (#657).
* Grid context menus appear properly over other floating components.

### 📚 Libraries

* React `16.5.1 -> 16.5.2`
* router5 `6.4.2 -> 6.5.0`
* CodeMirror, Highcharts, and MobX patch updates

[Commit Log](https://github.com/xh/hoist-react/compare/v13.0.0...v14.0.0)


## v13.0.0

🍀Lucky v13 brings with it a number of enhancements for forms and validation, grouped column support
in the core Grid API, a fully wrapped MultiSelect component, decorator syntax adjustments, and a
number of other fixes and enhancements.

It also includes contributions from new ExHI team members Arjun and Brendan. 🎉

### 💥 Breaking Changes

* The core `@HoistComponent`, `@HoistService`, and `@HoistModel` decorators are **no longer
  parameterized**, meaning that trailing `()` should be removed after each usage. (#586)
* The little-used `hoistComponentFactory()` method was also removed as a further simplification
  (#587).
* The `HoistField` superclass has been renamed to `HoistInput` and the various **desktop form
  control components have been renamed** to match (55afb8f). Apps using these components (which will
  likely be most apps) will need to adapt to the new names.
  * This was done to better distinguish between the input components and the upgraded Field concept
    on model classes (see below).

### 🎁 New Features

⭐️ **Forms and Fields** have been a major focus of attention, with support for structured data
fields added to Models via the `@FieldSupport` and `@field()` decorators.
* Models annotated with `@FieldSupport` can decorate member properties with `@field()`, making those
  properties observable and settable (with a generated `setXXX()` method).
* The `@field()` decorators themselves can be passed an optional display label string as well as
  zero or more *validation rules* to define required constraints on the value of the field.
* A set of predefined constraints is provided within the toolkit within the `/field/` package.
* Models using `FieldSupport` should be sure to call the `initFields()` method installed by the
  decorator within their constructor. This method can be called without arguments to generally
  initialize the field system, or it can be passed an object of field names to initial/default
  values, which will set those values on the model class properties and provide change/dirty
  detection and the ability to "reset" a form.
* A new `FormField` UI component can be used to wrap input components within a form. The `FormField`
  wrapper can accept the source model and field name, and will apply those to its child input. It
  leverages the Field model to automatically display a label, indicate required fields, and print
  validation error messages. This new component should be the building-block for most non-trivial
  forms within an application.

Other enhancements include:
* **Grid columns can be grouped**, with support for grouping added to the grid state management
  system, column chooser, and export manager (#565). To define a column group, nest column
  definitions passed to `GridModel.columns` within a wrapper object of the form `{headerName: 'My
  group', children: [...]}`.

(Note these release notes are incomplete for this version.)

[Commit Log](https://github.com/xh/hoist-react/compare/v12.1.2...v13.0.0)


## v12.1.2

### 🐞 Bug Fixes

* Fix casing on functions generated by `@settable` decorator
  (35c7daa209a4205cb011583ebf8372319716deba).

[Commit Log](https://github.com/xh/hoist-react/compare/v12.1.1...v12.1.2)


## v12.1.1

### 🐞 Bug Fixes

* Avoid passing unknown HoistField component props down to Blueprint select/checkbox controls.

### 📚 Libraries

* Rollback update of `@blueprintjs/select` package `3.1.0 -> 3.0.0` - this included breaking API
  changes and will be revisited in #558.

[Commit Log](https://github.com/xh/hoist-react/compare/v12.1.0...v12.1.1)


## v12.1.0

### 🎁 New Features

* New `@bindable` and `@settable` decorators added for MobX support. Decorating a class member
  property with `@bindable` makes it a MobX `@observable` and auto-generates a setter method on the
  class wrapped in a MobX `@action`.
* A `fontAwesomeIcon` element factory is exported for use with other FA icons not enumerated by the
  `Icon` class.
* CSS variables added to control desktop Blueprint form control margins. These remain defaulted to
  zero, but now within CSS with support for variable overrides. A Blueprint library update also
  brought some changes to certain field-related alignment and style properties. Review any form
  controls within apps to ensure they remain aligned as desired
  (8275719e66b4677ec5c68a56ccc6aa3055283457 and df667b75d41d12dba96cbd206f5736886cb2ac20).

### 🐞 Bug Fixes

* Grid cells are fully refreshed on a data update, ensuring cell renderers that rely on data other
  than their primary display field are updated (#550).
* Grid auto-sizing is run after a data update, ensuring flex columns resize to adjust for possible
  scrollbar visibility changes (#553).
* Dropdown fields can be instantiated with fewer required properties set (#541).

### 📚 Libraries

* Blueprint `3.0.1 -> 3.4.0`
* FontAwesome `5.2.0 -> 5.3.0`
* CodeMirror `5.39.2 -> 5.40.0`
* MobX `5.0.3 -> 5.1.0`
* router5 `6.3.0 -> 6.4.2`
* React `16.4.1 -> 16.4.2`

[Commit Log](https://github.com/xh/hoist-react/compare/v12.0.0...v12.1.0)


## v12.0.0

Hoist React v12 is a relatively large release, with multiple refactorings around grid columns,
`elemFactory` support, classNames, and a re-organization of classes and exports within `utils`.

### 💥 Breaking Changes

#### ⭐️ Grid Columns

**A new `Column` class describes a top-level API for columns and their supported options** and is
intended to be a cross-platform layer on top of ag-Grid and TBD mobile grid implementations.
* The desktop `GridModel` class now accepts a collection of `Column` configuration objects to define
  its available columns.
* Columns may be configured with `flex: true` to cause them to stretch all available horizontal
  space within a grid, sharing it equally with any other flex columns. However note that this should
  be used sparingly, as flex columns have some deliberate limitations to ensure stable and
  consistent behavior. Most noticeably, they cannot be resized directly by users. Often, a best
  practice will be to insert an `emptyFlexCol` configuration as the last column in a grid - this
  will avoid messy-looking gaps in the layout while not requiring a data-driven column be flexed.
* User customizations to column widths are now saved if the GridModel has been configured with a
  `stateModel` key or model instance - see `GridStateModel`.
* Columns accept a `renderer` config to format text or HTML-based output. This is a callback that is
  provided the value, the row-level record, and a metadata object with the column's `colId`. An
  `elementRenderer` config is also available for cells that should render a Component.
* An `agOptions` config key continues to provide a way to pass arbitrary options to the underlying
  ag-Grid instance (for desktop implementations). This is considered an "escape hatch" and should be
  used with care, but can provide a bridge to required ag-Grid features as the Hoist-level API
  continues to develop.
* The "factory pattern" for Column templates / defaults has been removed, replaced by a simpler
  approach that recommends exporting simple configuration partials and spreading them into
  instance-specific column configs.
* See 0798f6bb20092c59659cf888aeaf9ecb01db52a6 for primary commit.

#### ⭐️ Element Factory, LayoutSupport, BaseClassName

Hoist provides core support for creating components via a factory pattern, powered by the `elem()`
and `elemFactory()` methods. This approach remains the recommended way to instantiate component
elements, but was **simplified and streamlined**.
* The rarely used `itemSpec` argument was removed (this previously applied defaults to child items).
* Developers can now also use JSX to instantiate all Hoist-provided components while still taking
  advantage of auto-handling for layout-related properties provided by the `LayoutSupport` mixin.
  * HoistComponents should now spread **`...this.getLayoutProps()`** into their outermost rendered
    child to enable promotion of layout properties.
* All HoistComponents can now specify a **baseClassName** on their component class and should pass
  `className: this.getClassName()` down to their outermost rendered child. This allows components to
  cleanly layer on a base CSS class name with any instance-specific classes.
* See 8342d3870102ee9bda4d11774019c4928866f256 for primary commit.

#### ⭐️ Panel resizing / collapsing

**The `Panel` component now takes a `sizingModel` prop to control and encapsulate newly built-in
resizing and collapsing behavior** (#534).
* See the `PanelSizingModel` class for configurable details, including continued support for saving
  sizing / collapsed state as a user preference.
* **The standalone `Resizable` component was removed** in favor of the improved support built into
  Panel directly.

#### Other

* Two promise-related models have been combined into **a new, more powerful `PendingTaskModel`**,
  and the `LoadMask` component has been removed and consolidated into `Mask`
  (d00a5c6e8fc1e0e89c2ce3eef5f3e14cb842f3c8).
  * `Panel` now exposes a single `mask` prop that can take either a configured `mask` element or a
    simple boolean to display/remove a default mask.
* **Classes within the `utils` package have been re-organized** into more standardized and scalable
  namespaces. Imports of these classes will need to be adjusted.

### 🎁 New Features

* **The desktop Grid component now offers a `compact` mode** with configurable styling to display
  significantly more data with reduced padding and font sizes.
* The top-level `AppBar` refresh button now provides a default implementation, calling a new
  abstract `requestRefresh()` method on `HoistApp`.
* The grid column chooser can now be configured to display its column groups as initially collapsed,
  for especially large collections of columns.
* A new `XH.restoreDefaultsAsync()` method provides a centralized way to wipe out user-specific
  preferences or customizations (#508).
* Additional Blueprint `MultiSelect`, `Tag`, and `FormGroup` controls re-exported.

### 🐞 Bug Fixes

* Some components were unintentionally not exporting their Component class directly, blocking JSX
  usage. All components now export their class.
* Multiple fixes to `DayField` (#531).
* JsonField now responds properly when switching from light to dark theme (#507).
* Context menus properly filter out duplicated separators (#518).

[Commit Log](https://github.com/xh/hoist-react/compare/v11.0.0...v12.0.0)


## v11.0.0

### 💥 Breaking Changes

* **Blueprint has been upgraded to the latest 3.x release.** The primary breaking change here is the
  renaming of all `pt-` CSS classes to use a new `bp3-` prefix. Any in-app usages of the BP
  selectors will need to be updated. See the
  [Blueprint "What's New" page](http://blueprintjs.com/docs/#blueprint/whats-new-3.0).
* **FontAwesome has been upgraded to the latest 5.2 release.** Only the icons enumerated in the
  Hoist `Icon` class are now registered via the FA `library.add()` method for inclusion in bundled
  code, resulting in a significant reduction in bundle size. Apps wishing to use other FA icons not
  included by Hoist must import and register them - see the
  [FA React Readme](https://github.com/FortAwesome/react-fontawesome/blob/master/README.md) for
  details.
* **The `mobx-decorators` dependency has been removed** due to lack of official support for the
  latest MobX update, as well as limited usage within the toolkit. This package was primarily
  providing the optional `@setter` decorator, which should now be replaced as needed by dedicated
  `@action` setter methods (19cbf86138499bda959303e602a6d58f6e95cb40).

### 🎁 Enhancements

* `HoistComponent` now provides a `getClassNames()` method that will merge any `baseCls` CSS class
  names specified on the component with any instance-specific classes passed in via props (#252).
  * Components that wish to declare and support a `baseCls` should use this method to generate and
    apply a combined list of classes to their outermost rendered elements (see `Grid`).
  * Base class names have been added for relevant Hoist-provided components - e.g. `.xh-panel` and
    `.xh-grid`. These will be appended to any instance class names specified within applications and
    be available as public CSS selectors.
* Relevant `HoistField` components support inline `leftIcon` and `rightElement` props. `DayField`
  adds support for `minDay / maxDay` props.
* Styling for the built-in ag-Grid loading overlay has been simplified and improved (#401).
* Grid column definitions can now specify an `excludeFromExport` config to drop them from
  server-generated Excel/CSV exports (#485).

### 🐞 Bug Fixes

* Grid data loading and selection reactions have been hardened and better coordinated to prevent
  throwing when attempting to set a selection before data has been loaded (#484).

### 📚 Libraries

* Blueprint `2.x -> 3.x`
* FontAwesome `5.0.x -> 5.2.x`
* CodeMirror `5.37.0 -> 5.39.2`
* router5 `6.2.4 -> 6.3.0`

[Commit Log](https://github.com/xh/hoist-react/compare/v10.0.1...v11.0.0)


## v10.0.1

### 🐞 Bug Fixes

* Grid `export` context menu token now defaults to server-side 'exportExcel' export.
  * Specify the `exportLocal` token to return a menu item for local ag-Grid export.
* Columns with `field === null` skipped for server-side export (considered spacer / structural
  columns).

## v10.0.0

### 💥 Breaking Changes

* **Access to the router API has changed** with the `XH` global now exposing `router` and
  `routerState` properties and a `navigate()` method directly.
* `ToastManager` has been deprecated. Use `XH.toast` instead.
* `Message` is no longer a public class (and its API has changed). Use `XH.message/confirm/alert`
  instead.
* Export API has changed. The Built-in grid export now uses more powerful server-side support. To
  continue to use local AG based export, call method `GridModel.localExport()`. Built-in export
  needs to be enabled with the new property on `GridModel.enableExport`. See `GridModel` for more
  details.

### 🎁 Enhancements

* New Mobile controls and `AppContainer` provided services (impersonation, about, and version bars).
* Full-featured server-side Excel export for grids.

### 🐞 Bug Fixes

* Prevent automatic zooming upon input focus on mobile devices (#476).
* Clear the selection when showing the context menu for a record which is not already selected
  (#469).
* Fix to make lockout script readable by Compatibility Mode down to IE5.

### 📚 Libraries

* MobX `4.2.x -> 5.0.x`

[Commit Log](https://github.com/xh/hoist-react/compare/v9.0.0...v10.0.0)


## v9.0.0

### 💥 Breaking Changes

* **Hoist-provided mixins (decorators) have been refactored to be more granular and have been broken
  out of `HoistComponent`.**
  * New discrete mixins now exist for `LayoutSupport` and `ContextMenuSupport` - these should be
    added directly to components that require the functionality they add for auto-handling of
    layout-related props and support for showing right-click menus. The corresponding options on
    `HoistComponent` that used to enable them have been removed.
  * For consistency, we have also renamed `EventTarget -> EventSupport` and `Reactive ->
    ReactiveSupport` mixins. These both continue to be auto-applied to HoistModel and HoistService
    classes, and ReactiveSupport enabled by default in HoistComponent.
* **The Context menu API has changed.** The `ContextMenuSupport` mixin now specifies an abstract
  `getContextMenuItems()` method for component implementation (replacing the previous
  `renderContextMenu()` method). See the new [`ContextMenuItem` class for what these items support,
  as well as several static default items that can be used.
  * The top-level `AppContainer` no longer provides a default context menu, instead allowing the
    browser's own context menu to show unless an app / component author has implemented custom
    context-menu handling at any level of their component hierarchy.

### 🐞 Bug Fixes

* TabContainer active tab can become out of sync with the router state (#451)
  * ⚠️ Note this also involved a change to the `TabContainerModel` API - `activateTab()` is now the
    public method to set the active tab and ensure both the tab and the route land in the correct
    state.
* Remove unintended focused cell borders that came back with the prior ag-Grid upgrade.

[Commit Log](https://github.com/xh/hoist-react/compare/v8.0.0...v9.0.0)


## v8.0.0

Hoist React v8 brings a big set of improvements and fixes, some API and package re-organizations,
and ag-Grid upgrade, and more. 🚀

### 💥 Breaking Changes

* **Component package directories have been re-organized** to provide better symmetry between
  pre-existing "desktop" components and a new set of mobile-first component. Current desktop
  applications should replace imports from `@xh/hoist/cmp/xxx` with `@xh/hoist/desktop/cmp/xxx`.
  * Important exceptions include several classes within `@xh/hoist/cmp/layout/`, which remain
    cross-platform.
  * `Panel` and `Resizable` components have moved to their own packages in
    `@xh/hoist/desktop/cmp/panel` and `@xh/hoist/desktop/cmp/resizable`.
* **Multiple changes and improvements made to tab-related APIs and components.**
  * The `TabContainerModel` constructor API has changed, notably `children` -> `tabs`, `useRoutes` ->
    `route` (to specify a starting route as a string) and `switcherPosition` has moved from a model
    config to a prop on the `TabContainer` component.
  * `TabPane` and `TabPaneModel` have been renamed `Tab` and `TabModel`, respectively, with several
    related renames.
* **Application entry-point classes decorated with `@HoistApp` must implement the new getter method
  `containerClass()`** to specify the platform specific component used to wrap the app's
  `componentClass`.
  * This will typically be `@xh/hoist/[desktop|mobile]/AppContainer` depending on platform.

### 🎁 New Features

* **Tab-related APIs re-worked and improved**, including streamlined support for routing, a new
  `tabRenderMode` config on `TabContainerModel`, and better naming throughout.
* **Ag-grid updated to latest v18.x** - now using native flex for overall grid layout and sizing
  controls, along with multiple other vendor improvements.
* Additional `XH` API methods exposed for control of / integration with Router5.
* The core `@HoistComponent` decorated now installs a new `isDisplayed` getter to report on
  component visibility, taking into account the visibility of its ancestors in the component tree.
* Mobile and Desktop app package / component structure made more symmetrical (#444).
* Initial versions of multiple new mobile components added to the toolkit.
* Support added for **`IdleService` - automatic app suspension on inactivity** (#427).
* Hoist wrapper added for the low-level Blueprint **button component** - provides future hooks into
  button customizations and avoids direct BP import (#406).
* Built-in support for collecting user feedback via a dedicated dialog, convenient XH methods and
  default appBar button (#379).
* New `XH.isDevelopmentMode` constant added, true when running in local Webpack dev-server mode.
* CSS variables have been added to customize and standardize the Blueprint "intent" based styling,
  with defaults adjusted to be less distracting (#420).

### 🐞 Bug Fixes

* Preference-related events have been standardized and bugs resolved related to pushAsync() and the
  `prefChange` event (ee93290).
* Admin log viewer auto-refreshes in tail-mode (#330).
* Distracting grid "loading" overlay removed (#401).
* Clipboard button ("click-to-copy" functionality) restored (#442).

[Commit Log](https://github.com/xh/hoist-react/compare/v7.2.0...v8.0.0)

## v7.2.0

### 🎁 New Features

+ Admin console grids now outfitted with column choosers and grid state. #375
+ Additional components for Onsen UI mobile development.

### 🐞 Bug Fixes

+ Multiple improvements to the Admin console config differ. #380 #381 #392

[Commit Log](https://github.com/xh/hoist-react/compare/v7.1.0...v7.2.0)

## v7.1.0

### 🎁 New Features

* Additional kit components added for Onsen UI mobile development.

### 🐞 Bug Fixes

* Dropdown fields no longer default to `commitOnChange: true` - avoiding unexpected commits of
  type-ahead query values for the comboboxes.
* Exceptions thrown from FetchService more accurately report the remote host when unreachable, along
  with some additional enhancements to fetch exception reporting for clarity.

[Commit Log](https://github.com/xh/hoist-react/compare/v7.0.0...v7.1.0)

## v7.0.0

### 💥 Breaking Changes

* **Restructuring of core `App` concept** with change to new `@HoistApp` decorator and conventions
  around defining `App.js` and `AppComponent.js` files as core app entry points. `XH.app` now
  installed to provide access to singleton instance of primary app class. See #387.

### 🎁 New Features

* **Added `AppBar` component** to help further standardize a pattern for top-level application
  headers.
* **Added `SwitchField` and `SliderField`** form field components.
* **Kit package added for Onsen UI** - base component library for mobile development.
* **Preferences get a group field for better organization**, parity with AppConfigs. (Requires
  hoist-core 3.1.x.)

### 🐞 Bug Fixes

* Improvements to `Grid` component's interaction with underlying ag-Grid instance, avoiding extra
  renderings and unwanted loss of state. 03de0ae7

[Commit Log](https://github.com/xh/hoist-react/compare/v6.0.0...v7.0.0)


## v6.0.0

### 💥 Breaking Changes

* API for `MessageModel` has changed as part of the feature addition noted below, with `alert()` and
  `confirm()` replaced by `show()` and new `XH` convenience methods making the need for direct calls
  rare.
* `TabContainerModel` no longer takes an `orientation` prop, replaced by the more flexible
  `switcherPosition` as noted below.

### 🎁 New Features

* **Initial version of grid state** now available, supporting easy persistence of user grid column
  selections and sorting. The `GridModel` constructor now takes a `stateModel` argument, which in
  its simplest form is a string `xhStateId` used to persist grid state to local storage. See the
  `GridStateModel` class for implementation details. #331
* The **Message API** has been improved and simplified, with new `XH.confirm()` and `XH.alert()`
  methods providing an easy way to show pop-up alerts without needing to manually construct or
  maintain a `MessageModel`. #349
* **`TabContainer` components can now be controlled with a remote `TabSwitcher`** that does not need
  to be directly docked to the container itself. Specify `switcherPosition:none` on the
  `TabContainerModel` to suppress showing the switching affordance on the tabs themselves and
  instantiate a `TabSwitcher` bound to the same model to control a tabset from elsewhere in the
  component hierarchy. In particular, this enabled top-level application tab navigation to move up
  into the top toolbar, saving vertical space in the layout. #368
* `DataViewModel` supports an `emptyText` config.

### 🐞 Bugfixes

* Dropdown fields no longer fire multiple commit messages, and no longer commit partial entries
  under some circumstances. #353 and #354
* Grids resizing fixed when shrinking the containing component. #357

[Commit Log](https://github.com/xh/hoist-react/compare/v5.0.0...v6.0.0)


## v5.0.0

### 💥 Breaking Changes

* **Multi environment configs have been unwound** See these release notes/instructions for how to
  migrate: https://github.com/xh/hoist-core/releases/tag/release-3.0.0
* **Breaking change to context menus in dataviews and grids not using the default context menu:**
  StoreContextMenu no longer takes an array of items as an argument to its constructor. Instead it
  takes a configuration object with an ‘items’ key that will point to any current implementation’s
  array of items. This object can also contain an optional gridModel argument which is intended to
  support StoreContextMenuItems that may now be specified as known ‘hoist tokens’, currently limited
  to a ‘colChooser’ token.

### 🎁 New Features

* Config differ presents inline view, easier to read diffs now.
* Print Icon added!

### 🐞 Bugfixes

* Update processFailedLoad to loadData into gridModel store, Fixes #337
* Fix regression to ErrorTracking. Make errorTrackingService safer/simpler to call at any point in
  life-cycle.
* Fix broken LocalStore state.
* Tweak flex prop for charts. Side by side charts in a flexbox now auto-size themselves! Fixes #342
* Provide token parsing for storeContextMenus. Context menus are all grown up! Fixes #300

## v4.0.1

### 🐞 Bugfixes

* DataView now properly re-renders its items when properties on their records change (and the ID
  does not)


## v4.0.0

### 💥 Breaking Changes

* **The `GridModel` selection API has been reworked for clarity.** These models formerly exposed
  their selectionModel as `grid.selection` - now that getter returns the selected records. A new
  `selectedRecord` getter is also available to return a single selection, and new string shortcut
  options are available when configuring GridModel selection behavior.
* **Grid components can now take an `agOptions` prop** to pass directly to the underlying ag-grid
  component, as well as an `onRowDoubleClicked` handler function.
  16be2bfa10e5aab4ce8e7e2e20f8569979dd70d1

### 🎁 New Features

* Additional core components have been updated with built-in `layoutSupport`, allowing developers to
  set width/height/flex and other layout properties directly as top-level props for key comps such
  as Grid, DataView, and Chart. These special props are processed via `elemFactory` into a
  `layoutConfig` prop that is now passed down to the underlying wrapper div for these components.
  081fb1f3a2246a4ff624ab123c6df36c1474ed4b

### 🐞 Bugfixes

* Log viewer tail mode now working properly for long log files - #325


## v3.0.1

### 🐞 Bugfixes

* FetchService throws a dedicated exception when the server is unreachable, fixes a confusing
  failure case detailed in #315


## v3.0.0

### 💥 Breaking Changes

* **An application's `AppModel` class must now implement a new `checkAccess()` method.** This method
  is passed the current user, and the appModel should determine if that user should see the UI and
  return an object with a `hasAccess` boolean and an optional `message` string. For a return with
  `hasAccess: false`, the framework will render a lockout panel instead of the primary UI.
  974c1def99059f11528c476f04e0d8c8a0811804
  * Note that this is only a secondary level of "security" designed to avoid showing an unauthorized
    user a confusing / non-functional UI. The server or any other third-party data sources must
    always be the actual enforcer of access to data or other operations.
* **We updated the APIs for core MobX helper methods added to component/model/service classes.** In
  particular, `addReaction()` was updated to take a more declarative / clear config object.
  8169123a4a8be6940b747e816cba40bd10fa164e
  * See Reactive.js - the mixin that provides this functionality.

### 🎁 New Features

* Built-in client-side lockout support, as per above.

### 🐞 Bugfixes

* None

------------------------------------------

Copyright © 2021 Extremely Heavy Industries Inc. - all rights reserved

------------------------------------------

📫☎️🌎 info@xh.io | https://xh.io/contact<|MERGE_RESOLUTION|>--- conflicted
+++ resolved
@@ -4,15 +4,11 @@
 
 ### 🎁 New Features
 
-<<<<<<< HEAD
-* Added `GridAutosizeMode.MANAGED` to autosize Grid columns on data or `sizingMode` changes, unless
-  the user has manually modified their column widths. It is now the default `GridAutosizeOptions.mode`.
-
-=======
 * Desktop inline grid editor `Select` now commits the value immediately on selection.
 * `DashContainerModel` now supports an observable `showMenuButton` config which will display a
   button in the stack header for showing the context menu
->>>>>>> 69806fbf
+* Added `GridAutosizeMode.MANAGED` to autosize Grid columns on data or `sizingMode` changes, unless
+  the user has manually modified their column widths. It is now the default `GridAutosizeOptions.mode`.
 
 ## v44.1.0 - 2021-11-08
 
