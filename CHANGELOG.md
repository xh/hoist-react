--- conflicted
+++ resolved
@@ -2,11 +2,7 @@
 
 ## 76.0.0-SNAPSHOT - unreleased
 
-<<<<<<< HEAD
-### 💥 Breaking Changes (upgrade difficulty: 🟢 LOW - requires hoist-core v33.0)
-=======
 ### 💥 Breaking Changes (upgrade difficulty: 🟢 LOW - upgrade to Hoist Core)
->>>>>>> b59f2df0
 
 ### 🎁 New Features
 
