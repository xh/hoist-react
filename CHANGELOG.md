--- conflicted
+++ resolved
@@ -8,12 +8,6 @@
 
 ### 🎁 New Features
 
-<<<<<<< HEAD
-* Added new `JsonBlobService` for saving and updating named chunks of arbitrary json.
-* The `select` input supports a new prop: `leftIcon`.
-* RestGrids now support bulk delete. This has been added to the Preference and Config panels
-  in the Hoist admin app.
-=======
 * Added new `JsonBlobService` for saving and updating named chunks of arbitrary JSON data.
 * `GridModelPersistOptions` now supports a `legacyStateKey` property. This key will identify the
   pre-v35 location for grid state, and can be used by applications to provide a more flexible
@@ -25,7 +19,8 @@
   accessed via an XHR call).
 * The `ClipboardButton.getCopyText` prop now supports async functions.
 * The `Select` input supports a new `leftIcon` prop.
->>>>>>> 8cf67ecd
+* RestGrids now support bulk delete. This has been added to the Preference and Config panels
+  in the Hoist admin app.
 
 ### 🐞 Bug Fixes
 
