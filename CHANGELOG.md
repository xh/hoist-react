# Changelog

## v73.0.0-SNAPSHOT - unreleased

<<<<<<< HEAD
### 🎁 New Features

`ViewManagerConfig` takes new optional key `viewMenuItemFn` to allow ViewManager implementations to customize
 the menu items for views in the view manager menu.
=======
### ⚙️ Technical
* Added enhanced `ClientHealthService` for managing client health report.
>>>>>>> 7e75612d

## v72.3.0 - 2025-04-08

### 🎁 New Features

* Added support for posting a "Client Health Report" track message on a configurable interval. This
  message will include basic client information, and can be extended to include any other desired
  data via `XH.clientHealthService.addSource()`. Enable by updating your app's
  `xhActivityTrackingConfig` to include `clientHealthReport: {intervalMins: XXXX}`.
* Enabled opt-in support for telemetry in `MsalClient`, leveraging hooks built-in to MSAL to collect
  timing and success/failure count for all events emitted by the library.
* Added the reported client app version as a column in the Admin Console WebSockets tab.

### 🐞 Bug Fixes

* Improved fetch request tracking to include time spent loading headers as specified by application.

### ⚙️ Technical

* Update shape of returned `BrowserUtils.getClientDeviceInfo()` to nest several properties under new
  top-level `window` key and report JS heap size / usage values under the `memory` block in MB.

### 📚 Libraries

* @azure/msal-browser `3.28 → 4.8.0`

## v72.2.0 - 2025-03-13

### 🎁 New Features

* Modified `TabContainerModel` to make more methods `protected`, improving extensibility for
  advanced use-cases.
* Enhanced `XH.reloadApp` with new argument to clear query parameters before loading.
* Enhanced exception handling in `FetchService` to capture messages returned as raw strings, or
  without explicit names.
* Added dedicated columns to the Admin Console "Client Errors" tab for error names and messages.
* `BaseOAuthClient` has been enhanced to allow `lazy` loading of Access Tokens, and also made more
  robust such that Access Tokens that fail to load will never prevent the client from
  initialization.

### 🐞 Bug Fixes

* Prevented native browser context menu from showing on `DashCanvas` surfaces and obscuring the
  `DashCanvas` custom context menu.

## v72.1.0 - 2025-02-13

### 🎁 New Features

* Introduced a new "JSON Search" feature to the Hoist Admin Console, accessible from the Config,
  User Preference, and JSON Blob tabs. Supports searching JSON values stored within these objects
  to filter and match data using JSON Path expressions.
    * ⚠️Requires `hoist-core >= 28.1` with new APIs for this (optional) feature to function.
* Added new getters `StoreRecord.isDirty`, `Store.dirtyRecords`, and `Store.isDirty` to provide a
  more consistent API in the data package. The pre-existing `isModified` getters are retained as
  aliases, with the same semantics.

### 🐞 Bug Fixes

* Tuned mobile swipe handling to prevent horizontal swipes on a scrolling grid view from triggering
  the Navigator's back gesture.
* Prevented the Admin Console Roles grid from losing its expand/collapse/scroll state on refresh.
* Fixed bug when merging `PersistOptions` with conflicting implicit provider types.
* Fixed bug where explicit `persistGrouping` options were not being respected by `GridModel`.

## v72.0.0 - 2025-01-27

### 💥 Breaking Changes (upgrade difficulty: 🟢 TRIVIAL - minor changes to mobile nav)

* Mobile `Navigator` no longer supports `animation` prop, and `NavigatorModel` no longer supports
  `swipeToGoBack`. Both of these properties are now managed internally by the `Navigator` component.

### 🎁 New Features

* Mobile `Navigator` has been rebuilt to support smooth swipe-based navigation. The API remains
  largely the same, notwithstanding the minor breaking changes detailed above.

### 🐞 Bug Fixes

* Fixed `ViewManagerModel` unique name validation.
* Fixed `GridModel.restoreDefaultsAsync()` to restore any default filter, rather than simply
  clearing it.
* Improved suboptimal column state synchronization between `GridModel` and AG Grid.

### ⚙️ Technical

* Added support for providing custom `PersistenceProvider` implementations to `PersistOptions`.

### ⚙️ Typescript API Adjustments

* Improved signature of `HoistBase.markPersist`.

## v71.0.0 - 2025-01-08

### 💥 Breaking Changes (upgrade difficulty: 🟠 MEDIUM - Hoist core update, import adjustments)

* Requires `hoist-core >= 27.0` with new APIs to support `ViewManager` and enhanced cluster state
  monitoring in the Admin Console.
* `ErrorMessage` is now cross-platform - update imports from `@xh/hoist/desktop/cmp/error`
  or `@xh/hoist/mobile/cmp/error` to `@xh/hoist/cmp/error`.
* `Mask` is now cross-platform - update imports from `@xh/hoist/desktop/cmp/mask` or
  `@xh/hoist/mobile/cmp/mask` to `@xh/hoist/cmp/mask`.
* `LoadingIndicator` is now cross-platform - update imports from
  `@xh/hoist/desktop/cmp/loadingindicator` or `@xh/hoist/mobile/cmp/loadingindicator` to
  `@xh/hoist/cmp/loadingindicator`.
* `TreeMap` and `SplitTreeMap` are now cross-platform and can be used in mobile applications.
  Update imports from `@xh/hoist/desktop/cmp/treemap` to `@xh/hoist/cmp/treemap`.
* Renamed `RefreshButton.model` prop to `target` for clarity and consistency.

### 🎁 New Features

* Major improvements to the `ViewManager` component, including:
    * A clearer, better organized management dialog.
    * Support for persisting a view's pending value, to avoid users losing changes when e.g. an app
      goes into idle mode and requires a page refresh to restore.
    * Improved handling of delete / update collisions.
    * New `ViewManagerModel.settleTime` config, to allow persisted components such as dashboards to
      fully resolve their rendered state before capturing a baseline for dirty checks.
* Added `SessionStorageService` and associated persistence provider to support saving tab-local
  data across reloads. Exact analog to `LocalStorageService`, but scoped to lifetime of current tab.
* Added `AuthZeroClientConfig.audience` config to support improved flow for Auth0 OAuth clients that
  request access tokens. Specify your access token audience here to allow the client to fetch both
  ID and access tokens in a single request and to use refresh tokens to maintain access without
  relying on third-party cookies.
* Updated sorting on grouped grids to place ungrouped items at the bottom.
* Improved `DashCanvas` views to support resizing from left/top edges in addition to right/bottom.
* Added functional form of `FetchService.autoGenCorrelationIds` for per-request behavior.
* Added a new `Cluster›Objects` tab in Admin Console to support comparing state across the cluster
  and alerting of any persistent state inconsistencies.

### 🐞 Bug Fixes

* Fixed sizing and position of mobile `TabContainer` switcher, particularly when the switcher is
  positioned with `top` orientation.
* Fixed styling of `ButtonGroup` in vertical orientations.
* Improved handling of calls to `DashContainerModel.loadStateAsync()` when the component has yet
  to be rendered. Requested state updates are no longer dropped, and will be applied as soon as the
  component is ready to do so.

### ⚙️ Technical

* Added explicit `devDependencies` and `resolutions` blocks for `@types/react[-dom]` at v18.x.
* Added workaround for problematic use of SASS-syntax-in-CSS shipped by `react-dates`. This began
  throwing "This function isn't allowed in plain CSS" with latest version of sass/sass-loader.

### ⚙️ Typescript API Adjustments

* Improved accuracy of `IconProps` interface, with use of the `IconName` and `IconPrefix` types
  provided by FontAwesome.
* Improved accuracy of `PersistOptions.type` enum.
* Corrected the type of `ColumnSpec.editor`.

### 📚 Libraries

* @azure/msal-browser `3.27 → 3.28`
* dompurify `3.1 → 3.2`
* react-grid-layout `1.4 → 1.5`

## v70.0.0 - 2024-11-15

### 💥 Breaking Changes (upgrade difficulty: 🟢 LOW - changes to advanced persistence APIs)

* Upgraded the `PersistenceProvider` API as noted in `New Features`. Could require updates in apps
  with advanced direct usages of this API (uncommon).
* Updated `GridModel` persistence to omit the widths of autosized columns from its persisted state.
  This helps to keep persisted state more stable, avoiding spurious diffs due to autosize updates.
  Note this can result in more visible column resizing for large grids without in-code default
  widths. Please let XH know if this is a noticeable annoyance for your app.
* Removed the following persistence-related model classes, properties, and methods:
    * `GridPersistenceModel` and `ZoneGridPersistenceModel`
    * `GridModel|ZoneGridModel.persistenceModel`
    * `GridModel.autosizeState`
    * `Column.manuallySized`
    * `GroupingChooserModel|FilterChooserModel.persistValue`
    * `DashModel|GroupingChooserModel|FilterChooserModel|PanelModel|TabContainerModel.provider`
    * `PersistenceProvider.clearRaw()`
* Renamed `ZoneGridModelPersistOptions.persistMappings`, adding the trailing `s` for consistency.
* Changed signature of `JsonBlobService.listAsync()` to inline `loadSpec` with all other args in a
  single options object.
* Changed signature of `waitFor()` to take its optional `interval` and `timeout` arguments in a
  single options object.

### 🎁 New Features

* Introduced a new `ViewManager` component and backing model to support user-driven management of
  persisted component state - e.g. saved grid views.
    * Bundled with a desktop-only menu button based component, but designed to be extensible.
    * Bindable to any persistable component with `persistWith: {viewManagerModel: myViewManager}`.
    * Detects changes to any bound components and syncs them back to saved views, with support for
      an autosave option or user-driven saving with a clear "dirty" indicator.
    * Saves persisted state back to the server using Hoist Core `JSONBlob`s for storage.
    * Includes a simple sharing model - if enabled for all or some users, allows those users to
      publish saved views to everyone else in the application.
    * Users can rename views, nest them into folders, and mark them as favorites for quick access.
* Generally enhanced Hoist's persistence-related APIs:
    * Added new `Persistable` interface to formalize the contract for objects that can be persisted.
    * `PersistenceProvider` now targets a `Persistable` and is responsible for setting persisted
      state on its bound `Persistable` when the provider is constructed and persisting state from
      its bound `Persistable` when changes are detected.
    * In its constructor, `PersistenceProvider` also stores the initial state of its bound
      `Persistable` and clears its persisted state when structurally equal to the initial state.
* Updated persistable components to support specifying distinct `PersistOptions` for individual
  bits of persisted state. E.g. you can now configure a `GroupingChooserModel` used within a
  dashboard widget to persist its value to that particular widget's `DashViewModel` while saving the
  user's favorites to a global preference.

### ⚙️ Typescript API Adjustments

* Tightened `FilterChooserFilterLike` union type to remove the generic `Filter` type, as filter
  chooser supports only `FieldFilter` and `CompoundFilter`.
* Improved `HoistBase.markPersist()` signature to ensure the provided property name is a known key
  of the model.
* Expanded the `JsonBlob` interface to include additional properties present on all blobs.
* Corrected `DashViewSpec.title` to be optional - it can be defaulted from the `id`.
* Corrected the return type for `SelectProps.loadingMessageFn` and `noOptionsMessageFn` to return
  `ReactNode` vs `string`. The component supports rendering richer content via these options.

## 69.1.0 - 2024-11-07

### 🐞 Bug Fixes

* Updated minimum required version of FontAwesome to 6.6, as required by the `fileXml()` icon added
  in the prior Hoist release. The previous spec for FA dependencies allowed apps to upgrade to 6.6,
  but did not enforce it, which could result in a build error due to an unresolved import.

### ⚙️ Technical

* Deprecated `FileChooserModel.removeAllFiles()`, replaced with `clear()` for brevity/consistency.
* Improved timeout error message thrown by `FetchService` to format the timeout interval in seconds
  where possible.

### 📚 Libraries

* @azure/msal-browser `3.23 → 3.27`
* @fortawesome/fontawesome-pro `6.2 → 6.6`
* qs `6.12 → 6.13`
* store2 `2.13 → 2.14`

## 69.0.0 - 2024-10-17

### 💥 Breaking Changes (upgrade difficulty: 🟢 LOW - Hoist core update)

* Requires `hoist-core >= 24` to support batch upload of activity tracking logs to server and
  new memory monitoring persistence.
* Replaced `AppState.INITIALIZING` with finer-grained states (not expected to impact most apps).

### 🎁 New Features

* Optimized activity tracking to batch its calls to the server, reducing network overhead.
* Enhanced data posted with the built-in "Loaded App" entry to include a new `timings` block that
  breaks down the overall initial load time into more discrete phases.
* Added an optional refresh button to `RestGrid`s toolbar.
* Updated the nested search input within Grid column filters to match candidate values on `any` vs
  `startsWith`. (Note that this does not change how grid filters are applied, only how users can
  search for values to select/deselect.)
* Support for persisting of memory monitoring results

### ⚙️ Typescript API Adjustments

* Improved typing of `HoistBase.addReaction` to flow types returned by the `track` closure through
  to the `run` closure that receives them.
    * Note that apps might need to adjust their reaction signatures slightly to accommodate the more
      accurate typing, specifically if they are tracking an array of values, destructuring those
      values in their `run` closure, and passing them on to typed APIs. Look out for `tsc` warnings.

### ✨ Styles

* Reset the `--xh-popup-bg` background color to match the primary `--xh-bg` color by default.

### 🐞 Bug Fixes

* Fixed broken `Panel` resizing in Safari. (Other browsers were not affected.)

## 68.1.0 - 2024-09-27

### 🎁 New Features

* `Markdown` now supports a `reactMarkdownOptions` prop to allow passing React Markdown
  props to the underlying `reactMarkdown` instance.

### ⚙️ Technical

* Misc. Improvements to Cluster Tab in Admin Panel.

## 68.0.0 - 2024-09-18

### 💥 Breaking Changes (upgrade difficulty: 🟢 LOW - Hoist Core update)

* Requires `hoist-core >= 22.0` for consolidated polling of Alert Banner updates (see below).

### 🎁 New Features

* Added expand/collapse affordance in the left column header of ZoneGrids in tree mode.

### ⚙️ Technical

* Updated Admin Console's Cluster tab to refresh more frequently.
* Consolidated the polling check for Alert Banner updates into existing `EnvironmentService`
  polling, avoiding an extra request and improving alert banner responsiveness.

### ⚙️ Typescript API Adjustments

* Corrected types of enhanced `Promise` methods.

### 📚 Libraries

* @azure/msal-browser `3.17 → 3.23`
* mobx  `6.9.1 -> 6.13.2`,
* mobx-react-lite  `3.4.3 -> 4.0.7`,

## 67.0.0 - 2024-09-03

### 💥 Breaking Changes (upgrade difficulty: 🟢 LOW - Hoist Core update)

* Requires `hoist-core >= 21.0`.

### 🎁 New Features

* Added support for Correlation IDs across fetch requests and error / activity tracking:
    * New `FetchService` members: `autoGenCorrelationIds`, `genCorrelationId` and
      `correlationIdHeaderKey` to support generation and inclusion of Correlation IDs on outbound
      request headers.
    * Correlation IDs are assigned via:
        * `FetchOptions.correlationId` - specify an ID to be used on a particular request or `true`
          to use a UUID generated by Hoist (see `FetchService.genCorrelationId()`).
        * `TrackOptions.correlationId` - specify an ID for a tracked activity, if not using the
          new `FetchOptions.track` API (see below).
    * If set on a fetch request, Correlation IDs are passed through to downstream error reporting
      and are available for review in the Admin Console.
* Added `FetchOptions.track` as streamlined syntax to track a request via Hoist activity tracking.
  Prefer this option (vs. a chained `.track()` call) to relay the request's `correlationId` and
  `loadSpec` automatically.
* Added `FetchOptions.asJson` to instruct `FetchService` to decode an HTTP response as JSON.
  Note that `FetchService` methods suffixed with `Json` will set this property automatically.
* Added global interceptors on `FetchService`. See `FetchService.addInterceptor()`.
* `GridModel` will now accept `contextMenu: false` to omit context menus.
* Added bindable `AppContainerModel.intializingLoadMaskMessage` to allow apps to customize the
  load mask message shown during app initialization.
* Enhanced `select` component with new `emptyValue` prop, allowing for a custom value to be returned
  when the control is empty (vs `null`). Expected usage is `[]` when `enableMulti:true`.
* Added `GroupingChooserModel.setDimensions()` API, to support updating available dimensions on an
  already constructed `GroupingChooserModel`.

### 🐞 Bug Fixes

* Fixed Admin Console bug where a role with a dot in its name could not be deleted.
* Fixed inline `SelectEditor` to ensure new value is flushed before grid editing stops.
* `WebSocketService` now attempts to establish a new connection when app's server instance changes.

### ✨ Styles

* Added CSS variables to support customization of `Badge` component styling.

### 📚 Libraries

* short-unique-id `added @ 5.2`

## 66.1.1 - 2024-08-01

### 🐞 Bug Fixes

* `HoistException` now correctly passes an exception message to its underlying `Error` instance.
* Fixed `GridModel.cellBorders` to apply top and bottom cell borders, as expected.
* Fix to new `mergeDeep` method.

## 66.1.0 - 2024-07-31

### 🎁 New Features

* Enhanced `markdown` component to support the underlying `components` prop from `react-markdown`.
  Use this prop to customize markdown rendering.
* New `mergeDeep` method provided in `@xh/hoist/utils/js` as an alternative to `lodash.merge`,
  without lodash's surprising deep-merging of array-based properties.
* Enhanced Roles Admin UI to support bulk category reassignment.
* Enhanced the number formatters' `zeroPad` option to take an integer in addition to true/false, for
  finer-grained control over padding length.

### 🐞 Bug Fixes

* Fixed `Record.descendants` and `Record.allDescendants` getters that were incorrectly returning the
  parent record itself. Now only the descendants are returned, as expected.
    * ⚠️ Note that apps relying on the previous behavior will need to adjust to account for the
      parent record no longer being included. (Tree grids with custom parent/child checkbox
      selection are one example of a component that might be affected by this change.)
* Fixed `Grid` regression where pinned columns were automatically un-pinned when the viewport became
  too small to accommodate them.
* Fixed bug where `Grid` context-menus would lose focus when rendered inside `Overlay` components.

### ⚙️ Typescript API Adjustments

* ⚠️ Please ensure you update your app to `hoist-dev-utils >= v9.0.1` - this ensures you have a
  recent version of `type-fest` as a dev dependency, required to compile some recent Hoist
  typescript changes.
* The `NumberFormatOptions.precision` arg has been more strictly typed to `Precision`, a new type
  exported from `@xh/hoist/format`. (It was previously `number`.) Apps might require minor
  adjustments - e.g. typing shared format configs as `NumberFormatOptions` to satisfy the compiler.

### ⚙️ Technical

* Enhanced beta `MsalClient` and `AuthZeroClient` OAuth implementations to support passing
  app-specific configs directly into the constructors of their underlying client implementation.

## 66.0.2 - 2024-07-17

### 🐞 Bug Fixes

* Improved redirect handling within beta `MsalClient` to use Hoist-provided blank URL (an empty,
  static page) for all iFrame-based "silent" token requests, as per MS recommendations. Intended to
  avoid potential race conditions triggered by redirecting to the base app URL in these cases.
* Fixed bug where `ContextMenu` items could be improperly positioned.
    * ⚠️ Note that `MenuItems` inside a desktop `ContextMenu` are now rendered in a portal, outside
      the normal component hierarchy, to ensures that menu items are positioned properly relative to
      their parent. It should not affect most apps, but could impact menu style customizations that
      rely on specific CSS selectors targeting the previous DOM structure.

## 66.0.1 - 2024-07-10

### 🐞 Bug Fixes

* Fixed bug where inline grid edit of `NumberInput` was lost after quick navigation.

## 66.0.0 - 2024-07-09

### 💥 Breaking Changes (upgrade difficulty: 🟢 LOW - minor adjustments to client-side auth)

* New `HoistAuthModel` exposes the client-side authentication lifecycle via a newly consolidated,
  overridable API. This new API provides more easy customization of auth across all client-side
  apps by being easily overrideable and specified via the `AppSpec` passed to `XH.renderApp()`.
    * In most cases, upgrading should be a simple matter of moving code from `HoistAppModel` methods
      `preAuthInitAsync()` and `logoutAsync()` (removed by this change) to new `HoistAuthModel`
      methods `completeAuthAsync()` and `logoutAsync()`.

### 🎁 New Features

* Added option to `XH.reloadApp()` to reload specific app path.
* Added `headerTooltip` prop to `ColumnGroup`.

### 🐞 Bug Fixes

* Updated `.xh-viewport` sizing styles and mobile `dialog` sizing to use `dvw/dvh` instead of prior
  `svw/svh` - resolves edge case mobile issue where redirects back from an OAuth flow could leave
  an unexpected gap across the bottom of the screen. Includes fallback for secure client browsers
  that don't support dynamic viewport units.
* Updated mobile `TabContainer` to flex properly within flexbox containers.
* Fixed timing issue with missing validation for records added immediately to a new `Store`.
* Fixed CSS bug in which date picker dates wrapped when `dateEditor` used in a grid in a dialog.

## 65.0.0 - 2024-06-26

### 💥 Breaking Changes (upgrade difficulty: 🟢 TRIVIAL - dependencies only)

* Requires update to `hoist-dev-utils >= v9.0.0` with updated handling of static/public assets.
  This should be a drop-in change for applications.
* iOS < 16.4 is no longer supported, due to the use of complex RegExes in GFM parsing.

### 🎁 New Features

* Enhanced `markdown` component to support GitHub Flavored Markdown (GFM) syntax.

### ✨ Styles

* Refactored CSS classnames applied to the primary application (☰) menu on desktop and mobile.
  On both platforms the button itself now has an `xh-app-menu-button` class, the popover has
  `xh-app-menu-popover`, and the menu itself has `xh-app-menu`.

### ⚙️ Technical

* Improved popup behavior of (beta) `MsalClient` - uses recommended `blank.html`.
* Added new convenience method `XH.renderAdminApp()` - consider replacing the call within your
  project's `src/apps/admin.ts` file with this new method and removing any duplicate config values
  if the defaults introduced here are suitable for your application's Hoist Admin console.
* Prop types for components passed to `elementFactory` and `createElement` are now inferred from the
  component itself where possible.

### 📚 Libraries

* @xh/hoist-dev-utils `8.x → 9.x`
* react-markdown `8.0 → 9.0`
* remark-breaks `3.0 → 4.0`
* remark-gfm `4.0`

## 64.0.5 - 2024-06-14

### 🐞 Bug Fixes

* Added a workaround for a mobile-only bug where Safari auto-zooms on orientation change if the user
  had previously zoomed the page themselves.

### ⚙️ Technical

* Improved logout behavior of (beta) `MsalClient`.

### 📚 Libraries

* @azure/msal-browser `3.14 → 3.17`

## 64.0.4 - 2024-06-05

### ⚙️ Typescript API Adjustments

* Improved `ref` typing in JSX.

## 64.0.3 - 2024-05-31

### 🐞 Bug Fixes

* Restored previous suppression of Blueprint animations on popovers and tooltips. These had been
  unintentionally (re)enabled in v63 and are now turned off again.

### ⚙️ Technical

* Adjusted (beta) APIs of OAuth-related `BaseOAuthClient`, `MsalClient`, and `AuthZeroClient`.

## 64.0.2 - 2024-05-23

### ⚙️ Technical

* Adjusted (beta) API of `BaseOAuthClient`.
* Improved `FetchService.addDefaultHeaders()` to support async functions.

## 64.0.1 - 2024-05-19

### ⚙️ Technical

* Adjusted (beta) API of `BaseOAuthClient` and its approach to loading ID tokens.

## 64.0.0 - 2024-05-17

### 💥 Breaking Changes (upgrade difficulty: 🟠 MEDIUM - major Hoist Core + AG Grid updates)

#### Hoist Core v20 with Multi-Instance Support

Requires update to `hoist-core >= 20.0.0` with multi-instance support.

* See the Hoist Core changelog for details on this major upgrade to Hoist's back-end capabilities.
* Client-side application changes should be minimal or non-existent, but the Hoist Admin Console has
  been updated extensively to support management of multiple instances within a cluster.

#### AG Grid v31

Requires update to `@ag-grid >= 31.x`, a new major AG Grid release with its own breaking changes.
See AG's [What's New](https://blog.ag-grid.com/whats-new-in-ag-grid-31/)
and [Upgrade Guide](https://www.ag-grid.com/javascript-data-grid/upgrading-to-ag-grid-31/?ref=blog.ag-grid.com)
for more details.

* AG Grid removed `ColumnApi`, consolidating most of its methods to `GridApi`. Corresponding Hoist
  update removes `GridModel.agColumnApi` - review and migrate usages to `GridModel.agApi` as
  appropriate.
* Many methods on `agApi` are replaced with `agApi.updateGridOptions({property: value})`. Review
  your app for any direct usages of the underlying AG API that might need to change.
* All apps will need to update their `@ag-grid` dependencies within `package.json` and make a minor
  update to their `Bootstrap` registration as per
  this [Toolbox example](https://github.com/xh/toolbox/pull/709/files/5626e21d778e1fc72f9735d2d8f011513e1ac9c6#diff-304055320a29f66ea1255446ba8f13e0f3f1b13643bcea0c0466aa60e9288a8f).
    * `Grid` and `AgGrid` components default to `reactiveCustomComponents: true`. If your app has
      custom tooltips or editors, you should confirm that they still work with this setting. (It
      will be the default in agGrid v32.)
    * For custom editors, you will have to convert them from "imperative" to "reactive". If this is
      not possible, you can set `reactiveCustomComponents: false` in your `GridModel` to continue
      using the old "imperative" mode, but note that this will preclude the use of upgraded Hoist
      editors in that same grid instance. (See the links below for AG docs on this change.)
    * For custom tooltips, note AG-Grid's deprecation of `getReactContainerClasses`.
    * Consult the AG Grid docs for more information:
        * [Updated docs on Custom Components](https://ag-grid.com/react-data-grid/cell-editors/#custom-components)
        * [Migrating from Imperative to Reactive components](https://ag-grid.com/react-data-grid/upgrading-to-ag-grid-31-1/#migrating-custom-components-to-use-reactivecustomcomponents-option)
        * [React-related deprecations](https://ag-grid.com/react-data-grid/upgrading-to-ag-grid-31-1/#react)

#### Other Breaking Changes

* Removed support for passing a plain object to the `model` prop of Hoist Components (previously
  deprecated back in v58). Use the `modelConfig` prop instead.
* Removed the `multiFieldRenderer` utility function. This has been made internal and renamed
  to `zoneGridRenderer` for exclusive use by the `ZoneGrid` component.
* Updated CSS variables related to the `ZoneGrid` component - vars formerly prefixed
  by `--xh-grid-multifield` are now prefixed by `--xh-zone-grid`, several vars have been added, and
  some defaults have changed.
* Removed obsolete `AppSpec.isSSO` property in favor of two new properties `AppSpec.enableLogout`
  and `AppSpec.enableLoginForm`. This should have no effect on the vast majority of apps which had
  `isSSO` set to `true`. For apps where `isSSO` was set to `false`, the new flags should be
  used to more clearly indicate the desired auth behavior.

### 🎁 New Features

* Improved mobile viewport handling to ensure that both standard pages and full screen dialogs
  respect "safe area" boundaries, avoiding overlap with system UI elements such as the iOS task
  switcher at the bottom of the screen. Also set background letterboxing color (to black) when
  in landscape mode for a more resolved-looking layout.
* Improved the inline grid `selectEditor` to commit its value to the backing record as soon as an
  option is selected, rather than waiting for the user to click away from the cell.
* Improved the display of Role details in the Admin Console. The detail panel for the selected role
  now includes a sub-tab listing all other roles inherited by the selected role, something that
  was previously accessible only via the linked graph visualization.
* Added new `checkboxRenderer` for rendering booleans with a checkbox input look and feel.
* Added new mobile `checkboxButton`, an alternate input component for toggling boolean values.
* Added beta version of a new Hoist `security` package, providing built-in support for OAuth flows.
  See `BaseOAuthClient`, `MsalClient`, and `AuthZeroClient` for more information. Please note that
  package is being released as a *beta* and is subject to change before final release.

### ✨ Styles

* Default mobile font size has been increased to 16px, both for better overall legibility and also
  specifically for input elements to avoid triggering Safari's auto-zoom behavior on focus.
    * Added new mobile-only CSS vars to allow for more granular control over font sizes:
        * `--xh-mobile-input-font-size`
        * `--xh-mobile-input-label-font-size`
        * `--xh-mobile-input-height-px`
    * Increased height of mobile toolbars to better accommodate larger nested inputs.
    * Grid font sizes have not changed, but other application layouts might need to be adjusted to
      ensure labels and other text elements fit as intended.
* Mobile App Options dialog has been updated to use a full-screen `DialogPanel` to provide a more
  native feel and better accommodate longer lists of app options.

### 🐞 Bug Fixes

* Fixed poor truncation / clipping behavior of the primary (right-side) metric in `ZoneGrid`. Values
  that do not fit within the available width of the cell will now truncate their right edge and
  display an ellipsis to indicate they have been clipped.
* Improved `RestGridModel.actionWarning` behavior to suppress any warning when the provided function
  returns a falsy value.
* Fixed mobile `Toast` intent styling.

### ⚙️ Technical

* NumberEditor no longer activates on keypress of letter characters.
* Removed initial `ping` call `FetchService` init.
* Deprecated `FetchService.setDefaultHeaders` and replaced with new `addDefaultHeaders` method to
  support independent additions of default headers from multiple sources in an application.

### 📚 Libraries

* @ag-grid `30.x → 31.x`
* @auth0/auth0-spa-js `added @ 2.1`
* @azure/msal-browser `added @ 3.14`
* dompurify `3.0 → 3.1`
* jwt-decode `added @ 4.0`
* moment `2.29 → 2.30`
* numbro `2.4 → 2.5`
* qs `6.11 → 6.12`
* semver `7.5 → 7.6`

## 63.1.1 - 2024-04-26

### 🐞 Bug Fixes

* Fixed over-eager error handler installed on window during preflight app initialization. This can
  catch errors thrown by browser extensions unrelated to the app itself, which should not block
  startup. Make opt-in via special query param `catchPreflightError=true`.

## 63.1.0 - 2024-04-23

### 🎁 New Features

* `Store` now supports multiple `summaryRecords`, displayed if so configured as multiple pinned
  rows within a bound grid.

## 63.0.3 - 2024-04-16

### 🐞 Bug Fixes

* Ensure all required styles imported for Blueprint datetime components.

## 63.0.2 - 2024-04-16

### 🐞 Bug Fixes

* Fixed `GroupingChooser` items appearing in incorrect location while dragging to re-order.
* Removed extraneous internal padding override to Blueprint menu styles. Fixes overhang of menu
  divider borders and avoids possible triggering of horizontal scrollbars.

## 63.0.1 - 2024-04-05

### 🐞 Bug Fixes

* Recently added fields now fully available in Admin Console Activity Tracking + Client Errors.

## 63.0.0 - 2024-04-04

### 💥 Breaking Changes (upgrade difficulty: 🟠 MEDIUM - for apps with styling overrides or direct use of Blueprint components)

* Requires `hoist-core >= v19.0.0` to support improvements to activity / client error tracking.

#### Blueprint 4 to 5 Migration

This release includes Blueprint 5, a major version update of that library with breaking changes.
While most of these have been addressed by the Hoist integration layer, developers importing
Blueprint components directly should review
the [Blueprint 5 migration guide](https://github.com/palantir/blueprint/wiki/Blueprint-5.0) for
details.

There are some common breaking changes that most/many apps will need to address:

* CSS rules with the `bp4-` prefix should be updated to use the `bp5-` prefix.
* Popovers
    * For `popover` and `tooltip` components, replace `target` with `item` if using elementFactory.
      If using JSX, replace `target` prop with a child element. Also applies to the
      mobile `popover`.
    * Popovers no longer have a popover-wrapper element - remove/replace any CSS rules
      targeting `bp4-popover-wrapper`.
    * All components which render popovers now depend
      on [`popper.js v2.x`](https://popper.js.org/docs/v2/). Complex customizations to popovers may
      need to be reworked.
    * A breaking change to `Popover` in BP5 was splitting the `boundary` prop into `rootBoundary`
      and `boundary`:
      Popovers were frequently set up with `boundary: 'viewport'`, which is no longer valid since
      "viewport" can be assigned to the `rootBoundary` but not to the `boundary`.
      However, viewport is the DEFAULT value for `rootBoundary`
      per [popper.js docs](https://popper.js.org/docs/v2/utils/detect-overflow/#boundary),
      so `boundary: 'viewport'` should be safe to remove entirely.
        * [see Blueprint's Popover2 migration guide](https://github.com/palantir/blueprint/wiki/Popover2-migration)
        * [see Popover2's `boundary` &
          `rootBoundary` docs](https://popper.js.org/docs/v2/utils/detect-overflow/#boundary)
* Where applicable, the former `elementRef` prop has been replaced by the simpler, more
  straightforward `ref` prop using `React.forwardRef()` - e.g. Hoist's `button.elementRef` prop
  becomes just `ref`. Review your app for uses of `elementRef`.
* The static `ContextMenu.show()` method has been replaced with `showContextMenu()`, importable
  from `@xh/hoist/kit/blueprint`. The method signature has changed slightly.
* The exported `overlay` component now refers to Blueprint's `overlay2` component.
* The exported `datePicker` now refers to Blueprint's `datePicker3` component, which has been
  upgraded to use `react-day-picker` v8. If you are passing `dayPickerProps` to Hoist's `dateInput`,
  you may need to update your code to use the
  new [v8 `DatePickerProps`](https://react-day-picker.js.org/api/interfaces/DayPickerSingleProps).

### 🎁 New Features

* Upgraded Admin Console Activity and Client Error reporting modules to use server-side filtering
  for better support of large datasets, allowing for longer-range queries on filtered categories,
  messages, or users before bumping into configured row limits.
* Added new `MenuItem.className` prop.

### 🐞 Bug Fixes

* Fixed two `ZoneGrid` issues:
    * Internal column definitions were missing the essential `rendererIsComplex` flag and could fail
      to render in-place updates to existing record data.
    * Omitted columns are now properly filtered out.
* Fixed issue where `SplitTreeMap` would not properly render errors as intended.

### 📚 Libraries

* @blueprintjs/core `4.20 → 5.10`
* @blueprintjs/datetime `4.4` → @blueprintjs/datetime2 `2.3`

## 62.0.1 - 2024-03-28

### 🎁 New Features

* New method `clear()` added to `TaskObserver` api.

### 🐞 Bug Fixes

* Ensure application viewport is masked throughout the entire app initialization process.

## 62.0.0 - 2024-03-19

### 💥 Breaking Changes (upgrade difficulty: 🟢 TRIVIAL - dependencies only)

* Requires update to `hoist-dev-utils >= v8.0.0` with updated chunking and code-splitting strategy
  to create shorter bundle names.

### 🎁 New Features

* Added a "Reload App" option to the default mobile app menu.
* Improved perceived responsiveness when constructing a new 'FilterChooserModel' when backing data
  has many records and/or auto-suggest-enabled fields.

### 🐞 Bug Fixes

* Fixed the config differ dialog issue where long field values would cause the toolbar to get hidden
  and/or table columns to be overly wide due to content overflow.

## 61.0.0 - 2024-03-08

### 💥 Breaking Changes (upgrade difficulty: 🟢 TRIVIAL - dependencies only)

* Requires update to `hoist-dev-utils >= v7.2.0` to inject new `xhClientApps` constant.

### 🎁 New Features

* Enhanced Roles Admin UI for more streamlined role editing.
* Supports targeting alert banners to specific client apps.
* Improved logging and error logging of `method` and `headers` in `FetchService`:  Default
  values will now be included.
* Enhanced `XH.reloadApp` with cache-buster.

### 🐞 Bug Fixes

* `FilterChooser` now correctly round-trips `Date` and `LocalDate` values. Previously it emitted
  these as strings, with incorrect results when using the generated filter's test function directly.
* Fixed bug where a discarded browser tab could re-init an app to an obsolete (cached) version.

## 60.2.0 - 2024-02-16

### 🎁 New Features

* The Admin Console now indicates if a Config value is being overridden by an instance config or
  environment variable with a corresponding name.
    * Config overrides now available in `hoist-core >= v18.4`. See the Hoist Core release notes for
      additional details on this new feature. The Hoist Core update is required for this feature,
      but is not a hard requirement for this Hoist React release in general.
* `RestGridEditor` now supports an `omit` flag to hide a field from the editor dialog.
* `FormField.readonlyRenderer` is now passed the backing `FieldModel` as a second argument.

### ⚙️ Typescript API Adjustments

* `FilterChooserModel.value` and related signatures are now typed with a new `FilterChooserFilter`
  type, a union of `CompoundFilter | FieldFilter` - the two concrete filter implementations
  supported by this control.

### 📚 Libraries

* classnames `2.3 → 2.5`

## 60.1.1 - 2024-01-29

### ⚙️ Technical

* Improved unique constraint validation of Roles and Role Members in the Admin Console.

## 60.1.0 - 2024-01-18

### 🐞 Bug Fixes

* Fixed transparent background for popup inline editors.
* Exceptions that occur in custom `Grid` cell tooltips will now be caught and logged to console,
  rather than throwing the render of the entire component.

### ⚙️ Technical

* Improvements to exception handling during app initialization.

## 60.0.1 - 2024-01-16

### 🐞 Bug Fixes

* Fixed regression to `ZoneGrid`.

## 60.0.0 - 2024-01-12

### 💥 Breaking Changes (upgrade difficulty: 🟠 MEDIUM - depends on server-side Roles implementation)

* Requires `hoist-core >= v18`. Even if not using new Hoist provided Role Management, several Admin
  Console features have had deprecation support for older versions of Hoist Core removed.

### 🎁 New Features

* Introduced new Admin Console tools for enhanced Role Management available in `hoist-core >= v18`.
    * Hoist-core now supports an out-of-the-box, database-driven system for maintaining a
      hierarchical set of Roles associating and associating them with individual users.
    * New system supports app and plug-in specific integrations to AD and other enterprise systems.
    * Administration of the new system provided by a new admin UI tab provided here.
    * Consult XH and the
      [Hoist Core CHANGELOG](https://github.com/xh/hoist-core/blob/develop/CHANGELOG.md#1800---2024-01-12)
      for additional details and upgrade instructions.
* Added `labelRenderers` property to `ZoneGridModel`. This allows dynamic "data-specific" labeling
  of fields in `ZoneGrid`.

### ✨ Styles

* Added `xh-bg-intent-xxx` CSS classes, for intent-coloring the `background-color` of elements.

### 🐞 Bug Fixes

* Fixed bug where `ColumnGroup` did not properly support the `omit` flag.

## 59.5.1 - 2024-01-05

### 🐞 Bug Fixes

* Fixed `DateEditor` calendar popover not showing for non-pinned columns.

## 59.5.0 - 2023-12-11

### 🎁 New Features

* Added new `dialogWidth` and `dialogHeight` configs to `DockViewModel`.

### 🐞 Bug Fixes

* Fixed serialization of expand/collapse state within `AgGridModel`, which was badly broken and
  could trigger long browser hangs for grids with > 2 levels of nesting and numeric record IDs.
* Fixed `UniqueAggregator` to properly check equality for `Date` fields.
* Pinned `react-grid-layout@1.4.3` to avoid v1.4.4 bugs affecting `DashCanvas` interactions
  (see https://github.com/react-grid-layout/react-grid-layout/issues/1990).

## 59.4.0 - 2023-11-28

### 💥 Breaking Changes (upgrade difficulty: 🟢 LOW)

* The constructors for `ColumnGroup` no long accept arbitrary rest (e.g `...rest`)
  arguments for applying app-specific data to the object. Instead, use the new `appData` property.

### ⚙️ Technical

* Enhanced `LogUtils` to support logging objects (and any other non-string values). Also
  added new exports for `logWarn()` and `logError()` with the same standardized formatting.
* Added standardized `LogUtils` methods to `HoistBase`, for use within Hoist models and services.

### 🐞 Bug Fixes

* `ZoneGrid` will no longer render labels or delimiters for empty values.

### ⚙️ Typescript API Adjustments

* Updated type for `ReactionSpec.equals` to include already-supported string shorthands.

## 59.3.2 - 2023-11-21

### 🐞 Bug Fixes

* `ZoneGrid` will more gracefully handle state that has become out of sync with its mapper
  requirements.

## 59.3.1 - 2023-11-10

### 🐞 Bug Fixes

* Ensure an unauthorized response from a proxy service endpoint does not prompt the user to refresh
  and log in again on an SSO-enabled application.
* Revert change to `Panel` which affected where `className` was applied with `modalSupport` enabled

## 59.3.0 - 2023-11-09

### 🎁 New Features

* Improved Hoist support for automated testing via Playwright, Cypress, and similar tools:
    * Core Hoist components now accept an optional `testId` prop, to be rendered at an appropriate
      level of the DOM (within a `data-testid` HTML attribute). This can minimize the need to select
      components using criteria such as CSS classes or labels that are more likely to change and
      break tests.
    * When given a `testId`, certain composite components will generate and set "sub-testIds" on
      selected internal components. For example, a `TabContainer` will set a testId on each switcher
      button (derived from its tabId), and a `Form` will set testIds on nested `FormField`
      and `HoistInput` components (derived from their bound field names).
    * This release represents a first step in ongoing work to facilitate automated end-to-end
      testing of Hoist applications. Additional Hoist-specific utilities for writing tests in
      libraries such as Cypress and Playwright are coming soon.
* Added new `ZoneGrid` component, a highly specialized `Grid` that always displays its data with
  multi-line, full-width rows. Each row is broken into four zones (top/bottom and left/right),
  each of which can mapped by the user to render data from one or more fields.
    * Primarily intended for mobile, where horizontal scrolling can present usability issues, but
      also available on desktop, where it can serve as an easily user-configurable `DataView`.
* Added `Column.sortToBottom` to force specified values to sort the bottom, regardless of sort
  direction. Intended primarily to force null values to sort below all others.
* Upgraded the `RelativeTimestamp` component with a new `localDateMode` option to customize how
  near-term date/time differences are rendered with regards to calendar days.

### 🐞 Bug Fixes

* Fixed bug where interacting with a `Select` within a `Popover` can inadvertently cause the
  popover to close. If your app already has special handling in place to prevent this, you should
  be able to unwind it after upgrading.
* Improved the behavior of the clear button in `TextInput`. Clearing a field no longer drops focus,
  allowing the user to immediately begin typing in a new value.
* Fixed arguments passed to `ErrorMessageProps.actionFn` and `ErrorMessageProps.detailsFn`.
* Improved default error text in `ErrorMessage`.

### ⚙️ Technical

* Improved core `HoistComponent` performance by preventing unnecessary re-renderings triggered by
  spurious model lookup changes.
* New flag `GridModel.experimental.enableFullWidthScroll` enables scrollbars to span pinned columns.
    * Early test release behind the flag, expected to made the default behavior in next release.
* Renamed `XH.getActiveModels()` to `XH.getModels()` for clarity / consistency.
    * API change, but not expected to impact applications.
* Added `XH.getModel()` convenience method to return the first matching model.

## 59.2.0 - 2023-10-16

### 🎁 New Features

* New `DockViewConfig.onClose` hook invoked when a user attempts to remove a `DockContainer` view.
* Added `GridModel` APIs to lookup and show / hide entire column groups.
* Left / right borders are now rendered along `Grid` `ColumnGroup` edges by default, controllable
  with new `ColumnGroupSpec.borders` config.
* Enhanced the `CubeQuery` to support per-query post-processing functions
  with `Query.omitFn`, `Query.bucketSpecFn` and `Query.lockFn`. These properties default to their
  respective properties on `Cube`.

### 🐞 Bug Fixes

* `DashContainerModel` fixes:
    * Fix bug where `addView` would throw when adding a view to a row or column
    * Fix bug where `allowRemove` flag was dropped from state for containers
    * Fix bug in `DockContainer` where adding / removing views would cause other views to be
      remounted
* Fixed erroneous `GridModel` warning when using a tree column within a column group
* Fixed regression to alert banners. Resume allowing elements as messages.
* Fix `Grid` cell border styling inconsistencies.

### ⚙️ Typescript API Adjustments

* Added type for `ActionFnData.record`.

## 59.1.0 - 2023-09-20

### 🎁 New Features

* Introduced new `ErrorBoundary` component for finer-grained application handling of React Errors.
    * Hoist now wraps `Tab`, `DashCanvasView`, `DashContainerView`, `DockView`, and `Page` in an
      `ErrorBoundary`. This provides better isolation of application content, minimizing the chance
      that any individual component can crash the entire app.
    * A new `PanelModel.errorBoundary` prop allows developers to opt-in to an `ErrorBoundary`
      wrapper around the contents of any panel.
    * `ErrorMessage` component now provides an ability to show additional exception details.
* Added new `Markdown` component for rendering Markdown formatted strings as markup. This includes
  bundling `react-markdown` in Hoist.
    * If your app already uses `react-markdown` or similar, we recommend updating to use the
      new `Markdown` component exported by Hoist to benefit from future upgrades.
    * Admin-managed alert banners leverage the new markdown component to support bold, italics and
      links within alert messages.
* Improved and fixed up `Panel` headers, including:
    * Added new `Panel.headerClassName` prop for easier CSS manipulation of panel's header.
    * Improved `Panel.collapsedTitle` prop and added `Panel.collapsedIcon` prop. These two props now
      fully govern header display when collapsed.
* Improved styling for disabled `checkbox` inputs.

### ⚙️ Technical

* `XH.showException` has been deprecated. Use similar methods on `XH.exceptionHandler` instead.

### 📚 Libraries

* numbro `2.3 → 2.4`
* react-markdown `added @ 8.0`
* remark-breaks `added @ 3.0`

## 59.0.3 - 2023-08-25

### ⚙️ Technical

* New `XH.flags` property to govern experimental, hotfix, or otherwise provisional features.

* Provide temporary workaround to chromium bug effecting BigNumber. Enabled via flag
  `applyBigNumberWorkaround`. See https://github.com/MikeMcl/bignumber.js/issues/354.

## 59.0.2 - 2023-08-24

### 🐞 Bug Fixes

* Restored support for `Select.selectOnFocus` (had broken with upgrade to `react-select` in v59.0).
* Fixed `DateInput` bug caused by changes in Chrome v116 - clicking on inputs
  with `enableTextInput: false` now open the date picker popup as expected.
* Flex inner title element added to `Panel` headers in v59.0, and set `display:flex` on the new
  element itself. Restores previous flexbox container behavior (when not L/R collapsed) for apps
  that are providing custom components as titles.
* `DashCanvas` now properly updates its layout when shown if the browser window had been resized
  while the component was hidden (e.g. in an inactive tab).
* Reverted upgrade to `react-select` in v59.0.0 due to issues found with `selectEditor` / inline
  grid editing. We will revisit this upgrade in a future release.

### 📚 Libraries

* react-select `5.7 → 4.3`
* react-windowed-select `5.1 → 3.1`

## 59.0.1 - 2023-08-17

### 🎁 New Features

* Added new `Panel.collapsedTitle` prop to make it easier to display a different title when the
  panel is collapsed.

## 59.0.0 - 2023-08-17

### 💥 Breaking Changes (upgrade difficulty: 🟢 LOW)

* Apps must update their `typescript` dependency to v5.1. This should be a drop-in for most
  applications, or require only minor changes. Note that Hoist has not yet adopted the updated
  approach to decorators added in TS v5, maintaining compatibility with the "legacy" syntax.
* Apps that use and provide the `highcharts` library should be sure to update the version to v11.1.
  This should be a drop-in for most applications.
    * Visit https://www.highcharts.com/blog/changelog/ for specific changes.
* Apps must also update their `@xh/hoist-dev-utils` dependency to v7.0.0 or higher.
    * We recommend specifying this as `"@xh/hoist-dev-utils": "7.x"` in your `package.json` to
      automatically pick up future minor releases.
* `DataViewConfig` no longer directly supports `GridConfig` parameters - instead, nest `GridConfig`
  options you wish to set via the new `gridOptions` parameter. Please note that, as before, not
  all `GridConfig` options are supported by (or make sense for) the `DataView` component.

### 🎁 New Features

* New `GridAutosizeOptions.includeHiddenColumns` config controls whether hidden columns should
  also be included during the autosize process. Default of `false`. Useful when applications
  provide quick toggles between different column sets and would prefer to take the up-front cost of
  autosizing rather than doing it after the user loads a column set.
* New `NumberFormatOptions.strictZero` formatter config controls display of values that round to
  zero at the specified precision. Set to `false` to format those values as if they were *exactly*
  zero, triggering display of any `zeroDisplay` value and suppressing sign-based glyphs, '+/-'
  characters, and styling.
* New `DashModel.refreshContextModel` allows apps to programmatically refresh all widgets within
  a `DashCanvas` or `DashContainer`.
* New tab for monitoring JDBC connection pool stats added to the Admin Console. Apps
  with `hoist-core >= v17.2` will collect and display metrics for their primary datasource on a
  configurable frequency.
* `ButtonGroupInput` now allows `null` values for buttons as long as both `enableClear` and
  `enableMulti` are false.

### 🐞 Bug Fixes

* Fixed bug where a titled panel collapsed to either the left or right side of a layout could cause
  severe layout performance degradation (and even browser hangs) when resizing the browser window in
  the latest Chrome v115.
    * Note this required some adjustments to the internal DOM structure of `PanelHeader` - highly
      specific CSS selectors or visual tests may be affected.
* Fixed bug where `manuallySized` was not being set properly on column state.
* Fixed bug where mobile `Dialog` max height was not properly constrained to the viewport.
* Fixed bug where mobile `NumberInput` would clear when trying to enter decimals on certain devices.
* Suppressed extra top border on Grids with `hideHeaders: true`.

### ⚙️ Technical

* Suppressed dev-time console warnings thrown by Blueprint Toaster.

### 📚 Libraries

* mobx `6.8 → 6.9`
* semver `7.3 → 7.5`
* typescript `4.9 → 5.1`
* highcharts `10.3 → 11.1`
* react-select `4.3 → 5.7`
* react-windowed-select `3.1 → 5.1`

## 58.0.1 - 2023-07-13

### 🐞 Bug Fixes

* Fixed bug where `TabContainerModel` with routing enabled would drop route params when navigating
  between tabs.

## 58.0.0 - 2023-07-07

### 💥 Breaking Changes (upgrade difficulty: 🟢 LOW)

* The `Column.getValueFn` and `Column.renderer` functions will no longer be passed the `agParams`
  argument. This argument was not passed consistently by Hoist when calling these functions; and was
  specifically omitted during operations such as column sizing, tooltip generation and Grid content
  searching. We do not expect this argument was being used in practice by applications, but
  applications should ensure this is the case, and adjust these callbacks if necessary.

### 🎁 New Features

* Deprecated `xhAppVersionCheckEnabled` config in favor of object-based `xhAppVersionCheck`. Hoist
  will auto-migrate the existing value to this new config's `mode` flag. While backwards
  compatible with older versions of hoist-core, the new `forceReload` mode
  requires `hoist-core >= v16.4`.
* Enhanced `NumberFormatOptions.colorSpec` to accept CSS properties in addition to class names.
* Enhanced `TabSwitcher` to allow navigation using arrow keys when focused.
* Added new option `TrackOptions.logData` to provide support for logging application data in
  `TrackService.`  Requires `hoist-core >= v16.4`.
* New `XH.pageState` provides observable access to the current lifecycle state of the app, allowing
  apps to react to changes in page visibility and focus, as well as detecting when the browser has
  frozen a tab due to inactivity or navigation.

## 57.0.0 - 2023-06-20

### 💥 Breaking Changes (upgrade difficulty: 🟢 LOW)

* The deprecated `@settable` decorator has now been removed. Use `@bindable` instead.
* The deprecated class `@xh/hoist/admin/App` has been removed. Use `@xh/hoist/admin/AppComponent`
  instead.

### 🎁 New Features

* Enhanced Admin alert banners with the ability to save messages as presets. Useful for
  standardizing alert or downtime banners, where pre-approved language can be saved as a preset for
  later loaded into a banner by members of an application support team (
  requires `hoist-core >= v16.3.0`).
* Added bindable `readonly` property to `LeftRightChooserModel`.

### ⚙️ Technical

* Support the `HOIST_IMPERSONATOR` role introduced in hoist-core `v16.3.0`
* Hoist now supports and requires ag-Grid v30 or higher. This version includes critical
  performance improvements to scrolling without the problematic 'ResizeObserver' issues discussed
  below.

### 🐞 Bug Fixes

* Fixed a bug where Onsen components wrappers could not forward refs.
* Improved the exceptions thrown by fetchService when errors occur parsing response JSON.

## 56.6.0 - 2023-06-01

### 🎁 New Features

* New global property `AgGrid.DEFAULT_PROPS` to provide application wide defaults for any instances
  of `AgGrid` and `Grid` components.

### ⚙️ Technical

* The workaround of defaulting the AG Grid prop `suppressBrowserResizeObserver: true`, added in
  v56.3.0, has been removed. This workaround can cause sizing issues with flex columns and should
  not be needed once [the underlying issue](https://github.com/ag-grid/ag-grid/issues/6562) is fixed
  in an upcoming AG Grid release.
    * As of this release date, we recommend apps stay at AG Grid 29.2. This does not include the
      latest AG performance improvements, but avoids the sizing issues present in 29.3.5.
    * If you want to take the latest AG Grid 29.3.5, please re-enable
      the `suppressBrowserResizeObserver` flag with the new `DEFAULT_PROPS` static described
      above. Scan your app carefully for column sizing issues.

### 🐞 Bug Fixes

* Fixed broken change handler for mobile inputs that wrap around Onsen UI inputs, including
  `NumberInput`, `SearchInput`, and `TextInput`.

### 📚 Libraries

* @blueprintjs/core `^4.14 → ^4.20` (apps might have already updated to a newer minor version)

## 56.5.0 - 2023-05-26

### 🎁 New Features

* Added `regexOption` and `caseSensitive` props to the `LogDisplayModel`. (Case-sensitive search
  requires `hoist-core >= v16.2.0`).
* Added new `GroupingChooserModel.commitOnChange` config - enable to update the observable grouping
  value as the user adjusts their choices within the control. Default behavior is unchanged,
  requiring user to dismiss the popover to commit the new value.
* Added new `Select.enableTooltips` prop - enable for select inputs where the text of a
  selected value might be elided due to space constraints. The tooltip will display the full text.
* Enabled user-driven sorting for the list of available values within Grid column filters.
* Updated `CodeInput.showCopyButton` (copy-to-clipboard feature) default to true (enabled).

### ⚙️ Technical

* `DataView` now supports an `agOptions` prop to allow passing arbitrary AG Grid props to the
  underlying grid instance. (Always supported by `Grid`, now also supported by `DataView`.)

### 🐞 Bug Fixes

* Fixed layout bug where popovers triggered from a parent `Panel` with `modalSupport` active could
  render beneath that parent's own modal dialog.
* Fixed broken `CodeInput` copy-to-clipboard feature.

## v56.4.0 - 2023-05-10

### 🎁 New Features

* Ensure that non-committed values are also checked when filtering a store with a FieldFilter.
  This will maximize chances that records under edit will not disappear from user view due to
  active filters.

### 🐞 Bug Fixes

* Fix bug where Grid ColumnHeaders could throw when `groupDisplayType` was set to `singleColumn`.

### ⚙️ Technical

* Adjustment to core model lookup in Hoist components to better support automated testing.
  Components no longer strictly require rendering within an `AppContainer`.

### ⚙️ Typescript API Adjustments

* Improved return types for `FetchService` methods and corrected `FetchOptions` interface.

## v56.3.0 - 2023-05-08

### 🎁 New Features

* Added support for new `sortOrder` argument to `XH.showBanner()`. A default sort order is applied
  if unspecified, ensuring banners do not unexpectedly change order when refreshed.

### ⚙️ Typescript API Adjustments

* Improved the recommendation for the app `declare` statement within
  our [TypeScript migration docs](https://github.com/xh/hoist-react/blob/develop/docs/upgrade-to-typescript.md#bootstrapts--service-declarations).
    * See this [Toolbox commit](https://github.com/xh/toolbox/commit/8df642cf) for a small,
      recommended app-level change to improve autocompletion and usage checks within IntelliJ.
* Added generic support to `XH.message()` and `XH.prompt()` signatures with return type
  of `Promise<T | boolean>`.
* Moved declaration of optional `children` prop to base `HoistProps` interface - required for TSX
  support.

### ✨ Styles

* Removed `--xh-banner-height` CSS var.
    * Desktop banners are implemented via `Toolbar`, which correctly sets a min height.
    * Mobile banners now specify `min-height: 40px` via the `.xh-banner` class.
    * This change allows banners containing custom components to grow to fit their contents without
      requiring app-level CSS overrides.
* Added new `--xh-grid-filter-popover-[height|width]-px` CSS variables to support easier custom
  sizing for grid column header filter popovers.

### ⚙️ Technical

* Updated internal config defaults to support latest AG Grid v29.3.4+ with use of
  AG `suppressBrowserResizeObserver` config. Applications are encouraged to update to the latest AG
  Grid dependencies to take advantage of ongoing performance updates.

## v56.2.0 - 2023-04-28

### 🎁 New Features

* Added `DashContainerModel.margin` config to customize the width of the resize splitters
  between widgets.

### ⚙️ Technical

* Improve scrolling performance for `Grid` and `DataView` via internal configuration updates.

## v56.1.0 - 2023-04-14

### 🎁 New Features

* Display improved memory management diagnostics within Admin console Memory Monitor.
    * New metrics require optional-but-recommended update to `hoist-core >= v16.1.0`.

### 🐞 Bug Fixes

* Fixes bug with display/reporting of exceptions during app initialization sequence.

## v56.0.0 - 2023-03-29

### 💥 Breaking Changes (upgrade difficulty: 🟠 MEDIUM)

* Requires `hoist-core => v16`.
* Requires AG Grid v29.0.0 or higher - update your AG Grid dependency in your app's `package.json`
  file. See the [AG Grid Changelog](https://www.ag-grid.com/changelog) for details.
    * Add a dependency on `@ag-grid-community/styles` to import new dedicated styles package.
    * Imports of AG Grid CSS files within your app's `Bootstrap.ts` file will also need to be
      updated to import styles from their new location. The recommended imports are now:

```typescript
import '@ag-grid-community/styles/ag-grid.css';
import '@ag-grid-community/styles/ag-theme-balham.css';
```

* New `xhActivityTrackingConfig` soft-configuration entry places new limits on the size of
  any `data` objects passed to `XH.track()` calls.
    * Any track requests with data objects exceeding this length will be persisted, but without the
      requested data.
    * Activity tracking can also be disabled (completely) via this same config.
* "Local" preferences are no longer supported. Application should use `LocalStorageService` instead.
  With v56, the `local` flag on any preferences will be ignored, and all preferences will be saved
  on the server instead.
    * Note that Hoist will execute a one-time migration of any existing local preference values
      from the user's browser to the server on app load.
* Removed `Column.tooltipElement`. Use `tooltip` instead.
* Removed `fill` prop on `TextArea` and `NumberInput` component. Use `flex` instead.
* Removed previously deprecated `Button.modifier.outline` and `Button.modifier.quiet` (mobile only).
* Removed previously deprecated `AppMenuButton.extraItems.onClick`. Use `actionFn` instead.

### 🎁 New Features

* `PanelModel` now supports a `defaultSize` property specified in percentage as well as pixels
  (e.g. `defaultSize: '20%'` as well as `defaultSize: 200`).
* `DashCanvas` views can now be programmatically added with specified width and height dimensions.
* New `FetchService.abort()` API allows manually aborting a pending fetch request.
* Hoist exceptions have been enhanced and standardized, including new TypeScript types. The
  `Error.cause` property is now populated for wrapping exceptions.
* New `GridModel.headerMenuDisplay` config for limiting column header menu visibility to on hover.

### ⚙️ Typescript API Adjustments

* New Typescript types for all Hoist exceptions.
* Integration of AG Grid community types.

### ⚙️ Technical

* Hoist source code has been reformatted with Prettier.
* Admin Console modules that have been disabled via config are no longer hidden completely, but
  instead will render a placeholder pointing to the relevant config name.

### 📚 Libraries

* mobx `6.7 → 6.8`
* dompurify `2.4 → 3.0`

## v55.4.0 - 2023-03-23

### 💥 Breaking Changes

* Requires AG Grid v29.0.0 or higher - see release notes for v56.0.0 above.

### 🐞 Bug Fixes

* Addresses `AgGrid` v28 regression whereby changing column visibility via state breaks grid
  rendering when column groups are set via the `groupId` property.

## v55.3.2 - 2023-03-22

### 🐞 Bug Fixes

* Fixed issue where a filter on a `LocalDate` field created via `FilterChooser` would cause a
  grid column filter on the same field to fail to properly render when shown.

## v55.3.1 - 2023-03-14

### 🐞 Bug Fixes

* Revert native `structuredClone` to lodash `deepClone` throughout toolkit.

## v55.3.0 - 2023-03-03

### 🐞 Bug Fixes

* Grid column filters scroll their internal grid horizontally to avoid clipping longer values.
* Minor improvements to the same grid filter dialog's alignment and labelling.

### ⚙️ Technical

* Use native `structuredClone` instead of lodash `deepClone` throughout toolkit.

## v55.2.1 - 2023-02-24

### 🐞 Bug Fixes

* Fixed issue where a resizable `Panel` splitter could be rendered incorrectly while dragging.

## v55.2.0 - 2023-02-10

### 🎁 New Features

* `DashCanvas` enhancements:
    * Views now support minimum and maximum dimensions.
    * Views now expose an `allowDuplicate` flag for controlling the `Duplicate` menu item
      visibility.

### 🐞 Bug Fixes

* Fixed a bug with Cube views having dimensions containing non-string or `null` values. Rows grouped
  by these dimensions would report values for the dimension which were incorrectly stringified (e.g.
  `'null'` vs. `null` or `'5'` vs. `5`). This has been fixed. Note that the stringified value is
  still reported for the rows' `cubeLabel` value, and will be used for the purposes of grouping.

### ⚙️ Typescript API Adjustments

* Improved signatures of `RestStore` APIs.

## v55.1.0 - 2023-02-09

Version 55 is the first major update of the toolkit after our transition to Typescript. In addition
to a host of runtime fixes and features, it also contains a good number of important Typescript
typing adjustments, which are listed below. It also includes a helpful
[Typescript upgrade guide](https://github.com/xh/hoist-react/blob/develop/docs/upgrade-to-typescript.md).

### 🎁 New Features

* Grid exports can now be tracked in the admin activity tab by setting `exportOptions.track` to
  true (defaults to false).
* Miscellaneous performance improvements to the cube package.
* The implementation of the `Cube.omitFn` feature has been enhanced. This function will now be
  called on *all* non-leaf nodes, not just single child nodes. This allows for more flexible
  editing of the shape of the resulting hierarchical data emitted by cube views.

### 🐞 Bug Fixes

* Fixed: grid cell editors would drop a single character edit.
* Fixed: grid date input editor's popup did not position correctly in a grid with pinned columns.
* Fixed issue with `DashContainer` flashing its "empty" text briefly before loading.
* Several Hoist TypeScript types, interfaces, and signatures have been improved or corrected (typing
  changes only).
* Fix bug where a `className` provided to a `Panel` with `modalSupport` would be dropped when in a
  modal state. Note this necessitated an additional layer in the `Panel` DOM hierarchy. Highly
  specific CSS selectors may be affected.
* Fix bug where `TileFrame` would not pass through the keys of its children.

### 💥 Breaking Changes

* The semantics of `Cube.omitFn` have changed such that it will now be called on all aggregate
  nodes, not just nodes with a single child. Applications may need to adjust any implementation of
  this function accordingly.
* `hoistCmp.containerFactory` and `hoistCmp.withContainerFactory` are removed in favor of
  the basic `hoistCmp.factory` and `hoistCmp.withFactory` respectively. See typescript
  API adjustments below.

### ⚙️ Typescript API Adjustments

The following Typescript API were adjusted in v55.

* Removed the distinction between `StandardElementFactory` and `ContainerElementFactory`. This
  distinction was deemed to be unnecessary, and overcomplicated the understanding of Hoist.
  Applications should simply continue to use `ElementFactory` instead. `hoistCmp.containerFactory`
  and `hoistCmp.withContainerFactory` are also removed in favor of the basic `hoistCmp.factory` and
  `hoistCmp.withFactory` respectively.
* `HoistProps.modelConfig` now references the type declaration of `HoistModel.config`. See
  `PanelModel` and `TabContainerModel` for examples.
* The new `SelectOption` type has been made multi-platform and moved to `@xh/hoist/core`.

**Note** that we do not intend to make such extensive Typescript changes going forward post-v55.0.
These changes were deemed critical and worth adjusting in our first typescript update, and before
typescript has been widely adopted in production Hoist apps.

### ⚙️ Technical

* Hoist's `Icon` enumeration has been re-organized slightly to better separate icons that describe
  "what they look like" - e.g. `Icon.magnifyingGlass()` - from an expanded set of aliases that
  describe "how they are used" - e.g. `Icon.search()`.
    * This allows apps to override icon choices made within Hoist components in a more targeted way,
      e.g. by setting `Icon.columnMenu = Icon.ellipsisVertical`.
* All Hoist configurations that support `omit: boolean` now additionally support a "thunkable"
  callback of type `() => boolean`.
* `Grid` will only persist minimal user column state for hidden columns, to reduce user pref sizes.

### 📚 Libraries

* @blueprintjs/core `^4.12 → ^4.14`
* corejs `^3.26 → ^3.27`
* mobx `6.6 → 6.7`
* onsenui `2.11 → 2.12` (*see testing note below)
* react-onsenui `1.11 > 1.13`

### ✅ Testing Scope

* *Full regression testing recommended for _mobile_ apps.* While the upgrade from 2.11 to 2.12
  appears as a minor release, it was in fact a major update to the library.
  See [the Onsen release notes](https://github.com/OnsenUI/OnsenUI/releases/tag/2.12.0) for
  additional details. Note that Hoist has handled all changes required to its Onsen API calls,
  and there are no breaking changes to the Hoist mobile component APIs. As a result, mobile apps
  _might_ not need to change anything, but extra care in testing is still recommended.

## v54.0.0 - 2022-12-31

We are pleased to announce that Hoist React has been fully rewritten in TypeScript! ✨🚀

All core Hoist Components, Models, and other utilities now have TypeScript interfaces for their
public APIs, improving the developer ergonomics of the toolkit with much more accurate dev-time type
checking and intellisense. Developers now also have the option (but are not required) to write
application code using TypeScript.

Runtime support for TypeScript is provided by `@xh/hoist-dev-utils v6.1+`, which recognizes and
transpiles TypeScript files (`.ts|.tsx`) via the `@babel/plugin-transform-typescript` plugin.
Development-time support can be provided by the user's IDE (e.g. IntelliJ or VSCode, which both
provide strong TypeScript-based error checking and auto-completion).

The goal of this release is to be backward compatible with v53 to the greatest degree possible, and
most applications will run with minimal or no changes. However, some breaking changes were required
and can require application adjustments, as detailed below.

As always, please review our [Toolbox project](https://github.com/xh/toolbox/), which we've updated
to use TypeScript for its own app-level code.

### 🎁 New Features

* New TypeScript interface `HoistProps` and per-component extensions to specify props for all
  components. This replaces the use of the `PropTypes` library, which is no longer included.
* ~~Enhanced TypeScript-aware implementations of `ElementFactory`, including separate factories for
  standard components (`elementFactory`) and components that often take children only
  (`containerElementFactory`).~~
* The `@bindable` annotation has been enhanced to produce a native javascript setter for its
  property as well as the `setXXX()` method it currently produces. This provides a more typescript
  friendly way to set properties in a mobx action, and should be the favored method going forward.
  The use of the `setXXX()` method will continue to be supported for backward compatibility.
* References to singleton instances of services and the app model can now also be gained via the
  static `instance` property on the class name of the singleton - e.g. `MyAppModel.instance`.
  Referencing app-level services and the AppModel via `XH` is still fully supported and recommended.
* New utility function `waitFor` returns a promise that will resolve after a specified condition
  has been met, polling at a specified interval.
* Hoist Components will now automatically remount if the model passed to them (via context or props)
  is changed during the lifetime of the component. This allows applications to swap out models
  without needing to manually force the remounting of related components with an explicit
  `key` setting, i.e.  `key: model.xhId`.
* `fmtQuantity` function now takes two new flags `useMillions` and `useBillions`.

### 💥 Breaking Changes

* The constructors for `GridModel` and `Column` no long accept arbitrary rest (e.g `...rest`)
  arguments for applying app-specific data to the object. Instead, use the new `appData` property
  on these objects.
* ~~The `elemFactory` function has been removed. Applications calling this function should specify
  `elementFactory` (typically) or `containerElementFactory` instead.~~
    * ~~Most application components are defined using helper aliases `hoistCmp.factory`
      and `hoistCmp.withFactory` - these calls do _not_ need to change, unless your component
      needs to take a list of children directly (i.e. `someComponent(child1, child2)`).~~
    * ~~Update the definition of any such components to use `hoistCmp.containerFactory` instead.~~
    * ~~Where possible, favor the simpler, default factory for more streamlined type suggestions /
      error messages regarding your component's valid props.~~
* The use of the `model` prop to provide a config object for a model to be created on-the-fly
  is deprecated.
    * Use the new `modelConfig` prop when passing a *plain object config* -
      e.g. `someComp({modelConfig: {modelOpt: true}})`
    * Continue to use the `model` prop when passing an existing model *instance* -
      e.g. `someComp({model: someCompModel})`.
* PropTypes support has been removed in favor of the type script interfaces discussed above. Apps
  importing Hoist Proptypes instances should simply remove these compile-time references.

### 🐞 Bug Fixes

* Fix bug where dragging on any panel header which is a descendant of a `DashCanvasView` would move
  the `DashCanvasView`.
* Fix bug where `GridModel.ensureRecordsVisibleAsync` could fail to make collapsed nodes visible.
* Fix bug where `GridPersistenceModel` would not clean outdated column state.
* Fix animation bug when popping pages in the mobile navigator.

### ⚙️ Technical

* Update `preflight.js` to catch errors that occur on startup, before our in-app exception handling
  is initialized.

### 📚 Libraries

* @blueprintjs/core `4.11 → 4.12`
* @xh/hoist-dev-utils `6.0 → 6.1`
* typescript `added @ 4.9`
* highcharts `9.3 → 10.3`

### ✅ Testing Scope

* *Full regression testing recommended* - this is a major Hoist release and involved a significant
  amount of refactoring to the toolkit code. As such, we recommend a thorough regression test of any
  applications updating to this release from prior versions.

## v53.2.0 - 2022-11-15

### 🎁 New Features

* New methods `Store.errors`, `Store.errorCount`, and `StoreRecord.allErrors` provide convenient
  access to validation errors in the data package.
* New flag `Store.validationIsComplex` indicates whether *all* uncommitted records in a store should
  be revalidated when *any* record in the store is changed.
    * Defaults to `false`, which should be adequate for most use cases and can provide a significant
      performance boost in apps that bulk-insert 100s or 1000s of rows into editable grids.
    * Set to `true` for stores with validations that depend on other editable record values in the
      store (e.g. unique constraints), where a change to record X should cause another record Y to
      change its own validation status.

## v53.1.0 - 2022-11-03

### 🎁 New Features

* `PanelModel` now supports `modalSupport.defaultModal` option to allow rendering a Panel in an
  initially modal state.

### 🐞 Bug Fixes

* Fixed layout issues caused by top-level DOM elements created by `ModalSupport`
  and `ColumnWidthCalculator` (grid auto-sizing). Resolved occasional gaps between select inputs and
  their drop-down menus.
* Fix desktop styling bug where buttons inside a `Toast` could be rendered with a different color
  than the rest of the toast contents.
* Fix `GridModel` bug where `Store` would fail to recognize dot-separated field names as paths
  when provided as part of a field spec in object form.

### ⚙️ Technical

* Snap info (if available) from the `navigator.connection` global within the built-in call to track
  each application load.

## v53.0.0 - 2022-10-19

### 🎁 New Features

* The Hoist Admin Console is now accessible in a read-only capacity to users assigned the
  new `HOIST_ADMIN_READER` role.
* The pre-existing `HOIST_ADMIN` role inherits this new role, and is still required to take any
  actions that modify data.

### 💥 Breaking Changes

* Requires `hoist-core >= 14.4` to support the new `HOIST_ADMIN_READER` role described above. (Core
  upgrade _not_ required otherwise.)

## v52.0.2 - 2022-10-13

### 🐞 Bug Fixes

* Form field dirty checking now uses lodash `isEqual` to compare initial and current values,
  avoiding false positives with Array values.

## v52.0.1 - 2022-10-10

### 🎁 New Features

* New "Hoist Inspector" tool supports displaying and querying all of the Models, Services, and
  Stores within a running application.
    * Admin/dev-focused UI is built into all Desktop apps, activated via discrete new toggle in the
      bottom version bar (look for the 🔍 icon), or by running `XH.inspectorService.activate()`.
    * Selecting a model/service/store instance provides a quick view of its properties, including
      reactively updated observables. Useful for realtime troubleshooting of application state.
    * Includes auto-updated stats on total application model count and memory usage. Can aid in
      detecting and debugging memory leaks due to missing `@managed` annotations and other issues.
* New `DashCanvasViewModel.autoHeight` option fits the view's height to its rendered contents.
* New `DashCanvasAddViewButton` component supports adding views to `DashCanvas`.
* New `TabContainerModel.refreshContextModel` allows apps to programmatically load a `TabContainer`.
* `FilterChooserModel` now accepts shorthand inputs for numeric fields (e.g. "2m").
* Admin Console Config/Pref/Blob differ now displays the last updated time and user for each value.
* New observable `XH.environmentService.serverVersion` property, updated in the background via
  pre-existing `xhAppVersionCheckSecs` config. Note this does not replace or change the built-in
  upgrade prompt banner, but allows apps to take their own actions (e.g. reload immediately) when
  they detect an update on the server.

### 💥 Breaking Changes

* This release moves Hoist to **React v18**. Update your app's `package.json` to require the latest
  18.x versions of `react` and `react-dom`. Unless your app uses certain react-dom APIs directly, no
  other changes should be required.
* Removed deprecated method `XH.setDarkTheme()`. Use `XH.setTheme()` instead to select from our
  wide range of (two) theme options.

### 🐞 Bug Fixes

* `CompoundTaskObserver` improved to prioritize using specific messages from subtasks over the
  overall task message.
* Grid's built in context-menu option for filtering no longer shows `[object Object]` for columns
  that render React elements.
* `Store.updateData()` properly handles data in the `{rawData, parentId}` format, as documented.
* Disabled tabs now render with a muted text color on both light and dark themes, with
  new `--tab-disabled-text-color` CSS var added to customize.

### ⚙️ Technical

* `HoistComponents` no longer mutate the props object passed to them in React production mode. This
  was not causing noticeable application issues, but could result in a component's base CSS class
  being applied multiple times to its DOM element.
* `ModelSelector` used for model lookup and matching will now accept the class name of the model to
  match. Previously only a class reference could be provided.
* New check within service initialization to ensure that app service classes extend `HoistService`
  as required. (Has always been the expectation, but was not previously enforced.)
* `GridModel` will once again immediately sync data with its underlying AG Grid component. This
  reverses a v50.0.0 change that introduced a minimal debounce in order to work around an AG Grid
  rendering bug. The AG Grid bug has been resolved, and this workaround is no longer needed.
* `GridExportService` has improved support for columns of `FieldType.AUTO` and for columns with
  multiple data types and custom export functions. (`hoist-core >= 14.3` required for these
  particular improvements, but not for this Hoist React version in general.)
* The `trimToDepth` has been improved to return a depth-limited clone of its input that better
  handles nested arrays and passes through primitive inputs unchanged.

### 📚 Libraries

* @blueprintjs/core `4.6 → 4.11`
* @blueprintjs/datetime `4.3 → 4.4`
* @fortawesome `6.1 → 6.2`
* dompurify `2.3 → 2.4`
* react `17.0.1 → 18.2.0`
* react-dom `17.0.1 → 18.2.0`

## v51.0.0 - 2022-08-29

### 🎁 New Features

* `ButtonGroupInput` supports new `enableMulti` prop.
* `AboutDialog` can now display more dynamic custom properties.
* New option added to the Admin Activity Tracking chart to toggle on/off weekends when viewing a
  time series.
* The `filterText` field in `ColumnHeaderFilter` now gets autoFocused.

### 💥 Breaking Changes

* `CodeInput` is now rendered within an additional `div` element. Unlikely to cause issues, unless
  using targeted styling of this component.
* `xhAboutMenuConfigs` soft-config is no longer supported. To customize the `AboutDialog`, see
  `HoistAppModel.getAboutDialogItems()`

### 🐞 Bug Fixes

* Fixed issue where `ModalSupport` would trigger `MobX` memo warning in console.
* Fixed issues with `ModalSupport` implementation in `CodeInput`.
* Fixed `Grid` rendering glitches when used inside `Panel` with `ModalSupport`.
* Fixed incorrect text color on desktop toasts with a warning intent.
* Fixed potential for duplication of default Component `className` within list of CSS classes
  rendered into the DOM.
* Added missing `@computed` annotations to several `Store` getters that relay properties from
  its internal recordsets, including `maxDepth` and getters returning counts and empty status.
    * Avoids unnecessary internal render cycles within `Grid` when in tree mode.
    * Could require adjustments for apps that unintentionally relied on these observable getters
      triggering re-renders when records have changed in any way (but their output values have not).
* Hoist-supported menus will no longer filter out a `MenuDivider` if it has a `title`.
* The default `FormField` read-only renderer now supports line breaks.

### ⚙️ Technical

* The `addReaction()` and `addAutorun()` methods on `HoistBase` (i.e. models and services) now
  support passing multiple reactions in a single call and will ignore nullish inputs.

## v50.1.1 - 2022-07-29

### 🐞 Bug Fixes

* Fixed bug where components utilizing `ModalSupport` could render incorrectly when switching
  between inline and modal views.
* Improved behavior of `GridModel.whenReadyAsync()` to allow Grid more time to finish loading data.
  This improves the behavior of related methods `preSelectFirstAsync`, `selectFirstAsync`, and
  `ensureVisibleAsync`.
* `Grid` context menus are now disabled when a user is inline editing.
* An empty `DashCanvas` / `DashContainer` 'Add View' button now only displays a menu of available
  views, without unnecessarily nesting them inside an 'Add' submenu.
* Update `AppMenuButton` and `ContextMenu` to support Blueprint4 `menuItem`.

## v50.1.0 - 2022-07-21

### 🎁 New Features

* New `GridModel` method `ensureRecordsVisibleAsync` accepts one or more store records or IDs and
  scrolls to make them visible in the grid.

### 📚 Libraries

* @blueprintjs/core `4.5 → 4.6`
* qs `6.10 → 6.11`
* react-popper `2.2 → 2.3`

## v50.0.0 - 2022-07-12

### 🎁 New Features

* New `PanelModel.modalSupport` option allows the user to expand a panel into a configurable modal
  dialog - without developers needing to write custom dialog implementations and without triggering
  a remount/rerender of the panel's contents.
* FilterChooser field suggestions now search within multi-word field names.
* Autosize performance has been improved for very large grids.
* New `@abstract` decorator now available for enforcing abstract methods / getters.
* `MessageModel` now receives `dismissable` and `cancelOnDismiss` flags to control the behavior of a
  popup message when clicking the background or hitting the escape key.

### 💥 Breaking Changes

* Hoist now requires AG Grid v28.0.0 or higher - update your AG Grid dependency in your app's
  `package.json` file. See the [AG Grid Changelog](https://www.ag-grid.com/changelog) for details.
* The data reactions between `GridModel` and the underlying Ag-Grid is now minimally debounced. This
  avoids multiple data updates during a single event loop tick, which can corrupt Ag-Grid's
  underlying state in the latest versions of that library.
    * This change should not affect most apps, but code that queries grid state immediately after
      loading or filtering a grid (e.g. selection, row visibility, or expansion state) should be
      tested carefully and may require a call to `await whenReadyAsync()`.
    * Note that this method is already incorporated in to several public methods on `GridModel`,
      including `selectFirstAsync()` and `ensureSelectionVisibleAsync()`.
    * ⚠ NOTE - this change has been reverted as of v52 (see above).
* Blueprint has updated all of its CSS class names to use the `bp4-` prefix instead of the `bp3-`
  prefix. Any apps styling these classes directly may need to be adjusted. See
  https://github.com/palantir/blueprint/wiki/Blueprint-4.0 for more info.
* Both `Panel.title` and `Panel.icon` props must be null or undefined to avoid rendering
  a `PanelHeader`. Previously specifying any 'falsey' value for both (e.g. an empty string
  title) would omit the header.
* `XHClass` (top-level Singleton model for Hoist) no longer extends `HoistBase`
* `DockView` component has been moved into the desktop-specific package `@xh/hoist/desktop/cmp`.
  Users of this component will need to adjust their imports accordingly.
* Requires `hoist-core >= 14.0`. Excel file exporting defaults to using column FieldType.

### 🐞 Bug Fixes

* Fixed several issues introduced with Ag-Grid v27 where rows gaps and similar rendering issues
  could appear after operating on it programmatically (see breaking changes above).
* `ColumnHeaders` now properly respond to mouse events on tablets (e.g. when using a Bluetooth
  trackpad on an iPad).
* Fixed bug where `DashCanvasModel.removeView()` was not properly disposing of removed views
* Fixed exception dialog getting overwhelmed by large messages.
* Fixed exporting to Excel file erroneously coercing certain strings (like "1e10") into numbers.

### ⚙️ Technical

* Hoist will now throw if you import a desktop specific class to a mobile app or vice-versa.

### 📚 Libraries

* @blueprintjs `3.54 → 4.5`

[Commit Log](https://github.com/xh/hoist-react/compare/v49.2.0...v50.0.0)

## v49.2.0 - 2022-06-14

### 🎁 New Features

* New `@enumerable` decorator for making class members `enumerable`
* New `GridAutosizeOption` `renderedRowsOnly` supports more limited autosizing
  for very large grids.

### 🐞 Bug Fixes

* Fix `FilterChooser` looping between old values if updated too rapidly.
* Allow user to clear an unsupported `FilterChooser` value.
* Fix bug where `Panel` would throw when `headerItems = null`
* Fix column values filtering on `tags` fields if another filter is already present.
* Fix bug where `SwitchInput` `labelSide` would render inappropriately if within `compact` `toolbar`
* Fix bug where `SplitTreeMapModel.showSplitter` property wasn't being set in constructor

### 📚 Libraries

* mobx `6.5 → 6.6`

[Commit Log](https://github.com/xh/hoist-react/compare/v49.1.0...v49.2.0)

## v49.1.0 - 2022-06-03

### 🎁 New Features

* A `DashCanvasViewModel` now supports `headerItems` and `extraMenuItems`
* `Store` now supports a `tags` field type
* `FieldFilter` supports `includes` and `excludes` operators for `tags` fields

### 🐞 Bug Fixes

* Fix regression with `begins`, `ends`, and `not like` filters.
* Fix `DashCanvas` styling so drag-handles no longer cause horizontal scroll bar to appear
* Fix bug where `DashCanvas` would not resize appropriately on scrollbar visibility change

[Commit Log](https://github.com/xh/hoist-react/compare/v49.0.0...v49.1.0)

## v49.0.0 - 2022-05-24

### 🎁 New Features

* Improved desktop `NumberInput`:
    * Re-implemented `min` and `max` props to properly constrain the value entered and fix several
      bugs with the underlying Blueprint control.
    * Fixed the `precision` prop to be fully respected - values emitted by the input are now
      truncated to the specified precision, if set.
    * Added additional debouncing to keep the value more stable while a user is typing.
* Added new `getAppMenuButtonExtraItems()` extension point on `@xh/hoist/admin/AppModel` to allow
  customization of the Admin Console's app menu.
* Devs can now hide the Admin > General > Users tab by setting `hideUsersTab: true` within a new,
  optional `xhAdminAppConfig` soft-config.
* Added new `SplitTreeMapModel.showSplitter` config to insert a four pixel buffer between the
  component's nested maps. Useful for visualizations with both positive and negative heat values on
  each side, to keep the two sides clearly distinguished from each other.
* New `xhChangelogConfig.limitToRoles` soft-config allows the in-app changelog (aka release notes)
  to be gated to a subset of users based on their role.
* Add support for `Map` and `WeakMap` collections in `LangUtils.getOrCreate()`.
* Mobile `textInput` now accepts an `enableClear` property with a default value of false.

### 💥 Breaking Changes

* `GridModel.groupRowElementRenderer` and `DataViewModel.groupRowElementRenderer` have been removed,
  please use `groupRowRenderer` instead. It must now return a React Element rather than an HTML
  string (plain strings are also OK, but any formatting must be done via React).
* Model classes passed to `HoistComponents` or configured in their factory must now
  extend `HoistModel`. This has long been a core assumption, but was not previously enforced.
* Nested model instances stored at properties with a `_` prefix are now considered private and will
  not be auto-wired or returned by model lookups. This should not affect most apps, but will require
  minor changes for apps that were binding components to non-standard or "private" models.
* Hoist will now throw if `Store.summaryRecord` does not have a unique ID.

### 🐞 Bug Fixes

* Fixed a bug with Panel drag-to-resize within iframes on Windows.
* Worked around an Ag-Grid bug where the grid would render incorrectly on certain sorting changes,
  specifically for abs sort columns, leaving mis-aligned rows and gaps in the grid body layout.
* Fixed a bug in `SelectEditor` that would cause the grid to lose keyboard focus during editing.

### ⚙️ Technical

* Hoist now protects against custom Grid renderers that may throw by catching the error and printing
  an "#ERROR" placeholder token in the affected cell.
* `TreeMapModel.valueRenderer` and `heatRenderer` callbacks are now passed the `StoreRecord` as a
  second argument.
* Includes a new, additional `index-manifest.html` static file required for compatibility with the
  upcoming `hoist-dev-utils v6.0` release (but remains compatible with current/older dev-utils).

### 📚 Libraries

* mobx-react-lite `3.3 → 3.4`

[Commit Log](https://github.com/xh/hoist-react/compare/v48.0.1...v49.0.0)

## v48.0.1 - 2022-04-22

### 🐞 Bug Fixes

* Improve default rendering to call `toString()` on non-react elements returned by renderers.
* Fixed issue with `model` property missing from `Model.componentProps` under certain conditions.

[Commit Log](https://github.com/xh/hoist-react/compare/v48.0.0...v48.0.1)

## v48.0.0 - 2022-04-21

### 🎁 New Features

* A new `DashCanvas` layout component for creating scrollable dashboards that allow users to
  manually place and size their widgets using a grid-based layout. Note that this component is in
  beta and its API is subject to change.
* FontAwesome upgraded to v6. This includes redesigns of the majority of bundled icons - please
  check your app's icon usages carefully.
* Enhancements to admin log viewer. Log file metadata (size & last modified) available with
  optional upgrade to `hoist-core >= 13.2`.
* Mobile `Dialog` will scroll internally if taller than the screen.
* Configs passed to `XH.message()` and its variants now take an optional `className` to apply to the
  message dialog.
* `fmtQuantity` now displays values greater than one billion with `b` unit, similar to current
  handling of millions with `m`.

### 💥 Breaking Changes

* Hoist now requires AG Grid v27.2.0 or higher - update your AG Grid dependency in your app's
  `package.json` file. See the [AG Grid Changelog](https://www.ag-grid.com/changelog) for details.
  NOTE that AG Grid 27 includes a big breaking change to render cell contents via native React
  elements rather than HTML, along with other major API changes. To accommodate these changes, the
  following changes are required in Hoist apps:
    * `Column.renderer` must now return a React Element rather than an HTML string (plain strings
      are also OK, but any formatting must be done via React). Please review your app grids and
      update any custom renderers accordingly. `Column.elementRenderer` has been removed.
    * `DataViewModel.elementRenderer` has been renamed `DataViewModel.renderer`.
    * Formatter methods and renderers (e.g. `fmtNumber`, `numberRenderer`, etc.) now return React
      Elements by default. The `asElement` option to these functions has been removed. Use the
      new `asHtml` option to return an HTML string where required.
    * The `isPopup` argument to `useInlineEditorModel()` has been removed. If you want to display
      your inline editor in a popup, you must set the new flag `Column.editorIsPopup` to `true`.
* Deprecated message configs `confirmText`, `confirmIntent`, `cancelText`, `cancelIntent` have been
  removed.

### 🐞 Bug Fixes

* Set AG Grid's `suppressLastEmptyLineOnPaste` to true to work around a bug with Excel (Windows)
  that adds an empty line beneath the range pasted from the clipboard in editable grids.
* Fixes an issue where `NumberInput` would initially render blank values if `max` or `min` were
  set.
* Fixes an issue where tree maps would always show green for a `heatValue` of zero.

### 📚 Libraries

* @fortawesome/fontawesome-pro `5.14 → 6.1`
* mobx `6.3 → 6.5`
* mobx-react-lite `3.2 → 3.3`

[Commit Log](https://github.com/xh/hoist-react/compare/v47.1.2...v48.0.0)

## v47.1.2 - 2022-04-01

### 🐞 Bug Fixes

* `FieldFilter`'s check of `committedData` is now null safe. A record with no `committedData` will
  not be filtered out.

[Commit Log](https://github.com/xh/hoist-react/compare/v47.1.1...v47.1.2)

## v47.1.1 - 2022-03-26

### 🎁 New Features

* New "sync with system" theme option - sets the Hoist theme to light/dark based on the user's OS.
* Added `cancelAlign` config to `XH.message()` and variants. Customize to "left" to render
  Cancel and Confirm actions separated by a filler.
* Added `GridModel.restoreDefaultsFn`, an optional function called after `restoreDefaultsAsync`.
  Allows apps to run additional, app-specific logic after a grid has been reset (e.g. resetting
  other, related preferences or state not managed by `GridModel` directly).
* Added `AppSpec.lockoutPanel`, allowing apps to specify a custom component.

### 🐞 Bug Fixes

* Fixed column auto-sizing when `headerName` is/returns an element.
* Fixed bug where subforms were not properly registering as dirty.
* Fixed an issue where `Select` inputs would commit `null` whilst clearing the text input.
* Fixed `Clock` component bug introduced in v47 (configured timezone was not respected).

### 📚 Libraries

* @blueprintjs/core `3.53 → 3.54`
* @blueprintjs/datetime `3.23 → 3.24`

[Commit Log](https://github.com/xh/hoist-react/compare/v47.0.1...v47.1.1)

## v47.0.1 - 2022-03-06

### 🐞 Bug Fixes

* Fix to mobile `ColChooser` error re. internal model handling.

[Commit Log](https://github.com/xh/hoist-react/compare/v47.0.0...v47.0.1)

## v47.0.0 - 2022-03-04

### 🎁 New Features

* Version 47 provides new features to simplify the wiring of models to each other and the components
  they render. In particular, it formalizes the existing concept of "linked" HoistModels - models
  created by Hoist via the `creates` directive or the `useLocalModel` hook - and provides them with
  the following new features:
    - an observable `componentProps` property with access to the props of their rendered component.
    - a `lookupModel()` method and a `@lookup` decorator that can be used to acquire references to
      other HoistModels that are ancestors of the model in the component hierarchy.
    - new `onLinked()` and `afterLinked()` lifecycle methods, called when the model's associated
      component is first rendered.
* As before, linked models are auto-loaded and registered for refreshes within the `RefreshContext`
  they reside in, as well as destroyed when their linked component is unmounted. Also note that the
  new features described above are all "opt-in" and should be fully backward compatible with
  existing application code.
* Hoist will now more clearly alert if a model specified via the `uses()` directive cannot be
  resolved. A new `optional` config (default false) supports components with optional models.
* New support in Cube views for aggregators that depend on rows in the data set other than their
  direct children. See new property `Aggregator.dependOnChildrenOnly` and new `AggregationContext`
  argument passed to `Aggregator.aggregate()` and `Aggregator.replace()`
* Clarified internal CSS classes and styling for `FormField`.
    * ⚠️ Note that as part of this change, the `xh-form-field-fill` class name is no longer in use.
      Apps should check for any styles for that class and replace with `.xh-form-field-inner--flex`.

### 🐞 Bug Fixes

* Fixed an issue where the menu would flash open and closed when clicking on the `FilterChooser`
  favorites button.

### 💥 Breaking Changes

* Dashboard widgets no longer receive the `viewModel` prop. Access to the `DashViewModel` within a
  widget should be obtained using either the lookup decorator (i.e. `@lookup(DashViewModel)`)
  or the `lookupModel()` method.

### 📚 Libraries

* @blueprintjs/core `3.52 → 3.53`

[Commit Log](https://github.com/xh/hoist-react/compare/v46.1.2...v47.0.0)

## v46.1.2 - 2022-02-18

### 🐞 Bug Fixes

* Fixed an issue where column autosize can reset column order under certain circumstances.

[Commit Log](https://github.com/xh/hoist-react/compare/v46.1.1...v46.1.2)

## v46.1.1 - 2022-02-15

### 🐞 Bug Fixes

* Prevent `onClick` for disabled mobile `Buttons`.

[Commit Log](https://github.com/xh/hoist-react/compare/v46.1.0...v46.1.1)

## v46.1.0 - 2022-02-07

### Technical

* This release modifies our workaround to handle the AG Grid v26 changes to cast all of their node
  ids to strings. The initial approach in v46.0.0 - matching the AG Grid behavior by casting all
  `StoreRecord` ids to strings - was deemed too problematic for applications and has been reverted.
  Numerical ids in Store are once again fully supported.
* To accommodate the AG Grid changes, applications that are using AG Grid APIs (e.g.
  `agApi.getNode()`) should be sure to use the new property `StoreRecord.agId` to locate and compare
  records. We expect such usages to be rare in application code.

### 🎁 New Features

* `XH.showFeedbackDialog()` now takes an optional message to pre-populate within the dialog.
* Admins can now force suspension of individual client apps from the Server > WebSockets tab.
  Intended to e.g. force an app to stop refreshing an expensive query or polling an endpoint removed
  in a new release. Requires websockets to be enabled on both server and client.
* `FormField`s no longer need to specify a child input, and will simply render their readonly
  version if no child is specified. This simplifies the common use-case of fields/forms that are
  always readonly.

### 🐞 Bug Fixes

* `FormField` no longer throw if given a child that did not have `propTypes`.

[Commit Log](https://github.com/xh/hoist-react/compare/v46.0.0...v46.1.0)

## v46.0.0 - 2022-01-25

### 🎁 New Features

* `ExceptionHandler` provides a collection of overridable static properties, allowing you to set
  app-wide default behaviour for exception handling.
* `XH.handleException()` takes new `alertType` option to render error alerts via the familiar
  `dialog` or new `toast` UI.
* `XH.toast()` takes new `actionButtonProps` option to render an action button within a toast.
* New `GridModel.highlightRowOnClick` config adds a temporary highlight class to grid rows on user
  click/tap. Intended to improve UI feedback - especially on mobile, where it's enabled by default.
* New `GridModel.isInEditingMode` observable tracks inline editing start/stop with a built-in
  debounce, avoiding rapid cycling when e.g. tabbing between cells.
* `NumberInput` now supports a new `scaleFactor` prop which will be applied when converting between
  the internal and external values.
* `FilterChooser` now displays more minimal field name suggestions when first focused, as well as a
  new, configurable usage hint (`FilterChooserModel.introHelpText`) above those suggestions.

### 💥 Breaking Changes

* Hoist now requires AG Grid v26.2.0 or higher - update your AG Grid dependency in your app's
  `package.json` file. See the [AG Grid Changelog](https://www.ag-grid.com/changelog) for details.
* ~~`StoreRecord.id` must now be a String. Integers IDs were previously supported, but will be cast
  Strings during record creation.~~
    * ~~Apps using numeric record IDs for internal or server-side APIs will need to be reviewed and
      updated to handle/convert string values.~~
    * ~~This change was necessitated by a change to Ag-Grid, which now also requires String IDs for
      its row node APIs.~~
    * NOTE - the change above to require string IDs was unwound in v46.1.
* `LocalDate` methods `toString()`, `toJSON()`, `valueOf()`, and `isoString()` now all return the
  standard ISO format `YYYY-MM-DD`, consistent with built-in `Date.toISOString()`. Prior versions
  returned`YYYYMMDD`.
* The `stringifyErrorSafely` function has been moved from the `@xh/hoist/exception` package to a
  public method on `XH.exceptionHandler`. (No/little impact expected on app code.)

### 🐞 Bug Fixes

* Fix to incorrect viewport orientation reporting due to laggy mobile resize events and DOM APIs.

[Commit Log](https://github.com/xh/hoist-react/compare/v45.0.2...v46.0.0)

## v45.0.2 - 2022-01-13

### 🎁 New Features

* `FilterChooser` has new `menuWidth` prop, allowing you to specify as width for the dropdown menu
  that is different from the control.

### 🐞 Bug Fixes

* Fixed cache clearing method on Admin Console's Server > Services tab.
* Several fixes to behavior of `GridAutosizeMode.MANAGED`

[Commit Log](https://github.com/xh/hoist-react/compare/v45.0.1...v45.0.2)

## v45.0.1 - 2022-01-07

### 🐞 Bug Fixes

* Fixed a minor bug preventing Hoist apps from running on mobile Blackberry Access (Android)
  browsers

### ⚙️ Technical

* New flag `Store.experimental.castIdToString`

[Commit Log](https://github.com/xh/hoist-react/compare/v45.0.0...v45.0.1)

## v45.0.0 - 2022-01-05

### 🎁 New Features

* Grid filters configured with `GridFilterFieldSpec.enableValues` offer autocomplete suggestions
  for 'Equals' and 'Not Equals' filters.
* `GridFilterFieldSpec` has new `values` and `forceSelection` configs.
* `FilterChooser` displays a list of fields configured for filtering to improve the usability /
  discoverability of the control. Enabled by default, but can be disabled via
  new `suggestFieldsWhenEmpty` model config.
* `TreeMap` uses lightest shading for zero heat, reserving grey for nil.
* New property `Store.reuseRecords` controls if records should be reused across loads based on
  sharing identical (by reference) raw data. NOTE - this behavior was previously always enabled, but
  can be problematic under certain conditions and is not necessary for most applications. Apps with
  large datasets that want to continue to use this caching should set this flag explicitly.
* Grid column filters tweaked with several improvements to usability and styling.
* `LocalDate.get()` now supports both 'YYYY-MM-DD' and 'YYYYMMDD' inputs.
* Mobile `Button` has new `intent`, `minimal` and `outlined` props.

### 💥 Breaking Changes

* `FilterChooserFieldSpec.suggestValues` has been renamed `enableValues`, and now only accepts a
  boolean.
* `Column.exportFormat`, `Column.exportWidth` and the `ExportFormat` enum have been renamed
  `Column.excelFormat`, `Column.excelWidth` and `ExcelFormat` respectively.
* `Store.reuseRecords` must now be explicitly set on Stores with large datasets that wish to cache
  records by raw data identity (see above).
* `Record` class renamed to `StoreRecord` in anticipation of upcoming changes to JavaScript standard
  and to improve compatibility with TypeScript.
    * Not expected to have much or any impact on application code, except potentially JSDoc typings.
* Mobile `Button` no longer supports `modifier` prop. Use `minimal` and `outlined` instead.
* The following deprecated APIs were removed:
    * GridModel.selection
    * GridModel.selectedRecordId
    * StoreSelectionModel.records
    * StoreSelectionModel.ids
    * StoreSelectionModel.singleRecord
    * StoreSelectionModel.selectedRecordId
    * DataViewModel.selection
    * DataViewModel.selectedRecordId
    * RestGridModel.selection
    * LogUtils.withShortDebug
    * Promise.start

### 🐞 Bug Fixes

* `DashContainer` overflow menu still displays when the optional menu button is enabled.
* Charts in fullscreen mode now exit fullscreen mode gracefully before re-rendering.

### 📚 Libraries

* @popperjs/core `2.10 → 2.11`
* codemirror `5.63 → 6.65`
* http-status-codes `2.1 → 2.2`
* prop-types `15.7 → 15.8`
* store2 `2.12 → 2.13`
* ua-parser-js `0.7 → 1.0.2` (re-enables auto-patch updates)

[Commit Log](https://github.com/xh/hoist-react/compare/v44.3.0...v45.0.0)

## v44.3.0 - 2021-12-15

### 🐞 Bug Fixes

* Fixes issue with columns failing to resize on first try.
* Fixes issue preventing use of context menus on iPad.

### 📚 Libraries

* @blueprintjs/core `3.51 → 3.52`

* [Commit Log](https://github.com/xh/hoist-react/compare/v44.2.0...v44.3.0)

## v44.2.0 - 2021-12-07

### 🎁 New Features

* Desktop inline grid editor `Select` now commits the value immediately on selection.
* `DashContainerModel` now supports an observable `showMenuButton` config which will display a
  button in the stack header for showing the context menu
* Added `GridAutosizeMode.MANAGED` to autosize Grid columns on data or `sizingMode` changes, unless
  the user has manually modified their column widths.
* Copying from Grids to the clipboard will now use the value provided by the `exportValue`
  property on the column.
* Refresh application hotkey is now built into hoist's global hotkeys (shift + r).
* Non-SSO applications will now automatically reload when a request fails due to session timeout.
* New utility methods `withInfo` and `logInfo` provide variants of the existing `withDebug` and
  `logDebug` methods, but log at the more verbose `console.log` level.

### 🐞 Bug Fixes

* Desktop panel splitter can now be dragged over an `iframe` and reliably resize the panel.
* Ensure scrollbar does not appear on multi-select in toolbar when not needed.
* `XH.isPortrait` property fixed so that it no longer changes due to the appearance of the mobile
  keyboard.

[Commit Log](https://github.com/xh/hoist-react/compare/v44.1.0...v44.2.0)

## v44.1.0 - 2021-11-08

### 🎁 New Features

* Changes to App Options are now tracked in the admin activity tab.
* New Server > Environment tab added to Admin Console to display UI server environment variables and
  JVM system properties. (Requires `hoist-core >= 10.1` to enable this optional feature.)
* Provided observable getters `XH.viewportSize`, `XH.isPortrait` and `XH.isLandscape` to allow apps
  to react to changes in viewport size and orientation.

### 🐞 Bug Fixes

* Desktop inline grid editor `DateInput` now reliably shows its date picker pop-up aligned with the
  grid cell under edit.
* Desktop `Select.hideDropdownIndicator` now defaults to `true` on tablet devices due to UX bugs
  with the select library component and touch devices.
* Ensure `Column.autosizeBufferPx` is respected if provided.

### ✨ Styles

* New `--xh-menu-item` CSS vars added, with tweaks to default desktop menu styling.
* Highlight background color added to mobile menu items while pressed.

[Commit Log](https://github.com/xh/hoist-react/compare/v44.0.0...v44.1.0)

## v44.0.0 - 2021-10-26

⚠ NOTE - apps must update to `hoist-core >= 10.0.0` when taking this hoist-react update.

### 🎁 New Features

* TileFrame now supports new `onLayoutChange` callback prop.

### 🐞 Bug Fixes

* Field Filters in data package now act only on the `committed` value of the record. This stabilizes
  filtering behavior in editable grids.
* `JsonBlobService.updateAsync()` now supports data modifications with `null` values.
* Fixes an issue with Alert Banner not broadcasting to all users.
* Selected option in `Select` now scrolls into view on menu open.

### 💥 Breaking Changes

* Update required to `hoist-core >= 10.0.0` due to changes in `JsonBlobService` APIs and the
  addition of new, dedicated endpoints for Alert Banner management.

[Commit Log](https://github.com/xh/hoist-react/compare/v43.2.0...v44.0.0)

## v43.2.0 - 2021-10-14

### 🎁 New Features

* Admins can now configure an app-wide alert banner via a new tab in the Hoist Admin console.
  Intended to alert users about planned maintenance / downtime, known problems with data or upstream
  systems, and other similar use cases.
* Minor re-org of the Hoist Admin console tabs. Panels relating primarily to server-side features
  (including logging) are now grouped under a top-level "Server" tab. Configs have moved under
  "General" with the new Alert Banner feature.

### 🐞 Bug Fixes

* Always enforce a minimal `wait()` within `GridModel.autosizeAsync()` to ensure that the Grid has
  reacted to any data changes and AG Grid accurately reports on expanded rows to measure.

[Commit Log](https://github.com/xh/hoist-react/compare/v43.1.0...v43.2.0)

## v43.1.0 - 2021-10-04

### 🎁 New Features

* The Admin Console log viewer now supports downloading log files.
    * Note apps must update to `hoist-core >= v10.0` to enable this feature.
    * Core upgrade is _not_ a general requirement of this Hoist React release.
* The `field` key in the constructor for `Column` will now accept an Object with field defaults, as
  an alternative to the field name. This form allows the auto-construction of fully-defined `Field`
  objects from the column specification.

### 🐞 Bug Fixes

* `GridModel` no longer mutates any `selModel` or `colChooser` config objects provided to its
  constructor, resolving an edge-case bug where re-using the same object for either of these configs
  across multiple GridModel instances (e.g. as a shared set of defaults) would break.
* Grid autosizing tweaked to improve size estimation for indented tree rows and on mobile.

### 📚 Libraries

* @blueprintjs/core `3.50 → 3.51`

[Commit Log](https://github.com/xh/hoist-react/compare/v43.0.2...v43.1.0)

## v43.0.2 - 2021-10-04

### 🐞 Bug Fixes

* Fix (important) to ensure static preload spinner loaded from the intended path.
    * Please also update to latest `hoist-dev-utils >= 5.11.1` if possible.
    * Avoids issue where loading an app on a nested route could trigger double-loading of app
      assets.

[Commit Log](https://github.com/xh/hoist-react/compare/v43.0.1...v43.0.2)

## v43.0.1 - 2021-10-04

### 🎁 New Features

* New `GridFindField` component that enables users to search through a Grid and select rows that
  match the entered search term, _without_ applying any filtering. Especially useful for grids with
  aggregations or other logic that preclude client-side filtering of the data.
* Tree grid rows can be expanded / collapsed by clicking anywhere on the row. The new
  `GridModel.clicksToExpand` config can be used to control how many clicks will toggle the row.
  Defaults to double-click for desktop, and single tap for mobile - set to 0 to disable entirely.
* Added `GridModel.onCellContextMenu` handler. Note that for mobile (phone) apps, this handler fires
  on the "long press" (aka "tap and hold") gesture. This means it can be used as an alternate event
  for actions like drilling into a record detail, especially for parent rows on tree grids, where
  single tap will by default expand/collapse the node.
* In the `@xh/hoist/desktop/grid` package, `CheckboxEditor` has been renamed `BooleanEditor`. This
  new component supports a `quickToggle` prop which allows for more streamlined inline editing of
  boolean values.
* `LoadSpec` now supports a new `meta` property. Use this property to pass app-specific metadata
  through the `LoadSupport` loading and refresh lifecycle.
* A spinner is now shown while the app downloads and parses its javascript - most noticeable when
  loading a new (uncached) version, especially on a slower mobile connection. (Requires
  `@xh/hoist-dev-utils` v5.11 or greater to enable.)
* Log Levels now include information on when the custom config was last updated and by whom.
    * Note apps must update their server-side to `hoist-core v10.0` or greater to persist the date
      and username associated with the config (although this is _not_ a general or hard requirement
      for taking this version of hoist-react).

### ⚙️ Technical

* Removed `DEFAULT_SORTING_ORDER` static from `Column` class in favor of three new preset constants:
  `ASC_FIRST`, `DESC_FIRST`, and `ABS_DESC_FIRST`. Hoist will now default sorting order on columns
  based on field type. Sorting order can still be manually set via `Column.sortingOrder`.

### 🐞 Bug Fixes

* The ag-grid grid property `stopEditingWhenCellsLoseFocus` is now enabled by default to ensure
  values are committed to the Store if the user clicks somewhere outside the grid while editing a
  cell.
* Triggering inline editing of text or select editor cells by typing characters will no longer lose
  the first character pressed.

### ✨ Styles

* New `TreeStyle.COLORS` and `TreeStyle.COLORS_AND_BORDERS` tree grid styles have been added. Use
  the `--xh-grid-tree-group-color-level-*` CSS vars to customize colors as needed.
* `TreeStyle.HIGHLIGHTS` and `TreeStyle.HIGHLIGHTS_AND_BORDERS` now highlight row nodes on a
  gradient according to their depth.
* Default colors for masks and dialog backdrops have been adjusted, with less obtrusive colors used
  for masks via `--xh-mask-bg` and a darker `--xh-backdrop-bg` var now used behind dialogs.
* Mobile-specific styles and CSS vars for panel and dialog title background have been tweaked to use
  desktop defaults, and mobile dialogs now respect `--xh-popup-*` vars as expected.

### 💥 Breaking Changes

* In the `@xh/hoist/desktop/grid` package, `CheckboxEditor` has been renamed `BooleanEditor`.

### ⚙️ Technical

* The `xhLastReadChangelog` preference will not save SNAPSHOT versions to ensure the user continues
  to see the 'What's New?' notification for non-SNAPSHOT releases.

### 📚 Libraries

* @blueprintjs/core `3.49 → 3.50`
* codemirror `5.62 → 5.63`

[Commit Log](https://github.com/xh/hoist-react/compare/v42.6.0...v43.0.1)

## v42.6.0 - 2021-09-17

### 🎁 New Features

* New `Column.autosizeBufferPx` config applies column-specific autosize buffer and overrides
  `GridAutosizeOptions.bufferPx`.
* `Select` input now supports new `maxMenuHeight` prop.

### 🐞 Bug Fixes

* Fixes issue with incorrect Grid auto-sizing for Grids with certain row and cell styles.
* Grid sizing mode styles no longer conflict with custom use of `groupUseEntireRow: false` within
  `agOptions`.
* Fixes an issue on iOS where `NumberInput` would incorrectly bring up a text keyboard.

### ✨ Styles

* Reduced default Grid header and group row heights to minimize their use of vertical space,
  especially at larger sizing modes. As before, apps can override via the `AgGrid.HEADER_HEIGHTS`
  and `AgGrid.GROUP_ROW_HEIGHTS` static properties. The reduction in height does not apply to group
  rows that do not use the entire width of the row.
* Restyled Grid header rows with `--xh-grid-bg` and `--xh-text-color-muted` for a more minimal look
  overall. As before, use the `--xh-grid-header-*` CSS vars to customize if needed.

[Commit Log](https://github.com/xh/hoist-react/compare/v42.5.0...v42.6.0)

## v42.5.0 - 2021-09-10

### 🎁 New Features

* Provide applications with the ability to override default logic for "restore defaults". This
  allows complex and device-specific sub-apps to perform more targeted and complete clearing of user
  state. See new overridable method `HoistAppModel.restoreDefaultsAsync` for more information.

### 🐞 Bug Fixes

* Improved coverage of Fetch `abort` errors.
* The in-app changelog will no longer prompt the user with the "What's New" button if category-based
  filtering results in a version without any release notes.

### ✨ Styles

* New CSS vars added to support easier customization of desktop Tab font/size/color. Tabs now
  respect standard `--xh-font-size` by default.

### 📚 Libraries

* @blueprintjs/core `3.48 → 3.49`
* @popperjs/core `2.9 → 2.10`

[Commit Log](https://github.com/xh/hoist-react/compare/v42.4.0...v42.5.0)

## v42.4.0 - 2021-09-03

### 🎁 New Features

* New `GridFilterModel.commitOnChange` config (default `true`) applies updated filters as soon as
  they are changed within the pop-up menu. Set to `false` for large datasets or whenever filtering
  is a more intensive operation.
* Mobile `Select` input now supports async `queryFn` prop for parity with desktop.
* `TreeMapModel` now supports new `maxLabels` config for improved performance.

### ✨ Styles

* Hoist's default font is now [Inter](https://rsms.me/inter/), shipped and bundled via the
  `inter-ui` npm package. Inter is a modern, open-source font that leverages optical sizing to
  ensure maximum readability, even at very small sizes (e.g. `sizingMode: 'tiny'`). It's also a
  "variable" font, meaning it supports any weights from 1-1000 with a single font file download.
* Default Grid header heights have been reduced for a more compact display and greater
  differentiation between header and data rows. As before, apps can customize the pixel heights used
  by overwriting the `AgGrid.HEADER_HEIGHTS` static, typically within `Bootstrap.js`.

### ⚙️ Technical

* Mobile pull-to-refresh/swipe-to-go-back gestures now disabled over charts to avoid disrupting
  their own swipe-based zooming and panning features.

[Commit Log](https://github.com/xh/hoist-react/compare/v42.2.0...v42.4.0)

## v42.2.0 - 2021-08-27

### 🎁 New Features

* Charts now hide scrollbar, rangeSelector, navigator, and export buttons and show axis labels when
  printing or exporting images.

[Commit Log](https://github.com/xh/hoist-react/compare/v42.1.1...v42.2.0)

## v42.1.1 - 2021-08-20

* Update new `XH.sizingMode` support to store distinct values for the selected sizing mode on
  desktop, tablet, and mobile (phone) platforms.
* Additional configuration supported for newly-introduced `AppOption` preset components.

### 📚 Libraries

* @blueprintjs/core `3.47 → 3.48`

[Commit Log](https://github.com/xh/hoist-react/compare/v42.1.0...v42.1.1)

## v42.1.0 - 2021-08-19

### 🎁 New Features

* Added observable `XH.sizingMode` to govern app-wide `sizingMode`. `GridModel`s will bind to this
  `sizingMode` by default. Apps that have already implemented custom solutions around a centralized
  `sizingMode` should endeavor to unwind in favor of this.
    * ⚠ NOTE - this change requires a new application preference be defined - `xhSizingMode`. This
      should be a JSON pref, with a suggested default value of `{}`.
* Added `GridAutosizeMode.ON_SIZING_MODE_CHANGE` to autosize Grid columns whenever
  `GridModel.sizingMode` changes - it is now the default `GridAutosizeOptions.mode`.
* Added a library of reusable `AppOption` preset components, including `ThemeAppOption`,
  `SizingModeAppOption` and `AutoRefreshAppOptions`. Apps that have implemented custom `AppOption`
  controls to manage these Hoist-provided options should consider migrating to these defaults.
* `Icon` factories now support `intent`.
* `TreeMapModel` and `SplitTreeMapModel` now supports a `theme` config, accepting the strings
  'light' or 'dark'. Leave it undefined to use the global theme.
* Various usability improvements and simplifications to `GroupingChooser`.

### 🐞 Bug Fixes

* Fixed an issue preventing `FormField` labels from rendering if `fieldDefaults` was undefined.

### ✨ Styles

* New `Badge.compact` prop sets size to half that of parent element when true (default false). The
  `position` prop has been removed in favor of customizing placement of the component.

[Commit Log](https://github.com/xh/hoist-react/compare/v42.0.0...v42.1.0)

## v42.0.0 - 2021-08-13

### 🎁 New Features

* Column-level filtering is now officially supported for desktop grids!
    * New `GridModel.filterModel` config accepts a config object to customize filtering options, or
      `true` to enable grid-based filtering with defaults.
    * New `Column.filterable` config enables a customized header menu with filtering options. The
      new control offers two tabs - a "Values" tab for an enumerated "set-type" filter and a "
      Custom" tab to support more complex queries with multiple clauses.
* New `TaskObserver` replaces existing `PendingTaskModel`, providing improved support for joining
  and masking multiple asynchronous tasks.
* Mobile `NavigatorModel` provides a new 'pull down' gesture to trigger an app-wide data refresh.
  This gesture is enabled by default, but can be disabled via the `pullDownToRefresh` flag.
* `RecordAction` now supports a `className` config.
* `Chart` provides a default context menu with its standard menu button actions, including a new
  'Copy to Clipboard' action.

### 💥 Breaking Changes

* `FilterChooserModel.sourceStore` and `FilterChooserModel.targetStore` have been renamed
  `FilterChooserModel.valueSource` and `FilterChooserModel.bind` respectively. Furthermore, both
  configs now support either a `Store` or a cube `View`. This is to provide a common API with the
  new `GridFilterModel` filtering described above.
* `GridModel.setFilter()` and `DataViewModel.setFilter()` have been removed. Either configure your
  grid with a `GridFilterModel`, or set the filter on the underlying `Store` instead.
* `FunctionFilter` now requires a `key` property.
* `PendingTaskModel` has been replaced by the new `TaskObserver` in `@xh/hoist/core`.
    * ⚠ NOTE - `TaskObserver` instances should be created via the provided static factory methods
      and
      _not_ directly via the `new` keyword. `TaskObserver.trackLast()` can be used as a drop-in
      replacement for `new PendingTaskModel()`.
* The `model` prop on `LoadingIndicator` and `Mask` has been replaced with `bind`. Provide one or
  more `TaskObserver`s to this prop.

### ⚙️ Technical

* `GridModel` has a new `selectedIds` getter to get the IDs of currently selected records. To
  provide consistency across models, the following getters have been deprecated and renamed:
    + `selectedRecordId` has been renamed `selectedId` in `GridModel`, `StoreSelectionModel`, and
      `DataViewModel`
    + `selection` has been renamed `selectedRecords` in `GridModel`, `DataViewModel`, and
      `RestGridModel`
    + `singleRecord`, `records`, and `ids` have been renamed `selectedRecord`, `selectedRecords`,
      and
      `selectedIds`, respectively, in `StoreSelectionModel`

### ✨ Styles

* Higher contrast on grid context menus for improved legibility.

[Commit Log](https://github.com/xh/hoist-react/compare/v41.3.0...v42.0.0)

## v41.3.0 - 2021-08-09

### 🎁 New Features

* New `Cube` aggregators `ChildCountAggregator` and `LeafCountAggregator`.
* Mobile `NavigatorModel` provides a new "swipe" gesture to go back in the page stack. This is
  enabled by default, but may be turned off via the new `swipeToGoBack` prop.
* Client error reports now include the full URL for additional troubleshooting context.
    * Note apps must update their server-side to `hoist-core v9.3` or greater to persist URLs with
      error reports (although this is _not_ a general or hard requirement for taking this version of
      hoist-react).

[Commit Log](https://github.com/xh/hoist-react/compare/v41.2.0...v41.3.0)

## v41.2.0 - 2021-07-30

### 🎁 New Features

* New `GridModel.rowClassRules` and `Column.cellClassRules` configs added. Previously apps needed to
  use `agOptions` to dynamically apply and remove CSS classes using either of these options - now
  they are fully supported by Hoist.
    * ⚠ Note that, to avoid conflicts with internal usages of these configs, Hoist will check and
      throw if either is passed via `agOptions`. Apps only need to move their configs to the new
      location - the shape of the rules object does *not* need to change.
* New `GridAutosizeOptions.includeCollapsedChildren` config controls whether values from collapsed
  (i.e. hidden) child records should be measured when computing column sizes. Default of `false`
  improves autosize performance for large tree grids and should generally match user expectations
  around WYSIWYG autosizing.
* New `GridModel.beginEditAsync()` and `endEditAsync()` APIs added to start/stop inline editing.
    * ⚠ Note that - in a minor breaking change - the function form of the `Column.editable` config
      is no longer passed an `agParams` argument, as editing might now begin and need to be
      evaluated outside the context of an AG-Grid event.
* New `GridModel.clicksToEdit` config controls the number of clicks required to trigger
  inline-editing of a grid cell. Default remains 2 (double click ).
* Timeouts are now configurable on grid exports via a new `exportOptions.timeout` config.
* Toasts may now be dismissed programmatically - use the new `ToastModel` returned by the
  `XH.toast()` API and its variants.
* `Form` supports setting readonlyRenderer in `fieldDefaults` prop.
* New utility hook `useCached` provides a more flexible variant of `React.useCallback`.

### 🐞 Bug Fixes

* Inline grid editing supports passing of JSX editor components.
* `GridExportService` catches any exceptions thrown during export preparation and warns the user
  that something went wrong.
* GridModel with 'disabled' selection no longer shows "ghost" selection when using keyboard.
* Tree grids now style "parent" rows consistently with highlights/borders if requested, even for
  mixed-depth trees where some rows have children at a given level and others do not.

### ⚙️ Technical

* `FetchService` will now actively `abort()` fetch requests that it is abandoning due to its own
  `timeout` option. This allows the browser to release the associated resources associated with
  these requests.
* The `start()` function in `@xh/hoist/promise` has been deprecated. Use `wait()` instead, which can
  now be called without any args to establish a Promise chain and/or introduce a minimal amount of
  asynchronousity.
* ⚠ Note that the raw `AgGrid` component no longer enhances the native keyboard handling provided by
  AG Grid. All Hoist key handling customizations are now limited to `Grid`. If you wish to provide
  custom handling in a raw `AgGrid` component, see the example here:
  https://www.ag-grid.com/javascript-grid/row-selection/#example-selection-with-keyboard-arrow-keys

### ✨ Styles

* The red and green color values applied in dark mode have been lightened for improved legibility.
* The default `colorSpec` config for number formatters has changed to use new dedicated CSS classes
  and variables.
* New/renamed CSS vars `--xh-grid-selected-row-bg` and `--xh-grid-selected-row-text-color` now used
  to style selected grid rows.
    * ⚠ Note the `--xh-grid-bg-highlight` CSS var has been removed.
* New `.xh-cell--editable` CSS class applied to cells with inline editing enabled.
    * ⚠ Grid CSS class `.xh-invalid-cell` has been renamed to `.xh-cell--invalid` for consistency -
      any app style overrides should update to this new classname.

### 📚 Libraries

* core-js `3.15 → 3.16`

[Commit Log](https://github.com/xh/hoist-react/compare/v41.1.0...v41.2.0)

## v41.1.0 - 2021-07-23

### 🎁 New Features

* Button to expand / collapse all rows within a tree grid now added by default to the primary tree
  column header. (New `Column.headerHasExpandCollapse` property provided to disable.)
* New `@logWithDebug` annotation provides easy timed logging of method execution (via `withDebug`).
* New `AppSpec.disableXssProtection` config allows default disabling of Field-level XSS protection
  across the app. Intended for secure, internal apps with tight performance tolerances.
* `Constraint` callbacks are now provided with a `record` property when validating Store data and a
  `fieldModel` property when validating Form data.
* New `Badge` component allows a styled badge to be placed inline with text/title, e.g. to show a
  counter or status indicator within a tab title or menu item.
* Updated `TreeMap` color scheme, with a dedicated set of colors for dark mode.
* New XH convenience methods `successToast()`, `warningToast()`, and `dangerToast()` show toast
  alerts with matching intents and appropriate icons.
    * ⚠ Note that the default `XH.toast()` call now shows a toast with the primary (blue) intent and
      no icon. Previously toasts displayed by default with a success (green) intent and checkmark.
* GridModel provides a public API method `setColumnState` for taking a previously saved copy of
  gridModel.columnState and applying it back to a GridModel in one call.

### 🐞 Bug Fixes

* Fixed an issue preventing export of very large (>100k rows) grids.
* Fixed an issue where updating summary data in a Store without also updating other data would not
  update the bound grid.
* Intent styles now properly applied to minimal buttons within `Panel.headerItems`.
* Improved `GridModel` async selection methods to ensure they do not wait forever if grid does not
  mount.
* Fixed an issue preventing dragging the chart navigator range in a dialog.

### ⚙️ Technical

* New `Exception.timeout()` util to throw exceptions explicitly marked as timeouts, used by
  `Promise.timeout` extension.
* `withShortDebug` has been deprecated. Use `withDebug` instead, which has the identical behavior.
  This API simplification mirrors a recent change to `hoist-core`.

### ✨ Styles

* If the first child of a `Placeholder` component is a Hoist icon, it will not automatically be
  styled to 4x size with reduced opacity. (See new Toolbox example under the "Other" tab.)

### 📚 Libraries

* @blueprintjs/core `3.46 → 3.47`
* dompurify `2.2 → 2.3`

[Commit Log](https://github.com/xh/hoist-react/compare/v41.0.0...v41.1.0)

## v41.0.0 - 2021-07-01

### 🎁 New Features

* Inline editing of Grid/Record data is now officially supported:
    + New `Column.editor` config accepts an editor component to enable managed editing of the cells
      in that column. New `CheckboxEditor`, `DateEditor`, `NumberEditor`, `SelectEditor`
      , `TextAreaEditor`
      and `TextEditor` components wrap their corresponding HoistInputs with the required hook-based
      API and can be passed to this new config directly.
    + `Store` now contains built-in support for validation of its uncommitted records. To enable,
      specify the new `rules` property on the `Field`s in your `Store`. Note that these rules and
      constraints use the same API as the forms package, and rules and constraints may be shared
      between the `data` and `form` packages freely.
    + `GridModel` will automatically display editors and record validation messages as the user
      moves between cells and records. The new `GridModel.fullRowEditing` config controls whether
      editors are displayed for the focused cell only or for the entire row.
* All Hoist Components now support a `modelRef` prop. Supply a ref to this prop in order to gain a
  pointer to a Component's backing `HoistModel`.
* `DateInput` has been improved to allow more flexible parsing of user input with multiple formats.
  See the new prop `DateInput.parseStrings`.
* New `Column.sortValue` config takes an alternate field name (as a string) to sort the column by
  that field's value, or a function to produce a custom cell-level value for comparison. The values
  produced by this property will be also passed to any custom comparator, if one is defined.
* New `GridModel.hideEmptyTextBeforeLoad` config prevents showing the `emptyText` until the store
  has been loaded at least once. Apps that depend on showing `emptyText` before first load should
  set this property to `false`.
* `ExpandCollapseButton` now works for grouped grids in addition to tree grids.
* `FieldModel.initialValue` config now accepts functions, allowing for just-in-time initialization
  of Form data (e.g. to pre-populate a Date field with the current time).
* `TreeMapModel` and `SplitTreeMapModel` now support a `maxHeat` config, which can be used to
  provide a stable absolute maximum brightness (positive or negative) within the entire TreeMap.
* `ErrorMessage` will now automatically look for an `error` property on its primary context model.
* `fmtNumber()` supports new flags `withCommas` and `omitFourDigitComma` to customize the treatment
  of commas in number displays.
* `isValidJson` function added to form validation constraints.
* New `Select.enableFullscreen` prop added to the mobile component. Set to true (default on phones)
  to render the input in a full-screen modal when focused, ensuring there is enough room for the
  on-screen keyboard.

### 💥 Breaking Changes

* Removed support for class-based Hoist Components via the `@HoistComponent` decorator (deprecated
  in v38). Use functional components created via the `hoistCmp()` factory instead.
* Removed `DimensionChooser` (deprecated in v37). Use `GroupingChooser` instead.
* Changed the behavior of `FormModel.init()` to always re-initialize *all* fields. (Previously, it
  would only initialize fields explicitly passed via its single argument). We believe that this is
  more in line with developer expectations and will allow the removal of app workarounds to force a
  reset of all values. Most apps using FormModel should not need to change, but please review and
  test any usages of this particular method.
* Replaced the `Grid`, `DataView`, and `RestGrid` props below with new configurable fields on
  `GridModel`, `DataViewModel`, and `RestGridModel`, respectively. This further consolidates grid
  options into the model layer, allowing for more consistent application code and developer
  discovery.
    + `onKeyDown`
    + `onRowClicked`
    + `onRowDoubleClicked`
    + `onCellClicked`
    + `onCellDoubleClicked`
* Renamed the confusing and ambiguous property name `labelAlign` in several components:
    + `FormField`: `labelAlign` has been renamed to `labelTextAlign`
    + `SwitchInput`, `RadioInput`, and `Checkbox`: `labelAlign` has been renamed `labelSide`.
* Renamed all CSS variables beginning with `--navbar` to start with `--appbar`, matching the Hoist
  component name.
* Removed `TreeMapModel.colorMode` value 'balanced'. Use the new `maxHeat` config to prevent outlier
  values from dominating the color range of the TreeMap.
* The classes `Rule` and `ValidationState` and all constraint functions (e.g. `required`,
  `validEmail`, `numberIs`, etc.) have been moved from the `cmp\form` package to the `data` package.
* Hoist grids now require AG Grid v25.3.0 or higher - update your AG Grid dependency in your app's
  `package.json` file. See the [AG Grid Changelog](https://www.ag-grid.com/ag-grid-changelog/) for
  details.
* Hoist charts now require Highcharts v9.1.0 or higher - update your Highcharts dependency in your
  app's `package.json` file. See the
  [Highcharts Changelog](https://www.highcharts.com/changelog/#highcharts-stock) for details.

### 🐞 Bug Fixes

* Fixed disable behavior for Hoist-provided button components using popover.
* Fixed default disabling of autocomplete within `TextInput`.
* Squelched console warning re. precision/stepSize emitted by Blueprint-based `numberInput`.

### ⚙️ Technical

* Improved exception serialization to better handle `LocalDate` and similar custom JS classes.
* Re-exported Blueprint `EditableText` component (w/elemFactory wrapper) from `kit/blueprint`.

### 📚 Libraries

* @blueprintjs/core `3.44 → 3.46`
* codemirror `5.60 → 5.62`
* core-js `3.10 → 3.15`
* filesize `6.2 → 6.4`
* mobx `6.1 → 6.3`
* react-windowed-select `3.0 → 3.1`

[Commit Log](https://github.com/xh/hoist-react/compare/v40.0.0...v41.0.0)

## v40.0.0 - 2021-04-22

⚠ Please ensure your `@xh/hoist-dev-utils` dependency is >= v5.7.0. This is required to support the
new changelog feature described below. Even if you are not yet using the feature, you must update
your dev-utils dependency for your project to build.

### 🎁 New Features

* Added support for displaying an in-app changelog (release notes) to the user. See the new
  `ChangelogService` for details and instructions on how to enable.
* Added `XH.showBanner()` to display a configurable banner across the top of viewport, as another
  non-modal alternative for attention-getting application alerts.
* New method `XH.showException()` uses Hoist's built-in exception display to show exceptions that
  have already been handled directly by application code. Use as an alternative to
  `XH.handleException()`.
* `XH.track()` supports a new `oncePerSession` option. This flag can be set by applications to avoid
  duplicate tracking messages for certain types of activity.
* Mobile `NavigatorModel` now supports a `track` flag to automatically track user page views,
  equivalent to the existing `track` flag on `TabContainerModel`. Both implementations now use the
  new `oncePerSession` flag to avoid duplicate messages as a user browses within a session.
* New `Spinner` component returns a simple img-based spinner as an animated PNG, available in two
  sizes. Used for the platform-specific `Mask` and `LoadingIndicator` components. Replaces previous
  SVG-based implementations to mitigate rendering performance issues over remote connections.

### 💥 Breaking Changes

* `Store` now creates a shared object to hold the default values for every `Field` and uses this
  object as the prototype for the `data` property of every `Record` instance.
    * Only non-default values are explicitly written to `Record.data`, making for a more efficient
      representation of default values and improving the performance of `Record` change detection.
    * Note this means that `Record.data` *no longer* contains keys for *all* fields as
      `own-enumerable` properties.
    * Applications requiring a full enumeration of all values should call the
      new `Record.getValues()`
      method, which returns a new and fully populated object suitable for spreading or cloning.
    * This behavior was previously available via `Store.experimental.shareDefaults` but is now
      always enabled.
* For API consistency with the new `showBanner()` util, the `actionFn` prop for the recently-added
  `ErrorMessage` component has been deprecated. Specify as an `onClick` handler within the
  component's `actionButtonProps` prop instead.
* The `GridModel.experimental.externalSort` flag has been promoted from an experiment to a
  fully-supported config. Default remains `false`, but apps that were using this flag must now pass
  it directly: `new GridModel({externalSort: true, ...})`.
* Hoist re-exports and wrappers for the Blueprint `Spinner` and Onsen `ProgressCircular` components
  have been removed, in favor of the new Hoist `Spinner` component mentioned above.
* Min version for `@xh/hoist-dev-utils` is now v5.7.0, as per above.

### 🐞 Bug Fixes

* Formatters in the `@xh/hoist/format` package no longer modify their options argument.
* `TileFrame` edge-case bug fixed where the appearance of an internal scrollbar could thrash layout
  calculations.
* XSS protection (dompurify processing) disabled on selected REST editor grids within the Hoist
  Admin console. Avoids content within configs and JSON blobs being unintentionally mangled.

### ⚙️ Technical

* Improvements to exception serialization, especially for any raw javascript `Error` thrown by
  client-side code.

### ✨ Styles

* Buttons nested inline within desktop input components (e.g. clear buttons) tweaked to avoid
  odd-looking background highlight on hover.
* Background highlight color of minimal/outlined buttons tweaked for dark theme.
* `CodeInput` respects standard XH theme vars for its background-color and (monospace) font family.
  Its built-in toolbar has also been made compact and slightly re-organized.

### 📚 Libraries

* @blueprintjs/core `3.41 → 3.44`
* @blueprintjs/datetime `3.21 → 3.23`
* classnames `2.2 → 2.3`
* codemirror `5.59 → 5.60`
* core-js `3.9 → 3.10`
* filesize `6.1 → 6.2`
* qs `6.9 → 6.10`
* react-beautiful-dnd `13.0 → 13.1`
* react-select `4.2 → 4.3`

[Commit Log](https://github.com/xh/hoist-react/compare/v39.0.1...v40.0.0)

## v39.0.1 - 2021-03-24

### 🐞 Bug Fixes

* Fixes regression preventing the loading of the Activity Tab in the Hoist Admin console.
* Fixes icon alignment in `DateInput`.

[Commit Log](https://github.com/xh/hoist-react/compare/v39.0.0...v39.0.1)

## v39.0.0 - 2021-03-23

### 🎁 New Features

#### Components + Props

* New `TileFrame` layout component renders a collection of child items using a layout that balances
  filling the available space against maintaining tile width / height ratio.
* Desktop `Toolbar` accepts new `compact` prop. Set to `true` to render the toolbar with reduced
  height and font-size.
* New `StoreFilterField` prop `autoApply` allows developers to more easily use `StoreFilterField` in
  conjunction with other filters or custom logic. Set to `false` and specify an `onFilterChange`
  callback to take full control of filter application.
* New `RestGrid` prop `formClassName` allows custom CSS class to be applied to its managed
  `RestForm` dialog.

#### Models + Configs

* New property `selectedRecordId` on `StoreSelectionModel`, `GridModel`, and `DataViewModel`.
  Observe this instead of `selectedRecord` when you wish to track only the `id` of the selected
  record and not changes to its data.
* `TreeMapModel.colorMode` config supports new value `wash`, which retains the positive and negative
  color while ignoring the intensity of the heat value.
* New method `ChartModel.updateHighchartsConfig()` provides a more convenient API for changing a
  chart's configuration post-construction.
* New `Column.omit` config supports conditionally excluding a column from its `GridModel`.

#### Services + Utils

* New method `FetchService.setDefaultTimeout()`.
* New convenience getter `LocalDate.isToday`.
* `HoistBase.addReaction()` now accepts convenient string values for its `equals` flag.

### 💥 Breaking Changes

* The method `HoistAppModel.preAuthInitAsync()` has been renamed to `preAuthAsync()` and should now
  be defined as `static` within apps that implement it to run custom pre-authentication routines.
    * This change allows Hoist to defer construction of the `AppModel` until Hoist itself has been
      initialized, and also better reflects the special status of this function and when it is
      called in the Hoist lifecycle.
* Hoist grids now require AG Grid v25.1.0 or higher - update your AG Grid dependency in your app's
  `package.json` file. See the [AG Grid Changelog](https://www.ag-grid.com/ag-grid-changelog/) for
  details.

### ⚙️ Technical

* Improvements to behavior/performance of apps in hidden/inactive browser tabs. See the
  [page visibility API reference](https://developer.mozilla.org/en-US/docs/Web/API/Page_Visibility_API)
  for details. Now, when the browser tab is hidden:
    * Auto-refresh is suspended.
    * The `forEachAsync()` and `whileAsync()` utils run synchronously, without inserting waits that
      would be overly throttled by the browser.
* Updates to support compatibility with agGrid 25.1.0.
* Improved serialization of `LoadSpec` instances within error report stacktraces.

### 📚 Libraries

* @blueprintjs/core `3.39 → 3.41`
* @blueprintjs/datetime `3.20 → 3.21`
* @popperjs/core `2.8 → 2.9`
* core-js `3.8 → 3.9`
* react-select `4.1 → 4.2`

[Commit Log](https://github.com/xh/hoist-react/compare/v38.3.0...v39.0.0)

## v38.3.0 - 2021-03-03

### 🎁 New Features

* New `Store.freezeData` and `Store.idEncodesTreePath` configs added as performance optimizations
  when loading very large data sets (50k+ rows).
* New `ColChooserModel.autosizeOnCommit` config triggers an autosize run whenever the chooser is
  closed. (Defaulted to true on mobile.)

[Commit Log](https://github.com/xh/hoist-react/compare/v38.2.0...v38.3.0)

## v38.2.0 - 2021-03-01

### 🐞 Bug Fixes

* Fix to edge-case where `Grid` would lose its selection if set on the model prior to the component
  mounting and AG Grid full rendering.
* Fix to prevent unintended triggering of app auto-refresh immediately after init.

### ⚙️ Technical

* New config `Cube.fieldDefaults` - matches same config added to `Store` in prior release.
* App auto-refresh interval keys off of last *completed* refresh cycle if there is one. Avoids
  over-eager refresh when cycle is fast relative to the time it takes to do the refresh.
* New experimental property `Store.experimental.shareDefaults`. If true, `Record.data` will be
  created with default values for all fields stored on a prototype, with only non-default values
  stored on `data` directly. This can yield major performance improvements for stores with sparsely
  populated records (i.e. many records with default values). Note that when set, the `data` property
  on `Record` will no longer contain keys for *all* fields as `own-enumerable` properties. This may
  be a breaking change for some applications.

[Commit Log](https://github.com/xh/hoist-react/compare/v38.1.1...v38.2.0)

## v38.1.1 - 2021-02-26

### ⚙️ Technical

* New config `Store.fieldDefaults` supports defaulting config options for all `Field` instances
  created by a `Store`.

[Commit Log](https://github.com/xh/hoist-react/compare/v38.1.0...v38.1.1)

## v38.1.0 - 2021-02-24

⚠ Please ensure your `@xh/hoist-dev-utils` dependency is >= v5.6.0. This is required to successfully
resolve and bundle transitive dependencies of the upgraded `react-select` library.

### 🐞 Bug Fixes

* A collapsible `Panel` will now restore its user specified-size when re-opened. Previously the
  panel would be reset to the default size.
* `Store.lastLoaded` property now initialized to `null`. Previously this property had been set to
  the construction time of the Store.
* Tweak to `Grid` style rules to ensure sufficient specificity of rules related to indenting child
  rows within tree grids.
* Improvements to parsing of `Field`s of type 'int': we now correctly parse values presented in
  exponential notation and coerce `NaN` values to `null`.

### 🎁 New Features

* `GridModel` has new async variants of existing methods: `selectFirstAsync`, `selectAsync`, and
  `ensureSelectionVisibleAsync`. These methods build-in the necessary waiting for the underlying
  grid implementation to be ready and fully rendered to ensure reliable selection. In addition, the
  first two methods will internally call the third. The existing non-async counterparts for these
  methods have been deprecated.
* GridModel has a new convenience method `preSelectFirstAsync` for initializing the selection in
  grids, without disturbing any existing selection.
* Added new `Store.loadTreeData` config (default `true`) to enable or disable building of nested
  Records when the raw data elements being loaded have a `children` property.
* Cube `View` now detects and properly handles streaming updates to source data that include changes
  to row dimensions as well as measures.*
* `DataViewModel.itemHeight` can now be a function that returns a pixel height.
* The `LoadSpec` object passed to `doLoadAsync()` is now a defined class with additional properties
  `isStale`, `isObsolete` and `loadNumber`. Use these properties to abandon out-of-order
  asynchronous returns from the server.
    * 💥 NOTE that calls to `loadAsync()` no longer accept a plain object for their `loadSpec`
      parameter. Application code such as `fooModel.loadAsync({isRefresh: true})` should be updated
      to use the wrapper APIs provided by `LoadSupport` - e.g. `fooModel.refreshAsync()`. (This was
      already the best practice, but is now enforced.)
* New `autoHeight` property on grid `Column`. When set the grid will increase the row height
  dynamically to accommodate cell content in this column.

### 📚 Libraries

* @blueprintjs/core `3.38 → 3.39`
* react-select `3.1 → 4.1`
* react-windowed-select `2.0 → 3.0`

[Commit Log](https://github.com/xh/hoist-react/compare/v38.0.0...v38.1.0)

## v38.0.0 - 2021-02-04

Hoist v38 includes major refactoring to streamline core classes, bring the toolkit into closer
alignment with the latest developments in Javascript, React, and MobX, and allow us to more easily
provide documentation and additional features. Most notably, we have removed the use of class based
decorators, in favor of a simpler inheritance-based approach to defining models and services.

* We are introducing a new root superclass `HoistBase` which provides many of the syntax
  enhancements and conventions used throughout Hoist for persistence, resource management, and
  reactivity.
* New base classes of `HoistModel` and `HoistService` replace the existing class decorators
  `@HoistModel` and `@HoistService`. Application models and services should now `extend` these base
  classes instead of applying the (now removed) decorators. For your application's `AppModel`,
  extend the new `HoistAppModel` superclass.
* We have also removed the need for the explicit `@LoadSupport` annotation on these classes. The
  presence of a defined `doLoadAsync()` method is now sufficient to allow classes extending
  `HoistModel` and `HoistService` to participate in the loading and refreshing lifecycle as before.
* We have deprecated support for class-based Components via the `@HoistComponent` class decorator.
  To continue to use this decorator, please import it from the `@xh\hoist\deprecated` package.
  Please note that we plan to remove `@HoistComponent` in a future version.
* Due to changes in MobX v6.0.1, all classes that host observable fields and actions will now also
  need to provide a constructor containing a call to `makeObservable(this)`. This change will
  require updates to most `HoistModel` and `HoistService` classes. See
  [this article from MobX](https://michel.codes/blogs/mobx6) for more on this change and the
  motivation behind it.

### 🎁 New Features

* New utility method `getOrCreate` for easy caching of properties on objects.
* The `Menu` system on mobile has been reworked to be more consistent with desktop. A new
  `MenuButton` component has been added to the mobile framework, which renders a `Menu` of
  `MenuItems` next to the `MenuButton`. This change also includes the removal of `AppMenuModel` (see
  Breaking Changes).
* Added `ExpandCollapseButton` to the mobile toolkit, to expand / collapse all rows in a tree grid.
* Added `Popover` to the mobile toolkit, a component to display floating content next to a target
  element. Its API is based on the Blueprint `Popover` component used on desktop.
* `StoreFilterField` now matches the rendered string values for `date` and `localDate` fields when
  linked to a properly configured `GridModel`.
* `GroupingChooser` gets several minor usability improvements + clearer support for an empty /
  ungrouped state, when so enabled.

### 💥 Breaking Changes

* All `HoistModel` and `HoistService` classes must be adjusted as described above.
* `@HoistComponent` has been deprecated and moved to `@xh\hoist\deprecated`
* Hoist grids now require AG Grid v25.0.1 or higher - if your app uses AG Grid, update your AG Grid
  dependency in your app's `package.json` file.
* The `uses()` function (called within `hoistComponent()` factory configs for model context lookups)
  and the `useContextModel()` function no longer accept class names as strings. Pass the class
  itself (or superclass) of the model you wish to select for your component. `Uses` will throw if
  given any string other than "*", making the need for any updates clear in that case.
* The `Ref` class, deprecated in v26, has now been removed. Use `createObservableRef` instead.
* `AppMenuModel` has been removed. The `AppMenuButton` is now configured via
  `AppBar.appMenuButtonProps`. As with desktop, menu items can be added with
  `AppBar.appMenuButtonProps.extraItems[]`

### ⚙️ Technical

* We have removed the experimental flags `useTransactions`, and `deltaSort` from `GridModel`. The
  former has been the default behavior for Hoist for several releases, and the latter is obsolete.

### 📚 Libraries

* @blueprintjs/core `3.36 → 3.38`
* codemirror `5.58 → 5.59`
* mobx `5.15 → 6.1`
* mobx-react `6.3 → 7.1`

[Commit Log](https://github.com/xh/hoist-react/compare/v37.2.0...v38.0.0)

## v37.2.0 - 2021-01-22

### 🎁 New Features

* New `ErrorMessage` component for standard "inline" rendering of Errors and Exceptions, with retry
  support.
* `Cube` now supports an `omitFn` to allow apps to remove unwanted, single-node children.

[Commit Log](https://github.com/xh/hoist-react/compare/v37.1.0...v37.2.0)

## v37.1.0 - 2021-01-20

### 🎁 New Features

* Columns in `ColChooser` can now be filtered by their `chooserGroup`.
* `Cube` now supports a `bucketSpecFn` config which allows dynamic bucketing and aggregation of
  rows.

### 🐞 Bug Fixes

* Fix issue where a `View` would create a root row even if there were no leaf rows.
* Fixed regression in `LeftRightChooser` not displaying description callout.

[Commit Log](https://github.com/xh/hoist-react/compare/v37.0.0...v37.1.0)

## v37.0.0 - 2020-12-15

### 🎁 New Features

* New `GroupingChooser` component provides a new interface for selecting a list of fields
  (dimensions) for grouping APIs, offering drag-and-drop reordering and persisted favorites.
    * This is intended as a complete replacement for the existing `DimensionChooser`. That component
      should be considered deprecated and will be removed in future releases.
* New props added to `TabSwitcher`:
    * `enableOverflow` shows tabs that would normally overflow their container in a drop down menu.
    * `tabWidth`, `tabMinWidth` & `tabMaxWidth` allow flexible configuration of tab sizes within the
      switcher.
* `TabModel` now supports a bindable `tooltip`, which can be used to render strings or elements
  while hovering over tabs.
* New `Placeholder` component provides a thin wrapper around `Box` with standardized, muted styling.
* New `StoreFilterField.matchMode` prop allows customizing match to `start`, `startWord`, or `any`.
* `Select` now implements enhanced typeahead filtering of options. The default filtering is now
  based on a case-insensitive match of word starts in the label. (Previously it was based on a match
  _anywhere_ in the label _or_ value.) To customize this behavior, applications should use the new
  `filterFn` prop.
* New Admin Console Monitor > Memory tab added to view snapshots of JVM memory usage. (Requires
  Hoist Core v8.7 or greater.)
* `FormModel` and `FieldModel` gain support for Focus Management.
* New `boundInput` getter on `FieldModel` to facilitate imperative access to controls, when needed.
  This getter will return the new `HoistInputModel` interface, which support basic DOM access as
  well as standard methods for `focus()`, `blur()`, and `select()`.
* New `GridModel` config `lockColumnGroups` to allow controlling whether child columns can be moved
  outside their parent group. Defaults to `true` to maintain existing behavior.

### 💥 Breaking Changes

* New `TabContainerModel` config `switcher` replaces `switcherPosition` to allow for more flexible
  configuration of the default `TabSwitcher`.
    * Use `switcher: true` to retain default behavior.
    * Use `switcher: false` to not include a TabSwitcher. (previously `switcherPosition: 'none'`)
    * Use `switcher: {...}` to provide customisation props for the `TabSwitcher`. See `TabSwitcher`
      documentation for more information.
* The `HoistInput` base class has been removed. This change marks the completion of our efforts to
  remove all internal uses of React class-based Components in Hoist. The following adjustments are
  required:
    * Application components extending `HoistInput` should use the `useHoistInputModel` hook
      instead.
    * Applications getting refs to `HoistInputs` should be aware that these refs now return a ref to
      a
      `HoistInputModel`. In order to get the DOM element associated with the component use the new
      `domEl` property of that model rather than the`HoistComponent.getDOMNode()` method.
* Hoist grids now require AG Grid v24.1.0 or higher - update your AG Grid dependency in your app's
  `package.json` file. AG Grid v24.1.0
  [lists 5 breaking changes](https://www.ag-grid.com/ag-grid-changelog/), including the two called
  out below. *Note that these cautions apply only to direct use of the AG Grid APIs* - if your app
  is using the Hoist `Grid` and `GridModel` exclusively, there should be no need to adjust code
  around columns or grid state, as the related Hoist classes have been updated to handle these
  changes.
    * AG-4291 - Reactive Columns - the state pattern for ag-grid wrapper has changed as a result of
      this change. If your app made heavy use of saving/loading grid state, please test carefully
      after upgrade.
    * AG-1959 - Aggregation - Add additional parameters to the Custom Aggregation methods. If your
      app implements custom aggregations, they might need to be updated.

### 🔒 Security

* The data package `Field` class now sanitizes all String values during parsing, using the DOMPurify
  library to defend against XSS attacks and other issues with malformed HTML or scripting content
  loaded into `Record`s and rendered by `Grid` or other data-driven components. Please contact XH if
  you find any reason to disable this protection, or observe any unintended side effects of this
  additional processing.

### 🐞 Bug Fixes

* Fix issue where grid row striping inadvertently disabled by default for non-tree grids.
* Fix issue where grid empty text cleared on autosize.

### ✨ Styles

* Default `Chart` themes reworked in both light and dark modes to better match overall Hoist theme.

### ⚙️ Technical

* Note that the included Onsen fork has been replaced with the latest Onsen release. Apps should not
  need to make any changes.
* `Cube.info` is now directly observable.
* `@managed` and `markManaged` have been enhanced to allow for the cleanup of arrays of objects as
  well as objects. This matches the existing array support in `XH.safeDestroy()`.

### 📚 Libraries

* @xh/onsenui `~0.1.2` → onsenui `~2.11.1`
* @xh/react-onsenui `~0.1.2` → react-onsenui `~1.11.3`
* @blueprintjs/core `3.35 → 3.36`
* @blueprintjs/datetime `3.19 → 3.20`
* clipboard-copy `3.1 → 4.0`
* core-js `3.6 → 3.8`
* dompurify `added @ 2.2`
* react `16.13 → 17.0`
* semver `added @ 7.3`

[Commit Log](https://github.com/xh/hoist-react/compare/v36.6.1...v37.0.0)

## v36.6.1 - 2020-11-06

### 🐞 Bug Fixes

* Fix issue where grid row striping would be turned off by default for non-tree grids

[Commit Log](https://github.com/xh/hoist-react/compare/v36.6.0...v36.6.1)

## v36.6.0 - 2020-10-28

### 🎁 New Features

* New `GridModel.treeStyle` config enables more distinctive styling of tree grids, with optional
  background highlighting and ledger-line style borders on group rows.
    * ⚠ By default, tree grids will now have highlighted group rows (but no group borders). Set
      `treeStyle: 'none'` on any `GridModel` instances where you do _not_ want the new default
      style.
* New `DashContainerModel.extraMenuItems` config supports custom app menu items in Dashboards
* An "About" item has been added to the default app menu.
* The default `TabSwitcher` now supports scrolling, and will show overflowing tabs in a drop down
  menu.

### 🐞 Bug Fixes

* Ensure that `Button`s with `active: true` set directly (outside of a `ButtonGroupInput`) get the
  correct active/pressed styling.
* Fixed regression in `Column.tooltip` function displaying escaped HTML characters.
* Fixed issue where the utility method `calcActionColWidth` was not correctly incorporating the
  padding in the returned value.

### ⚙️ Technical

* Includes technical updates to `JsonBlob` archiving. This change requires an update to `hoist-core`
  `v8.6.1` or later, and modifications to the `xh_json_blob` table. See the
  [hoist-core changelog](https://github.com/xh/hoist-core/blob/develop/CHANGELOG.md) for further
  details.

### 📚 Libraries

* @blueprintjs/core `3.33 → 3.35`

[Commit Log](https://github.com/xh/hoist-react/compare/v36.5.0...v36.6.0)

## v36.5.0 - 2020-10-16

### 🐞 Bug Fixes

* Fix text and hover+active background colors for header tool buttons in light theme.

### ⚙️ Technical

* Install a default simple string renderer on all columns. This provides consistency in column
  rendering, and fixes some additional issues with alignment and rendering of Grid columns
  introduced by the change to flexbox-based styling in grid cells.
* Support (optional) logout action in SSO applications.

### 📚 Libraries

* @blueprintjs/core `3.31 → 3.33`
* @blueprintjs/datetime `3.18 → 3.19`
* @fortawesome/fontawesome-pro `5.14 → 5.15`
* moment `2.24 → 2.29`
* numbro `2.2 → 2.3`

[Commit Log](https://github.com/xh/hoist-react/compare/v36.4.0...v36.5.0)

## v36.4.0 - 2020-10-09

### 🎁 New Features

* `TabContainerModel` supports dynamically adding and removing tabs via new public methods.
* `Select` supports a new `menuWidth` prop to control the width of the dropdown.

### 🐞 Bug Fixes

* Fixed v36.3.0 regression re. horizontal alignment of Grid columns.

[Commit Log](https://github.com/xh/hoist-react/compare/v36.3.0...v36.4.0)

## v36.3.0 - 2020-10-07

### 💥 Breaking Changes

* The following CSS variables are no longer in use:
    + `--xh-grid-line-height`
    + `--xh-grid-line-height-px`
    + `--xh-grid-large-line-height`
    + `--xh-grid-large-line-height-px`
    + `--xh-grid-compact-line-height`
    + `--xh-grid-compact-line-height-px`
    + `--xh-grid-tiny-line-height`
    + `--xh-grid-tiny-line-height-px`

### ⚙️ Technical

* We have improved and simplified the vertical centering of content within Grid cells using
  flexbox-based styling, rather than the CSS variables above.

### 🎁 New Features

* `Select` now supports `hideSelectedOptions` and `closeMenuOnSelect` props.
* `XH.message()` and its variants (`XH.prompt(), XH.confirm(), XH.alert()`) all support an optional
  new config `messageKey`. This key can be used by applications to prevent popping up the same
  dialog repeatedly. Hoist will only show the last message posted for any given key.
* Misc. Improvements to organization of admin client tabs.

### 🐞 Bug Fixes

* Fixed issue with sporadic failures reading grid state using `legacyStateKey`.
* Fixed regression to the display of `autoFocus` buttons; focus rectangle restored.

[Commit Log](https://github.com/xh/hoist-react/compare/v36.2.1...v36.3.0)

## v36.2.1 - 2020-10-01

### 🐞 Bug Fixes

* Fixed issue in `LocalDate.previousWeekday()` which did not correctly handle Sunday dates.
* Fixed regression in `Grid` column header rendering for non-string headerNames.

[Commit Log](https://github.com/xh/hoist-react/compare/v36.2.0...v36.2.1)

## v36.2.0 - 2020-09-25

### 💥 Breaking Changes

* New `GridModel` config `colChooserModel` replaces `enableColChooser` to allow for more flexible
  configuration of the grid `colChooser`
    * Use `colChooserModel: true` to retain default behavior.
    * See documentation on `GridModel.ColChooserModelConfig` for more information.
* The `Grid` `hideHeaders` prop has been converted to a field on `AgGridModel` and `GridModel`. All
  grid options of this type are now on the model hierarchy, allowing consistent application code and
  developer discovery.

### 🎁 New Features

* Provides new `CustomProvider` for applications that want to use the Persistence API, but need to
  provide their own storage implementation.
* Added `restoreDefaults` action to default context menu for `GridModel`.
* Added `restoreDefaultsWarning` config to `GridModel`.
* `FormModel` has a new convenience method `setValues` for putting data into one or more fields in
  the form.
* Admin Preference and Config panels now support bulk regrouping actions.

### 🐞 Bug Fixes

* Fixed an error in implementation of `@managed` preventing proper cleanup of resources.
* Fixed a regression introduced in v36.1.0 in `FilterChooser`: Restore support for `disabled` prop.

[Commit Log](https://github.com/xh/hoist-react/compare/v36.1.0...v36.2.0)

## v36.1.0 - 2020-09-22

⚠ NOTE - apps should update to `hoist-core >= 8.3.0` when taking this hoist-react update. This is
required to support both the new `JsonBlobService` and updates to the Admin Activity and Client
Error tracking tabs described below.

### 🎁 New Features

* Added new `JsonBlobService` for saving and updating named chunks of arbitrary JSON data.
* `GridModelPersistOptions` now supports a `legacyStateKey` property. This key will identify the
  pre-v35 location for grid state, and can be used by applications to provide a more flexible
  migration of user grid state after an upgrade to Hoist v35.0.0 or greater. The value of this
  property will continue to default to 'key', preserving the existing upgrade behavior of the
  initial v35 release.
* The Admin Config and Pref diff tools now support pasting in a config for comparison instead of
  loading one from a remote server (useful for deployments where the remote config cannot be
  accessed via an XHR call).
* The `ClipboardButton.getCopyText` prop now supports async functions.
* The `Select` input supports a new `leftIcon` prop.
* `RestGrid` now supports bulk delete when multiple rows are selected.
* `RestGrid`'s `actionWarning` messages may now be specified as functions.

### 🐞 Bug Fixes

* Fixed several cases where `selectOnFocus` prop on `Select` was not working.
* `FilterChooser` auto-suggest values sourced from the *unfiltered* records on `sourceStore`.
* `RestForm` editors will now source their default label from the corresponding `Field.displayName`
  property. Previously an undocumented `label` config could be provided with each editor object -
  this has been removed.
* Improved time zone handling in the Admin Console "Activity Tracking" and "Client Errors" tabs.
    * Users will now see consistent bucketing of activity into an "App Day" that corresponds to the
      LocalDate when the event occurred in the application's timezone.
    * This day will be reported consistently regardless of the time zones of the local browser or
      deployment server.
* Resetting Grid columns to their default state (e.g. via the Column Chooser) retains enhancements
  applied from matching Store fields.
* Desktop `DateInput` now handles out-of-bounds dates without throwing exception during rendering.
* Dragging a grid column with an element-based header no longer displays `[object Object]` in the
  draggable placeholder.

### 📚 Libraries

* codemirror `5.57 → 5.58`

[Commit Log](https://github.com/xh/hoist-react/compare/v36.0.0...v36.1.0)

## v36.0.0 - 2020-09-04

### 🎁 New Features

#### Data Filtering

We have enhanced support for filtering data in Hoist Grids, Stores, and Cubes with an upgraded
`Filter` API and a new `FilterChooser` component. This bundle of enhancements includes:

* A new `@xh/hoist/data/filter` package to support the creation of composable filters, including the
  following new classes:
    * `FieldFilter` - filters by comparing the value of a given field to one or more given candidate
      values using one of several supported operators.
    * `FunctionFilter` - filters via a custom function specified by the developer.
    * `CompoundFilter` - combines multiple filters (including other nested CompoundFilters) via an
      AND or OR operator.
* A new `FilterChooser` UI component that integrates tightly with these data package classes to
  provide a user and developer friendly autocomplete-enabled UI for filtering data based on
  dimensions (e.g. trader = jdoe, assetClass != Equities), metrics (e.g. P&L > 1m), or any
  combination thereof.
* Updates to `Store`, `StoreFilterField`, and `cube/Query` to use the new Filter API.
* A new `setFilter()` convenience method to `Grid` and `DataView`.

To get the most out of the new Filtering capabilities, developers are encouraged to add or expand
the configs for any relevant `Store.fields` to include both their `type` and a `displayName`. Many
applications might not have Field configs specified at all for their Stores, instead relying on
Store's ability to infer its Fields from Grid Column definitions.

We are looking to gradually invert this relationship, so that core information about an app's
business objects and their properties is configured once at the `data/Field` level and then made
available to related APIs and components such as grids, filters, and forms. See note in New Features
below regarding related updates to `GridModel.columns` config processing.

#### Grid

* Added new `GridModel.setColumnVisible()` method, along with `showColumn()` and `hideColumn()`
  convenience methods. Can replace calls to `applyColumnStateChanges()` when all you need to do is
  show or hide a single column.
* Elided Grid column headers now show the full `headerName` value in a tooltip.
* Grid column definitions now accept a new `displayName` config as the recommended entry point for
  defining a friendly user-facing label for a Column.
    * If the GridModel's Store has configured a `displayName` for the linked data field, the column
      will default to use that (if not otherwise specified).
    * If specified or sourced from a Field, `displayName` will be used as the default value for the
      pre-existing `headerName` and `chooserName` configs.
* Grid columns backed by a Store Field of type `number` or `int` will be right-aligned by default.
* Added new `GridModel.showGroupRowCounts` config to allow easy hiding of group row member counts
  within each full-width group row. Default is `true`, maintaining current behavior of showing the
  counts for each group.

#### Other

* Added new `AppSpec.showBrowserContextMenu` config to control whether the browser's default context
  menu will be shown if no app-specific context menu (e.g. from a grid) would be triggered.
    * ⚠ Note this new config defaults to `false`, meaning the browser context menu will *not* be
      available. Developers should set to true for apps that expect/depend on the built-in menu.
* `LocalDate` has gained several new static factories: `tomorrow()`, `yesterday()`,
  `[start/end]OfMonth()`, and `[start/end]OfYear()`.
* A new `@computeOnce` decorator allows for lazy computation and caching of the results of decorated
  class methods or getters. Used in `LocalDate` and intended for similar immutable, long-lived
  objects that can benefit from such caching.
* `CodeInput` and `JsonInput` get new `enableSearch` and `showToolbar` props. Enabling search
  provides an simple inline find feature for searching the input's contents.
* The Admin console's Monitor Status tab displays more clearly when there are no active monitors.

### 💥 Breaking Changes

* Renamed the `data/Field.label` property to `displayName`.
* Changed the `DimensionChooserModel.dimensions` config to require objects of the
  form `{name, displayName, isLeafDimension}` when provided as an `Object[]`.
    * Previously these objects were expected to be of the form `{value, label, isLeaf}`.
    * Note however that this same config can now be passed the `dimensions` directly from a
      configured
      `Cube` instead, which is the recommended approach and should DRY up dimension definitions for
      typical use cases.
* Changes required due to the new filter API:
    * The classes `StoreFilter` and `ValueFilter` have been removed and replaced by `FunctionFilter`
      and `FieldFilter`, respectively. In most cases apps will need to make minimal or no changes.
    * The `filters/setFilters` property on `Query` has been changed to `filter/setFilter`. In most
      case apps should not need to change anything other than the name of this property - the new
      property will continue to support array representations of multiple filters.
    * `Store` has gained a new property `filterIncludesChildren` to replace the functionality
      previously provided by `StoreFilter.includesChildren`.
    * `StoreFilterField.filterOptions` has been removed. Set `filterIncludesChildren` directly on
      the store instead.

### ✨ Styles

* CSS variables for "intents" - most commonly used on buttons - have been reworked to use HSL color
  values and support several standard variations of lightness and transparency.
    * Developers are encouraged to customize intents by setting the individual HSL vars provided for
      each intent (e.g. `--intent-primary-h` to adjust the primary hue) and/or the different levels
      of lightness (e.g. `--intent-primary-l3` to adjust the default lightness).
    * ⚠ Uses of the prior intent var overrides such as `--intent-primary` will no longer work. It is
      possible to set directly via `--xh-intent-primary`, but components such as buttons will still
      use the default intent shades for variations such as hover and pressed states. Again, review
      and customize the HSL vars if required.
* Desktop `Button` styles and classes have been rationalized and reworked to allow for more
  consistent and direct styling of buttons in all their many permutations (standard/minimal/outlined
  styles * default/hovered/pressed/disabled states * light/dark themes).
    * Customized intent colors will now also be applied to outlined and minimal buttons.
    * Dedicated classes are now applied to desktop buttons based on their style and state.
      Developers can key off of these classes directly if required.

### 🐞 Bug Fixes

* Fixed `Column.tooltipElement` so that it can work if a `headerTooltip` is also specified on the
  same column.
* Fixed issue where certain values (e.g. `%`) would break in `Column.tooltipElement`.
* Fixed issue where newly loaded records in `Store` were not being frozen as promised by the API.

### 📚 Libraries

* @blueprintjs/core `3.30 → 3.31`
* codemirror `5.56 → 5.57`
* http-status-codes `1.4 → 2.1`
* mobx-react `6.2 → 6.3`
* store2 `2.11 → 2.12`

[Commit Log](https://github.com/xh/hoist-react/compare/v35.2.1...v36.0.0)

## v35.2.1 - 2020-07-31

### 🐞 Bug Fixes

* A Grid's docked summary row is now properly cleared when its bound Store is cleared.
* Additional SVG paths added to `requiredBlueprintIcons.js` to bring back calendar scroll icons on
  the DatePicker component.
* Colors specified via the `--xh-intent-` CSS vars have been removed from minimal / outlined desktop
  `Button` components because of incompatibility with `ButtonGroupInput` component. Fix to address
  issue forthcoming. (This reverts the change made in 35.2.0 below.)

[Commit Log](https://github.com/xh/hoist-react/compare/v35.2.0...v35.2.1)

## v35.2.0 - 2020-07-21

### 🎁 New Features

* `TabContainerModel` now supports a `persistWith` config to persist the active tab.
* `TabContainerModel` now supports a `emptyText` config to display when TabContainer gets rendered
  with no children.

### ⚙️ Technical

* Supports smaller bundle sizes via a greatly reduced set of BlueprintJS icons. (Requires apps to be
  built with `@xh/hoist-dev-utils` v5.2 or greater to take advantage of this optimization.)

### 🐞 Bug Fixes

* Colors specified via the `--xh-intent-` CSS vars are now applied to minimal / outlined desktop
  `Button` components. Previously they fell through to use default Blueprint colors in these modes.
* Code input correctly handles dynamically toggling readonly/disabled state.

### 📚 Libraries

* @fortawesome/fontawesome-pro `5.13 → 5.14`
* codemirror `5.55 → 5.56`

[Commit Log](https://github.com/xh/hoist-react/compare/v35.1.1...v35.2.0)

## v35.1.1 - 2020-07-17

### 📚 Libraries

* @blueprintjs/core `3.29 → 3.30`

[Commit Log](https://github.com/xh/hoist-react/compare/v35.1.0...v35.1.1)

## v35.1.0 - 2020-07-16

### 🎁 New Features

* Extend existing environment diff tool to preferences. Now, both configs and preferences may be
  diffed across servers. This feature will require an update of hoist-core to a version 8.1.0 or
  greater.
* `ExportOptions.columns` provided to `GridModel` can now be specified as a function, allowing for
  full control of columns to export, including their sort order.

### 🐞 Bug Fixes

* `GridModel`s export feature was previously excluding summary rows. These are now included.
* Fixed problems with coloring and shading algorithm in `TreeMap`.
* Fixed problems with sort order of exports in `GridModel`.
* Ensure that preferences are written to server, even if set right before navigating away from page.
* Prevent situation where a spurious exception can be sent to server when application is unloaded
  while waiting on a fetch request.

[Commit Log](https://github.com/xh/hoist-react/compare/v35.0.1...v35.1.0)

## v35.0.1 - 2020-07-02

### 🐞 Bug Fixes

* Column headers no longer allocate space for a sort arrow icon when the column has an active
  `GridSorter` in the special state of `sort: null`.
* Grid auto-sizing better accounts for margins on sort arrow icons.

[Commit Log](https://github.com/xh/hoist-react/compare/v35.0.0...v35.0.1)

## v35.0.0 - 2020-06-29

### ⚖️ Licensing Change

As of this release, Hoist is [now licensed](LICENSE.md) under the popular and permissive
[Apache 2.0 open source license](https://www.apache.org/licenses/LICENSE-2.0). Previously, Hoist was
"source available" via our public GitHub repository but still covered by a proprietary license.

We are making this change to align Hoist's licensing with our ongoing commitment to openness,
transparency and ease-of-use, and to clarify and emphasize the suitability of Hoist for use within a
wide variety of enterprise software projects. For any questions regarding this change, please
[contact us](https://xh.io/contact/).

### 🎁 New Features

* Added a new Persistence API to provide a more flexible yet consistent approach to saving state for
  Components, Models, and Services to different persistent locations such as Hoist Preferences,
  browser local storage, and Hoist Dashboard views.
    * The primary entry points for this API are the new `@PersistSupport` and `@persist`
      annotations.
      `@persist` can be added to any observable property on a `@PersistSupport` to make it
      automatically synchronize with a `PersistenceProvider`. Both `HoistModel` and `HoistService`
      are decorated with `@PersistSupport`.
    * This is designed to replace any app-specific code previously added to synchronize fields and
      their values to Preferences via ad-hoc initializers and reactions.
    * This same API is now used to handle state persistence for `GridStateModel`, `PanelModel`,
      `DimensionChooserModel`, and `DashContainerModel` - configurable via the new `persistWith`
      option on those classes.
* `FetchService` now installs a default timeout of 30 seconds for all requests. This can be disabled
  by setting timeout to `null`. Fetch Timeout Exceptions have also been improved to include the same
  information as other standard exceptions thrown by this service.
    * 💥 Apps that were relying on the lack of a built-in timeout for long-running requests should
      ensure they configure such calls with a longer or null timeout.
* `Store` gets new `clearFilter()` and `recordIsFiltered()` helper functions.
* The Admin console's Activity Tracking tab has been significantly upgraded to allow admins to
  better analyze both built-in and custom tracking data generated by their application. Its sibling
  Client Errors tab has also been updated with a docked detail panel.
* `CodeInput` gets new `showCopyButton` prop - set to true to provide an inline action button to
  copy the editor contents to the clipboard.
* Hoist config `xhEnableMonitoring` can be used to enable/disable the Admin monitor tab and its
  associated server-side jobs

### 💥 Breaking Changes

* Applications should update to `hoist-core` v8.0.1 or above, required to support the upgraded Admin
  Activity Tracking tab. Contact XH for assistance with this update.
* The option `PanelModel.prefName` has been removed in favor of `persistWith`. Existing user state
  will be transferred to the new format, assuming a `PersistenceProvider` of type 'pref' referring
  to the same preference is used (e.g. `persistWith: {prefKey: 'my-panel-model-prefName'}`.
* The option `GridModel.stateModel` has been removed in favor of `persistWith`. Existing user state
  will be transferred to the new format, assuming a `PersistenceProvider` of type 'localStorage'
  referring to the same key is used (e.g. `persistWith: {localStorageKey: 'my-grid-state-id'}`.
    * Use the new `GridModel.persistOptions` config for finer control over what grid state is
      persisted (replacement for stateModel configs to disable persistence of column
      state/sorting/grouping).
* The options `DimensionChooserModel.preference` and `DimensionChooserModel.historyPreference` have
  been removed in favor of `persistWith`.
* `AppSpec.idleDetectionEnabled` has been removed. App-specific Idle detection is now enabled via
  the new `xhIdleConfig` config. The old `xhIdleTimeoutMins` has also been deprecated.
* `AppSpec.idleDialogClass` has been renamed `AppSpec.idlePanel`. If specified, it should be a
  full-screen component.
* `PinPad` and `PinPadModel` have been moved to `@xh/hoist/cmp/pinpad`, and is now available for use
  with both standard and mobile toolkits.
* Third-party dependencies updated to properly reflect application-level licensing requirements.
  Applications must now import and provide their licensed version of AG Grid, and Highcharts to
  Hoist. See file `Bootstrap.js` in Toolbox for an example.

### 🐞 Bug Fixes

* Sorting special columns generated by custom AG Grid configurations (e.g. auto-group columns) no
  longer throws with an error.
* The `deepFreeze()` util - used to freeze data in `Record` instances - now only attempts to freeze
  a whitelist of object types that are known to be safely freezable. Custom application classes and
  other potentially-problematic objects (such as `moment` instances) are no longer frozen when
  loaded into `Record` fields.

### 📚 Libraries

Note that certain licensed third-party dependencies have been removed as direct dependencies of this
project, as per note in Breaking Changes above.

* @xh/hoist-dev-utils `4.x → 5.x` - apps should also update to the latest 5.x release of dev-utils.
  Although license and dependency changes triggered a new major version of this dev dependency, no
  application-level changes should be required.
* @blueprintjs/core `3.28 → 3.29`
* codemirror `5.54 → 5.55`
* react-select `3.0 → 3.1`

### 📚 Optional Libraries

* AG Grid `23.0.2` > `23.2.0` (See Toolbox app for example on this upgrade)
* Highcharts `8.0.4 → 8.1.1`

[Commit Log](https://github.com/xh/hoist-react/compare/v34.0.0...v35.0.0)

## v34.0.0 - 2020-05-26

### 🎁 New Features

* Hoist's enhanced autosizing is now enabled on all grids by default. See `GridModel` and
  `GridAutosizeService` for more details.
* New flags `XH.isPhone`, `XH.isTablet`, and `XH.isDesktop` available for device-specific switching.
  Corresponding `.xh-phone`, `.xh-tablet`, and `.xh-desktop` CSS classes are added to the document
  `body`. These flags and classes are set based on the detected device, as per its user-agent.
    * One of the two higher-level CSS classes `.xh-standard` or `.xh-mobile` will also be applied
      based on an app's use of the primary (desktop-centric) components vs mobile components - as
      declared by its `AppSpec.isMobileApp` - regardless of the detected device.
    * These changes provide more natural support for use cases such as apps that are built with
      standard components yet target/support tablet users.
* New method `Record.get()` provides an alternative API for checked data access.
* The mobile `Select` component supports the `enableFilter` and `enableCreate` props.
* `DashContainerModel` supports new `layoutLocked`, `contentLocked` and `renameLocked` modes.
* `DimensionChooser` now has the ability to persist its value and history separately.
* Enhance Hoist Admin's Activity Tracking tab.
* Enhance Hoist Admin's Client Error tab.

### 💥 Breaking Changes

* `emptyFlexCol` has been removed from the Hoist API and should simply be removed from all client
  applications. Improvements to agGrid's default rendering of empty space have made it obsolete.
* `isMobile` property on `XH` and `AppSpec` has been renamed to `isMobileApp`. All apps will need to
  update their (required) use of this flag in the app specifications within their
  `/client-app/src/apps` directory.
* The `xh-desktop` class should no longer be used to indicate a non-mobile toolkit based app. For
  this purpose, use `xh-standard` instead.

### 🐞 Bug Fixes

* Fix to Average Aggregators when used with hierarchical data.
* Fixes to Context Menu handling on `Panel` to allow better handling of `[]` and `null`.

### 📚 Libraries

* @blueprintjs/core `3.26 → 3.28`
* @blueprintjs/datetime `3.16 → 3.18`
* codemirror `5.53 → 5.54`
* react-transition-group `4.3 → 4.4`

[Commit Log](https://github.com/xh/hoist-react/compare/v33.3.0...v34.0.0)

## v33.3.0 - 2020-05-08

### ⚙️ Technical

* Additional updates to experimental autosize feature: standardization of naming, better masking
  control, and API fixes. Added new property `autosizeOptions` on `GridModel` and main entry point
  is now named `GridModel.autosizeAsync()`.

### 🐞 Bug Fixes

* `Column.hideable` will now be respected by ag-grid column drag and drop
  [#1900](https://github.com/xh/hoist-react/issues/1900)
* Fixed an issue where dragging a column would cause it to be sorted unintentionally.

[Commit Log](https://github.com/xh/hoist-react/compare/v33.2.0...v33.3.0)

## v33.2.0 - 2020-05-07

### 🎁 New Features

* Virtual column rendering has been disabled by default, as it offered a minimal performance benefit
  for most grids while compromising autosizing. See new `GridModel.useVirtualColumns` config, which
  can be set to `true` to re-enable this behavior if required.
* Any `GridModel` can now be reset to its code-prescribed defaults via the column chooser reset
  button. Previously, resetting to defaults was only possible for grids that persisted their state
  with a `GridModel.stateModel` config.

### 🐞 Bug Fixes

* Fixed several issues with new grid auto-sizing feature.
* Fixed issues with and generally improved expand/collapse column alignment in tree grids.
    * 💥 Note that this improvement introduced a minor breaking change for apps that have customized
      tree indentation via the removed `--grid-tree-indent-px` CSS var. Use `--grid-tree-indent`
      instead. Note the new var is specified in em units to scale well across grid sizing modes.

### ⚙️ Technical

* Note that the included version of Onsen has been replaced with a fork that includes updates for
  react 16.13. Apps should not need to make any changes.

### 📚 Libraries

* react `~16.8 → ~16.13`
* onsenui `~16.8` → @xh/onsenui `~16.13`
* react-onsenui `~16.8` → @xh/react-onsenui `~16.13`

[Commit Log](https://github.com/xh/hoist-react/compare/v33.1.0...33.2.0)

## v33.1.0 - 2020-05-05

### 🎁 New Features

* Added smart auto-resizing of columns in `GridModel` Unlike AG Grid's native auto-resizing support,
  Hoist's auto-resizing will also take into account collapsed rows, off-screen cells that are not
  currently rendered in the DOM, and summary rows. See the new `GridAutosizeService` for details.
    * This feature is currently marked as 'experimental' and must be enabled by passing a special
      config to the `GridModel` constructor of the form `experimental: {useHoistAutosize: true}`. In
      future versions of Hoist, we expect to make it the default behavior.
* `GridModel.autoSizeColumns()` has been renamed `GridModel.autosizeColumns()`, with lowercase 's'.
  Similarly, the `autoSizeColumns` context menu token has been renamed `autosizeColumns`.

### 🐞 Bug Fixes

* Fixed a regression with `StoreFilterField` introduced in v33.0.1.

[Commit Log](https://github.com/xh/hoist-react/compare/v33.0.2...33.1.0)

## v33.0.2 - 2020-05-01

### 🎁 New Features

* Add Hoist Cube Aggregators: `AverageAggregator` and `AverageStrictAggregator`
* `ColAutosizeButton` has been added to desktop and mobile

### 🐞 Bug Fixes

* Fixed mobile menus to constrain to the bottom of the viewport, scrolling if necessary.
  [#1862](https://github.com/xh/hoist-react/issues/1862)
* Tightened up mobile tree grid, fixed issues in mobile column chooser.
* Fixed a bug with reloading hierarchical data in `Store`.
  [#1871](https://github.com/xh/hoist-react/issues/1871)

[Commit Log](https://github.com/xh/hoist-react/compare/v33.0.1...33.0.2)

## v33.0.1 - 2020-04-29

### 🎁 New Features

* `StoreFieldField` supports dot-separated field names in a bound `GridModel`, meaning it will now
  match on columns with fields such as `address.city`.

* `Toolbar.enableOverflowMenu` now defaults to `false`. This was determined safer and more
  appropriate due to issues with the underlying Blueprint implementation, and the need to configure
  it carefully.

### 🐞 Bug Fixes

* Fixed an important bug with state management in `StoreFilterField`. See
  https://github.com/xh/hoist-react/issues/1854

* Fixed the default sort order for grids. ABS DESC should be first when present.

### 📚 Libraries

* @blueprintjs/core `3.25 → 3.26`
* codemirror `5.52 → 5.53`

[Commit Log](https://github.com/xh/hoist-react/compare/v33.0.0...v33.0.1)

## v33.0.0 - 2020-04-22

### 🎁 New Features

* The object returned by the `data` property on `Record` now includes the record `id`. This will
  allow for convenient access of the id with the other field values on the record.
* The `Timer` class has been enhanced and further standardized with its Hoist Core counterpart:
    * Both the `interval` and `timeout` arguments may be specified as functions, or config keys
      allowing for dynamic lookup and reconfiguration.
    * Added `intervalUnits` and `timeoutUnits` arguments.
    * `delay` can now be specified as a boolean for greater convenience.

### 💥 Breaking Changes

* We have consolidated the import location for several packages, removing unintended nested index
  files and 'sub-packages'. In particular, the following locations now provide a single index file
  for import for all of their public contents: `@xh/hoist/core`, `@xh/hoist/data`,
  `@xh/hoist/cmp/grid`, and `@xh/hoist/desktop/cmp/grid`. Applications may need to update import
  statements that referred to index files nested within these directories.
* Removed the unnecessary and confusing `values` getter on `BaseFieldModel`. This getter was not
  intended for public use and was intended for the framework's internal implementation only.
* `ColumnGroup.align` has been renamed to `ColumnGroup.headerAlign`. This avoids confusion with the
  `Column` API, where `align` refers to the alignment of cell contents within the column.

### 🐞 Bug Fixes

* Exceptions will no longer overwrite the currently shown exception in the exception dialog if the
  currently shown exception requires reloading the application.
  [#1834](https://github.com/xh/hoist-react/issues/1834)

### ⚙️ Technical

* Note that the Mobx React bindings have been updated to 6.2, and we have enabled the recommended
  "observer batching" feature as per
  [the mobx-react docs](https://github.com/mobxjs/mobx-react-lite/#observer-batching).

### 📚 Libraries

* @blueprintjs/core `3.24 → 3.25`
* @blueprintjs/datetime `3.15 → 3.16`
* mobx-react `6.1 → 6.2`

[Commit Log](https://github.com/xh/hoist-react/compare/v32.0.4...v33.0.0)

## v32.0.5 - 2020-07-14

### 🐞 Bug Fixes

* Fixes a regression in which grid exports were no longer sorting rows properly.

[Commit Log](https://github.com/xh/hoist-react/compare/v32.0.4...v32.0.5)

## v32.0.4 - 2020-04-09

### 🐞 Bug Fixes

* Fixes a regression with the alignment of `ColumnGroup` headers.
* Fixes a bug with 'Copy Cell' context menu item for certain columns displaying the Record ID.
* Quiets console logging of 'routine' exceptions to 'debug' instead of 'log'.

[Commit Log](https://github.com/xh/hoist-react/compare/v32.0.3...v32.0.4)

## v32.0.3 - 2020-04-06

### 🐞 Bug Fixes

* Suppresses a console warning from AG Grid for `GridModel`s that do not specify an `emptyText`.

[Commit Log](https://github.com/xh/hoist-react/compare/v32.0.2...v32.0.3)

## v32.0.2 - 2020-04-03

⚠ Note that this release includes a *new major version of AG Grid*. Please consult the
[AG Grid Changelog](https://www.ag-grid.com/ag-grid-changelog/) for versions 22-23 to review
possible breaking changes to any direct/custom use of AG Grid APIs and props within applications.

### 🎁 New Features

* GridModel `groupSortFn` now accepts `null` to turn off sorting of group rows.
* `DockViewModel` now supports optional `width`, `height` and `collapsedWidth` configs.
* The `appMenuButton.extraItems` prop now accepts `MenuItem` configs (as before) but also React
  elements and the special string token '-' (shortcut to render a `MenuDivider`).
* Grid column `flex` param will now accept numbers, with available space divided between flex
  columns in proportion to their `flex` value.
* `Column` now supports a `sortingOrder` config to allow control of the sorting options that will be
  cycled through when the user clicks on the header.
* `PanelModel` now supports setting a `refreshMode` to control how collapsed panels respond to
  refresh requests.

### 💥 Breaking Changes

* The internal DOM structure of desktop `Panel` has changed to always include an inner frame with
  class `.xh-panel__content`. You may need to update styling that targets the inner structure of
  `Panel` via `.xh-panel`.
* The hooks `useOnResize()` and `useOnVisibleChange()` no longer take a `ref` argument. Use
  `composeRefs` to combine the ref that they return with any ref you wish to compose them with.
* The callback for `useOnResize()` will now receive an object representing the locations and
  dimensions of the element's content box. (Previously it incorrectly received an array of
  `ResizeObserver` entries that had to be de-referenced)
* `PanelModel.collapsedRenderMode` has been renamed to `PanelModel.renderMode`, to be more
  consistent with other Hoist APIs such as `TabContainer`, `DashContainer`, and `DockContainer`.

### 🐞 Bug Fixes

* Checkboxes in grid rows in Tiny sizing mode have been styled to fit correctly within the row.
* `GridStateModel` no longer saves/restores the width of non-resizable columns.
  [#1718](https://github.com/xh/hoist-react/issues/1718)
* Fixed an issue with the hooks useOnResize and useOnVisibleChange. In certain conditions these
  hooks would not be called. [#1808](https://github.com/xh/hoist-react/issues/1808)
* Inputs that accept a rightElement prop will now properly display an Icon passed as that element.
  [#1803](https://github.com/xh/hoist-react/issues/1803)

### ⚙️ Technical

* Flex columns now use the built-in AG Grid flex functionality.

### 📚 Libraries

* ag-grid-community `removed @ 21.2`
* ag-grid-enterprise `21.2` replaced with @ag-grid-enterprise/all-modules `23.0`
* ag-grid-react `21.2` replaced with @ag-grid-community/react `23.0`
* @fortawesome/* `5.12 → 5.13`
* codemirror `5.51 → 5.52`
* filesize `6.0 → 6.1`
* numbro `2.1 → 2.2`
* react-beautiful-dnd `12.0 → 13.0`
* store2 `2.10 → 2.11`
* compose-react-refs `NEW 1.0.4`

[Commit Log](https://github.com/xh/hoist-react/compare/v31.0.0...v32.0.2)

## v31.0.0 - 2020-03-16

### 🎁 New Features

* The mobile `Navigator` / `NavigatorModel` API has been improved and made consistent with other
  Hoist content container APIs such as `TabContainer`, `DashContainer`, and `DockContainer`.
    * `NavigatorModel` and `PageModel` now support setting a `RenderMode` and `RefreshMode` to
      control how inactive pages are mounted/unmounted and how they respond to refresh requests.
    * `Navigator` pages are no longer required to to return `Page` components - they can now return
      any suitable component.
* `DockContainerModel` and `DockViewModel` also now support `refreshMode` and `renderMode` configs.
* `Column` now auto-sizes when double-clicking / double-tapping its header.
* `Toolbar` will now collapse overflowing items into a drop down menu. (Supported for horizontal
  toolbars only at this time.)
* Added new `xhEnableLogViewer` config (default `true`) to enable or disable the Admin Log Viewer.

#### 🎨 Icons

* Added `Icon.icon()` factory method as a new common entry point for creating new FontAwesome based
  icons in Hoist. It should typically be used instead of using the `FontAwesomeIcon` component
  directly.
* Also added a new `Icon.fileIcon()` factory. This method take a filename and returns an appropriate
  icon based on its extension.
* All Icon factories can now accept an `asHtml` parameter, as an alternative to calling the helper
  function `convertIconToSVG()` on the element. Use this to render icons as raw html where needed
  (e.g. grid renderers).
* Icons rendered as html will now preserve their styling, tooltips, and size.

### 💥 Breaking Changes

* The application's primary `HoistApplicationModel` is now instantiated and installed as
  `XH.appModel` earlier within the application initialization sequence, with construction happening
  prior to the init of the XH identity, config, and preference services.
    * This allows for a new `preAuthInitAsync()` lifecycle method to be called on the model before
      auth has completed, but could be a breaking change for appModel code that relied on these
      services for field initialization or in its constructor.
    * Such code should be moved to the core `initAsync()` method instead, which continues to be
      called after all XH-level services are initialized and ready.
* Mobile apps may need to adjust to the following updates to `NavigatorModel` and related APIs:
    * `NavigatorModel`'s `routes` constructor parameter has been renamed `pages`.
    * `NavigatorModel`'s observable `pages[]` has been renamed `stack[]`.
    * `NavigatorPageModel` has been renamed `PageModel`. Apps do not usually create `PageModels`
      directly, so this change is unlikely to require code updates.
    * `Page` has been removed from the mobile toolkit. Components that previously returned a `Page`
      for inclusion in a `Navigator` or `TabContainer` can now return any component. It is
      recommended you replace `Page` with `Panel` where appropriate.
* Icon enhancements described above removed the following public methods:
    * The `fontAwesomeIcon()` factory function (used to render icons not already enumerated by
      Hoist)
      has been replaced by the improved `Icon.icon()` factory - e.g. `fontAwesomeIcon({icon: ['far',
      'alicorn']}) → Icon.icon({iconName: 'alicorn'})`.
    * The `convertIconToSvg()` utility method has been replaced by the new `asHtml` parameter on
      icon factory functions. If you need to convert an existing icon element,
      use `convertIconToHtml()`.
* `Toolbar` items should be provided as direct children. Wrapping Toolbar items in container
  components can result in unexpected item overflow.

### 🐞 Bug Fixes

* The `fmtDate()` utility now properly accepts, parses, and formats a string value input as
  documented.
* Mobile `PinPad` input responsiveness improved on certain browsers to avoid lag.

### ⚙️ Technical

* New lifecycle methods `preAuthInitAsync()` and `logoutAsync()` added to the `HoistAppModel`
  decorator (aka the primary `XH.appModel`).

[Commit Log](https://github.com/xh/hoist-react/compare/v30.1.0...v31.0.0)

## v30.1.0 - 2020-03-04

### 🐞 Bug Fixes

* Ensure `WebSocketService.connected` remains false until `channelKey` assigned and received from
  server.
* When empty, `DashContainer` now displays a user-friendly prompt to add an initial view.

### ⚙️ Technical

* Form validation enhanced to improve handling of asynchronous validation. Individual rules and
  constraints are now re-evaluated in parallel, allowing for improved asynchronous validation.
* `Select` will now default to selecting contents on focus if in filter or creatable mode.

[Commit Log](https://github.com/xh/hoist-react/compare/v30.0.0...30.1.0)

## v30.0.0 - 2020-02-29

### 🎁 New Features

* `GridModel` and `DataViewModel` now support `groupRowHeight`, `groupRowRenderer` and
  `groupRowElementRenderer` configs. Grouping is new in general to `DataViewModel`, which now takes
  a `groupBy` config.
    * `DataViewModel` allows for settable and multiple groupings and sorters.
    * `DataViewModel` also now supports additional configs from the underlying `GridModel` that make
      sense in a `DataView` context, such as `showHover` and `rowBorders`.
* `TabContainerModel` now accepts a `track` property (default false) for easily tracking tab views
  via Hoist's built-in activity tracking.
* The browser document title is now set to match `AppSpec.clientAppName` - helpful for projects with
  multiple javascript client apps.
* `StoreFilterField` accepts all other config options from `TextInput` (e.g. `disabled`).
* Clicking on a summary row in `Grid` now clears its record selection.
* The `@LoadSupport` decorator now provides an additional observable property `lastException`. The
  decorator also now logs load execution times and failures to `console.debug` automatically.
* Support for mobile `Panel.scrollable` prop made more robust with re-implementation of inner
  content element. Note this change included a tweak to some CSS class names for mobile `Panel`
  internals that could require adjustments if directly targeted by app stylesheets.
* Added new `useOnVisibleChange` hook.
* Columns now support a `headerAlign` config to allow headers to be aligned differently from column
  contents.

### 💥 Breaking Changes

* `Toolbar` items must be provided as direct children. Wrapping Toolbar items in container
  components can result in unexpected item overflow.
* `DataView.rowCls` prop removed, replaced by new `DataViewModel.rowClassFn` config for more
  flexibility and better symmetry with `GridModel`.
* `DataViewModel.itemRenderer` renamed to `DataViewModel.elementRenderer`
* `DataView` styling has been updated to avoid applying several unwanted styles from `Grid`. Note
  that apps might rely on these styles (intentionally or not) for their `itemRenderer` components
  and appearance and will need to adjust.
* Several CSS variables related to buttons have been renamed for consistency, and button style rules
  have been adjusted to ensure they take effect reliably across desktop and mobile buttons
  ([#1568](https://github.com/xh/hoist-react/pull/1568)).
* The optional `TreeMapModel.highchartsConfig` object will now be recursively merged with the
  top-level config generated by the Hoist model and component, where previously it was spread onto
  the generated config. This could cause a change in behavior for apps using this config to
  customize map instances, but provides more flexibility for e.g. customizing the `series`.
* The signature of `useOnResize` hook has been modified slightly for API consistency and clarity.
  Options are now passed in a configuration object.

### 🐞 Bug Fixes

* Fixed an issue where charts that are rendered while invisible would have the incorrect size.
  [#1703](https://github.com/xh/hoist-react/issues/1703)
* Fixed an issue where zeroes entered by the user in `PinPad` would be displayed as blanks.
* Fixed `fontAwesomeIcon` elem factory component to always include the default 'fa-fw' className.
  Previously, it was overridden if a `className` prop was provided.
* Fixed an issue where ConfigDiffer would always warn about deletions, even when there weren't any.
  [#1652](https://github.com/xh/hoist-react/issues/1652)
* `TextInput` will now set its value to `null` when all text is deleted and the clear icon will
  automatically hide.
* Fixed an issue where multiple buttons in a `ButtonGroupInput` could be shown as active
  simultaneously. [#1592](https://github.com/xh/hoist-react/issues/1592)
* `StoreFilterField` will again match on `Record.id` if bound to a Store or a GridModel with the
  `id` column visible. [#1697](https://github.com/xh/hoist-react/issues/1697)
* A number of fixes have been applied to `RelativeTimeStamp` and `getRelativeTimestamp`, especially
  around its handling of 'equal' or 'epsilon equal' times. Remove unintended leading whitespace from
  `getRelativeTimestamp`.

### ⚙️ Technical

* The `addReaction` and `addAutorun` methods (added to Hoist models, components, and services by the
  `ReactiveSupport` mixin) now support a configurable `debounce` argument. In many cases, this is
  preferable to the built-in MobX `delay` argument, which only provides throttling and not true
  debouncing.
* New `ChartModel.highchart` property provides a reference to the underlying HighChart component.

### 📚 Libraries

* @blueprintjs/core `3.23 → 3.24`
* react-dates `21.7 → 21.8`
* react-beautiful-dnd `11.0 → 12.2`

[Commit Log](https://github.com/xh/hoist-react/compare/v29.1.0...v30.0.0)

## v29.1.0 - 2020-02-07

### 🎁 New Features

#### Grid

* The `compact` config on `GridModel` has been deprecated in favor of the more powerful `sizingMode`
  which supports the values 'large', 'standard', 'compact', or 'tiny'.
    * Each new mode has its own set of CSS variables for applications to override as needed.
    * Header and row heights are configurable for each via the `HEADER_HEIGHTS` and `ROW_HEIGHTS`
      static properties of the `AgGrid` component. These objects can be modified on init by
      applications that wish to customize the default row heights globally.
    * 💥 Note that these height config objects were previously exported as constants from AgGrid.js.
      This would be a breaking change for any apps that imported the old objects directly (
      considered unlikely).
* `GridModel` now exposes an `autoSizeColumns` method, and the Grid context menu now contains an
  `Autosize Columns` option by default.
* `Column` and `ColumnGroup` now support React elements for `headerName`.

#### Data

* The `Store` constructor now accepts a `data` argument to load data at initialization.
* The `xh/hoist/data/cube` package has been modified substantially to better integrate with the core
  data package and support observable "Views". See documentation on `Cube` for more information.

#### Other

* Added a `PinPad` component for streamlined handling of PIN entry on mobile devices.
* `FormField` now takes `tooltipPosition` and `tooltipBoundary` props for customizing minimal
  validation tooltip.
* `RecordAction.actionFn` parameters now include a `buttonEl` property containing the button element
  when used in an action column.
* Mobile Navigator component now takes an `animation` prop which can be set to 'slide' (default),
  'lift', 'fade', or 'none'. These values are passed to the underlying onsenNavigator component.
  ([#1641](https://github.com/xh/hoist-react/pull/1641))
* `AppOption` configs now accept an `omit` property for conditionally excluding options.

### 🐞 Bug Fixes

* Unselectable grid rows are now skipped during up/down keyboard navigation.
* Fix local quick filtering in `LeftRightChooser` (v29 regression).
* Fix `SplitTreeMap` - the default filtering once again splits the map across positive and negative
  values as intended (v29 regression).

### ⚙️ Technical

* `FormFields` now check that they are contained in a Hoist `Form`.

### 📚 Libraries

* @blueprintjs/core `3.22 → 3.23`
* codemirror `5.50 → 5.51`
* react-dates `21.5 → 21.7`

[Commit Log](https://github.com/xh/hoist-react/compare/v29.0.0...v29.1.0)

## v29.0.0 - 2020-01-24

### 🗄️ Data Package Changes

Several changes have been made to data package (`Store` and `Record`) APIs for loading, updating,
and modifying data. They include some breaking changes, but pave the way for upcoming enhancements
to fully support inline grid editing and other new features.

Store now tracks the "committed" state of its records, which represents the data as it was loaded
(typically from the server) via `loadData()` or `updateData()`. Records are now immutable and
frozen, so they cannot be changed directly, but Store offers a new `modifyRecords()` API to apply
local modifications to data in a tracked and managed way. (Store creates new records internally to
hold both this modified data and the original, "committed" data.) This additional state tracking
allows developers to query Stores for modified or added records (e.g. to flush back to the server
and persist) as well as call new methods to revert changes (e.g. to undo a block of changes that the
user wishes to discard).

Note the following more specific changes to these related classes:

#### Record

* 💥 Record data properties are now nested within a `data` object on Record instances and are no
  longer available as top-level properties on the Record itself.
    * Calls to access data such as `rec.quantity` must be modified to `rec.data.quantity`.
    * When accessing multiple properties, destructuring provides an efficient syntax -
      e.g. `const {quantity, price} = rec.data;`.
* 💥 Records are now immutable and cannot be modified by applications directly.
    * This is a breaking change, but should only affect apps with custom inline grid editing
      implementations or similar code that modifies individual record values.
    * Calls to change data such as `rec.quantity = 100` must now be made through the Record's Store,
      e.g. `store.modifyData({id: 41, quantity: 100})`
* Record gains new getters for inspecting its state, including: `isAdd`, `isModified`, and
  `isCommitted`.

#### Store

* 💥 `noteDataUpdated()` has been removed, as out-of-band modifications to Store Records are no
  longer possible.
* 💥 Store's `idSpec` function is now called with the raw record data - previously it was passed
  source data after it had been run through the store's optional `processRawData` function. (This is
  unlikely to have a practical impact on most apps, but is included here for completeness.)
* `Store.updateData()` now accepts a flat list of raw data to process into Record additions and
  updates. Previously developers needed to call this method with an object containing add, update,
  and/or remove keys mapped to arrays. Now Store will produce an object of this shape automatically.
* `Store.refreshFilter()` method has been added to allow applications to rebuild the filtered data
  set if some application state has changed (apart from the store's data itself) which would affect
  the store filter.
* Store gains new methods for manipulating its Records and data, including `addRecords()`,
  `removeRecords()`, `modifyRecords()`, `revertRecords()`, and `revert()`. New getters have been
  added for `addedRecords`, `removedRecords`, `modifiedRecords`, and `isModified`.

#### Column

* Columns have been enhanced for provide basic support for inline-editing of record data. Further
  inline editing support enhancements are planned for upcoming Hoist releases.
* `Column.getValueFn` config added to retrieve the cell value for a Record field. The default
  implementation pulls the value from the Record's new `data` property (see above). Apps that
  specify custom `valueGetter` callbacks via `Column.agOptions` should now implement their custom
  logic in this new config.
* `Column.setValueFn` config added to support modifying the Column field's value on the underlying
  Record. The default implementation calls the new `Store.modifyRecords()` API and should be
  sufficient for the majority of cases.
* `Column.editable` config added to indicate if a column/cell should be inline-editable.

### 🎁 New Features

* Added keyboard support to AG Grid context menus.
* Added `GridModel.setEmptyText()` to allow updates to placeholder text after initial construction.
* Added `GridModel.ensureSelectionVisible()` to scroll the currently selected row into view.
* When a `TreeMap` is bound to a `GridModel`, the grid will now respond to map selection changes by
  scrolling to ensure the selected grid row is visible.
* Added a `Column.tooltipElement` config to support fully customizable tooltip components.
* Added a `useOnResize` hook, which runs a function when a component is resized.
* Exposed an `inputRef` prop on numberInput, textArea, and textInput
* `PanelModel` now accepts a `maxSize` config.
* `RelativeTimeStamp` now support a `relativeTo` option, allowing it to display the difference
  between a timestamp and another reference time other than now. Both the component and the
  `getRelativeTimestamp()` helper function now leverage moment.js for their underlying
  implementation.
* A new `Clock` component displays the time, either local to the browser or for a configurable
  timezone.
* `LeftRightChooser` gets a new `showCounts` option to print the number of items on each side.
* `Select` inputs support a new property `enableWindowed` (desktop platform only) to improve
  rendering performance with large lists of options.
* `Select` inputs support grouped options. To use, add an attribute `options` containing an array of
  sub-options.
* `FetchService` methods support a new `timeout` option. This config chains `Promise.timeout()` to
  the promises returned by the service.
* Added alpha version of `DashContainer` for building dynamic, draggable dashboard-style layouts.
  Please note: the API for this component is subject to change - use at your own risk!
* `Select` now allows the use of objects as values.
* Added a new `xhEnableImpersonation` config to enable or disable the ability of Hoist Admins to
  impersonate other users. Note that this defaults to `false`. Apps will need to set this config to
  continue using impersonation. (Note that an update to hoist-core 6.4+ is required for this config
  to be enforced on the server.)
* `FormField` now supports a `requiredIndicator` to customize how required fields are displayed.
* Application build tags are now included in version update checks, primarily to prompt dev/QA users
  to refresh when running SNAPSHOT versions. (Note that an update to hoist-core 6.4+ is required for
  the server to emit build tag for comparison.)
* `CodeInput` component added to provide general `HoistInput` support around the CodeMirror code
  editor. The pre-existing `JsonInput` has been converted to a wrapper around this class.
* `JsonInput` now supports an `autoFocus` prop.
* `Select` now supports a `hideDropdownIndicator` prop.
* `useOnResize` hook will now ignore visibility changes, i.e. a component resizing to a size of 0.
* `DimensionChooser` now supports a `popoverPosition` prop.
* `AppBar.appMenuButtonPosition` prop added to configure the App Menu on the left or the right, and
  `AppMenuButton` now accepts and applies any `Button` props to customize.
* New `--xh-grid-tree-indent-px` CSS variable added to allow control over the amount of indentation
  applied to tree grid child nodes.

### 💥 Breaking Changes

* `GridModel.contextMenuFn` config replaced with a `contextMenu` parameter. The new parameter will
  allow context menus to be specified with a simple array in addition to the function specification
  currently supported.
* `GridModel.defaultContextMenuTokens` config renamed to `defaultContextMenu`.
* `Chart` and `ChartModel` have been moved from `desktop/cmp/charts` to `cmp/charts`.
* `StoreFilterField` has been moved from `desktop/cmp/store` to `cmp/store`.
* The options `nowEpsilon` and `nowString` on `RelativeTimestamp` have been renamed to `epsilon` and
  `equalString`, respectively.
* `TabRenderMode` and `TabRefreshMode` have been renamed to `RenderMode` and `RefreshMode` and moved
  to the `core` package. These enumerations are now used in the APIs for `Panel`, `TabContainer`,
  and `DashContainer`.
* `DockViewModel` now requires a function, or a HoistComponent as its `content` param. It has always
  been documented this way, but a bug in the original implementation had it accepting an actual
  element rather than a function. As now implemented, the form of the `content` param is consistent
  across `TabModel`, `DockViewModel`, and `DashViewSpec`.
* `JsonInput.showActionButtons` prop replaced with more specific `showFormatButton` and
  `showFullscreenButton` props.
* The `DataView.itemHeight` prop has been moved to `DataViewModel` where it can now be changed
  dynamically by applications.
* Desktop `AppBar.appMenuButtonOptions` prop renamed to `appMenuButtonProps` for consistency.

### 🐞 Bug Fixes

* Fixed issue where JsonInput was not receiving its `model` from context
  ([#1456](https://github.com/xh/hoist-react/issues/1456))
* Fixed issue where TreeMap would not be initialized if the TreeMapModel was created after the
  GridModel data was loaded ([#1471](https://github.com/xh/hoist-react/issues/1471))
* Fixed issue where export would create malformed file with dynamic header names
* Fixed issue where exported tree grids would have incorrect aggregate data
  ([#1447](https://github.com/xh/hoist-react/issues/1447))
* Fixed issue where resizable Panels could grow larger than desired
  ([#1498](https://github.com/xh/hoist-react/issues/1498))
* Changed RestGrid to only display export button if export is enabled
  ([#1490](https://github.com/xh/hoist-react/issues/1490))
* Fixed errors when grouping rows in Grids with `groupUseEntireRow` turned off
  ([#1520](https://github.com/xh/hoist-react/issues/1520))
* Fixed problem where charts were resized when being hidden
  ([#1528](https://github.com/xh/hoist-react/issues/1528))
* Fixed problem where charts were needlessly re-rendered, hurting performance and losing some state
  ([#1505](https://github.com/xh/hoist-react/issues/1505))
* Removed padding from Select option wrapper elements which was making it difficult for custom
  option renderers to control the padding ([1571](https://github.com/xh/hoist-react/issues/1571))
* Fixed issues with inconsistent indentation for tree grid nodes under certain conditions
  ([#1546](https://github.com/xh/hoist-react/issues/1546))
* Fixed autoFocus on NumberInput.

### 📚 Libraries

* @blueprintjs/core `3.19 → 3.22`
* @blueprintjs/datetime `3.14 → 3.15`
* @fortawesome/fontawesome-pro `5.11 → 5.12`
* codemirror `5.49 → 5.50`
* core-js `3.3 → 3.6`
* fast-deep-equal `2.0 → 3.1`
* filesize `5.0 → 6.0`
* highcharts 7.2 → 8.0`
* mobx `5.14 → 5.15`
* react-dates `21.3 → 21.5`
* react-dropzone `10.1 → 10.2`
* react-windowed-select `added @ 2.0.1`

[Commit Log](https://github.com/xh/hoist-react/compare/v28.2.0...v29.0.0)

## v28.2.0 - 2019-11-08

### 🎁 New Features

* Added a `DateInput` component to the mobile toolkit. Its API supports many of the same options as
  its desktop analog with the exception of `timePrecision`, which is not yet supported.
* Added `minSize` to panelModel. A resizable panel can now be prevented from resizing to a size
  smaller than minSize. ([#1431](https://github.com/xh/hoist-react/issues/1431))

### 🐞 Bug Fixes

* Made `itemHeight` a required prop for `DataView`. This avoids an issue where agGrid went into an
  infinite loop if this value was not set.
* Fixed a problem with `RestStore` behavior when `dataRoot` changed from its default value.

[Commit Log](https://github.com/xh/hoist-react/compare/v28.1.1...v28.2.0)

## v28.1.1 - 2019-10-23

### 🐞 Bug Fixes

* Fixes a bug with default model context being set incorrectly within context inside of `Panel`.

[Commit Log](https://github.com/xh/hoist-react/compare/v28.1.0...v28.1.1)

## v28.1.0 - 2019-10-18

### 🎁 New Features

* `DateInput` supports a new `strictInputParsing` prop to enforce strict parsing of keyed-in entries
  by the underlying moment library. The default value is false, maintained the existing behavior
  where [moment will do its best](https://momentjs.com/guides/#/parsing/) to parse an entered date
  string that doesn't exactly match the specified format
* Any `DateInput` values entered that exceed any specified max/minDate will now be reset to null,
  instead of being set to the boundary date (which was surprising and potentially much less obvious
  to a user that their input had been adjusted automatically).
* `Column` and `ColumnGroup` now accept a function for `headerName`. The header will be
  automatically re-rendered when any observable properties referenced by the `headerName` function
  are modified.
* `ColumnGroup` now accepts an `align` config for setting the header text alignment
* The flag `toContext` for `uses` and `creates` has been replaced with a new flag `publishMode` that
  provides more granular control over how models are published and looked up via context. Components
  can specify `ModelPublishMode.LIMITED` to make their model available for contained components
  without it becoming the default model or exposing its sub-models.

### 🐞 Bug Fixes

* Tree columns can now specify `renderer` or `elementRenderer` configs without breaking the standard
  AG Grid group cell renderer auto-applied to tree columns (#1397).
* Use of a custom `Column.comparator` function will no longer break agGrid-provided column header
  filter menus (#1400).
* The MS Edge browser does not return a standard Promise from `async` functions, so the the return
  of those functions did not previously have the required Hoist extensions installed on its
  prototype. Edge "native" Promises are now also polyfilled / extended as required. (#1411).
* Async `Select` combobox queries are now properly debounced as per the `queryBuffer` prop (#1416).

### ⚙️ Technical

* Grid column group headers now use a custom React component instead of the default AG Grid column
  header, resulting in a different DOM structure and CSS classes. Existing CSS overrides of the
  AG Grid column group headers may need to be updated to work with the new structure/classes.
* We have configured `stylelint` to enforce greater consistency in our stylesheets within this
  project. The initial linting run resulted in a large number of updates to our SASS files, almost
  exclusively whitespace changes. No functional changes are intended/expected. We have also enabled
  hooks to run both JS and style linting on pre-commit. Neither of these updates directly affects
  applications, but the same tools could be configured for apps if desired.

### 📚 Libraries

* core-js `3.2 → 3.3`
* filesize `4.2 → 5.0`
* http-status-codes `added @ 1.3`

[Commit Log](https://github.com/xh/hoist-react/compare/v28.0.0...v28.1.0)

## v28.0.0 - 2019-10-07

_"The one with the hooks."_

**Hoist now fully supports React functional components and hooks.** The new `hoistComponent`
function is now the recommended method for defining new components and their corresponding element
factories. See that (within HoistComponentFunctional.js) and the new `useLocalModel()` and
`useContextModel()` hooks (within [core/model](core/model)) for more information.

Along with the performance benefits and the ability to use React hooks, Hoist functional components
are designed to read and write their models via context. This allows a much less verbose
specification of component element trees.

Note that **Class-based Components remain fully supported** (by both Hoist and React) using the
familiar `@HoistComponent` decorator, but transitioning to functional components within Hoist apps
is now strongly encouraged. In particular note that Class-based Components will *not* be able to
leverage the context for model support discussed above.

### 🎁 New Features

* Resizable panels now default to not redrawing their content when resized until the resize bar is
  dropped. This offers an improved user experience for most situations, especially when layouts are
  complex. To re-enable the previous dynamic behavior, set `PanelModel.resizeWhileDragging: true`.
* The default text input shown by `XH.prompt()` now has `selectOnFocus: true` and will confirm the
  user's entry on an `<enter>` keypress (same as clicking 'OK').
* `stringExcludes` function added to form validation constraints. This allows an input value to
  block specific characters or strings, e.g. no slash "/" in a textInput for a filename.
* `constrainAll` function added to form validation constraints. This takes another constraint as its
  only argument, and applies that constraint to an array of values, rather than just to one value.
  This is useful for applying a constraint to inputs that produce arrays, such as tag pickers.
* `DateInput` now accepts LocalDates as `value`, `minDate` and `maxDate` props.
* `RelativeTimestamp` now accepts a `bind` prop to specify a model field name from which it can pull
  its timestamp. The model itself can either be passed as a prop or (better) sourced automatically
  from the parent context. Developers are encouraged to take this change to minimize re-renders of
  parent components (which often contain grids and other intensive layouts).
* `Record` now has properties and methods for accessing and iterating over children, descendants,
  and ancestors
* `Store` now has methods for retrieving the descendants and ancestors of a given Record

### 💥 Breaking Changes

* **Apps must update their dev dependencies** to the latest `@xh/hoist-dev-utils` package: v4.0+.
  This updates the versions of Babel / Webpack used in builds to their latest / current versions and
  swaps to the updated Babel recommendation of `core-js` for polyfills.
* The `allSettled` function in `@xh/promise` has been removed. Applications using this method should
  use the ECMA standard (stage-2) `Promise.allSettled` instead. This method is now fully available
  in Hoist via bundled polyfills. Note that the standard method returns an array of objects of the
  form `{status: [rejected|fulfilled], ...}`, rather than `{state: [rejected|fulfilled], ...}`.
* The `containerRef` argument for `XH.toast()` should now be a DOM element. Component instances are
  no longer supported types for this value. This is required to support functional Components
  throughout the toolkit.
* Apps that need to prevent a `StoreFilterField` from binding to a `GridModel` in context, need to
  set the `store` or `gridModel` property explicitly to null.
* The Blueprint non-standard decorators `ContextMenuTarget` and `HotkeysTarget` are no longer
  supported. Use the new hooks `useContextMenu()` and `useHotkeys()` instead. For convenience, this
  functionality has also been made available directly on `Panel` via the `contextMenu` and `hotkeys`
  props.
* `DataView` and `DataViewModel` have been moved from `/desktop/cmp/dataview` to the cross-platform
  package `/cmp/dataview`.
* `isReactElement` has been removed. Applications should use the native React API method
  `React.isValidElement` instead.

### ⚙️ Technical

* `createObservableRef()` is now available in `@xh/hoist/utils/react` package. Use this function for
  creating refs that are functionally equivalent to refs created with `React.createRef()`, yet fully
  observable. With this change the `Ref` class in the same package is now obsolete.
* Hoist now establishes a proper react "error boundary" around all application code. This means that
  errors throw when rendering will be caught and displayed in the standard Hoist exception dialog,
  and stack traces for rendering errors should be significantly less verbose.
* Not a Hoist feature, exactly, but the latest version of `@xh/hoist-dev-utils` (see below) enables
  support for the `optional chaining` (aka null safe) and `nullish coalescing` operators via their
  Babel proposal plugins. Developers are encouraged to make good use of the new syntax below:
    * conditional-chaining: `let foo = bar?.baz?.qux;`
    * nullish coalescing: `let foo = bar ?? 'someDefaultValue';`

### 🐞 Bug Fixes

* Date picker month and year controls will now work properly in `localDate` mode. (Previously would
  reset to underlying value.)
* Individual `Buttons` within a `ButtonGroupInput` will accept a disabled prop while continuing to
  respect the overall `ButtonGroupInput`'s disabled prop.
* Raised z-index level of AG-Grid tooltip to ensure tooltips for AG-Grid context menu items appear
  above the context menu.

### 📚 Libraries

* @blueprintjs/core `3.18 → 3.19`
* @blueprintjs/datetime `3.12 → 3.14`
* @fortawesome/fontawesome-pro `5.10 → 5.11`
* @xh/hoist-dev-utils `3.8 → 4.3` (multiple transitive updates to build tooling)
* ag-grid `21.1 → 21.2`
* highcharts `7.1 → 7.2`
* mobx `5.13 → 5.14`
* react-transition-group `4.2 → 4.3`
* rsvp (removed)
* store2 `2.9 → 2.10`

[Commit Log](https://github.com/xh/hoist-react/compare/v27.1.0...v28.0.0)

## v27.1.0 - 2019-09-05

### 🎁 New Features

* `Column.exportFormat` can now be a function, which supports setting Excel formats on a per-cell
  (vs. entire column) basis by returning a conditional `exportFormat` based upon the value and / or
  record.
    * ⚠️ Note that per-cell formatting _requires_ that apps update their server to use hoist-core
      v6.3.0+ to work, although earlier versions of hoist-core _are_ backwards compatible with the
      pre-existing, column-level export formatting.
* `DataViewModel` now supports a `sortBy` config. Accepts the same inputs as `GridModel.sortBy`,
  with the caveat that only a single-level sort is supported at this time.

[Commit Log](https://github.com/xh/hoist-react/compare/v27.0.1...v27.1.0)

## v27.0.1 - 2019-08-26

### 🐞 Bug Fixes

* Fix to `Store.clear()` and `GridModel.clear()`, which delegates to the same (#1324).

[Commit Log](https://github.com/xh/hoist-react/compare/v27.0.0...v27.0.1)

## v27.0.0 - 2019-08-23

### 🎁 New Features

* A new `LocalDate` class has been added to the toolkit. This class provides client-side support for
  "business" or "calendar" days that do not have a time component. It is an immutable class that
  supports '==', '<' and '>', as well as a number of convenient manipulation functions. Support for
  the `LocalDate` class has also been added throughout the toolkit, including:
    * `Field.type` now supports an additional `localDate` option for automatic conversion of server
      data to this type when loading into a `Store`.
    * `fetchService` is aware of this class and will automatically serialize all instances of it for
      posting to the server. ⚠ NOTE that along with this change, `fetchService` and its methods such
      as `XH.fetchJson()` will now serialize regular JS Date objects as ms timestamps when provided
      in params. Previously Dates were serialized in their default `toString()` format. This would
      be a breaking change for an app that relied on that default Date serialization, but it was
      made for increased symmetry with how Hoist JSON-serializes Dates and LocalDates on the
      server-side.
    * `DateInput` can now be used to seamlessly bind to a `LocalDate` as well as a `Date`. See its
      new prop of `valueType` which can be set to `localDate` or `date` (default).
    * A new `localDateCol` config has been added to the `@xh/hoist/grid/columns` package with
      standardized rendering and formatting.
* New `TreeMap` and `SplitTreeMap` components added, to render hierarchical data in a configurable
  TreeMap visualization based on the Highcharts library. Supports optional binding to a GridModel,
  which syncs selection and expand / collapse state.
* `Column` gets a new `highlightOnChange` config. If true, the grid will highlight the cell on each
  change by flashing its background. (Currently this is a simple on/off config - future iterations
  could support a function variant or other options to customize the flash effect based on the
  old/new values.) A new CSS var `--xh-grid-cell-change-bg-highlight` can be used to customize the
  color used, app-wide or scoped to a particular grid selector. Note that columns must *not* specify
  `rendererIsComplex` (see below) if they wish to enable the new highlight flag.

### 💥 Breaking Changes

* The updating of `Store` data has been reworked to provide a simpler and more powerful API that
  allows for the applications of additions, deletions, and updates in a single transaction:
    * The signature of `Store.updateData()` has been substantially changed, and is now the main
      entry point for all updates.
    * `Store.removeRecords()` has been removed. Use `Store.updateData()` instead.
    * `Store.addData()` has been removed. Use `Store.updateData()` instead.
* `Column` takes an additional property `rendererIsComplex`. Application must set this flag to
  `true` to indicate if a column renderer uses values other than its own bound field. This change
  provides an efficiency boost by allowing AG Grid to use its default change detection instead of
  forcing a cell refresh on any change.

### ⚙️ Technical

* `Grid` will now update the underlying AG Grid using AG Grid transactions rather than relying on
  agGrid `deltaRowMode`. This is intended to provide the best possible grid performance and
  generally streamline the use of the AG Grid Api.

### 🐞 Bug Fixes

* Panel resize events are now properly throttled, avoiding extreme lagginess when resizing panels
  that contain complex components such as big grids.
* Workaround for issues with the mobile Onsen toolkit throwing errors while resetting page stack.
* Dialogs call `doCancel()` handler if cancelled via `<esc>` keypress.

### 📚 Libraries

* @xh/hoist-dev-utils `3.7 → 3.8`
* qs `6.7 → 6.8`
* store2 `2.8 → 2.9`

[Commit Log](https://github.com/xh/hoist-react/compare/v26.0.1...v27.0.0)

## v26.0.1 - 2019-08-07

### 🎁 New Features

* **WebSocket support** has been added in the form of `XH.webSocketService` to establish and
  maintain a managed websocket connection with the Hoist UI server. This is implemented on the
  client via the native `WebSocket` object supported by modern browsers and relies on the
  corresponding service and management endpoints added to Hoist Core v6.1.
    * Apps must declare `webSocketsEnabled: true` in their `AppSpec` configuration to enable this
      overall functionality on the client.
    * Apps can then subscribe via the new service to updates on a requested topic and will receive
      any inbound messages for that topic via a callback.
    * The service will monitor the socket connection with a regular heartbeat and attempt to
      re-establish if dropped.
    * A new admin console snap-in provides an overview of connected websocket clients.
* The `XH.message()` and related methods such as `XH.alert()` now support more flexible
  `confirmProps` and `cancelProps` configs, each of which will be passed to their respective button
  and merged with suitable defaults. Allows use of the new `autoFocus` prop with these preconfigured
  dialogs.
    * By default, `XH.alert()` and `XH.confirm()` will auto focus the confirm button for user
      convenience.
    * The previous text/intent configs have been deprecated and the message methods will log a
      console warning if they are used (although it will continue to respect them to aid
      transitioning to the new configs).
* `GridModel` now supports a `copyCell` context menu action. See `StoreContextMenu` for more
  details.
* New `GridCountLabel` component provides an alternative to existing `StoreCountLabel`, outputting
  both overall record count and current selection count in a configurable way.
* The `Button` component accepts an `autoFocus` prop to attempt to focus on render.
* The `Checkbox` component accepts an `autoFocus` prop to attempt to focus on render.

### 💥 Breaking Changes

* `StoreCountLabel` has been moved from `/desktop/cmp/store` to the cross-platform package
  `/cmp/store`. Its `gridModel` prop has also been removed - usages with grids should likely switch
  to the new `GridCountLabel` component, noted above and imported from `/cmp/grid`.
* The API for `ClipboardButton` and `ClipboardMenuItem` has been simplified, and made implementation
  independent. Specify a single `getCopyText` function rather than the `clipboardSpec`.
  (`clipboardSpec` is an artifact from the removed `clipboard` library).
* The `XH.prompt()` and `XH.message()` input config has been updated to work as documented, with any
  initial/default value for the input sourced from `input.initialValue`. Was previously sourced from
  `input.value` (#1298).
* ChartModel `config` has been deprecated. Please use `highchartsConfig` instead.

### 🐞 Bug Fixes

* The `Select.selectOnFocus` prop is now respected when used in tandem with `enableCreate` and/or
  `queryFn` props.
* `DateInput` popup _will_ now close when input is blurred but will _not_ immediately close when
  `enableTextInput` is `false` and a month or year is clicked (#1293).
* Buttons within a grid `actionCol` now render properly in compact mode, without clipping/overflow.

### ⚙️ Technical

* `AgGridModel` will now throw an exception if any of its methods which depend on AG Grid state are
  called before the grid has been fully initialized (AG Grid onGridReady event has fired).
  Applications can check the new `isReady` property on `AgGridModel` before calling such methods
  to️️ verify the grid is fully initialized.

### 📚 Libraries

* @blueprintjs/core `3.17 → 3.18`
* @blueprintjs/datetime `3.11 → 3.12`
* @fortawesome/fontawesome `5.9 → 5.10`
* ag-grid `21.0.1 → 21.1.1`
* store2 `2.7 → 2.8`
* The `clipboard` library has been replaced with the simpler `clipboard-copy` library.

[Commit Log](https://github.com/xh/hoist-react/compare/v25.2.0...v26.0.1)

## v25.2.0 - 2019-07-25

### 🎁 New Features

* `RecordAction` supports a new `secondaryText` property. When used for a Grid context menu item,
  this text appears on the right side of the menu item, usually used for displaying the shortcut key
  associated with an action.

### 🐞 Bug Fixes

* Fixed issue with loopy behavior when using `Select.selectOnFocus` and changing focus
  simultaneously with keyboard and mouse.

[Commit Log](https://github.com/xh/hoist-react/compare/v25.1.0...v25.2.0)

## v25.1.0 - 2019-07-23

### 🎁 New Features

* `JsonInput` includes buttons for toggling showing in a full-screen dialog window. Also added a
  convenience button to auto-format `JsonInput's` content.
* `DateInput` supports a new `enableTextInput` prop. When this property is set to false, `DateInput`
  will be entirely driven by the provided date picker. Additionally, `DateInput` styles have been
  improved for its various modes to more clearly convey its functionality.
* `ExportButton` will auto-disable itself if bound to an empty `GridModel`. This helper button will
  now also throw a console warning (to alert the developer) if `gridModel.enableExport != true`.

### ⚙️ Technical

* Classes decorated with `@LoadSupport` will now throw an exception out of their provided
  `loadAsync()` method if called with a parameter that's not a plain object (i.e. param is clearly
  not a `LoadSpec`). Note this might be a breaking change, in so far as it introduces additional
  validation around this pre-existing API requirement.
* Requirements for the `colorSpec` option passed to Hoist number formatters have been relaxed to
  allow partial definitions such that, for example, only negative values may receive the CSS class
  specified, without having to account for positive value styling.

### 🐞 Bug Fixes

* `RestFormModel` now submits dirty fields only when editing a record, as intended (#1245).
* `FormField` will no longer override the disabled prop of its child input if true (#1262).

### 📚 Libraries

* mobx `5.11 → 5.13`
* Misc. patch-level updates

[Commit Log](https://github.com/xh/hoist-react/compare/v25.0.0...v25.1.0)

## v25.0.0 - 2019-07-16

### 🎁 New Features

* `Column` accepts a new `comparator` callback to customize how column cell values are sorted by the
  grid.
* Added `XH.prompt()` to show a simple message popup with a built-in, configurable HoistInput. When
  submitted by the user, its callback or resolved promise will include the input's value.
* `Select` accepts a new `selectOnFocus` prop. The behaviour is analogous to the `selectOnFocus`
  prop already in `TextInput`, `TextArea` and `NumberInput`.

### 💥 Breaking Changes

* The `fmtPercent` and `percentRenderer` methods will now multiply provided value by 100. This is
  consistent with the behavior of Excel's percentage formatting and matches the expectations of
  `ExportFormat.PCT`. Columns that were previously using `exportValue: v => v/100` as a workaround
  to the previous renderer behavior should remove this line of code.
* `DimensionChooserModel`'s `historyPreference` config has been renamed `preference`. It now
  supports saving both value and history to the same preference (existing history preferences will
  be handled).

[Commit Log](https://github.com/xh/hoist-react/compare/v24.2.0...v25.0.0)

## v24.2.0 - 2019-07-08

### 🎁 New Features

* `GridModel` accepts a new `colDefaults` configuration. Defaults provided via this object will be
  merged (deeply) into all column configs as they are instantiated.
* New `Panel.compactHeader` and `DockContainer.compactHeaders` props added to enable more compact
  and space efficient styling for headers in these components.
    * ⚠️ Note that as part of this change, internal panel header CSS class names changed slightly -
      apps that were targeting these internal selectors would need to adjust. See
      desktop/cmp/panel/impl/PanelHeader.scss for the relevant updates.
* A new `exportOptions.columns` option on `GridModel` replaces `exportOptions.includeHiddenCols`.
  The updated and more flexible config supports special strings 'VISIBLE' (default), 'ALL', and/or a
  list of specific colIds to include in an export.
    * To avoid immediate breaking changes, GridModel will log a warning on any remaining usages of
      `includeHiddenCols` but auto-set to `columns: 'ALL'` to maintain the same behavior.
* Added new preference `xhShowVersionBar` to allow more fine-grained control of when the Hoist
  version bar is showing. It defaults to `auto`, preserving the current behavior of always showing
  the footer to Hoist Admins while including it for non-admins *only* in non-production
  environments. The pref can alternatively be set to 'always' or 'never' on a per-user basis.

### 📚 Libraries

* @blueprintjs/core `3.16 → 3.17`
* @blueprintjs/datetime `3.10 → 3.11`
* mobx `5.10 → 5.11`
* react-transition-group `2.8 → 4.2`

[Commit Log](https://github.com/xh/hoist-react/compare/v24.1.1...v24.2.0)

## v24.1.1 - 2019-07-01

### 🐞 Bug Fixes

* Mobile column chooser internal layout/sizing fixed when used in certain secure mobile browsers.

[Commit Log](https://github.com/xh/hoist-react/compare/v24.1.0...v24.1.1)

## v24.1.0 - 2019-07-01

### 🎁 New Features

* `DateInput.enableClear` prop added to support built-in button to null-out a date input's value.

### 🐞 Bug Fixes

* The `Select` component now properly shows all options when the pick-list is re-shown after a
  change without first blurring the control. (Previously this interaction edge case would only show
  the option matching the current input value.) #1198
* Mobile mask component `onClick` callback prop restored - required to dismiss mobile menus when not
  tapping a menu option.
* When checking for a possible expired session within `XH.handleException()`, prompt for app login
  only for Ajax requests made to relative URLs (not e.g. remote APIs accessed via CORS). #1189

### ✨ Styles

* Panel splitter collapse button more visible in dark theme. CSS vars to customize further fixed.
* The mobile app menu button has been moved to the right side of the top appBar, consistent with its
  placement in desktop apps.

### 📚 Libraries

* @blueprintjs/core `3.15 → 3.16`
* @blueprintjs/datetime `3.9 → 3.10`
* codemirror `5.47 → 5.48`
* mobx `6.0 → 6.1`

[Commit Log](https://github.com/xh/hoist-react/compare/v24.0.0...v24.1.0)

## v24.0.0 - 2019-06-24

### 🎁 New Features

#### Data

* A `StoreFilter` object has been introduced to the data API. This allows `Store` and
  `StoreFilterField` to support the ability to conditionally include all children when filtering
  hierarchical data stores, and could support additional filtering customizations in the future.
* `Store` now provides a `summaryRecord` property which can be used to expose aggregated data for
  the data it contains. The raw data for this record can be provided to `loadData()` and
  `updateData()` either via an explicit argument to these methods, or as the root node of the raw
  data provided (see `Store.loadRootAsSummary`).
* The `StoreFilterField` component accepts new optional `model` and `bind` props to allow control of
  its text value from an external model's observable.
* `pwd` is now a new supported type of `Field` in the `@xh/hoist/core/data` package.

#### Grid

* `GridModel` now supports a `showSummary` config which can be used to display its store's
  summaryRecord (see above) as either a pinned top or bottom row.
* `GridModel` also adds a `enableColumnPinning` config to enable/disable user-driven pinning. On
  desktop, if enabled, users can pin columns by dragging them to the left or right edges of the grid
  (the default AG Grid gesture). Column pinned state is now also captured and maintained by the
  overall grid state system.
* The desktop column chooser now options in a non-modal popover when triggered from the standard
  `ColChooserButton` component. This offers a quicker and less disruptive alternative to the modal
  dialog (which is still used when launched from the grid context menu). In this popover mode,
  updates to columns are immediately reflected in the underlying grid.
* The mobile `ColChooser` has been improved significantly. It now renders displayed and available
  columns as two lists, allowing drag and drop between to update the visibility and ordering. It
  also provides an easy option to toggle pinning the first column.
* `DimensionChooser` now supports an optional empty / ungrouped configuration with a value of `[]`.
  See `DimensionChooserModel.enableClear` and `DimensionChooser.emptyText`.

#### Other Features

* Core `AutoRefreshService` added to trigger an app-wide data refresh on a configurable interval, if
  so enabled via a combination of soft-config and user preference. Auto-refresh relies on the use of
  the root `RefreshContextModel` and model-level `LoadSupport`.
* A new `LoadingIndicator` component is available as a more minimal / unobtrusive alternative to a
  modal mask. Typically configured via a new `Panel.loadingIndicator` prop, the indicator can be
  bound to a `PendingTaskModel` and will automatically show/hide a spinner and/or custom message in
  an overlay docked to the corner of the parent Panel.
* `DateInput` adds support for new `enablePicker` and `showPickerOnFocus` props, offering greater
  control over when the calendar picker is shown. The new default behaviour is to not show the
  picker on focus, instead showing it via a built-in button.
* Transitions have been disabled by default on desktop Dialog and Popover components (both are from
  the Blueprint library) and on the Hoist Mask component. This should result in a snappier user
  experience, especially when working on remote / virtual workstations. Any in-app customizations to
  disable or remove transitions can now be removed in favor of this toolkit-wide change.
* Added new `@bindable.ref` variant of the `@bindable` decorator.

### 💥 Breaking Changes

* Apps that defined and initialized their own `AutoRefreshService` service or functionality should
  leverage the new Hoist service if possible. Apps with a pre-existing custom service of the same
  name must either remove in favor of the new service or - if they have special requirements not
  covered by the Hoist implementation - rename their own service to avoid a naming conflict.
* The `StoreFilterField.onFilterChange` callback will now be passed a `StoreFilter`, rather than a
  function.
* `DateInput` now has a calendar button on the right side of the input which is 22 pixels square.
  Applications explicitly setting width or height on this component should ensure that they are
  providing enough space for it to display its contents without clipping.

### 🐞 Bug Fixes

* Performance for bulk grid selections has been greatly improved (#1157)
* Toolbars now specify a minimum height (or width when vertical) to avoid shrinking unexpectedly
  when they contain only labels or are entirely empty (but still desired to e.g. align UIs across
  multiple panels). Customize if needed via the new `--xh-tbar-min-size` CSS var.
* All Hoist Components that accept a `model` prop now have that properly documented in their
  prop-types.
* Admin Log Viewer no longer reverses its lines when not in tail mode.

### ⚙️ Technical

* The `AppSpec` config passed to `XH.renderApp()` now supports a `clientAppCode` value to compliment
  the existing `clientAppName`. Both values are now optional and defaulted from the project-wide
  `appCode` and `appName` values set via the project's Webpack config. (Note that `clientAppCode` is
  referenced by the new `AutoRefreshService` to support configurable auto-refresh intervals on a
  per-app basis.)

### 📚 Libraries

* ag-grid `20.0 → 21.0`
* react-select `2.4 → 3.0`
* mobx-react `5.4 → 6.0.3`
* font-awesome `5.8 → 5.9`
* react-beautiful-dnd `10.1.1 → 11.0.4`

[Commit Log](https://github.com/xh/hoist-react/compare/v23.0.0...v24.0.0)

## v23.0.0 - 2019-05-30

### 🎁 New Features

* `GridModel` now accepts a config of `cellBorders`, similar to `rowBorders`
* `Panel.tbar` and `Panel.bbar` props now accept an array of Elements and will auto-generate a
  `Toolbar` to contain them, avoiding the need for the extra import of `toolbar()`.
* New functions `withDebug` and `withShortDebug` have been added to provide a terse syntax for
  adding debug messages that track the execution of specific blocks of code.
* `XH.toast()` now supports an optional `containerRef` argument that can be used for anchoring a
  toast within another component (desktop only). Can be used to display more targeted toasts within
  the relevant section of an application UI, as opposed to the edge of the screen.
* `ButtonGroupInput` accepts a new `enableClear` prop that allows the active / depressed button to
  be unselected by pressing it again - this sets the value of the input as a whole to `null`.
* Hoist Admins now always see the VersionBar in the footer.
* `Promise.track` now accepts an optional `omit` config that indicates when no tracking will be
  performed.
* `fmtNumber` now accepts an optional `prefix` config that prepends immediately before the number,
  but after the sign (`+`, `-`).
* New utility methods `forEachAsync()` and `whileAsync()` have been added to allow non-blocking
  execution of time-consuming loops.

### 💥 Breaking Changes

* The `AppOption.refreshRequired` config has been renamed to `reloadRequired` to better match the
  `XH.reloadApp()` method called to reload the entire app in the browser. Any options defined by an
  app that require it to be fully reloaded should have this renamed config set to `true`.
* The options dialog will now automatically trigger an app-wide data _refresh_ via
  `XH.refreshAppAsync()` if options have changed that don't require a _reload_.
* The `EventSupport` mixin has been removed. There are no known uses of it and it is in conflict
  with the overall reactive structure of the hoist-react API. If your app listens to the
  `appStateChanged`, `prefChange` or `prefsPushed` events you will need to adjust accordingly.

### 🐞 Bug Fixes

* `Select` will now let the user edit existing text in conditions where it is expected to be
  editable. #880
* The Admin "Config Differ" tool has been updated to reflect changes to `Record` made in v22. It is
  once again able to apply remote config values.
* A `Panel` with configs `resizable: true, collapsible: false` now renders with a splitter.
* A `Panel` with no `icon`, `title`, or `headerItems` will not render a blank header.
* `FileChooser.enableMulti` now behaves as one might expect -- true to allow multiple files in a
  single upload. Previous behavior (the ability to add multiple files to dropzone) is now controlled
  by `enableAddMulti`.

[Commit Log](https://github.com/xh/hoist-react/compare/v22.0.0...v23.0.0)

## v22.0.0 - 2019-04-29

### 🎁 New Features

* A new `DockContainer` component provides a user-friendly way to render multiple child components
  "docked" to its bottom edge. Each child view is rendered with a configurable header and controls
  to allow the user to expand it, collapse it, or optionally "pop it out" into a modal dialog.
* A new `AgGrid` component provides a much lighter Hoist wrapper around AG Grid while maintaining
  consistent styling and layout support. This allows apps to use any features supported by AG Grid
  without conflicting with functionality added by the core Hoist `Grid`.
    * Note that this lighter wrapper lacks a number of core Hoist features and integrations,
      including store support, grid state, enhanced column and renderer APIs, absolute value
      sorting, and more.
    * An associated `AgGridModel` provides access to to the AG Grid APIs, minimal styling configs,
      and several utility methods for managing Grid state.
* Added `GridModel.groupSortFn` config to support custom group sorting (replaces any use of
  `agOptions.defaultGroupSortComparator`).
* The `Column.cellClass` and `Column.headerClass` configs now accept functions to dynamically
  generate custom classes based on the Record and/or Column being rendered.
* The `Record` object now provides an additional getter `Record.allChildren` to return all children
  of the record, irrespective of the current filter in place on the record's store. This supplements
  the existing `Record.children` getter, which returns only the children meeting the filter.

### 💥 Breaking Changes

* The class `LocalStore` has been renamed `Store`, and is now the main implementation and base class
  for Store Data. The extraneous abstract superclass `BaseStore` has been removed.
* `Store.dataLastUpdated` had been renamed `Store.lastUpdated` on the new class and is now a simple
  timestamp (ms) rather than a Javascript Date object.
* The constructor argument `Store.processRawData` now expects a function that *returns* a modified
  object with the necessary edits. This allows implementations to safely *clone* the raw data rather
  than mutating it.
* The method `Store.removeRecord` has been replaced with the method `Store.removeRecords`. This will
  facilitate efficient bulk deletes.

### ⚙️ Technical

* `Grid` now performs an important performance workaround when loading a new dataset that would
  result in the removal of a significant amount of existing records/rows. The underlying AG Grid
  component has a serious bottleneck here (acknowledged as AG-2879 in their bug tracker). The Hoist
  grid wrapper will now detect when this is likely and proactively clear all data using a different
  API call before loading the new dataset.
* The implementations `Store`, `RecordSet`, and `Record` have been updated to more efficiently
  re-use existing record references when loading, updating, or filtering data in a store. This keeps
  the Record objects within a store as stable as possible, and allows additional optimizations by
  AG Grid and its `deltaRowDataMode`.
* When loading raw data into store `Record`s, Hoist will now perform additional conversions based on
  the declared `Field.type`. The unused `Field.nullable` has been removed.
* `LocalStorageService` now uses both the `appCode` and current username for its namespace key,
  ensuring that e.g. local prefs/grid state are not overwritten across multiple app users on one OS
  profile, or when admin impersonation is active. The service will automatically perform a one-time
  migration of existing local state from the old namespace to the new. #674
* `elem` no longer skips `null` children in its calls to `React.createElement()`. These children may
  play the role of placeholders when using conditional rendering, and skipping them was causing
  React to trigger extra re-renders. This change further simplifies Hoist's element factory and
  removes an unnecessary divergence with the behavior of JSX.

### 🐞 Bug Fixes

* `Grid` exports retain sorting, including support for absolute value sorting. #1068
* Ensure `FormField`s are keyed with their model ID, so that React can properly account for dynamic
  changes to fields within a form. #1031
* Prompt for app refresh in (rare) case of mismatch between client and server-side session user.
  (This can happen during impersonation and is defended against in server-side code.) #675

[Commit Log](https://github.com/xh/hoist-react/compare/v21.0.2...v22.0.0)

## v21.0.2 - 2019-04-05

### 📚 Libraries

* Rollback AG Grid to v20.0.0 after running into new performance issues with large datasets and
  `deltaRowDataMode`. Updates to tree filtering logic, also related to grid performance issues with
  filtered tree results returning much larger record counts.

## v21.0.0 - 2019-04-04

### 🎁 New Features

* `FetchService` fetch methods now accept a plain object as the `headers` argument. These headers
  will be merged with the default headers provided by FetchService.
* An app can also now specify default headers to be sent with every fetch request via
  `XH.fetchService.setDefaultHeaders()`. You can pass either a plain object, or a closure which
  returns one.
* `Grid` supports a new `onGridReady` prop, allowing apps to hook into the AG Grid event callback
  without inadvertently short-circuiting the Grid's own internal handler.

### 💥 Breaking Changes

* The shortcut getter `FormModel.isNotValid` was deemed confusing and has been removed from the API.
  In most cases applications should use `!FormModel.isValid` instead; this expression will return
  `false` for the `Unknown` as well as the `NotValid` state. Applications that wish to explicitly
  test for the `NotValid` state should use the `validationState` getter.
* Multiple HoistInputs have changed their `onKeyPress` props to `onKeyDown`, including TextInput,
  NumberInput, TextArea & SearchInput. The `onKeyPress` event has been deprecated in general and has
  limitations on which keys will trigger the event to fire (i.e. it would not fire on an arrow
  keypress).
* FetchService's fetch methods no longer support `contentType` parameter. Instead, specify a custom
  content-type by setting a 'Content-Type' header using the `headers` parameter.
* FetchService's fetch methods no longer support `acceptJson` parameter. Instead, pass an {"Accept":
  "application/json"} header using the `headers` parameter.

### ✨ Styles

* Black point + grid colors adjusted in dark theme to better blend with overall blue-gray tint.
* Mobile styles have been adjusted to increase the default font size and grid row height, in
  addition to a number of other smaller visual adjustments.

### 🐞 Bug Fixes

* Avoid throwing React error due to tab / routing interactions. Tab / routing / state support
  generally improved. (#1052)
* `GridModel.selectFirst()` improved to reliably select first visible record even when one or more
  groupBy levels active. (#1058)

### 📚 Libraries

* AG Grid `~20.1 → ~20.2` (fixes ag-grid sorting bug with treeMode)
* @blueprint/core `3.14 → 3.15`
* @blueprint/datetime `3.7 → 3.8`
* react-dropzone `10.0 → 10.1`
* react-transition-group `2.6 → 2.8`

[Commit Log](https://github.com/xh/hoist-react/compare/v20.2.1...v21.0.0)

## v20.2.1 - 2019-03-28

* Minor tweaks to grid styles - CSS var for pinned column borders, drop left/right padding on
  center-aligned grid cells.

[Commit Log](https://github.com/xh/hoist-react/compare/v20.2.0...v20.2.1)

## v20.2.0 - 2019-03-27

### 🎁 New Features

* `GridModel` exposes three new configs - `rowBorders`, `stripeRows`, and `showCellFocus` - to
  provide additional control over grid styling. The former `Grid` prop `showHover` has been
  converted to a `GridModel` config for symmetry with these other flags and more efficient
  re-rendering. Note that some grid-related CSS classes have also been modified to better conform to
  the BEM approach used elsewhere - this could be a breaking change for apps that keyed off of
  certain Hoist grid styles (not expected to be a common case).
* `Select` adds a `queryBuffer` prop to avoid over-eager calls to an async `queryFn`. This buffer is
  defaulted to 300ms to provide some out-of-the-box debouncing of keyboard input when an async query
  is provided. A longer value might be appropriate for slow / intensive queries to a remote API.

### 🐞 Bug Fixes

* A small `FormField.labelWidth` config value will now be respected, even if it is less than the
  default minWidth of 80px.
* Unnecessary re-renders of inactive tab panels now avoided.
* `Grid`'s filter will now be consistently applied to all tree grid records. Previously, the filter
  skipped deeply nested records under specific conditions.
* `Timer` no longer requires its `runFn` to be a promise, as it briefly (and unintentionally) did.
* Suppressed default browser resize handles on `textarea`.

[Commit Log](https://github.com/xh/hoist-react/compare/v20.1.1...v20.2.0)

## v20.1.1 - 2019-03-27

### 🐞 Bug Fixes

* Fix form field reset so that it will call computeValidationAsync even if revalidation is not
  triggered because the field's value did not change when reset.

[Commit Log](https://github.com/xh/hoist-react/compare/v20.1.0...v20.1.1)

## v20.1.0 - 2019-03-14

### 🎁 New Features

* Standard app options panel now includes a "Restore Defaults" button to clear all user preferences
  as well as any custom grid state, resetting the app to its default state for that user.

### 🐞 Bug Fixes

* Removed a delay from `HoistInput` blur handling, ensuring `noteBlurred()` is called as soon as the
  element loses focus. This should remove a class of bugs related to input values not flushing into
  their models quickly enough when `commitOnChange: false` and the user moves directly from an input
  to e.g. clicking a submit button. #1023
* Fix to Admin ConfigDiffer tool (missing decorator).

### ⚙️ Technical

* The `GridModel.store` config now accepts a plain object and will internally create a `LocalStore`.
  This store config can also be partially specified or even omitted entirely. GridModel will ensure
  that the store is auto-configured with all fields in configured grid columns, reducing the need
  for app code boilerplate (re)enumerating field names.
* `Timer` class reworked to allow its interval to be adjusted dynamically via `setInterval()`,
  without requiring the Timer to be re-created.

[Commit Log](https://github.com/xh/hoist-react/compare/v20.0.1...v20.1.0)

## v20.0.1 - 2019-03-08

### 🐞 Bug Fixes

* Ensure `RestStore` processes records in a standard way following a save/add operation (#1010).

[Commit Log](https://github.com/xh/hoist-react/compare/v20.0.0...v20.0.1)

## v20.0.0 - 2019-03-06

### 💥 Breaking Changes

* The `@LoadSupport` decorator has been substantially reworked and enhanced from its initial release
  in v19. It is no longer needed on the HoistComponent, but rather should be put directly on the
  owned HoistModel implementing the loading. IMPORTANT NOTE: all models should implement
  `doLoadAsync` rather than `loadAsync`. Please see `LoadSupport` for more information on this
  important change.
* `TabContainer` and `TabContainerModel` are now cross-platform. Apps should update their code to
  import both from `@xh/hoist/cmp/tab`.
* `TabContainer.switcherPosition` has been moved to `TabContainerModel`. Please note that changes to
  `switcherPosition` are not supported on mobile, where the switcher will always appear beneath the
  container.
* The `Label` component from `@xh/hoist/desktop/cmp/input` has been removed. Applications should
  consider using the basic html `label` element instead (or a `FormField` if applicable).
* The `LeftRightChooserModel` constructor no longer accepts a `leftSortBy` and `rightSortBy`
  property. The implementation of these properties was generally broken. Use `leftSorted` and
  `rightSorted` instead.

#### Mobile

* Mobile `Page` has changed - `Pages` are now wrappers around `Panels` that are designed to be used
  with a `NavigationModel` or `TabContainer`. `Page` accepts the same props as `Panel`, meaning uses
  of `loadModel` should be replaced with `mask`.
* The mobile `AppBar` title is static and defaults to the app name. If you want to display page
  titles, it is recommended to use the `title` prop on the `Page`.

### 🎁 New Features

* Enhancements to Model and Component data loading via `@LoadSupport` provides a stronger set of
  conventions and better support for distinguishing between initial loads / auto/background
  refreshes / user- driven refreshes. It also provides new patterns for ensuring application
  Services are refreshed as part of a reworked global refresh cycle.
* RestGridModel supports a new `cloneAction` to take an existing record and open the editor form in
  "add mode" with all editable fields pre-populated from the source record. The action calls
  `prepareCloneFn`, if defined on the RestGridModel, to perform any transform operations before
  rendering the form.
* Tabs in `TabContainerModel` now support an `icon` property on the desktop.
* Charts take a new optional `aspectRatio` prop.
* Added new `Column.headerTooltip` config.
* Added new method `markManaged` on `ManagedSupport`.
* Added new function decorator `debounced`.
* Added new function `applyMixin` providing support for structured creation of class decorators
  (mixins).

#### Mobile

* Column chooser support available for mobile Grids. Users can check/uncheck columns to add/remove
  them from a configurable grid and reorder the columns in the list via drag and drop. Pair
  `GridModel.enableColChooser` with a mobile `colChooserButton` to allow use.
* Added `DialogPage` to the mobile toolkit. These floating pages do not participate in navigation or
  routing, and are used for showing fullscreen views outside of the Navigator / TabContainer
  context.
* Added `Panel` to the mobile toolkit, which offers a header element with standardized styling,
  title, and icon, as well as support for top and bottom toolbars.
* The mobile `AppBar` has been updated to more closely match the desktop `AppBar`, adding `icon`,
  `leftItems`, `hideAppMenuButton` and `appMenuButtonProps` props.
* Added routing support to mobile.

### 🐞 Bug Fixes

* The HighCharts wrapper component properly resizes its chart.
* Mobile dimension chooser button properly handles overflow for longer labels.
* Sizing fixes for multi-line inputs such as textArea and jsonInput.
* NumberInput calls a `onKeyPress` prop if given.
* Layout fixes on several admin panels and detail popups.

### 📚 Libraries

* @blueprintjs/core `3.13 → 3.14`
* @xh/hoist-dev-utils `3.5 → 3.6`
* ag-grid `~20.0 → ~20.1`
* react-dropzone `~8.0 → ~9.0`
* react-select `~2.3 → ~2.4`
* router5 `~6.6 → ~7.0`
* react `~16.7 → ~16.8`

[Commit Log](https://github.com/xh/hoist-react/compare/v19.0.1...v20.0.0)

## v19.0.1 - 2019-02-12

### 🐞 Bug Fixes

* Additional updates and simplifications to `FormField` sizing of child `HoistInput` elements, for
  more reliable sizing and spacing filling behavior.

[Commit Log](https://github.com/xh/hoist-react/compare/v19.0.0...v19.0.1)

## v19.0.0 - 2019-02-08

### 🎁 New Features

* Added a new architecture for signaling the need to load / refresh new data across either the
  entire app or a section of the component hierarchy. This new system relies on React context to
  minimizes the need for explicit application wiring, and improves support for auto-refresh. See
  newly added decorator `@LoadSupport` and classes/components `RefreshContext`,
  `RefreshContextModel`, and `RefreshContextView` for more info.
* `TabContainerModel` and `TabModel` now support `refreshMode` and `renderMode` configs to allow
  better control over how inactive tabs are mounted/unmounted and how tabs handle refresh requests
  when hidden or (re)activated.
* Apps can implement `getAppOptions()` in their `AppModel` class to specify a set of app-wide
  options that should be editable via a new built-in Options dialog. This system includes built-in
  support for reading/writing options to preferences, or getting/setting their values via custom
  handlers. The toolkit handles the rendering of the dialog.
* Standard top-level app buttons - for actions such as launching the new Options dialog, switching
  themes, launching the admin client, and logging out - have been moved into a new menu accessible
  from the top-right corner of the app, leaving more space for app-specific controls in the AppBar.
* `RecordGridModel` now supports an enhanced `editors` configuration that exposes the full set of
  validation and display support from the Forms package.
* `HoistInput` sizing is now consistently implemented using `LayoutSupport`. All sizable
  `HoistInputs` now have default `width` to ensure a standard display out of the box. `JsonInput`
  and `TextArea` also have default `height`. These defaults can be overridden by declaring explicit
  `width` and `height` values, or unset by setting the prop to `null`.
* `HoistInputs` within `FormFields` will be automatically sized to fill the available space in the
  `FormField`. In these cases, it is advised to either give the `FormField` an explicit size or
  render it in a flex layout.

### 💥 Breaking Changes

* AG Grid has been updated to v20.0.0. Most apps shouldn't require any changes - however, if you are
  using `agOptions` to set sorting, filtering or resizing properties, these may need to change:

  For the `Grid`, `agOptions.enableColResize`, `agOptions.enableSorting`
  and `agOptions.enableFilter`
  have been removed. You can replicate their effects by using `agOptions.defaultColDef`. For
  `Columns`, `suppressFilter` has been removed, an should be replaced with `filter: false`.

* `HoistAppModel.requestRefresh` and `TabContainerModel.requestRefresh` have been removed.
  Applications should use the new Refresh architecture described above instead.
* `tabRefreshMode` on TabContainer has been renamed `renderMode`.
* `TabModel.reloadOnShow` has been removed. Set the `refreshMode` property on TabContainerModel or
  TabModel to `TabRefreshMode.ON_SHOW_ALWAYS` instead.
* The mobile APIs for `TabContainerModel`, `TabModel`, and `RefreshButton` have been rewritten to
  more closely mirror the desktop API.
* The API for `RecordGridModel` editors has changed -- `type` is no longer supported. Use
  `fieldModel` and `formField` instead.
* `LocalStore.loadRawData` requires that all records presented to store have unique IDs specified.
  See `LocalStore.idSpec` for more information.

### 🐞 Bug Fixes

* SwitchInput and RadioInput now properly highlight validation errors in `minimal` mode.

### 📚 Libraries

* @blueprintjs/core `3.12 → 3.13`
* ag-grid `~19.1.4 → ~20.0.0`

[Commit Log](https://github.com/xh/hoist-react/compare/v18.1.2...v19.0.0)

## v18.1.2 - 2019-01-30

### 🐞 Bug Fixes

* Grid integrations relying on column visibility (namely export, storeFilterField) now correctly
  consult updated column state from GridModel. #935
* Ensure `FieldModel.initialValue` is observable to ensure that computed dirty state (and any other
  derivations) are updated if it changes. #934
* Fixes to ensure Admin console log viewer more cleanly handles exceptions (e.g. attempting to
  auto-refresh on a log file that has been deleted).

[Commit Log](https://github.com/xh/hoist-react/compare/v18.1.1...v18.1.2)

## v18.1.1 - 2019-01-29

* Grid cell padding can be controlled via a new set of CSS vars and is reduced by default for grids
  in compact mode.
* The `addRecordAsync()` and `saveRecordAsync()` methods on `RestStore` return the updated record.

[Commit Log](https://github.com/xh/hoist-react/compare/v18.1.0...v18.1.1)

## v18.1.0 - 2019-01-28

### 🎁 New Features

* New `@managed` class field decorator can be used to mark a property as fully created/owned by its
  containing class (provided that class has installed the matching `@ManagedSupport` decorator).
    * The framework will automatically pass any `@managed` class members to `XH.safeDestroy()` on
      destroy/unmount to ensure their own `destroy()` lifecycle methods are called and any related
      resources are disposed of properly, notably MobX observables and reactions.
    * In practice, this should be used to decorate any properties on `HoistModel`, `HoistService`,
      or
      `HoistComponent` classes that hold a reference to a `HoistModel` created by that class. All of
      those core artifacts support the new decorator, `HoistModel` already provides a built-in
      `destroy()` method, and calling that method when an app is done with a Model is an important
      best practice that can now happen more reliably / easily.
* `FormModel.getData()` accepts a new single parameter `dirtyOnly` - pass true to get back only
  fields which have been modified.
* The mobile `Select` component indicates the current value with a ✅ in the drop-down list.
* Excel exports from tree grids now include the matching expand/collapse tree controls baked into
  generated Excel file.

### 🐞 Bug Fixes

* The `JsonInput` component now properly respects / indicates disabled state.

### 📚 Libraries

* Hoist-dev-utils `3.4.1 → 3.5.0` - updated webpack and other build tool dependencies, as well as
  an improved eslint configuration.
* @blueprintjs/core `3.10 → 3.12`
* @blueprintjs/datetime `3.5 → 3.7`
* fontawesome `5.6 → 5.7`
* mobx `5.8 → 5.9`
* react-select `2.2 → 2.3`
* Other patch updates

[Commit Log](https://github.com/xh/hoist-react/compare/v18.0.0...v18.1.0)

## v18.0.0 - 2019-01-15

### 🎁 New Features

* Form support has been substantially enhanced and restructured to provide both a cleaner API and
  new functionality:
    * `FormModel` and `FieldModel` are now concrete classes and provide the main entry point for
      specifying the contents of a form. The `Field` and `FieldSupport` decorators have been
      removed.
    * Fields and sub-forms may now be dynamically added to FormModel.
    * The validation state of a FormModel is now *immediately* available after construction and
      independent of the GUI. The triggering of the *display* of that state is now a separate
      process triggered by GUI actions such as blur.
    * `FormField` has been substantially reworked to support a read-only display and inherit common
      property settings from its containing `Form`.
    * `HoistInput` has been moved into the `input` package to clarify that these are lower level
      controls and independent of the Forms package.

* `RestGrid` now supports a `mask` prop. RestGrid loading is now masked by default.
* `Chart` component now supports a built-in zoom out gesture: click and drag from right-to-left on
  charts with x-axis zooming.
* `Select` now supports an `enableClear` prop to control the presence of an optional inline clear
  button.
* `Grid` components take `onCellClicked` and `onCellDoubleClicked` event handlers.
* A new desktop `FileChooser` wraps a preconfigured react-dropzone component to allow users to
  easily select files for upload or other client-side processing.

### 💥 Breaking Changes

* Major changes to Form (see above). `HoistInput` imports will also need to be adjusted to move from
  `form` to `input`.
* The name of the HoistInput `field` prop has been changed to `bind`. This change distinguishes the
  lower-level input package more clearly from the higher-level form package which uses it. It also
  more clearly relates the property to the associated `@bindable` annotation for models.
* A `Select` input with `enableMulti = true` will by default no longer show an inline x to clear the
  input value. Use the `enableClear` prop to re-enable.
* Column definitions are exported from the `grid` package. To ensure backwards compatibility,
  replace imports from `@xh/hoist/desktop/columns` with `@xh/hoist/desktop/cmp/grid`.

### 📚 Libraries

* React `~16.6.0 → ~16.7.0`
* Patch version updates to multiple other dependencies.

[Commit Log](https://github.com/xh/hoist-react/compare/v17.0.0...v18.0.0)

## v17.0.0 - 2018-12-21

### 💥 Breaking Changes

* The implementation of the `model` property on `HoistComponent` has been substantially enhanced:
    * "Local" Models should now be specified on the Component class declaration by simply setting
      the
      `model` property, rather than the confusing `localModel` property.
    * HoistComponent now supports a static `modelClass` class property. If set, this property will
      allow a HoistComponent to auto-create a model internally when presented with a plain
      javascript object as its `model` prop. This is especially useful in cases like `Panel`
      and `TabContainer`, where apps often need to specify a model but do not require a reference to
      the model. Those usages can now skip importing and instantiating an instance of the
      component's model class themselves.
    * Hoist will now throw an Exception if an application attempts to changes the model on an
      existing HoistComponent instance or presents the wrong type of model to a HoistComponent where
      `modelClass` has been specified.

* `PanelSizingModel` has been renamed `PanelModel`. The class now also has the following new
  optional properties, all of which are `true` by default:
    * `showSplitter` - controls visibility of the splitter bar on the outside edge of the component.
    * `showSplitterCollapseButton` - controls visibility of the collapse button on the splitter bar.
    * `showHeaderCollapseButton` - controls visibility of a (new) collapse button in the header.

* The API methods for exporting grid data have changed and gained new features:
    * Grids must opt-in to export with the `GridModel.enableExport` config.
    * Exporting a `GridModel` is handled by the new `GridExportService`, which takes a collection of
      `exportOptions`. See `GridExportService.exportAsync` for available `exportOptions`.
    * All export entry points (`GridModel.exportAsync()`, `ExportButton` and the export context menu
      items) support `exportOptions`. Additionally, `GridModel` can be configured with default
      `exportOptions` in its config.

* The `buttonPosition` prop on `NumberInput` has been removed due to problems with the underlying
  implementation. Support for incrementing buttons on NumberInputs will be re-considered for future
  versions of Hoist.

### 🎁 New Features

* `TextInput` on desktop now supports an `enableClear` property to allow easy addition of a clear
  button at the right edge of the component.
* `TabContainer` enhancements:
    * An `omit` property can now be passed in the tab configs passed to the `TabContainerModel`
      constructor to conditionally exclude a tab from the container
    * Each `TabModel` can now be retrieved by id via the new `getTabById` method on
      `TabContainerModel`.
    * `TabModel.title` can now be changed at runtime.
    * `TabModel` now supports the following properties, which can be changed at runtime or set via
      the config:
        * `disabled` - applies a disabled style in the switcher and blocks navigation to the tab via
          user click, routing, or the API.
        * `excludeFromSwitcher` - removes the tab from the switcher, but the tab can still be
          navigated to programmatically or via routing.
* `MultiFieldRenderer` `multiFieldConfig` now supports a `delimiter` property to separate
  consecutive SubFields.
* `MultiFieldRenderer` SubFields now support a `position` property, to allow rendering in either the
  top or bottom row.
* `StoreCountLabel` now supports a new 'includeChildren' prop to control whether or not children
  records are included in the count. By default this is `false`.
* `Checkbox` now supports a `displayUnsetState` prop which may be used to display a visually
  distinct state for null values.
* `Select` now renders with a checkbox next to the selected item in its dropdown menu, instead of
  relying on highlighting. A new `hideSelectedOptionCheck` prop is available to disable.
* `RestGridModel` supports a `readonly` property.
* `DimensionChooser`, various `HoistInput` components, `Toolbar` and `ToolbarSeparator` have been
  added to the mobile component library.
* Additional environment enums for UAT and BCP, added to Hoist Core 5.4.0, are supported in the
  application footer.

### 🐞 Bug Fixes

* `NumberInput` will no longer immediately convert its shorthand value (e.g. "3m") into numeric form
  while the user remains focused on the input.
* Grid `actionCol` columns no longer render Button components for each action, relying instead on
  plain HTML / CSS markup for a significant performance improvement when there are many rows and/or
  actions per row.
* Grid exports more reliably include the appropriate file extension.
* `Select` will prevent an `<esc>` keypress from bubbling up to parent components only when its menu
  is open. (In that case, the component assumes escape was pressed to close its menu and captures
  the keypress, otherwise it should leave it alone and let it e.g. close a parent popover).

[Commit Log](https://github.com/xh/hoist-react/compare/v16.0.1...v17.0.0)

## v16.0.1 - 2018-12-12

### 🐞 Bug Fixes

* Fix to FeedbackForm allowing attempted submission with an empty message.

[Commit Log](https://github.com/xh/hoist-react/compare/v16.0.0...v16.0.1)

## v16.0.0

### 🎁 New Features

* Support for ComboBoxes and Dropdowns have been improved dramatically, via a new `Select` component
  based on react-select.
* The AG Grid based `Grid` and `GridModel` are now available on both mobile and desktop. We have
  also added new support for multi-row/multi-field columns via the new `multiFieldRenderer` renderer
  function.
* The app initialization lifecycle has been restructured so that no App classes are constructed
  until Hoist is fully initialized.
* `Column` now supports an optional `rowHeight` property.
* `Button` now defaults to 'minimal' mode, providing a much lighter-weight visual look-and-feel to
  HoistApps. `Button` also implements `@LayoutSupport`.
* Grouping state is now saved by the grid state support on `GridModel`.
* The Hoist `DimChooser` component has been ported to hoist-react.
* `fetchService` now supports an `autoAbortKey` in its fetch methods. This can be used to
  automatically cancel obsolete requests that have been superseded by more recent variants.
* Support for new `clickableLabel` property on `FormField`.
* `RestForm` now supports a read-only view.
* Hoist now supports automatic tracking of app/page load times.

### 💥 Breaking Changes

* The new location for the cross-platform grid component is `@xh/hoist/cmp/grid`. The `columns`
  package has also moved under a new sub-package in this location.
* Hoist top-level App Structure has changed in order to improve consistency of the Model-View
  conventions, to improve the accessibility of services, and to support the improvements in app
  initialization mentioned above:
    - `XH.renderApp` now takes a new `AppSpec` configuration.
    - `XH.app` is now `XH.appModel`.
    - All services are installed directly on `XH`.
    - `@HoistApp` is now `@HoistAppModel`
* `RecordAction` has been substantially refactored and improved. These are now typically immutable
  and may be shared.
    - `prepareFn` has been replaced with a `displayFn`.
    - `actionFn` and `displayFn` now take a single object as their parameter.
* The `hide` property on `Column` has been changed to `hidden`.
* The `ColChooserButton` has been moved from the incorrect location `@xh/hoist/cmp/grid` to
  `@xh/hoist/desktop/cmp/button`. This is a desktop-only component. Apps will have to adjust these
  imports.
* `withDefaultTrue` and `withDefaultFalse` in `@xh/hoist/utils/js` have been removed. Use
  `withDefault` instead.
* `CheckBox` has been renamed `Checkbox`

### ⚙️ Technical

* AG Grid has been upgraded to v19.1
* mobx has been upgraded to v5.6
* React has been upgraded to v16.6
* Allow browsers with proper support for Proxy (e.g Edge) to access Hoist Applications.

### 🐞 Bug Fixes

* Extensive. See full change list below.

[Commit Log](https://github.com/xh/hoist-react/compare/v15.1.2...v16.0.0)

## v15.1.2

🛠 Hotfix release to MultiSelect to cap the maximum number of options rendered by the drop-down
list. Note, this component is being replaced in Hoist v16 by the react-select library.

[Commit Log](https://github.com/xh/hoist-react/compare/v15.1.1...v15.1.2)

## v15.1.1

### 🐞 Bug Fixes

* Fix to minimal validation mode for FormField disrupting input focus.
* Fix to JsonInput disrupting input focus.

### ⚙️ Technical

* Support added for TLBR-style notation when specifying margin/padding via layoutSupport - e.g. box(
  {margin: '10 20 5 5'}).
* Tweak to lockout panel message when the user has no roles.

[Commit Log](https://github.com/xh/hoist-react/compare/v15.1.0...v15.1.1)

## v15.1.0

### 🎁 New Features

* The FormField component takes a new minimal prop to display validation errors with a tooltip only
  as opposed to an inline message string. This can be used to help reduce shifting / jumping form
  layouts as required.
* The admin-only user impersonation toolbar will now accept new/unknown users, to support certain
  SSO application implementations that can create users on the fly.

### ⚙️ Technical

* Error reporting to server w/ custom user messages is disabled if the user is not known to the
  client (edge case with errors early in app lifecycle, prior to successful authentication).

[Commit Log](https://github.com/xh/hoist-react/compare/v15.0.0...v15.1.0)

## v15.0.0

### 💥 Breaking Changes

* This update does not require any application client code changes, but does require updating the
  Hoist Core Grails plugin to >= 5.0. Hoist Core changes to how application roles are loaded and
  users are authenticated required minor changes to how JS clients bootstrap themselves and load
  user data.
* The Hoist Core HoistImplController has also been renamed to XhController, again requiring Hoist
  React adjustments to call the updated /xh/ paths for these (implementation) endpoints. Again, no
  app updates required beyond taking the latest Hoist Core plugin.

[Commit Log](https://github.com/xh/hoist-react/compare/v14.2.0...v15.0.0)

## v14.2.0

### 🎁 New Features

* Upgraded hoist-dev-utils to 3.0.3. Client builds now use the latest Webpack 4 and Babel 7 for
  noticeably faster builds and recompiles during CI and at development time.
* GridModel now has a top-level agColumnApi property to provide a direct handle on the AG Grid
  Column API object.

### ⚙️ Technical

* Support for column groups strengthened with the addition of a dedicated ColumnGroup sibling class
  to Column. This includes additional internal refactoring to reduce unnecessary cloning of Column
  configurations and provide a more managed path for Column updates. Public APIs did not change.
  (#694)

### 📚 Libraries

* Blueprint Core `3.6.1 → 3.7.0`
* Blueprint Datetime `3.2.0 → 3.3.0`
* Fontawesome `5.3.x → 5.4.x`
* MobX `5.1.2 → 5.5.0`
* Router5 `6.5.0 → 6.6.0`

[Commit Log](https://github.com/xh/hoist-react/compare/v14.1.3...v14.2.0)

## v14.1.3

### 🐞 Bug Fixes

* Ensure JsonInput reacts properly to value changes.

### ⚙️ Technical

* Block user pinning/unpinning in Grid via drag-and-drop - pending further work via #687.
* Support "now" as special token for dateIs min/max validation rules.
* Tweak grouped grid row background color.

[Commit Log](https://github.com/xh/hoist-react/compare/v14.1.1...v14.1.3)

## v14.1.1

### 🐞 Bug Fixes

* Fixes GridModel support for row-level grouping at same time as column grouping.

[Commit Log](https://github.com/xh/hoist-react/compare/v14.1.0...v14.1.1)

## v14.1.0

### 🎁 New Features

* GridModel now supports multiple levels of row grouping. Pass the public setGroupBy() method an
  array of string column IDs, or a falsey value / empty array to ungroup. Note that the public and
  observable groupBy property on GridModel will now always be an array, even if the grid is not
  grouped or has only a single level of grouping.
* GridModel exposes public expandAll() and collapseAll() methods for grouped / tree grids, and
  StoreContextMenu supports a new "expandCollapseAll" string token to insert context menu items.
  These are added to the default menu, but auto-hide when the grid is not in a grouped state.
* The Grid component provides a new onKeyDown prop, which takes a callback and will fire on any
  keypress targeted within the Grid. Note such a handler is not provided directly by AG Grid.
* The Column class supports pinned as a top-level config. Supports passing true to pin to the left.

### 🐞 Bug Fixes

* Updates to Grid column widths made via AG Grid's "autosize to fit" API are properly persisted to
  grid state.

[Commit Log](https://github.com/xh/hoist-react/compare/v14.0.0...v14.1.0)

## v14.0.0

* Along with numerous bug fixes, v14 brings with it a number of important enhancements for grids,
  including support for tree display, 'action' columns, and absolute value sorting. It also includes
  some new controls and improvement to focus display.

### 💥 Breaking Changes

* The signatures of the Column.elementRenderer and Column.renderer have been changed to be
  consistent with each other, and more extensible. Each takes two arguments -- the value to be
  rendered, and a single bundle of metadata.
* StoreContextMenuAction has been renamed to RecordAction. Its action property has been renamed to
  actionFn for consistency and clarity.
* LocalStore : The method LocalStore.processRawData no longer takes an array of all records, but
  instead takes just a single record. Applications that need to operate on all raw records in bulk
  should do so before presenting them to LocalStore. Also, LocalStores template methods for override
  have also changed substantially, and sub-classes that rely on these methods will need to be
  adjusted accordingly.

### 🎁 New Features

#### Grid

* The Store API now supports hierarchical datasets. Applications need to simply provide raw data for
  records with a "children" property containing the raw data for their children.
* Grid supports a 'TreeGrid' mode. To show a tree grid, bind the GridModel to a store containing
  hierarchical data (as above), set treeMode: true on the GridModel, and specify a column to display
  the tree controls (isTreeColumn: true)
* Grid supports absolute sorting for numerical columns. Specify absSort: true on your column config
  to enable. Clicking the grid header will now cycle through ASC > DESC > DESC (abs) sort modes.
* Grid supports an 'Actions' column for one-click record actions. See cmp/desktop/columns/actionCol.
* A new showHover prop on the desktop Grid component will highlight the hovered row with default
  styling. A new GridModel.rowClassFn callback was added to support per-row custom classes based on
  record data.
* A new ExportFormat.LONG_TEXT format has been added, along with a new Column.exportWidth config.
  This supports exporting columns that contain long text (e.g. notes) as multi-line cells within
  Excel.

#### Other Components

* RadioInput and ButtonGroupInput have been added to the desktop/cmp/form package.
* DateInput now has support for entering and displaying time values.
* NumberInput displays its unformatted value when focused.
* Focused components are now better highlighted, with additional CSS vars provided to customize as
  needed.

### 🐞 Bug Fixes

* Calls to GridModel.setGroupBy() work properly not only on the first, but also all subsequent calls
  (#644).
* Background / style issues resolved on several input components in dark theme (#657).
* Grid context menus appear properly over other floating components.

### 📚 Libraries

* React `16.5.1 → 16.5.2`
* router5 `6.4.2 → 6.5.0`
* CodeMirror, Highcharts, and MobX patch updates

[Commit Log](https://github.com/xh/hoist-react/compare/v13.0.0...v14.0.0)

## v13.0.0

🍀Lucky v13 brings with it a number of enhancements for forms and validation, grouped column support
in the core Grid API, a fully wrapped MultiSelect component, decorator syntax adjustments, and a
number of other fixes and enhancements.

It also includes contributions from new ExHI team members Arjun and Brendan. 🎉

### 💥 Breaking Changes

* The core `@HoistComponent`, `@HoistService`, and `@HoistModel` decorators are **no longer
  parameterized**, meaning that trailing `()` should be removed after each usage. (#586)
* The little-used `hoistComponentFactory()` method was also removed as a further simplification
  (#587).
* The `HoistField` superclass has been renamed to `HoistInput` and the various **desktop form
  control components have been renamed** to match (55afb8f). Apps using these components (which will
  likely be most apps) will need to adapt to the new names.
    * This was done to better distinguish between the input components and the upgraded Field
      concept on model classes (see below).

### 🎁 New Features

⭐️ **Forms and Fields** have been a major focus of attention, with support for structured data
fields added to Models via the `@FieldSupport` and `@field()` decorators.

* Models annotated with `@FieldSupport` can decorate member properties with `@field()`, making those
  properties observable and settable (with a generated `setXXX()` method).
* The `@field()` decorators themselves can be passed an optional display label string as well as
  zero or more *validation rules* to define required constraints on the value of the field.
* A set of predefined constraints is provided within the toolkit within the `/field/` package.
* Models using `FieldSupport` should be sure to call the `initFields()` method installed by the
  decorator within their constructor. This method can be called without arguments to generally
  initialize the field system, or it can be passed an object of field names to initial/default
  values, which will set those values on the model class properties and provide change/dirty
  detection and the ability to "reset" a form.
* A new `FormField` UI component can be used to wrap input components within a form. The `FormField`
  wrapper can accept the source model and field name, and will apply those to its child input. It
  leverages the Field model to automatically display a label, indicate required fields, and print
  validation error messages. This new component should be the building-block for most non-trivial
  forms within an application.

Other enhancements include:

* **Grid columns can be grouped**, with support for grouping added to the grid state management
  system, column chooser, and export manager (#565). To define a column group, nest column
  definitions passed to `GridModel.columns` within a wrapper object of the
  form `{headerName: 'My group', children: [...]}`.

(Note these release notes are incomplete for this version.)

[Commit Log](https://github.com/xh/hoist-react/compare/v12.1.2...v13.0.0)

## v12.1.2

### 🐞 Bug Fixes

* Fix casing on functions generated by `@settable` decorator
  (35c7daa209a4205cb011583ebf8372319716deba).

[Commit Log](https://github.com/xh/hoist-react/compare/v12.1.1...v12.1.2)

## v12.1.1

### 🐞 Bug Fixes

* Avoid passing unknown HoistField component props down to Blueprint select/checkbox controls.

### 📚 Libraries

* Rollback update of `@blueprintjs/select` package `3.1.0 → 3.0.0` - this included breaking API
  changes and will be revisited in #558.

[Commit Log](https://github.com/xh/hoist-react/compare/v12.1.0...v12.1.1)

## v12.1.0

### 🎁 New Features

* New `@bindable` and `@settable` decorators added for MobX support. Decorating a class member
  property with `@bindable` makes it a MobX `@observable` and auto-generates a setter method on the
  class wrapped in a MobX `@action`.
* A `fontAwesomeIcon` element factory is exported for use with other FA icons not enumerated by the
  `Icon` class.
* CSS variables added to control desktop Blueprint form control margins. These remain defaulted to
  zero, but now within CSS with support for variable overrides. A Blueprint library update also
  brought some changes to certain field-related alignment and style properties. Review any form
  controls within apps to ensure they remain aligned as desired
  (8275719e66b4677ec5c68a56ccc6aa3055283457 and df667b75d41d12dba96cbd206f5736886cb2ac20).

### 🐞 Bug Fixes

* Grid cells are fully refreshed on a data update, ensuring cell renderers that rely on data other
  than their primary display field are updated (#550).
* Grid auto-sizing is run after a data update, ensuring flex columns resize to adjust for possible
  scrollbar visibility changes (#553).
* Dropdown fields can be instantiated with fewer required properties set (#541).

### 📚 Libraries

* Blueprint `3.0.1 → 3.4.0`
* FontAwesome `5.2.0 → 5.3.0`
* CodeMirror `5.39.2 → 5.40.0`
* MobX `5.0.3 → 5.1.0`
* router5 `6.3.0 → 6.4.2`
* React `16.4.1 → 16.4.2`

[Commit Log](https://github.com/xh/hoist-react/compare/v12.0.0...v12.1.0)

## v12.0.0

Hoist React v12 is a relatively large release, with multiple refactorings around grid columns,
`elemFactory` support, classNames, and a re-organization of classes and exports within `utils`.

### 💥 Breaking Changes

#### ⭐️ Grid Columns

**A new `Column` class describes a top-level API for columns and their supported options** and is
intended to be a cross-platform layer on top of AG Grid and TBD mobile grid implementations.

* The desktop `GridModel` class now accepts a collection of `Column` configuration objects to define
  its available columns.
* Columns may be configured with `flex: true` to cause them to stretch all available horizontal
  space within a grid, sharing it equally with any other flex columns. However note that this should
  be used sparingly, as flex columns have some deliberate limitations to ensure stable and
  consistent behavior. Most noticeably, they cannot be resized directly by users. Often, a best
  practice will be to insert an `emptyFlexCol` configuration as the last column in a grid - this
  will avoid messy-looking gaps in the layout while not requiring a data-driven column be flexed.
* User customizations to column widths are now saved if the GridModel has been configured with a
  `stateModel` key or model instance - see `GridStateModel`.
* Columns accept a `renderer` config to format text or HTML-based output. This is a callback that is
  provided the value, the row-level record, and a metadata object with the column's `colId`. An
  `elementRenderer` config is also available for cells that should render a Component.
* An `agOptions` config key continues to provide a way to pass arbitrary options to the underlying
  AG Grid instance (for desktop implementations). This is considered an "escape hatch" and should be
  used with care, but can provide a bridge to required AG Grid features as the Hoist-level API
  continues to develop.
* The "factory pattern" for Column templates / defaults has been removed, replaced by a simpler
  approach that recommends exporting simple configuration partials and spreading them into
  instance-specific column configs.
* See 0798f6bb20092c59659cf888aeaf9ecb01db52a6 for primary commit.

#### ⭐️ Element Factory, LayoutSupport, BaseClassName

Hoist provides core support for creating components via a factory pattern, powered by the `elem()`
and `elemFactory()` methods. This approach remains the recommended way to instantiate component
elements, but was **simplified and streamlined**.

* The rarely used `itemSpec` argument was removed (this previously applied defaults to child items).
* Developers can now also use JSX to instantiate all Hoist-provided components while still taking
  advantage of auto-handling for layout-related properties provided by the `LayoutSupport` mixin.
    * HoistComponents should now spread **`...this.getLayoutProps()`** into their outermost rendered
      child to enable promotion of layout properties.
* All HoistComponents can now specify a **baseClassName** on their component class and should pass
  `className: this.getClassName()` down to their outermost rendered child. This allows components to
  cleanly layer on a base CSS class name with any instance-specific classes.
* See 8342d3870102ee9bda4d11774019c4928866f256 for primary commit.

#### ⭐️ Panel resizing / collapsing

**The `Panel` component now takes a `sizingModel` prop to control and encapsulate newly built-in
resizing and collapsing behavior** (#534).

* See the `PanelSizingModel` class for configurable details, including continued support for saving
  sizing / collapsed state as a user preference.
* **The standalone `Resizable` component was removed** in favor of the improved support built into
  Panel directly.

#### Other

* Two promise-related models have been combined into **a new, more powerful `PendingTaskModel`**,
  and the `LoadMask` component has been removed and consolidated into `Mask`
  (d00a5c6e8fc1e0e89c2ce3eef5f3e14cb842f3c8).
    * `Panel` now exposes a single `mask` prop that can take either a configured `mask` element or a
      simple boolean to display/remove a default mask.
* **Classes within the `utils` package have been re-organized** into more standardized and scalable
  namespaces. Imports of these classes will need to be adjusted.

### 🎁 New Features

* **The desktop Grid component now offers a `compact` mode** with configurable styling to display
  significantly more data with reduced padding and font sizes.
* The top-level `AppBar` refresh button now provides a default implementation, calling a new
  abstract `requestRefresh()` method on `HoistApp`.
* The grid column chooser can now be configured to display its column groups as initially collapsed,
  for especially large collections of columns.
* A new `XH.restoreDefaultsAsync()` method provides a centralized way to wipe out user-specific
  preferences or customizations (#508).
* Additional Blueprint `MultiSelect`, `Tag`, and `FormGroup` controls re-exported.

### 🐞 Bug Fixes

* Some components were unintentionally not exporting their Component class directly, blocking JSX
  usage. All components now export their class.
* Multiple fixes to `DayField` (#531).
* JsonField now responds properly when switching from light to dark theme (#507).
* Context menus properly filter out duplicated separators (#518).

[Commit Log](https://github.com/xh/hoist-react/compare/v11.0.0...v12.0.0)

## v11.0.0

### 💥 Breaking Changes

* **Blueprint has been upgraded to the latest 3.x release.** The primary breaking change here is the
  renaming of all `pt-` CSS classes to use a new `bp3-` prefix. Any in-app usages of the BP
  selectors will need to be updated. See the
  [Blueprint "What's New" page](http://blueprintjs.com/docs/#blueprint/whats-new-3.0).
* **FontAwesome has been upgraded to the latest 5.2 release.** Only the icons enumerated in the
  Hoist `Icon` class are now registered via the FA `library.add()` method for inclusion in bundled
  code, resulting in a significant reduction in bundle size. Apps wishing to use other FA icons not
  included by Hoist must import and register them - see the
  [FA React Readme](https://github.com/FortAwesome/react-fontawesome/blob/master/README.md) for
  details.
* **The `mobx-decorators` dependency has been removed** due to lack of official support for the
  latest MobX update, as well as limited usage within the toolkit. This package was primarily
  providing the optional `@setter` decorator, which should now be replaced as needed by dedicated
  `@action` setter methods (19cbf86138499bda959303e602a6d58f6e95cb40).

### 🎁 Enhancements

* `HoistComponent` now provides a `getClassNames()` method that will merge any `baseCls` CSS class
  names specified on the component with any instance-specific classes passed in via props (#252).
    * Components that wish to declare and support a `baseCls` should use this method to generate and
      apply a combined list of classes to their outermost rendered elements (see `Grid`).
    * Base class names have been added for relevant Hoist-provided components - e.g. `.xh-panel` and
      `.xh-grid`. These will be appended to any instance class names specified within applications
      and be available as public CSS selectors.
* Relevant `HoistField` components support inline `leftIcon` and `rightElement` props. `DayField`
  adds support for `minDay / maxDay` props.
* Styling for the built-in AG Grid loading overlay has been simplified and improved (#401).
* Grid column definitions can now specify an `excludeFromExport` config to drop them from
  server-generated Excel/CSV exports (#485).

### 🐞 Bug Fixes

* Grid data loading and selection reactions have been hardened and better coordinated to prevent
  throwing when attempting to set a selection before data has been loaded (#484).

### 📚 Libraries

* Blueprint `2.x → 3.x`
* FontAwesome `5.0.x → 5.2.x`
* CodeMirror `5.37.0 → 5.39.2`
* router5 `6.2.4 → 6.3.0`

[Commit Log](https://github.com/xh/hoist-react/compare/v10.0.1...v11.0.0)

## v10.0.1

### 🐞 Bug Fixes

* Grid `export` context menu token now defaults to server-side 'exportExcel' export.
    * Specify the `exportLocal` token to return a menu item for local AG Grid export.
* Columns with `field === null` skipped for server-side export (considered spacer / structural
  columns).

## v10.0.0

### 💥 Breaking Changes

* **Access to the router API has changed** with the `XH` global now exposing `router` and
  `routerState` properties and a `navigate()` method directly.
* `ToastManager` has been deprecated. Use `XH.toast` instead.
* `Message` is no longer a public class (and its API has changed). Use `XH.message/confirm/alert`
  instead.
* Export API has changed. The Built-in grid export now uses more powerful server-side support. To
  continue to use local AG based export, call method `GridModel.localExport()`. Built-in export
  needs to be enabled with the new property on `GridModel.enableExport`. See `GridModel` for more
  details.

### 🎁 Enhancements

* New Mobile controls and `AppContainer` provided services (impersonation, about, and version bars).
* Full-featured server-side Excel export for grids.

### 🐞 Bug Fixes

* Prevent automatic zooming upon input focus on mobile devices (#476).
* Clear the selection when showing the context menu for a record which is not already selected
  (#469).
* Fix to make lockout script readable by Compatibility Mode down to IE5.

### 📚 Libraries

* MobX `4.2.x → 5.0.x`

[Commit Log](https://github.com/xh/hoist-react/compare/v9.0.0...v10.0.0)

## v9.0.0

### 💥 Breaking Changes

* **Hoist-provided mixins (decorators) have been refactored to be more granular and have been broken
  out of `HoistComponent`.**
    * New discrete mixins now exist for `LayoutSupport` and `ContextMenuSupport` - these should be
      added directly to components that require the functionality they add for auto-handling of
      layout-related props and support for showing right-click menus. The corresponding options on
      `HoistComponent` that used to enable them have been removed.
    * For consistency, we have also renamed `EventTarget → EventSupport` and `Reactive →
      ReactiveSupport` mixins. These both continue to be auto-applied to HoistModel and HoistService
      classes, and ReactiveSupport enabled by default in HoistComponent.
* **The Context menu API has changed.** The `ContextMenuSupport` mixin now specifies an abstract
  `getContextMenuItems()` method for component implementation (replacing the previous
  `renderContextMenu()` method). See the new [`ContextMenuItem` class for what these items support,
  as well as several static default items that can be used.
    * The top-level `AppContainer` no longer provides a default context menu, instead allowing the
      browser's own context menu to show unless an app / component author has implemented custom
      context-menu handling at any level of their component hierarchy.

### 🐞 Bug Fixes

* TabContainer active tab can become out of sync with the router state (#451)
    * ⚠️ Note this also involved a change to the `TabContainerModel` API - `activateTab()` is now
      the public method to set the active tab and ensure both the tab and the route land in the
      correct state.
* Remove unintended focused cell borders that came back with the prior AG Grid upgrade.

[Commit Log](https://github.com/xh/hoist-react/compare/v8.0.0...v9.0.0)

## v8.0.0

Hoist React v8 brings a big set of improvements and fixes, some API and package re-organizations,
and AG Grid upgrade, and more. 🚀

### 💥 Breaking Changes

* **Component package directories have been re-organized** to provide better symmetry between
  pre-existing "desktop" components and a new set of mobile-first component. Current desktop
  applications should replace imports from `@xh/hoist/cmp/xxx` with `@xh/hoist/desktop/cmp/xxx`.
    * Important exceptions include several classes within `@xh/hoist/cmp/layout/`, which remain
      cross-platform.
    * `Panel` and `Resizable` components have moved to their own packages in
      `@xh/hoist/desktop/cmp/panel` and `@xh/hoist/desktop/cmp/resizable`.
* **Multiple changes and improvements made to tab-related APIs and components.**
    * The `TabContainerModel` constructor API has changed, notably `children` → `tabs`, `useRoutes`
      →
      `route` (to specify a starting route as a string) and `switcherPosition` has moved from a
      model config to a prop on the `TabContainer` component.
    * `TabPane` and `TabPaneModel` have been renamed `Tab` and `TabModel`, respectively, with
      several related renames.
* **Application entry-point classes decorated with `@HoistApp` must implement the new getter method
  `containerClass()`** to specify the platform specific component used to wrap the app's
  `componentClass`.
    * This will typically be `@xh/hoist/[desktop|mobile]/AppContainer` depending on platform.

### 🎁 New Features

* **Tab-related APIs re-worked and improved**, including streamlined support for routing, a new
  `tabRenderMode` config on `TabContainerModel`, and better naming throughout.
* **Ag-grid updated to latest v18.x** - now using native flex for overall grid layout and sizing
  controls, along with multiple other vendor improvements.
* Additional `XH` API methods exposed for control of / integration with Router5.
* The core `@HoistComponent` decorated now installs a new `isDisplayed` getter to report on
  component visibility, taking into account the visibility of its ancestors in the component tree.
* Mobile and Desktop app package / component structure made more symmetrical (#444).
* Initial versions of multiple new mobile components added to the toolkit.
* Support added for **`IdleService` - automatic app suspension on inactivity** (#427).
* Hoist wrapper added for the low-level Blueprint **button component** - provides future hooks into
  button customizations and avoids direct BP import (#406).
* Built-in support for collecting user feedback via a dedicated dialog, convenient XH methods and
  default appBar button (#379).
* New `XH.isDevelopmentMode` constant added, true when running in local Webpack dev-server mode.
* CSS variables have been added to customize and standardize the Blueprint "intent" based styling,
  with defaults adjusted to be less distracting (#420).

### 🐞 Bug Fixes

* Preference-related events have been standardized and bugs resolved related to pushAsync() and the
  `prefChange` event (ee93290).
* Admin log viewer auto-refreshes in tail-mode (#330).
* Distracting grid "loading" overlay removed (#401).
* Clipboard button ("click-to-copy" functionality) restored (#442).

[Commit Log](https://github.com/xh/hoist-react/compare/v7.2.0...v8.0.0)

## v7.2.0

### 🎁 New Features

+ Admin console grids now outfitted with column choosers and grid state. #375
+ Additional components for Onsen UI mobile development.

### 🐞 Bug Fixes

+ Multiple improvements to the Admin console config differ. #380 #381 #392

[Commit Log](https://github.com/xh/hoist-react/compare/v7.1.0...v7.2.0)

## v7.1.0

### 🎁 New Features

* Additional kit components added for Onsen UI mobile development.

### 🐞 Bug Fixes

* Dropdown fields no longer default to `commitOnChange: true` - avoiding unexpected commits of
  type-ahead query values for the comboboxes.
* Exceptions thrown from FetchService more accurately report the remote host when unreachable, along
  with some additional enhancements to fetch exception reporting for clarity.

[Commit Log](https://github.com/xh/hoist-react/compare/v7.0.0...v7.1.0)

## v7.0.0

### 💥 Breaking Changes

* **Restructuring of core `App` concept** with change to new `@HoistApp` decorator and conventions
  around defining `App.js` and `AppComponent.js` files as core app entry points. `XH.app` now
  installed to provide access to singleton instance of primary app class. See #387.

### 🎁 New Features

* **Added `AppBar` component** to help further standardize a pattern for top-level application
  headers.
* **Added `SwitchField` and `SliderField`** form field components.
* **Kit package added for Onsen UI** - base component library for mobile development.
* **Preferences get a group field for better organization**, parity with AppConfigs. (Requires
  hoist-core 3.1.x.)

### 🐞 Bug Fixes

* Improvements to `Grid` component's interaction with underlying AG Grid instance, avoiding extra
  renderings and unwanted loss of state. 03de0ae7

[Commit Log](https://github.com/xh/hoist-react/compare/v6.0.0...v7.0.0)

## v6.0.0

### 💥 Breaking Changes

* API for `MessageModel` has changed as part of the feature addition noted below, with `alert()` and
  `confirm()` replaced by `show()` and new `XH` convenience methods making the need for direct calls
  rare.
* `TabContainerModel` no longer takes an `orientation` prop, replaced by the more flexible
  `switcherPosition` as noted below.

### 🎁 New Features

* **Initial version of grid state** now available, supporting easy persistence of user grid column
  selections and sorting. The `GridModel` constructor now takes a `stateModel` argument, which in
  its simplest form is a string `xhStateId` used to persist grid state to local storage. See the
  `GridStateModel` class for implementation details. #331
* The **Message API** has been improved and simplified, with new `XH.confirm()` and `XH.alert()`
  methods providing an easy way to show pop-up alerts without needing to manually construct or
  maintain a `MessageModel`. #349
* **`TabContainer` components can now be controlled with a remote `TabSwitcher`** that does not need
  to be directly docked to the container itself. Specify `switcherPosition:none` on the
  `TabContainerModel` to suppress showing the switching affordance on the tabs themselves and
  instantiate a `TabSwitcher` bound to the same model to control a tabset from elsewhere in the
  component hierarchy. In particular, this enabled top-level application tab navigation to move up
  into the top toolbar, saving vertical space in the layout. #368
* `DataViewModel` supports an `emptyText` config.

### 🐞 Bugfixes

* Dropdown fields no longer fire multiple commit messages, and no longer commit partial entries
  under some circumstances. #353 and #354
* Grids resizing fixed when shrinking the containing component. #357

[Commit Log](https://github.com/xh/hoist-react/compare/v5.0.0...v6.0.0)

## v5.0.0

### 💥 Breaking Changes

* **Multi environment configs have been unwound** See these release notes/instructions for how to
  migrate: https://github.com/xh/hoist-core/releases/tag/release-3.0.0
* **Breaking change to context menus in dataviews and grids not using the default context menu:**
  StoreContextMenu no longer takes an array of items as an argument to its constructor. Instead it
  takes a configuration object with an ‘items’ key that will point to any current implementation’s
  array of items. This object can also contain an optional gridModel argument which is intended to
  support StoreContextMenuItems that may now be specified as known ‘hoist tokens’, currently limited
  to a ‘colChooser’ token.

### 🎁 New Features

* Config differ presents inline view, easier to read diffs now.
* Print Icon added!

### 🐞 Bugfixes

* Update processFailedLoad to loadData into gridModel store, Fixes #337
* Fix regression to ErrorTracking. Make errorTrackingService safer/simpler to call at any point in
  life-cycle.
* Fix broken LocalStore state.
* Tweak flex prop for charts. Side by side charts in a flexbox now auto-size themselves! Fixes #342
* Provide token parsing for storeContextMenus. Context menus are all grown up! Fixes #300

## v4.0.1

### 🐞 Bugfixes

* DataView now properly re-renders its items when properties on their records change (and the ID
  does not)

## v4.0.0

### 💥 Breaking Changes

* **The `GridModel` selection API has been reworked for clarity.** These models formerly exposed
  their selectionModel as `grid.selection` - now that getter returns the selected records. A new
  `selectedRecord` getter is also available to return a single selection, and new string shortcut
  options are available when configuring GridModel selection behavior.
* **Grid components can now take an `agOptions` prop** to pass directly to the underlying ag-grid
  component, as well as an `onRowDoubleClicked` handler function.
  16be2bfa10e5aab4ce8e7e2e20f8569979dd70d1

### 🎁 New Features

* Additional core components have been updated with built-in `layoutSupport`, allowing developers to
  set width/height/flex and other layout properties directly as top-level props for key comps such
  as Grid, DataView, and Chart. These special props are processed via `elemFactory` into a
  `layoutConfig` prop that is now passed down to the underlying wrapper div for these components.
  081fb1f3a2246a4ff624ab123c6df36c1474ed4b

### 🐞 Bugfixes

* Log viewer tail mode now working properly for long log files - #325

## v3.0.1

### 🐞 Bugfixes

* FetchService throws a dedicated exception when the server is unreachable, fixes a confusing
  failure case detailed in #315

## v3.0.0

### 💥 Breaking Changes

* **An application's `AppModel` class must now implement a new `checkAccess()` method.** This method
  is passed the current user, and the appModel should determine if that user should see the UI and
  return an object with a `hasAccess` boolean and an optional `message` string. For a return with
  `hasAccess: false`, the framework will render a lockout panel instead of the primary UI.
  974c1def99059f11528c476f04e0d8c8a0811804
    * Note that this is only a secondary level of "security" designed to avoid showing an
      unauthorized user a confusing / non-functional UI. The server or any other third-party data
      sources must always be the actual enforcer of access to data or other operations.
* **We updated the APIs for core MobX helper methods added to component/model/service classes.** In
  particular, `addReaction()` was updated to take a more declarative / clear config object.
  8169123a4a8be6940b747e816cba40bd10fa164e
    * See Reactive.js - the mixin that provides this functionality.

### 🎁 New Features

* Built-in client-side lockout support, as per above.

### 🐞 Bugfixes

* None

------------------------------------------

📫☎️🌎 info@xh.io | https://xh.io/contact
Copyright © 2025 Extremely Heavy Industries Inc. - all rights reserved<|MERGE_RESOLUTION|>--- conflicted
+++ resolved
@@ -2,15 +2,13 @@
 
 ## v73.0.0-SNAPSHOT - unreleased
 
-<<<<<<< HEAD
 ### 🎁 New Features
 
 `ViewManagerConfig` takes new optional key `viewMenuItemFn` to allow ViewManager implementations to customize
- the menu items for views in the view manager menu.
-=======
+the menu items for views in the view manager menu.
+
 ### ⚙️ Technical
 * Added enhanced `ClientHealthService` for managing client health report.
->>>>>>> 7e75612d
 
 ## v72.3.0 - 2025-04-08
 
