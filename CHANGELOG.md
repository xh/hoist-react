--- conflicted
+++ resolved
@@ -2,21 +2,18 @@
 
 ## v48.0.0-SNAPSHOT - under development
 
-<<<<<<< HEAD
 ### 🎁 New Features
 
 * FontAwesome upgraded to v6. This includes redesigns of the majority of bundled icons - please
   check your app's icon usages carefully.
 
+### 🐞 Bug Fixes
+
+* `FieldFilter`'s check of `committedData` is now null safe.  A record with no `committedData` will not be filtered out.
+
 ### 📚 Libraries
 
 * @fortawesome/fontawesome-pro `5.14 -> 6.1`
-=======
-### 🐞 Bug Fixes
-
-* `FieldFilter`'s check of `committedData` is now null safe.  A record with no `committedData` will not be filtered out.
-
->>>>>>> 109effdf
 
 ## v47.1.1 - 2022-03-26
 
