--- conflicted
+++ resolved
@@ -2,14 +2,12 @@
 
 ## 64.0.0-SNAPSHOT - unreleased
 
-<<<<<<< HEAD
 ### 🎁 New Features
 * Provides admin support for Cluster-aware version of Hoist.
 
 ### 💥 Breaking Changes
-
 * Requires update to `hoist-core >= 20.0.0`.
-=======
+
 ## 63.0.1 - 2024-04-05
 
 ### 🐞 Bug Fixes
@@ -17,7 +15,7 @@
 * New filterable fields exposed in the Admin Console for `ActivityTracking` and `ClientErrors` modules.
     * `url`, `appEnvironment`, `appVersion` in `ActivityTracking`
     * `impersonating` in `ClientErrors`
->>>>>>> f38bba89
+    * 
 
 ## 63.0.0 - 2024-04-04
 
