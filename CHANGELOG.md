--- conflicted
+++ resolved
@@ -4,15 +4,10 @@
 
 ### 🎁 New Features
 * `Icon` factories now support `intent`.
-<<<<<<< HEAD
 * `TreeMapModel` and `SplitTreeMapModel` now supports a `theme` config, accepting the strings
   'light' or 'dark'. Leave it undefined to use the global theme.
-=======
-*
-### 🐞 Bug Fixes
-
+### 🐞 Bug Fixes
 * Fixed an issue preventing `FormField` labels from rendering if `fieldDefaults` was undefined.
->>>>>>> 84338c2d
 
 ### ✨ Style
 * New `compact` prop on `Badge` component sets size to half that of parent element when true,
