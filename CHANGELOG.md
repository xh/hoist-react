--- conflicted
+++ resolved
@@ -2,23 +2,18 @@
 
 ## v48.0.0-SNAPSHOT - unreleased
 
-<<<<<<< HEAD
-### 📚 Libraries
-* react `17.0.1 > 18.0.0`
-* react-dom `17.0.1 > 18.0.0`
-=======
 ### 🎁 New Features
 * Mobile `Dialog` will scroll internally if taller than the screen.
 * FontAwesome upgraded to v6. This includes redesigns of the majority of bundled icons - please
   check your app's icon usages carefully.
 
 ### 📚 Libraries
-
+* react `17.0.1 > 18.0.0`
+* react-dom `17.0.1 > 18.0.0`
 * mobx `6.3 -> 6.5`
 * mobx-react-lite `3.2 -> 3.3`
 * @fortawesome/fontawesome-pro `5.14 -> 6.1`
 
->>>>>>> 3c26586c
 
 ## v47.1.2 - 2022-04-01
 
