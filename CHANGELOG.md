# Changelog

## v33.0.0-SNAPSHOT - unreleased

### 🎁 New Features
<<<<<<< HEAD
* The 'Timer' class has been enhanced and further standardized with its Hoist Core counterpart:
    * Both the `interval` and `timeout` arguments may be specified as functions, or config keys
    allowing for dynamic lookup and reconfiguration.
    * Added `intervalUnits` and `timeoutUnits` arguments.
    * `delay` can now be specified as a boolean for greater convenience.
=======

* The object returned by the `data` property on `Record` now includes the record `id`. This will
  allow for convenient access of the id with the other field values on the record.
>>>>>>> 821533a2

### 💥 Breaking Changes

* We have consolidated the import location for several packages, removing unintended nested index
  files and 'sub-packages'. In particular, the following locations now provide a single index file
  for import for all of their public contents: `@xh/hoist/core`, `@xh/hoist/data`,
  `@xh/hoist/cmp/grid`, and `@xh/hoist/desktop/cmp/grid`. Applications may need to update import
  statements that referred to index files nested within these directories.
* Removed the unnecessary and confusing `values` getter on `BaseFieldModel`. This getter was not
  intended for public use and was intended for the framework's internal implementation only.
* `ColumnGroup.align` has been renamed to `ColumnGroup.headerAlign`. This avoids confusion with the
  `Column` API, where `align` refers to the alignment of cell contents within the column.

### 🐞 Bug Fixes

* Exceptions will no longer overwrite the currently shown exception in the exception dialog if the
  currently shown exception requires reloading the application.
  [#1834](https://github.com/xh/hoist-react/issues/1834)

### ⚙️ Technical

* Note that the Mobx React bindings have been updated to 6.2, and we have enabled the recommended
  "observer batching" feature as per
  [the mobx-react docs](https://github.com/mobxjs/mobx-react-lite/#observer-batching).

### 📚 Libraries

* @blueprintjs/core `3.25 -> 3.25`
* @blueprintjs/datetime `3.15 -> 3.16`
* mobx-react `6.1 -> 6.2`

[Commit Log](https://github.com/xh/hoist-react/compare/v32.0.4...develop)

## v32.0.4 - 2020-04-09

### 🐞 Bug Fixes

* Fixes a regression with the alignment of `ColumnGroup` headers.
* Fixes a bug with 'Copy Cell' context menu item for certain columns displaying the Record ID.
* Quiets console logging of 'routine' exceptions to 'debug' instead of 'log'.

[Commit Log](https://github.com/xh/hoist-react/compare/v32.0.3...v32.0.4)

## v32.0.3 - 2020-04-06

### 🐞 Bug Fixes

* Suppresses a console warning from ag-Grid for `GridModel`s that do not specify an `emptyText`.

[Commit Log](https://github.com/xh/hoist-react/compare/v32.0.2...v32.0.3)

## v32.0.2 - 2020-04-03

⚠ Note that this release includes a *new major version of ag-Grid*. Please consult the
[ag-Grid Changelog](https://www.ag-grid.com/ag-grid-changelog/) for versions 22-23 to review
possible breaking changes to any direct/custom use of ag-Grid APIs and props within applications.

### 🎁 New Features

* GridModel `groupSortFn` now accepts `null` to turn off sorting of group rows.
* `DockViewModel` now supports optional `width`, `height` and `collapsedWidth` configs.
* The `appMenuButton.extraItems` prop now accepts `MenuItem` configs (as before) but also React
  elements and the special string token '-' (shortcut to render a `MenuDivider`).
* Grid column `flex` param will now accept numbers, with available space divided between flex
  columns in proportion to their `flex` value.
* `Column` now supports a `sortingOrder` config to allow control of the sorting options that will be
  cycled through when the user clicks on the header.
* `PanelModel` now supports setting a `refreshMode` to control how collapsed panels respond to
  refresh requests.

### 💥 Breaking Changes

* The internal DOM structure of desktop `Panel` has changed to always include an inner frame with
  class `.xh-panel__content`. You may need to update styling that targets the inner structure of
  `Panel` via `.xh-panel`.
* The hooks `useOnResize()` and `useOnVisibleChange()` no longer take a `ref` argument. Use
  `composeRefs` to combine the ref that they return with any ref you wish to compose them with.
* The callback for `useOnResize()` will now receive an object representing the locations and
  dimensions of the element's content box. (Previously it incorrectly received an array of
  `ResizeObserver` entries that had to be de-referenced)
* `PanelModel.collapsedRenderMode` has been renamed to `PanelModel.renderMode`, to be more
  consistent with other Hoist APIs such as `TabContainer`, `DashContainer`, and `DockContainer`.


### 🐞 Bug Fixes

* Checkboxes in grid rows in Tiny sizing mode have been styled to fit correctly within the row.
* `GridStateModel` no longer saves/restores the width of non-resizable columns.
  [#1718](https://github.com/xh/hoist-react/issues/1718)
* Fixed an issue with the hooks useOnResize and useOnVisibleChange. In certain conditions these
  hooks would not be called. [#1808](https://github.com/xh/hoist-react/issues/1808)
* Inputs that accept a rightElement prop will now properly display an Icon passed as that element.
  [#1803](https://github.com/xh/hoist-react/issues/1803)

### ⚙️ Technical

* Flex columns now use the built-in ag-Grid flex functionality.

### 📚 Libraries

* ag-grid-community `removed @ 21.2`
* ag-grid-enterprise `21.2` replaced with @ag-grid-enterprise/all-modules `23.0`
* ag-grid-react `21.2` replaced with @ag-grid-community/react `23.0`
* @fortawesome/* `5.12 -> 5.13`
* codemirror `5.51 -> 5.52`
* filesize `6.0 -> 6.1`
* numbro `2.1 -> 2.2`
* react-beautiful-dnd `12.0 -> 13.0`
* store2 `2.10 -> 2.11`
* compose-react-refs `NEW 1.0.4`

[Commit Log](https://github.com/xh/hoist-react/compare/v31.0.0...v32.0.2)

## v31.0.0 - 2020-03-16

### 🎁 New Features

* The mobile `Navigator` / `NavigatorModel` API has been improved and made consistent with other
  Hoist content container APIs such as `TabContainer`, `DashContainer`, and `DockContainer`.
  * `NavigatorModel` and `PageModel` now support setting a `RenderMode` and `RefreshMode` to control
    how inactive pages are mounted/unmounted and how they respond to refresh requests.
  * `Navigator` pages are no longer required to to return `Page` components - they can now return
    any suitable component.
* `DockContainerModel` and `DockViewModel` also now support `refreshMode` and `renderMode` configs.
* `Column` now auto-sizes when double-clicking / double-tapping its header.
* `Toolbar` will now collapse overflowing items into a drop down menu. (Supported for horizontal
  toolbars only at this time.)
* Added new `xhEnableLogViewer` config (default `true`) to enable or disable the Admin Log Viewer.

#### 🎨 Icons

* Added `Icon.icon()` factory method as a new common entry point for creating new FontAwesome based
  icons in Hoist. It should typically be used instead of using the `FontAwesomeIcon` component
  directly.
* Also added a new `Icon.fileIcon()` factory. This method take a filename and returns an appropriate
  icon based on its extension.
* All Icon factories can now accept an `asHtml` parameter, as an alternative to calling the helper
  function `convertIconToSVG()` on the element. Use this to render icons as raw html where needed
  (e.g. grid renderers).
* Icons rendered as html will now preserve their styling, tooltips, and size.

### 💥 Breaking Changes

* The application's primary `HoistApplicationModel` is now instantiated and installed as
  `XH.appModel` earlier within the application initialization sequence, with construction happening
  prior to the init of the XH identity, config, and preference services.
  * This allows for a new `preAuthInitAsync()` lifecycle method to be called on the model before
    auth has completed, but could be a breaking change for appModel code that relied on these
    services for field initialization or in its constructor.
  * Such code should be moved to the core `initAsync()` method instead, which continues to be called
    after all XH-level services are initialized and ready.
* Mobile apps may need to adjust to the following updates to `NavigatorModel` and related APIs:
  * `NavigatorModel`'s `routes` constructor parameter has been renamed `pages`.
  * `NavigatorModel`'s observable `pages[]` has been renamed `stack[]`.
  * `NavigatorPageModel` has been renamed `PageModel`. Apps do not usually create `PageModels`
    directly, so this change is unlikely to require code updates.
  * `Page` has been removed from the mobile toolkit. Components that previously returned a `Page`
    for inclusion in a `Navigator` or `TabContainer` can now return any component. It is recommended
    you replace `Page` with `Panel` where appropriate.
* Icon enhancements described above removed the following public methods:
  * The `fontAwesomeIcon()` factory function (used to render icons not already enumerated by Hoist)
    has been replaced by the improved `Icon.icon()` factory - e.g. `fontAwesomeIcon({icon: ['far',
    'alicorn']}) -> Icon.icon({iconName: 'alicorn'})`.
  * The `convertIconToSvg()` utility method has been replaced by the new `asHtml` parameter on icon
    factory functions. If you need to convert an existing icon element, use `convertIconToHtml()`.
* `Toolbar` items should be provided as direct children. Wrapping Toolbar items in container
  components can result in unexpected item overflow.

### 🐞 Bug Fixes

* The `fmtDate()` utility now properly accepts, parses, and formats a string value input as
  documented.
* Mobile `PinPad` input responsiveness improved on certain browsers to avoid lag.

### ⚙️ Technical

* New lifecycle methods `preAuthInitAsync()` and `logoutAsync()` added to the `HoistAppModel`
  decorator (aka the primary `XH.appModel`).

[Commit Log](https://github.com/xh/hoist-react/compare/v30.1.0...v31.0.0)

## v30.1.0 - 2020-03-04

### 🐞 Bug Fixes

* Ensure `WebSocketService.connected` remains false until `channelKey` assigned and received from
  server.
* When empty, `DashContainer` now displays a user-friendly prompt to add an initial view.

### ⚙️ Technical

* Form validation enhanced to improve handling of asynchronous validation. Individual rules and
  constraints are now re-evaluated in parallel, allowing for improved asynchronous validation.
* `Select` will now default to selecting contents on focus if in filter or creatable mode.

[Commit Log](https://github.com/xh/hoist-react/compare/v30.0.0...30.1.0)

## v30.0.0 - 2020-02-29

### 🎁 New Features

* `GridModel` and `DataViewModel` now support `groupRowHeight`, `groupRowRenderer` and
  `groupRowElementRenderer` configs. Grouping is new in general to `DataViewModel`, which now takes
  a `groupBy` config.
  * `DataViewModel` allows for settable and multiple groupings and sorters.
  * `DataViewModel` also now supports additional configs from the underlying `GridModel` that make
    sense in a `DataView` context, such as `showHover` and `rowBorders`.
* `TabContainerModel` now accepts a `track` property (default false) for easily tracking tab views
  via Hoist's built-in activity tracking.
* The browser document title is now set to match `AppSpec.clientAppName` - helpful for projects with
  multiple javascript client apps.
* `StoreFilterField` accepts all other config options from `TextInput` (e.g. `disabled`).
* Clicking on a summary row in `Grid` now clears its record selection.
* The `@LoadSupport` decorator now provides an additional observable property `lastException`. The
  decorator also now logs load execution times and failures to `console.debug` automatically.
* Support for mobile `Panel.scrollable` prop made more robust with re-implementation of inner
  content element. Note this change included a tweak to some CSS class names for mobile `Panel`
  internals that could require adjustments if directly targeted by app stylesheets.
* Added new `useOnVisibleChange` hook.
* Columns now support a `headerAlign` config to allow headers to be aligned differently from column
  contents.

### 💥 Breaking Changes

* `Toolbar` items must be provided as direct children. Wrapping Toolbar items in container
  components can result in unexpected item overflow.
* `DataView.rowCls` prop removed, replaced by new `DataViewModel.rowClassFn` config for more
  flexibility and better symmetry with `GridModel`.
* `DataViewModel.itemRenderer` renamed to `DataViewModel.elementRenderer`
* `DataView` styling has been updated to avoid applying several unwanted styles from `Grid`. Note
  that apps might rely on these styles (intentionally or not) for their `itemRenderer` components
  and appearance and will need to adjust.
* Several CSS variables related to buttons have been renamed for consistency, and button style rules
  have been adjusted to ensure they take effect reliably across desktop and mobile buttons
  ([#1568](https://github.com/xh/hoist-react/pull/1568)).
* The optional `TreeMapModel.highchartsConfig` object will now be recursively merged with the
  top-level config generated by the Hoist model and component, where previously it was spread onto
  the generated config. This could cause a change in behavior for apps using this config to
  customize map instances, but provides more flexibility for e.g. customizing the `series`.
* The signature of `useOnResize` hook has been modified slightly for API consistency and clarity.
  Options are now passed in a configuration object.

### 🐞 Bug Fixes

* Fixed an issue where charts that are rendered while invisible would have the incorrect size.
  [#1703](https://github.com/xh/hoist-react/issues/1703)
* Fixed an issue where zeroes entered by the user in `PinPad` would be displayed as blanks.
* Fixed `fontAwesomeIcon` elem factory component to always include the default 'fa-fw' className.
  Previously, it was overridden if a `className` prop was provided.
* Fixed an issue where ConfigDiffer would always warn about deletions, even when there weren't any.
  [#1652](https://github.com/xh/hoist-react/issues/1652)
* `TextInput` will now set its value to `null` when all text is deleted and the clear icon will
  automatically hide.
* Fixed an issue where multiple buttons in a `ButtonGroupInput` could be shown as active
  simultaneously. [#1592](https://github.com/xh/hoist-react/issues/1592)
* `StoreFilterField` will again match on `Record.id` if bound to a Store or a GridModel with the
  `id` column visible. [#1697](https://github.com/xh/hoist-react/issues/1697)
* A number of fixes have been applied to `RelativeTimeStamp` and `getRelativeTimestamp`, especially
  around its handling of 'equal' or 'epsilon equal' times. Remove unintended leading whitespace from
  `getRelativeTimestamp`.

### ⚙️ Technical

* The `addReaction` and `addAutorun` methods (added to Hoist models, components, and services by the
  `ReactiveSupport` mixin) now support a configurable `debounce` argument. In many cases, this is
  preferable to the built-in MobX `delay` argument, which only provides throttling and not true
  debouncing.
* New `ChartModel.highchart` property provides a reference to the underlying HighChart component.

### 📚 Libraries

* @blueprintjs/core `3.23 -> 3.24`
* react-dates `21.7 -> 21.8`
* react-beautiful-dnd `11.0 -> 12.2`

[Commit Log](https://github.com/xh/hoist-react/compare/v29.1.0...v30.0.0)

## v29.1.0 - 2020-02-07

### 🎁 New Features

#### Grid

* The `compact` config on `GridModel` has been deprecated in favor of the more powerful `sizingMode`
  which supports the values 'large', 'standard', 'compact', or 'tiny'.
  * Each new mode has its own set of CSS variables for applications to override as needed.
  * Header and row heights are configurable for each via the `HEADER_HEIGHTS` and `ROW_HEIGHTS`
    static properties of the `AgGrid` component. These objects can be modified on init by
    applications that wish to customize the default row heights globally.
  * 💥 Note that these height config objects were previously exported as constants from AgGrid.js.
    This would be a breaking change for any apps that imported the old objects directly (considered
    unlikely).
* `GridModel` now exposes an `autoSizeColumns` method, and the Grid context menu now contains an
  `Autosize Columns` option by default.
* `Column` and `ColumnGroup` now support React elements for `headerName`.

#### Data

* The `Store` constructor now accepts a `data` argument to load data at initialization.
* The `xh/hoist/data/cube` package has been modified substantially to better integrate with the core
  data package and support observable "Views". See documentation on `Cube` for more information.

#### Other

* Added a `PinPad` component for streamlined handling of PIN entry on mobile devices.
* `FormField` now takes `tooltipPosition` and `tooltipBoundary` props for customizing minimal
  validation tooltip.
* `RecordAction.actionFn` parameters now include a `buttonEl` property containing the button element
  when used in an action column.
* Mobile Navigator component now takes an `animation` prop which can be set to 'slide' (default),
  'lift', 'fade', or 'none'. These values are passed to the underlying onsenNavigator component.
  ([#1641](https://github.com/xh/hoist-react/pull/1641))
* `AppOption` configs now accept an `omit` property for conditionally excluding options.

### 🐞 Bug Fixes

* Unselectable grid rows are now skipped during up/down keyboard navigation.
* Fix local quick filtering in `LeftRightChooser` (v29 regression).
* Fix `SplitTreeMap` - the default filtering once again splits the map across positive and negative
  values as intended (v29 regression).

### ⚙️ Technical

* `FormFields` now check that they are contained in a Hoist `Form`.

### 📚 Libraries

* @blueprintjs/core `3.22 -> 3.23`
* codemirror `5.50 -> 5.51`
* react-dates `21.5 -> 21.7`

[Commit Log](https://github.com/xh/hoist-react/compare/v29.0.0...v29.1.0)

## v29.0.0 - 2020-01-24

### 🗄️ Data Package Changes

Several changes have been made to data package (`Store` and `Record`) APIs for loading, updating,
and modifying data. They include some breaking changes, but pave the way for upcoming enhancements
to fully support inline grid editing and other new features.

Store now tracks the "committed" state of its records, which represents the data as it was loaded
(typically from the server) via `loadData()` or `updateData()`. Records are now immutable and
frozen, so they cannot be changed directly, but Store offers a new `modifyRecords()` API to apply
local modifications to data in a tracked and managed way. (Store creates new records internally to
hold both this modified data and the original, "committed" data.) This additional state tracking
allows developers to query Stores for modified or added records (e.g. to flush back to the server
and persist) as well as call new methods to revert changes (e.g. to undo a block of changes that the
user wishes to discard).

Note the following more specific changes to these related classes:

#### Record

* 💥 Record data properties are now nested within a `data` object on Record instances and are no
  longer available as top-level properties on the Record itself.
  * Calls to access data such as `rec.quantity` must be modified to `rec.data.quantity`.
  * When accessing multiple properties, destructuring provides an efficient syntax - e.g. `const
    {quantity, price} = rec.data;`.
* 💥 Records are now immutable and cannot be modified by applications directly.
  * This is a breaking change, but should only affect apps with custom inline grid editing
    implementations or similar code that modifies individual record values.
  * Calls to change data such as `rec.quantity = 100` must now be made through the Record's Store,
    e.g. `store.modifyData({id: 41, quantity: 100})`
* Record gains new getters for inspecting its state, including: `isAdd`, `isModified`, and
  `isCommitted`.

#### Store

* 💥 `noteDataUpdated()` has been removed, as out-of-band modifications to Store Records are no
  longer possible.
* 💥 Store's `idSpec` function is now called with the raw record data - previously it was passed
  source data after it had been run through the store's optional `processRawData` function. (This is
  unlikely to have a practical impact on most apps, but is included here for completeness.)
* `Store.updateData()` now accepts a flat list of raw data to process into Record additions and
  updates. Previously developers needed to call this method with an object containing add, update,
  and/or remove keys mapped to arrays. Now Store will produce an object of this shape automatically.
* `Store.refreshFilter()` method has been added to allow applications to rebuild the filtered data
  set if some application state has changed (apart from the store's data itself) which would affect
  the store filter.
* Store gains new methods for manipulating its Records and data, including `addRecords()`,
  `removeRecords()`, `modifyRecords()`, `revertRecords()`, and `revert()`. New getters have been
  added for `addedRecords`, `removedRecords`, `modifiedRecords`, and `isModified`.

#### Column

* Columns have been enhanced for provide basic support for inline-editing of record data. Further
  inline editing support enhancements are planned for upcoming Hoist releases.
* `Column.getValueFn` config added to retrieve the cell value for a Record field. The default
  implementation pulls the value from the Record's new `data` property (see above). Apps that
  specify custom `valueGetter` callbacks via `Column.agOptions` should now implement their custom
  logic in this new config.
* `Column.setValueFn` config added to support modifying the Column field's value on the underlying
  Record. The default implementation calls the new `Store.modifyRecords()` API and should be
  sufficient for the majority of cases.
* `Column.editable` config added to indicate if a column/cell should be inline-editable.

### 🎁 New Features

* Added keyboard support to ag-Grid context menus.
* Added `GridModel.setEmptyText()` to allow updates to placeholder text after initial construction.
* Added `GridModel.ensureSelectionVisible()` to scroll the currently selected row into view.
* When a `TreeMap` is bound to a `GridModel`, the grid will now respond to map selection changes by
  scrolling to ensure the selected grid row is visible.
* Added a `Column.tooltipElement` config to support fully customizable tooltip components.
* Added a `useOnResize` hook, which runs a function when a component is resized.
* Exposed an `inputRef` prop on numberInput, textArea, and textInput
* `PanelModel` now accepts a `maxSize` config.
* `RelativeTimeStamp` now support a `relativeTo` option, allowing it to display the difference
  between a timestamp and another reference time other than now. Both the component and the
  `getRelativeTimestamp()` helper function now leverage moment.js for their underlying
  implementation.
* A new `Clock` component displays the time, either local to the browser or for a configurable
  timezone.
* `LeftRightChooser` gets a new `showCounts` option to print the number of items on each side.
* `Select` inputs support a new property `enableWindowed` (desktop platform only) to improve
  rendering performance with large lists of options.
* `Select` inputs support grouped options. To use, add an attribute `options` containing an array of
  sub-options.
* `FetchService` methods support a new `timeout` option. This config chains `Promise.timeout()` to
  the promises returned by the service.
* Added alpha version of `DashContainer` for building dynamic, draggable dashboard-style layouts.
  Please note: the API for this component is subject to change - use at your own risk!
* `Select` now allows the use of objects as values.
* Added a new `xhEnableImpersonation` config to enable or disable the ability of Hoist Admins to
  impersonate other users. Note that this defaults to `false`. Apps will need to set this config to
  continue using impersonation. (Note that an update to hoist-core 6.4+ is required for this config
  to be enforced on the server.)
* `FormField` now supports a `requiredIndicator` to customize how required fields are displayed.
* Application build tags are now included in version update checks, primarily to prompt dev/QA users
  to refresh when running SNAPSHOT versions. (Note that an update to hoist-core 6.4+ is required for
  the server to emit build tag for comparison.)
* `CodeInput` component added to provide general `HoistInput` support around the CodeMirror code
  editor. The pre-existing `JsonInput` has been converted to a wrapper around this class.
* `JsonInput` now supports an `autoFocus` prop.
* `Select` now supports a `hideDropdownIndicator` prop.
* `useOnResize` hook will now ignore visibility changes, i.e. a component resizing to a size of 0.
* `DimensionChooser` now supports a `popoverPosition` prop.
* `AppBar.appMenuButtonPosition` prop added to configure the App Menu on the left or the right, and
  `AppMenuButton` now accepts and applies any `Button` props to customize.
* New `--xh-grid-tree-indent-px` CSS variable added to allow control over the amount of indentation
  applied to tree grid child nodes.

### 💥 Breaking Changes

* `GridModel.contextMenuFn` config replaced with a `contextMenu` parameter. The new parameter will
  allow context menus to be specified with a simple array in addition to the function specification
  currently supported.
* `GridModel.defaultContextMenuTokens` config renamed to `defaultContextMenu`.
* `Chart` and `ChartModel` have been moved from `desktop/cmp/charts` to `cmp/charts`.
* `StoreFilterField` has been moved from `desktop/cmp/store` to `cmp/store`.
* The options `nowEpsilon` and `nowString` on `RelativeTimestamp` have been renamed to `epsilon` and
  `equalString`, respectively.
* `TabRenderMode` and `TabRefreshMode` have been renamed to `RenderMode` and `RefreshMode` and moved
  to the `core` package. These enumerations are now used in the APIs for `Panel`, `TabContainer`,
  and `DashContainer`.
* `DockViewModel` now requires a function, or a HoistComponent as its `content` param. It has always
  been documented this way, but a bug in the original implementation had it accepting an actual
  element rather than a function. As now implemented, the form of the `content` param is consistent
  across `TabModel`, `DockViewModel`, and `DashViewSpec`.
* `JsonInput.showActionButtons` prop replaced with more specific `showFormatButton` and
  `showFullscreenButton` props.
* The `DataView.itemHeight` prop has been moved to `DataViewModel` where it can now be changed
  dynamically by applications.
* Desktop `AppBar.appMenuButtonOptions` prop renamed to `appMenuButtonProps` for consistency.

### 🐞 Bug Fixes

* Fixed issue where JsonInput was not receiving its `model` from context
  ([#1456](https://github.com/xh/hoist-react/issues/1456))
* Fixed issue where TreeMap would not be initialized if the TreeMapModel was created after the
  GridModel data was loaded ([#1471](https://github.com/xh/hoist-react/issues/1471))
* Fixed issue where export would create malformed file with dynamic header names
* Fixed issue where exported tree grids would have incorrect aggregate data
  ([#1447](https://github.com/xh/hoist-react/issues/1447))
* Fixed issue where resizable Panels could grow larger than desired
  ([#1498](https://github.com/xh/hoist-react/issues/1498))
* Changed RestGrid to only display export button if export is enabled
  ([#1490](https://github.com/xh/hoist-react/issues/1490))
* Fixed errors when grouping rows in Grids with `groupUseEntireRow` turned off
  ([#1520](https://github.com/xh/hoist-react/issues/1520))
* Fixed problem where charts were resized when being hidden
  ([#1528](https://github.com/xh/hoist-react/issues/1528))
* Fixed problem where charts were needlessly re-rendered, hurting performance and losing some state
  ([#1505](https://github.com/xh/hoist-react/issues/1505))
* Removed padding from Select option wrapper elements which was making it difficult for custom
  option renderers to control the padding ([1571](https://github.com/xh/hoist-react/issues/1571))
* Fixed issues with inconsistent indentation for tree grid nodes under certain conditions
  ([#1546](https://github.com/xh/hoist-react/issues/1546))
* Fixed autoFocus on NumberInput.

### 📚 Libraries

* @blueprintjs/core `3.19 -> 3.22`
* @blueprintjs/datetime `3.14 -> 3.15`
* @fortawesome/fontawesome-pro `5.11 -> 5.12`
* codemirror `5.49 -> 5.50`
* core-js `3.3 -> 3.6`
* fast-deep-equal `2.0 -> 3.1`
* filesize `5.0 -> 6.0`
* highcharts 7.2 -> 8.0`
* mobx `5.14 -> 5.15`
* react-dates `21.3 -> 21.5`
* react-dropzone `10.1 -> 10.2`
* react-windowed-select `added @ 2.0.1`

[Commit Log](https://github.com/xh/hoist-react/compare/v28.2.0...v29.0.0)

## v28.2.0 - 2019-11-08

### 🎁 New Features

* Added a `DateInput` component to the mobile toolkit. Its API supports many of the same options as
  its desktop analog with the exception of `timePrecision`, which is not yet supported.
* Added `minSize` to panelModel. A resizable panel can now be prevented from resizing to a size
  smaller than minSize. ([#1431](https://github.com/xh/hoist-react/issues/1431))

### 🐞 Bug Fixes

* Made `itemHeight` a required prop for `DataView`. This avoids an issue where agGrid went into an
  infinite loop if this value was not set.
* Fixed a problem with `RestStore` behavior when `dataRoot` changed from its default value.

[Commit Log](https://github.com/xh/hoist-react/compare/v28.1.1...v28.2.0)

## v28.1.1 - 2019-10-23

### 🐞 Bug Fixes

* Fixes a bug with default model context being set incorrectly within context inside of `Panel`.

[Commit Log](https://github.com/xh/hoist-react/compare/v28.1.0...v28.1.1)

## v28.1.0 - 2019-10-18

### 🎁 New Features

* `DateInput` supports a new `strictInputParsing` prop to enforce strict parsing of keyed-in entries
  by the underlying moment library. The default value is false, maintained the existing behavior
  where [moment will do its best](https://momentjs.com/guides/#/parsing/) to parse an entered date
  string that doesn't exactly match the specified format
* Any `DateInput` values entered that exceed any specified max/minDate will now be reset to null,
  instead of being set to the boundary date (which was surprising and potentially much less obvious
  to a user that their input had been adjusted automatically).
* `Column` and `ColumnGroup` now accept a function for `headerName`. The header will be
  automatically re-rendered when any observable properties referenced by the `headerName` function
  are modified.
* `ColumnGroup` now accepts an `align` config for setting the header text alignment
* The flag `toContext` for `uses` and `creates` has been replaced with a new flag `publishMode` that
  provides more granular control over how models are published and looked up via context. Components
  can specify `ModelPublishMode.LIMITED` to make their model available for contained components
  without it becoming the default model or exposing its sub-models.

### 🐞 Bug Fixes

* Tree columns can now specify `renderer` or `elementRenderer` configs without breaking the standard
  ag-Grid group cell renderer auto-applied to tree columns (#1397).
* Use of a custom `Column.comparator` function will no longer break agGrid-provided column header
  filter menus (#1400).
* The MS Edge browser does not return a standard Promise from `async` functions, so the the return
  of those functions did not previously have the required Hoist extensions installed on its
  prototype. Edge "native" Promises are now also polyfilled / extended as required. (#1411).
* Async `Select` combobox queries are now properly debounced as per the `queryBuffer` prop (#1416).

### ⚙️ Technical

* Grid column group headers now use a custom React component instead of the default ag-Grid column
  header, resulting in a different DOM structure and CSS classes. Existing CSS overrides of the
  ag-Grid column group headers may need to be updated to work with the new structure/classes.
* We have configured `stylelint` to enforce greater consistency in our stylesheets within this
  project. The initial linting run resulted in a large number of updates to our SASS files, almost
  exclusively whitespace changes. No functional changes are intended/expected. We have also enabled
  hooks to run both JS and style linting on pre-commit. Neither of these updates directly affects
  applications, but the same tools could be configured for apps if desired.

### 📚 Libraries

* core-js `3.2 -> 3.3`
* filesize `4.2 -> 5.0`
* http-status-codes `added @ 1.3`

[Commit Log](https://github.com/xh/hoist-react/compare/v28.0.0...v28.1.0)

## v28.0.0 - 2019-10-07

_"The one with the hooks."_

**Hoist now fully supports React functional components and hooks.** The new `hoistComponent`
function is now the recommended method for defining new components and their corresponding element
factories. See that (within [HoistComponentFunctional.js](core/HoistComponentFunctional.js)) and the
new `useLocalModel()` and `useContextModel()` hooks (within [core/hooks](core/hooks)) for more
information.

Along with the performance benefits and the ability to use React hooks, Hoist functional components
are designed to read and write their models via context. This allows a much less verbose
specification of component element trees.

Note that **Class-based Components remain fully supported** (by both Hoist and React) using the
familiar `@HoistComponent` decorator, but transitioning to functional components within Hoist apps
is now strongly encouraged. In particular note that Class-based Components will *not* be able to
leverage the context for model support discussed above.

### 🎁 New Features

* Resizable panels now default to not redrawing their content when resized until the resize bar is
  dropped. This offers an improved user experience for most situations, especially when layouts are
  complex. To re-enable the previous dynamic behavior, set `PanelModel.resizeWhileDragging: true`.
* The default text input shown by `XH.prompt()` now has `selectOnFocus: true` and will confirm the
  user's entry on an `<enter>` keypress (same as clicking 'OK').
* `stringExcludes` function added to form validation constraints. This allows an input value to
  block specific characters or strings, e.g. no slash "/" in a textInput for a filename.
* `constrainAll` function added to form validation constraints. This takes another constraint as its
  only argument, and applies that constraint to an array of values, rather than just to one value.
  This is useful for applying a constraint to inputs that produce arrays, such as tag pickers.
* `DateInput` now accepts LocalDates as `value`, `minDate` and `maxDate` props.
* `RelativeTimestamp` now accepts a `bind` prop to specify a model field name from which it can pull
  its timestamp. The model itself can either be passed as a prop or (better) sourced automatically
  from the parent context. Developers are encouraged to take this change to minimize re-renders of
  parent components (which often contain grids and other intensive layouts).
* `Record` now has properties and methods for accessing and iterating over children, descendants,
  and ancestors
* `Store` now has methods for retrieving the descendants and ancestors of a given Record

### 💥 Breaking Changes

* **Apps must update their dev dependencies** to the latest `@xh/hoist-dev-utils` package: v4.0+.
  This updates the versions of Babel / Webpack used in builds to their latest / current versions and
  swaps to the updated Babel recommendation of `core-js` for polyfills.
* The `allSettled` function in `@xh/promise` has been removed. Applications using this method should
  use the ECMA standard (stage-2) `Promise.allSettled` instead. This method is now fully available
  in Hoist via bundled polyfills. Note that the standard method returns an array of objects of the
  form `{status: [rejected|fulfilled], ...}`, rather than `{state: [rejected|fulfilled], ...}`.
* The `containerRef` argument for `XH.toast()` should now be a DOM element. Component instances are
  no longer supported types for this value. This is required to support functional Components
  throughout the toolkit.
* Apps that need to prevent a `StoreFilterField` from binding to a `GridModel` in context, need to
  set the `store` or `gridModel` property explicitly to null.
* The Blueprint non-standard decorators `ContextMenuTarget` and `HotkeysTarget` are no longer
  supported. Use the new hooks `useContextMenu()` and `useHotkeys()` instead. For convenience, this
  functionality has also been made available directly on `Panel` via the `contextMenu` and `hotkeys`
  props.
* `DataView` and `DataViewModel` have been moved from `/desktop/cmp/dataview` to the cross-platform
  package `/cmp/dataview`.
* `isReactElement` has been removed. Applications should use the native React API method
  `React.isValidElement` instead.

### ⚙️ Technical

* `createObservableRef()` is now available in `@xh/hoist/utils/react` package. Use this function for
  creating refs that are functionally equivalent to refs created with `React.createRef()`, yet fully
  observable. With this change the `Ref` class in the same package is now obsolete.
* Hoist now establishes a proper react "error boundary" around all application code. This means that
  errors throw when rendering will be caught and displayed in the standard Hoist exception dialog,
  and stack traces for rendering errors should be significantly less verbose.
* Not a Hoist feature, exactly, but the latest version of `@xh/hoist-dev-utils` (see below) enables
  support for the `optional chaining` (aka null safe) and `nullish coalescing` operators via their
  Babel proposal plugins. Developers are encouraged to make good use of the new syntax below:
  * conditional-chaining: `let foo = bar?.baz?.qux;`
  * nullish coalescing: `let foo = bar ?? 'someDefaultValue';`

### 🐞 Bug Fixes

* Date picker month and year controls will now work properly in `localDate` mode. (Previously would
  reset to underlying value.)
* Individual `Buttons` within a `ButtonGroupInput` will accept a disabled prop while continuing to
  respect the overall `ButtonGroupInput`'s disabled prop.
* Raised z-index level of AG-Grid tooltip to ensure tooltips for AG-Grid context menu items appear
  above the context menu.

### 📚 Libraries

* @blueprintjs/core `3.18 -> 3.19`
* @blueprintjs/datetime `3.12 -> 3.14`
* @fortawesome/fontawesome-pro `5.10 -> 5.11`
* @xh/hoist-dev-utils `3.8 -> 4.3` (multiple transitive updates to build tooling)
* ag-grid `21.1 -> 21.2`
* highcharts `7.1 -> 7.2`
* mobx `5.13 -> 5.14`
* react-transition-group `4.2 -> 4.3`
* rsvp (removed)
* store2 `2.9 -> 2.10`

[Commit Log](https://github.com/xh/hoist-react/compare/v27.1.0...v28.0.0)

## v27.1.0 - 2019-09-05

### 🎁 New Features

* `Column.exportFormat` can now be a function, which supports setting Excel formats on a per-cell
  (vs. entire column) basis by returning a conditional `exportFormat` based upon the value and / or
  record.
  * ⚠️ Note that per-cell formatting _requires_ that apps update their server to use hoist-core
    v6.3.0+ to work, although earlier versions of hoist-core _are_ backwards compatible with the
    pre-existing, column-level export formatting.
* `DataViewModel` now supports a `sortBy` config. Accepts the same inputs as `GridModel.sortBy`,
  with the caveat that only a single-level sort is supported at this time.

[Commit Log](https://github.com/xh/hoist-react/compare/v27.0.1...v27.1.0)

## v27.0.1 - 2019-08-26

### 🐞 Bug Fixes

* Fix to `Store.clear()` and `GridModel.clear()`, which delegates to the same (#1324).

[Commit Log](https://github.com/xh/hoist-react/compare/v27.0.0...v27.0.1)

## v27.0.0 - 2019-08-23

### 🎁 New Features

* A new `LocalDate` class has been added to the toolkit. This class provides client-side support for
  "business" or "calendar" days that do not have a time component. It is an immutable class that
  supports '==', '<' and '>', as well as a number of convenient manipulation functions. Support for
  the `LocalDate` class has also been added throughout the toolkit, including:
  * `Field.type` now supports an additional `localDate` option for automatic conversion of server
    data to this type when loading into a `Store`.
  * `fetchService` is aware of this class and will automatically serialize all instances of it for
    posting to the server. ⚠ NOTE that along with this change, `fetchService` and its methods such
    as `XH.fetchJson()` will now serialize regular JS Date objects as ms timestamps when provided in
    params. Previously Dates were serialized in their default `toString()` format. This would be a
    breaking change for an app that relied on that default Date serialization, but it was made for
    increased symmetry with how Hoist JSON-serializes Dates and LocalDates on the server-side.
  * `DateInput` can now be used to seamlessly bind to a `LocalDate` as well as a `Date`. See its new
    prop of `valueType` which can be set to `localDate` or `date` (default).
  * A new `localDateCol` config has been added to the `@xh/hoist/grid/columns` package with
    standardized rendering and formatting.
* New `TreeMap` and `SplitTreeMap` components added, to render hierarchical data in a configurable
  TreeMap visualization based on the Highcharts library. Supports optional binding to a GridModel,
  which syncs selection and expand / collapse state.
* `Column` gets a new `highlightOnChange` config. If true, the grid will highlight the cell on each
  change by flashing its background. (Currently this is a simple on/off config - future iterations
  could support a function variant or other options to customize the flash effect based on the
  old/new values.) A new CSS var `--xh-grid-cell-change-bg-highlight` can be used to customize the
  color used, app-wide or scoped to a particular grid selector. Note that columns must *not* specify
  `rendererIsComplex` (see below) if they wish to enable the new highlight flag.

### 💥 Breaking Changes

* The updating of `Store` data has been reworked to provide a simpler and more powerful API that
  allows for the applications of additions, deletions, and updates in a single transaction:
  * The signature of `Store.updateData()` has been substantially changed, and is now the main entry
    point for all updates.
  * `Store.removeRecords()` has been removed. Use `Store.updateData()` instead.
  * `Store.addData()` has been removed. Use `Store.updateData()` instead.
* `Column` takes an additional property `rendererIsComplex`. Application must set this flag to
  `true` to indicate if a column renderer uses values other than its own bound field. This change
  provides an efficiency boost by allowing ag-Grid to use its default change detection instead of
  forcing a cell refresh on any change.

### ⚙️ Technical

* `Grid` will now update the underlying ag-Grid using ag-Grid transactions rather than relying on
  agGrid `deltaRowMode`. This is intended to provide the best possible grid performance and
  generally streamline the use of the ag-Grid Api.

### 🐞 Bug Fixes

* Panel resize events are now properly throttled, avoiding extreme lagginess when resizing panels
  that contain complex components such as big grids.
* Workaround for issues with the mobile Onsen toolkit throwing errors while resetting page stack.
* Dialogs call `doCancel()` handler if cancelled via `<esc>` keypress.

### 📚 Libraries

* @xh/hoist-dev-utils `3.7 -> 3.8`
* qs `6.7 -> 6.8`
* store2 `2.8 -> 2.9`

[Commit Log](https://github.com/xh/hoist-react/compare/v26.0.1...v27.0.0)

## v26.0.1 - 2019-08-07

### 🎁 New Features

* **WebSocket support** has been added in the form of `XH.webSocketService` to establish and
  maintain a managed websocket connection with the Hoist UI server. This is implemented on the
  client via the native `WebSocket` object supported by modern browsers and relies on the
  corresponding service and management endpoints added to Hoist Core v6.1.
  * Apps must declare `webSocketsEnabled: true` in their `AppSpec` configuration to enable this
    overall functionality on the client.
  * Apps can then subscribe via the new service to updates on a requested topic and will receive any
    inbound messages for that topic via a callback.
  * The service will monitor the socket connection with a regular heartbeat and attempt to
    re-establish if dropped.
  * A new admin console snap-in provides an overview of connected websocket clients.
* The `XH.message()` and related methods such as `XH.alert()` now support more flexible
  `confirmProps` and `cancelProps` configs, each of which will be passed to their respective button
  and merged with suitable defaults. Allows use of the new `autoFocus` prop with these preconfigured
  dialogs.
  * By default, `XH.alert()` and `XH.confirm()` will auto focus the confirm button for user
    convenience.
  * The previous text/intent configs have been deprecated and the message methods will log a console
    warning if they are used (although it will continue to respect them to aid transitioning to the
    new configs).
* `GridModel` now supports a `copyCell` context menu action. See `StoreContextMenu` for more
  details.
* New `GridCountLabel` component provides an alternative to existing `StoreCountLabel`, outputting
  both overall record count and current selection count in a configurable way.
* The `Button` component accepts an `autoFocus` prop to attempt to focus on render.
* The `Checkbox` component accepts an `autoFocus` prop to attempt to focus on render.

### 💥 Breaking Changes

* `StoreCountLabel` has been moved from `/desktop/cmp/store` to the cross-platform package
  `/cmp/store`. Its `gridModel` prop has also been removed - usages with grids should likely switch
  to the new `GridCountLabel` component, noted above and imported from `/cmp/grid`.
* The API for `ClipboardButton` and `ClipboardMenuItem` has been simplified, and made implementation
  independent. Specify a single `getCopyText` function rather than the `clipboardSpec`.
  (`clipboardSpec` is an artifact from the removed `clipboard` library).
* The `XH.prompt()` and `XH.message()` input config has been updated to work as documented, with any
  initial/default value for the input sourced from `input.initialValue`. Was previously sourced from
  `input.value` (#1298).
* ChartModel `config` has been deprecated. Please use `highchartsConfig` instead.

### 🐞 Bug Fixes

* The `Select.selectOnFocus` prop is now respected when used in tandem with `enableCreate` and/or
  `queryFn` props.
* `DateInput` popup _will_ now close when input is blurred but will _not_ immediately close when
  `enableTextInput` is `false` and a month or year is clicked (#1293).
* Buttons within a grid `actionCol` now render properly in compact mode, without clipping/overflow.

### ⚙️ Technical

* `AgGridModel` will now throw an exception if any of its methods which depend on ag-Grid state are
  called before the grid has been fully initialized (ag-Grid onGridReady event has fired).
  Applications can check the new `isReady` property on `AgGridModel` before calling such methods to️️
  verify the grid is fully initialized.

### 📚 Libraries

* @blueprintjs/core `3.17 -> 3.18`
* @blueprintjs/datetime `3.11 -> 3.12`
* @fortawesome/fontawesome `5.9 -> 5.10`
* ag-grid `21.0.1 -> 21.1.1`
* store2 `2.7 -> 2.8`
* The `clipboard` library has been replaced with the simpler `clipboard-copy` library.

[Commit Log](https://github.com/xh/hoist-react/compare/v25.2.0...v26.0.1)

## v25.2.0 - 2019-07-25

### 🎁 New Features

* `RecordAction` supports a new `secondaryText` property. When used for a Grid context menu item,
  this text appears on the right side of the menu item, usually used for displaying the shortcut key
  associated with an action.

### 🐞 Bug Fixes

* Fixed issue with loopy behavior when using `Select.selectOnFocus` and changing focus
  simultaneously with keyboard and mouse.

[Commit Log](https://github.com/xh/hoist-react/compare/v25.1.0...v25.2.0)

## v25.1.0 - 2019-07-23

### 🎁 New Features

* `JsonInput` includes buttons for toggling showing in a full-screen dialog window. Also added a
  convenience button to auto-format `JsonInput's` content.
* `DateInput` supports a new `enableTextInput` prop. When this property is set to false, `DateInput`
  will be entirely driven by the provided date picker. Additionally, `DateInput` styles have been
  improved for its various modes to more clearly convey its functionality.
* `ExportButton` will auto-disable itself if bound to an empty `GridModel`. This helper button will
  now also throw a console warning (to alert the developer) if `gridModel.enableExport != true`.

### ⚙️ Technical

* Classes decorated with `@LoadSupport` will now throw an exception out of their provided
  `loadAsync()` method if called with a parameter that's not a plain object (i.e. param is clearly
  not a `LoadSpec`). Note this might be a breaking change, in so far as it introduces additional
  validation around this pre-existing API requirement.
* Requirements for the `colorSpec` option passed to Hoist number formatters have been relaxed to
  allow partial definitions such that, for example, only negative values may receive the CSS class
  specified, without having to account for positive value styling.

### 🐞 Bug Fixes

* `RestFormModel` now submits dirty fields only when editing a record, as intended (#1245).
* `FormField` will no longer override the disabled prop of its child input if true (#1262).

### 📚 Libraries

* mobx `5.11 -> 5.13`
* Misc. patch-level updates

[Commit Log](https://github.com/xh/hoist-react/compare/v25.0.0...v25.1.0)

## v25.0.0 - 2019-07-16

### 🎁 New Features

* `Column` accepts a new `comparator` callback to customize how column cell values are sorted by the
  grid.
* Added `XH.prompt()` to show a simple message popup with a built-in, configurable HoistInput. When
  submitted by the user, its callback or resolved promise will include the input's value.
* `Select` accepts a new `selectOnFocus` prop. The behaviour is analogous to the `selectOnFocus`
  prop already in `TextInput`, `TextArea` and `NumberInput`.

### 💥 Breaking Changes

* The `fmtPercent` and `percentRenderer` methods will now multiply provided value by 100. This is
  consistent with the behavior of Excel's percentage formatting and matches the expectations of
  `ExportFormat.PCT`. Columns that were previously using `exportValue: v => v/100` as a workaround
  to the previous renderer behavior should remove this line of code.
* `DimensionChooserModel`'s `historyPreference` config has been renamed `preference`. It now
  supports saving both value and history to the same preference (existing history preferences will
  be handled).

[Commit Log](https://github.com/xh/hoist-react/compare/v24.2.0...v25.0.0)

## v24.2.0 - 2019-07-08

### 🎁 New Features

* `GridModel` accepts a new `colDefaults` configuration. Defaults provided via this object will be
  merged (deeply) into all column configs as they are instantiated.
* New `Panel.compactHeader` and `DockContainer.compactHeaders` props added to enable more compact
  and space efficient styling for headers in these components.
  * ⚠️ Note that as part of this change, internal panel header CSS class names changed slightly -
    apps that were targeting these internal selectors would need to adjust. See
    desktop/cmp/panel/impl/PanelHeader.scss for the relevant updates.
* A new `exportOptions.columns` option on `GridModel` replaces `exportOptions.includeHiddenCols`.
  The updated and more flexible config supports special strings 'VISIBLE' (default), 'ALL', and/or a
  list of specific colIds to include in an export.
  * To avoid immediate breaking changes, GridModel will log a warning on any remaining usages of
    `includeHiddenCols` but auto-set to `columns: 'ALL'` to maintain the same behavior.
* Added new preference `xhShowVersionBar` to allow more fine-grained control of when the Hoist
  version bar is showing. It defaults to `auto`, preserving the current behavior of always showing
  the footer to Hoist Admins while including it for non-admins *only* in non-production
  environments. The pref can alternatively be set to 'always' or 'never' on a per-user basis.

### 📚 Libraries

* @blueprintjs/core `3.16 -> 3.17`
* @blueprintjs/datetime `3.10 -> 3.11`
* mobx `5.10 -> 5.11`
* react-transition-group `2.8 -> 4.2`

[Commit Log](https://github.com/xh/hoist-react/compare/v24.1.1...v24.2.0)

## v24.1.1 - 2019-07-01

### 🐞 Bug Fixes

* Mobile column chooser internal layout/sizing fixed when used in certain secure mobile browsers.

[Commit Log](https://github.com/xh/hoist-react/compare/v24.1.0...v24.1.1)

## v24.1.0 - 2019-07-01

### 🎁 New Features

* `DateInput.enableClear` prop added to support built-in button to null-out a date input's value.

### 🐞 Bug Fixes

* The `Select` component now properly shows all options when the pick-list is re-shown after a
  change without first blurring the control. (Previously this interaction edge case would only show
  the option matching the current input value.) #1198
* Mobile mask component `onClick` callback prop restored - required to dismiss mobile menus when not
  tapping a menu option.
* When checking for a possible expired session within `XH.handleException()`, prompt for app login
  only for Ajax requests made to relative URLs (not e.g. remote APIs accessed via CORS). #1189

### ✨ Style

* Panel splitter collapse button more visible in dark theme. CSS vars to customize further fixed.
* The mobile app menu button has been moved to the right side of the top appBar, consistent with its
  placement in desktop apps.

### 📚 Libraries

* @blueprintjs/core `3.15 -> 3.16`
* @blueprintjs/datetime `3.9 -> 3.10`
* codemirror `5.47 -> 5.48`
* mobx `6.0 -> 6.1`

[Commit Log](https://github.com/xh/hoist-react/compare/v24.0.0...v24.1.0)

## v24.0.0 - 2019-06-24

### 🎁 New Features

#### Data

* A `StoreFilter` object has been introduced to the data API. This allows `Store` and
  `StoreFilterField` to support the ability to conditionally include all children when filtering
  hierarchical data stores, and could support additional filtering customizations in the future.
* `Store` now provides a `summaryRecord` property which can be used to expose aggregated data for
  the data it contains. The raw data for this record can be provided to `loadData()` and
  `updateData()` either via an explicit argument to these methods, or as the root node of the raw
  data provided (see `Store.loadRootAsSummary`).
* The `StoreFilterField` component accepts new optional `model` and `bind` props to allow control of
  its text value from an external model's observable.
* `pwd` is now a new supported type of `Field` in the `@xh/hoist/core/data` package.

#### Grid

* `GridModel` now supports a `showSummary` config which can be used to display its store's
  summaryRecord (see above) as either a pinned top or bottom row.
* `GridModel` also adds a `enableColumnPinning` config to enable/disable user-driven pinning. On
  desktop, if enabled, users can pin columns by dragging them to the left or right edges of the grid
  (the default ag-Grid gesture). Column pinned state is now also captured and maintained by the
  overall grid state system.
* The desktop column chooser now options in a non-modal popover when triggered from the standard
  `ColChooserButton` component. This offers a quicker and less disruptive alternative to the modal
  dialog (which is still used when launched from the grid context menu). In this popover mode,
  updates to columns are immediately reflected in the underlying grid.
* The mobile `ColChooser` has been improved significantly. It now renders displayed and available
  columns as two lists, allowing drag and drop between to update the visibility and ordering. It
  also provides an easy option to toggle pinning the first column.
* `DimensionChooser` now supports an optional empty / ungrouped configuration with a value of `[]`.
  See `DimensionChooserModel.enableClear` and `DimensionChooser.emptyText`.

#### Other Features

* Core `AutoRefreshService` added to trigger an app-wide data refresh on a configurable interval, if
  so enabled via a combination of soft-config and user preference. Auto-refresh relies on the use of
  the root `RefreshContextModel` and model-level `LoadSupport`.
* A new `LoadingIndicator` component is available as a more minimal / unobtrusive alternative to a
  modal mask. Typically configured via a new `Panel.loadingIndicator` prop, the indicator can be
  bound to a `PendingTaskModel` and will automatically show/hide a spinner and/or custom message in
  an overlay docked to the corner of the parent Panel.
* `DateInput` adds support for new `enablePicker` and `showPickerOnFocus` props, offering greater
  control over when the calendar picker is shown. The new default behaviour is to not show the
  picker on focus, instead showing it via a built-in button.
* Transitions have been disabled by default on desktop Dialog and Popover components (both are from
  the Blueprint library) and on the Hoist Mask component. This should result in a snappier user
  experience, especially when working on remote / virtual workstations. Any in-app customizations to
  disable or remove transitions can now be removed in favor of this toolkit-wide change.
* Added new `@bindable.ref` variant of the `@bindable` decorator.

### 💥 Breaking Changes

* Apps that defined and initialized their own `AutoRefreshService` service or functionality should
  leverage the new Hoist service if possible. Apps with a pre-existing custom service of the same
  name must either remove in favor of the new service or - if they have special requirements not
  covered by the Hoist implementation - rename their own service to avoid a naming conflict.
* The `StoreFilterField.onFilterChange` callback will now be passed a `StoreFilter`, rather than a
  function.
* `DateInput` now has a calendar button on the right side of the input which is 22 pixels square.
  Applications explicitly setting width or height on this component should ensure that they are
  providing enough space for it to display its contents without clipping.

### 🐞 Bug Fixes

* Performance for bulk grid selections has been greatly improved (#1157)
* Toolbars now specify a minimum height (or width when vertical) to avoid shrinking unexpectedly
  when they contain only labels or are entirely empty (but still desired to e.g. align UIs across
  multiple panels). Customize if needed via the new `--xh-tbar-min-size` CSS var.
* All Hoist Components that accept a `model` prop now have that properly documented in their
  prop-types.
* Admin Log Viewer no longer reverses its lines when not in tail mode.

### ⚙️ Technical

* The `AppSpec` config passed to `XH.renderApp()` now supports a `clientAppCode` value to compliment
  the existing `clientAppName`. Both values are now optional and defaulted from the project-wide
  `appCode` and `appName` values set via the project's Webpack config. (Note that `clientAppCode` is
  referenced by the new `AutoRefreshService` to support configurable auto-refresh intervals on a
  per-app basis.)

### 📚 Libraries

* ag-grid `20.0 -> 21.0`
* react-select `2.4 -> 3.0`
* mobx-react `5.4 -> 6.0.3`
* font-awesome `5.8 -> 5.9`
* react-beautiful-dnd `10.1.1 -> 11.0.4`

[Commit Log](https://github.com/xh/hoist-react/compare/v23.0.0...v24.0.0)

## v23.0.0 - 2019-05-30

### 🎁 New Features

* `GridModel` now accepts a config of `cellBorders`, similar to `rowBorders`
* `Panel.tbar` and `Panel.bbar` props now accept an array of Elements and will auto-generate a
  `Toolbar` to contain them, avoiding the need for the extra import of `toolbar()`.
* New functions `withDebug` and `withShortDebug` have been added to provide a terse syntax for
  adding debug messages that track the execution of specific blocks of code.
* `XH.toast()` now supports an optional `containerRef` argument that can be used for anchoring a
  toast within another component (desktop only). Can be used to display more targeted toasts within
  the relevant section of an application UI, as opposed to the edge of the screen.
* `ButtonGroupInput` accepts a new `enableClear` prop that allows the active / depressed button to
  be unselected by pressing it again - this sets the value of the input as a whole to `null`.
* Hoist Admins now always see the VersionBar in the footer.
* `Promise.track` now accepts an optional `omit` config that indicates when no tracking will be
  performed.
* `fmtNumber` now accepts an optional `prefix` config that prepends immediately before the number,
  but after the sign (`+`, `-`).
* New utility methods `forEachAsync()` and `whileAsync()` have been added to allow non-blocking
  execution of time-consuming loops.

### 💥 Breaking Changes

* The `AppOption.refreshRequired` config has been renamed to `reloadRequired` to better match the
  `XH.reloadApp()` method called to reload the entire app in the browser. Any options defined by an
  app that require it to be fully reloaded should have this renamed config set to `true`.
* The options dialog will now automatically trigger an app-wide data _refresh_ via
  `XH.refreshAppAsync()` if options have changed that don't require a _reload_.
* The `EventSupport` mixin has been removed. There are no known uses of it and it is in conflict
  with the overall reactive structure of the hoist-react API. If your app listens to the
  `appStateChanged`, `prefChange` or `prefsPushed` events you will need to adjust accordingly.

### 🐞 Bug Fixes

* `Select` will now let the user edit existing text in conditions where it is expected to be
  editable. #880
* The Admin "Config Differ" tool has been updated to reflect changes to `Record` made in v22. It is
  once again able to apply remote config values.
* A `Panel` with configs `resizable: true, collapsible: false` now renders with a splitter.
* A `Panel` with no `icon`, `title`, or `headerItems` will not render a blank header.
* `FileChooser.enableMulti` now behaves as one might expect -- true to allow multiple files in a
  single upload. Previous behavior (the ability to add multiple files to dropzone) is now controlled
  by `enableAddMulti`.

[Commit Log](https://github.com/xh/hoist-react/compare/v22.0.0...v23.0.0)


## v22.0.0 - 2019-04-29

### 🎁 New Features

* A new `DockContainer` component provides a user-friendly way to render multiple child components
  "docked" to its bottom edge. Each child view is rendered with a configurable header and controls
  to allow the user to expand it, collapse it, or optionally "pop it out" into a modal dialog.
* A new `AgGrid` component provides a much lighter Hoist wrapper around ag-Grid while maintaining
  consistent styling and layout support. This allows apps to use any features supported by ag-Grid
  without conflicting with functionality added by the core Hoist `Grid`.
  * Note that this lighter wrapper lacks a number of core Hoist features and integrations, including
    store support, grid state, enhanced column and renderer APIs, absolute value sorting, and more.
  * An associated `AgGridModel` provides access to to the ag-Grid APIs, minimal styling configs, and
    several utility methods for managing Grid state.
* Added `GridModel.groupSortFn` config to support custom group sorting (replaces any use of
  `agOptions.defaultGroupSortComparator`).
* The `Column.cellClass` and `Column.headerClass` configs now accept functions to dynamically
  generate custom classes based on the Record and/or Column being rendered.
* The `Record` object now provides an additional getter `Record.allChildren` to return all children
  of the record, irrespective of the current filter in place on the record's store. This supplements
  the existing `Record.children` getter, which returns only the children meeting the filter.

### 💥 Breaking Changes

* The class `LocalStore` has been renamed `Store`, and is now the main implementation and base class
  for Store Data. The extraneous abstract superclass `BaseStore` has been removed.
* `Store.dataLastUpdated` had been renamed `Store.lastUpdated` on the new class and is now a simple
  timestamp (ms) rather than a Javascript Date object.
* The constructor argument `Store.processRawData` now expects a function that *returns* a modified
  object with the necessary edits. This allows implementations to safely *clone* the raw data rather
  than mutating it.
* The method `Store.removeRecord` has been replaced with the method `Store.removeRecords`. This will
  facilitate efficient bulk deletes.

### ⚙️ Technical

* `Grid` now performs an important performance workaround when loading a new dataset that would
  result in the removal of a significant amount of existing records/rows. The underlying ag-Grid
  component has a serious bottleneck here (acknowledged as AG-2879 in their bug tracker). The Hoist
  grid wrapper will now detect when this is likely and proactively clear all data using a different
  API call before loading the new dataset.
* The implementations `Store`, `RecordSet`, and `Record` have been updated to more efficiently
  re-use existing record references when loading, updating, or filtering data in a store. This keeps
  the Record objects within a store as stable as possible, and allows additional optimizations by
  ag-Grid and its `deltaRowDataMode`.
* When loading raw data into store `Record`s, Hoist will now perform additional conversions based on
  the declared `Field.type`. The unused `Field.nullable` has been removed.
* `LocalStorageService` now uses both the `appCode` and current username for its namespace key,
  ensuring that e.g. local prefs/grid state are not overwritten across multiple app users on one OS
  profile, or when admin impersonation is active. The service will automatically perform a one-time
  migration of existing local state from the old namespace to the new. #674
* `elem` no longer skips `null` children in its calls to `React.createElement()`. These children may
  play the role of placeholders when using conditional rendering, and skipping them was causing
  React to trigger extra re-renders. This change further simplifies Hoist's element factory and
  removes an unnecessary divergence with the behavior of JSX.


### 🐞 Bug Fixes

* `Grid` exports retain sorting, including support for absolute value sorting. #1068
* Ensure `FormField`s are keyed with their model ID, so that React can properly account for dynamic
  changes to fields within a form. #1031
* Prompt for app refresh in (rare) case of mismatch between client and server-side session user.
  (This can happen during impersonation and is defended against in server-side code.) #675

[Commit Log](https://github.com/xh/hoist-react/compare/v21.0.2...v22.0.0)

## v21.0.2 - 2019-04-05

### 📚 Libraries

* Rollback ag-Grid to v20.0.0 after running into new performance issues with large datasets and
  `deltaRowDataMode`. Updates to tree filtering logic, also related to grid performance issues with
  filtered tree results returning much larger record counts.

## v21.0.0 - 2019-04-04

### 🎁 New Features

* `FetchService` fetch methods now accept a plain object as the `headers` argument. These headers
  will be merged with the default headers provided by FetchService.
* An app can also now specify default headers to be sent with every fetch request via
  `XH.fetchService.setDefaultHeaders()`. You can pass either a plain object, or a closure which
  returns one.
* `Grid` supports a new `onGridReady` prop, allowing apps to hook into the ag-Grid event callback
  without inadvertently short-circuiting the Grid's own internal handler.

### 💥 Breaking Changes

* The shortcut getter `FormModel.isNotValid` was deemed confusing and has been removed from the API.
  In most cases applications should use `!FormModel.isValid` instead; this expression will return
  `false` for the `Unknown` as well as the `NotValid` state. Applications that wish to explicitly
  test for the `NotValid` state should use the `validationState` getter.
* Multiple HoistInputs have changed their `onKeyPress` props to `onKeyDown`, including TextInput,
  NumberInput, TextArea & SearchInput. The `onKeyPress` event has been deprecated in general and has
  limitations on which keys will trigger the event to fire (i.e. it would not fire on an arrow
  keypress).
* FetchService's fetch methods no longer support `contentType` parameter. Instead, specify a custom
  content-type by setting a 'Content-Type' header using the `headers` parameter.
* FetchService's fetch methods no longer support `acceptJson` parameter. Instead, pass an {"Accept":
  "application/json"} header using the `headers` parameter.

### ✨ Style

* Black point + grid colors adjusted in dark theme to better blend with overall blue-gray tint.
* Mobile styles have been adjusted to increase the default font size and grid row height, in
  addition to a number of other smaller visual adjustments.

### 🐞 Bug Fixes

* Avoid throwing React error due to tab / routing interactions. Tab / routing / state support
  generally improved. (#1052)
* `GridModel.selectFirst()` improved to reliably select first visible record even when one or more
  groupBy levels active. (#1058)

### 📚 Libraries

* ag-Grid `~20.1 -> ~20.2` (fixes ag-grid sorting bug with treeMode)
* @blueprint/core `3.14 -> 3.15`
* @blueprint/datetime `3.7 -> 3.8`
* react-dropzone `10.0 -> 10.1`
* react-transition-group `2.6 -> 2.8`

[Commit Log](https://github.com/xh/hoist-react/compare/v20.2.1...v21.0.0)

## v20.2.1 - 2019-03-28

* Minor tweaks to grid styles - CSS var for pinned column borders, drop left/right padding on
  center-aligned grid cells.

[Commit Log](https://github.com/xh/hoist-react/compare/v20.2.0...v20.2.1)

## v20.2.0 - 2019-03-27

### 🎁 New Features

* `GridModel` exposes three new configs - `rowBorders`, `stripeRows`, and `showCellFocus` - to
  provide additional control over grid styling. The former `Grid` prop `showHover` has been
  converted to a `GridModel` config for symmetry with these other flags and more efficient
  re-rendering. Note that some grid-related CSS classes have also been modified to better conform to
  the BEM approach used elsewhere - this could be a breaking change for apps that keyed off of
  certain Hoist grid styles (not expected to be a common case).
* `Select` adds a `queryBuffer` prop to avoid over-eager calls to an async `queryFn`. This buffer is
  defaulted to 300ms to provide some out-of-the-box debouncing of keyboard input when an async query
  is provided. A longer value might be appropriate for slow / intensive queries to a remote API.

### 🐞 Bug Fixes

* A small `FormField.labelWidth` config value will now be respected, even if it is less than the
  default minWidth of 80px.
* Unnecessary re-renders of inactive tab panels now avoided.
* `Grid`'s filter will now be consistently applied to all tree grid records. Previously, the filter
  skipped deeply nested records under specific conditions.
* `Timer` no longer requires its `runFn` to be a promise, as it briefly (and unintentionally) did.
* Suppressed default browser resize handles on `textarea`.

[Commit Log](https://github.com/xh/hoist-react/compare/v20.1.1...v20.2.0)

## v20.1.1 - 2019-03-27

### 🐞 Bug Fixes

* Fix form field reset so that it will call computeValidationAsync even if revalidation is not
  triggered because the field's value did not change when reset.

[Commit Log](https://github.com/xh/hoist-react/compare/v20.1.0...v20.1.1)


## v20.1.0 - 2019-03-14

### 🎁 New Features

* Standard app options panel now includes a "Restore Defaults" button to clear all user preferences
  as well as any custom grid state, resetting the app to its default state for that user.

### 🐞 Bug Fixes

* Removed a delay from `HoistInput` blur handling, ensuring `noteBlurred()` is called as soon as the
  element loses focus. This should remove a class of bugs related to input values not flushing into
  their models quickly enough when `commitOnChange: false` and the user moves directly from an input
  to e.g. clicking a submit button. #1023
* Fix to Admin ConfigDiffer tool (missing decorator).

### ⚙️ Technical

* The `GridModel.store` config now accepts a plain object and will internally create a `LocalStore`.
  This store config can also be partially specified or even omitted entirely. GridModel will ensure
  that the store is auto-configured with all fields in configured grid columns, reducing the need
  for app code boilerplate (re)enumerating field names.
* `Timer` class reworked to allow its interval to be adjusted dynamically via `setInterval()`,
  without requiring the Timer to be re-created.

[Commit Log](https://github.com/xh/hoist-react/compare/v20.0.1...v20.1.0)


## v20.0.1 - 2019-03-08

### 🐞 Bug Fixes

* Ensure `RestStore` processes records in a standard way following a save/add operation (#1010).

[Commit Log](https://github.com/xh/hoist-react/compare/v20.0.0...v20.0.1)


## v20.0.0 - 2019-03-06

### 💥 Breaking Changes

* The `@LoadSupport` decorator has been substantially reworked and enhanced from its initial release
  in v19. It is no longer needed on the HoistComponent, but rather should be put directly on the
  owned HoistModel implementing the loading. IMPORTANT NOTE: all models should implement
  `doLoadAsync` rather than `loadAsync`. Please see `LoadSupport` for more information on this
  important change.
* `TabContainer` and `TabContainerModel` are now cross-platform. Apps should update their code to
  import both from `@xh/hoist/cmp/tab`.
* `TabContainer.switcherPosition` has been moved to `TabContainerModel`. Please note that changes to
  `switcherPosition` are not supported on mobile, where the switcher will always appear beneath the
  container.
* The `Label` component from `@xh/hoist/desktop/cmp/input` has been removed. Applications should
  consider using the basic html `label` element instead (or a `FormField` if applicable).
* The `LeftRightChooserModel` constructor no longer accepts a `leftSortBy` and `rightSortBy`
  property. The implementation of these properties was generally broken. Use `leftSorted` and
  `rightSorted` instead.

#### Mobile

* Mobile `Page` has changed - `Pages` are now wrappers around `Panels` that are designed to be used
  with a `NavigationModel` or `TabContainer`. `Page` accepts the same props as `Panel`, meaning uses
  of `loadModel` should be replaced with `mask`.
* The mobile `AppBar` title is static and defaults to the app name. If you want to display page
  titles, it is recommended to use the `title` prop on the `Page`.

### 🎁 New Features

* Enhancements to Model and Component data loading via `@LoadSupport` provides a stronger set of
  conventions and better support for distinguishing between initial loads / auto/background
  refreshes / user- driven refreshes. It also provides new patterns for ensuring application
  Services are refreshed as part of a reworked global refresh cycle.
* RestGridModel supports a new `cloneAction` to take an existing record and open the editor form in
  "add mode" with all editable fields pre-populated from the source record. The action calls
  `prepareCloneFn`, if defined on the RestGridModel, to perform any transform operations before
  rendering the form.
* Tabs in `TabContainerModel` now support an `icon` property on the desktop.
* Charts take a new optional `aspectRatio` prop.
* Added new `Column.headerTooltip` config.
* Added new method `markManaged` on `ManagedSupport`.
* Added new function decorator `debounced`.
* Added new function `applyMixin` providing support for structured creation of class decorators
  (mixins).

#### Mobile

* Column chooser support available for mobile Grids. Users can check/uncheck columns to add/remove
  them from a configurable grid and reorder the columns in the list via drag and drop. Pair
  `GridModel.enableColChooser` with a mobile `colChooserButton` to allow use.
* Added `DialogPage` to the mobile toolkit. These floating pages do not participate in navigation or
  routing, and are used for showing fullscreen views outside of the Navigator / TabContainer
  context.
* Added `Panel` to the mobile toolkit, which offers a header element with standardized styling,
  title, and icon, as well as support for top and bottom toolbars.
* The mobile `AppBar` has been updated to more closely match the desktop `AppBar`, adding `icon`,
  `leftItems`, `hideAppMenuButton` and `appMenuButtonProps` props.
* Added routing support to mobile.

### 🐞 Bug Fixes

* The HighCharts wrapper component properly resizes its chart.
* Mobile dimension chooser button properly handles overflow for longer labels.
* Sizing fixes for multi-line inputs such as textArea and jsonInput.
* NumberInput calls a `onKeyPress` prop if given.
* Layout fixes on several admin panels and detail popups.

### 📚 Libraries

* @blueprintjs/core `3.13 -> 3.14`
* @xh/hoist-dev-utils `3.5 -> 3.6`
* ag-Grid `~20.0 -> ~20.1`
* react-dropzone `~8.0 -> ~9.0`
* react-select `~2.3 -> ~2.4`
* router5 `~6.6 -> ~7.0`
* react `~16.7 -> ~16.8`

[Commit Log](https://github.com/xh/hoist-react/compare/v19.0.1...v20.0.0)

## v19.0.1 - 2019-02-12

### 🐞 Bug Fixes

* Additional updates and simplifications to `FormField` sizing of child `HoistInput` elements, for
  more reliable sizing and spacing filling behavior.

[Commit Log](https://github.com/xh/hoist-react/compare/v19.0.0...v19.0.1)


## v19.0.0 - 2019-02-08

### 🎁 New Features

* Added a new architecture for signaling the need to load / refresh new data across either the
  entire app or a section of the component hierarchy. This new system relies on React context to
  minimizes the need for explicit application wiring, and improves support for auto-refresh. See
  newly added decorator `@LoadSupport` and classes/components `RefreshContext`,
  `RefreshContextModel`, and `RefreshContextView` for more info.
* `TabContainerModel` and `TabModel` now support `refreshMode` and `renderMode` configs to allow
  better control over how inactive tabs are mounted/unmounted and how tabs handle refresh requests
  when hidden or (re)activated.
* Apps can implement `getAppOptions()` in their `AppModel` class to specify a set of app-wide
  options that should be editable via a new built-in Options dialog. This system includes built-in
  support for reading/writing options to preferences, or getting/setting their values via custom
  handlers. The toolkit handles the rendering of the dialog.
* Standard top-level app buttons - for actions such as launching the new Options dialog, switching
  themes, launching the admin client, and logging out - have been moved into a new menu accessible
  from the top-right corner of the app, leaving more space for app-specific controls in the AppBar.
* `RecordGridModel` now supports an enhanced `editors` configuration that exposes the full set of
  validation and display support from the Forms package.
* `HoistInput` sizing is now consistently implemented using `LayoutSupport`. All sizable
  `HoistInputs` now have default `width` to ensure a standard display out of the box. `JsonInput`
  and `TextArea` also have default `height`. These defaults can be overridden by declaring explicit
  `width` and `height` values, or unset by setting the prop to `null`.
* `HoistInputs` within `FormFields` will be automatically sized to fill the available space in the
  `FormField`. In these cases, it is advised to either give the `FormField` an explicit size or
  render it in a flex layout.

### 💥 Breaking Changes

* ag-Grid has been updated to v20.0.0. Most apps shouldn't require any changes - however, if you are
  using `agOptions` to set sorting, filtering or resizing properties, these may need to change:

  For the `Grid`, `agOptions.enableColResize`, `agOptions.enableSorting` and `agOptions.enableFilter`
  have been removed. You can replicate their effects by using `agOptions.defaultColDef`. For
  `Columns`, `suppressFilter` has been removed, an should be replaced with `filter: false`.

* `HoistAppModel.requestRefresh` and `TabContainerModel.requestRefresh` have been removed.
  Applications should use the new Refresh architecture described above instead.
* `tabRefreshMode` on TabContainer has been renamed `renderMode`.
* `TabModel.reloadOnShow` has been removed. Set the `refreshMode` property on TabContainerModel or
  TabModel to `TabRefreshMode.ON_SHOW_ALWAYS` instead.
* The mobile APIs for `TabContainerModel`, `TabModel`, and `RefreshButton` have been rewritten to
  more closely mirror the desktop API.
* The API for `RecordGridModel` editors has changed -- `type` is no longer supported. Use
  `fieldModel` and `formField` intead.
* `LocalStore.loadRawData` requires that all records presented to store have unique IDs specified.
  See `LocalStore.idSpec` for more information.

### 🐞 Bug Fixes

* SwitchInput and RadioInput now properly highlight validation errors in `minimal` mode.

### 📚 Libraries

* @blueprintjs/core `3.12 -> 3.13`
* ag-Grid `~19.1.4 -> ~20.0.0`

[Commit Log](https://github.com/xh/hoist-react/compare/v18.1.2...v19.0.0)


## v18.1.2 - 2019-01-30

### 🐞 Bug Fixes

* Grid integrations relying on column visibility (namely export, storeFilterField) now correctly
  consult updated column state from GridModel. #935
* Ensure `FieldModel.initialValue` is observable to ensure that computed dirty state (and any other
  derivations) are updated if it changes. #934
* Fixes to ensure Admin console log viewer more cleanly handles exceptions (e.g. attempting to
  auto-refresh on a log file that has been deleted).

[Commit Log](https://github.com/xh/hoist-react/compare/v18.1.1...v18.1.2)

## v18.1.1 - 2019-01-29

* Grid cell padding can be controlled via a new set of CSS vars and is reduced by default for grids
  in compact mode.
* The `addRecordAsync()` and `saveRecordAsync()` methods on `RestStore` return the updated record.

[Commit Log](https://github.com/xh/hoist-react/compare/v18.1.0...v18.1.1)


## v18.1.0 - 2019-01-28

### 🎁 New Features

* New `@managed` class field decorator can be used to mark a property as fully created/owned by its
  containing class (provided that class has installed the matching `@ManagedSupport` decorator).
  * The framework will automatically pass any `@managed` class members to `XH.safeDestroy()` on
    destroy/unmount to ensure their own `destroy()` lifecycle methods are called and any related
    resources are disposed of properly, notably MobX observables and reactions.
  * In practice, this should be used to decorate any properties on `HoistModel`, `HoistService`, or
    `HoistComponent` classes that hold a reference to a `HoistModel` created by that class. All of
    those core artifacts support the new decorator, `HoistModel` already provides a built-in
    `destroy()` method, and calling that method when an app is done with a Model is an important
    best practice that can now happen more reliably / easily.
* `FormModel.getData()` accepts a new single parameter `dirtyOnly` - pass true to get back only
  fields which have been modified.
* The mobile `Select` component indicates the current value with a ✅ in the drop-down list.
* Excel exports from tree grids now include the matching expand/collapse tree controls baked into
  generated Excel file.

### 🐞 Bug Fixes

* The `JsonInput` component now properly respects / indicates disabled state.

### 📚 Libraries

* Hoist-dev-utils `3.4.1 -> 3.5.0` - updated webpack and other build tool dependencies, as well as
  an improved eslint configuration.
* @blueprintjs/core `3.10 -> 3.12`
* @blueprintjs/datetime `3.5 -> 3.7`
* fontawesome `5.6 -> 5.7`
* mobx `5.8 -> 5.9`
* react-select `2.2 -> 2.3`
* Other patch updates

[Commit Log](https://github.com/xh/hoist-react/compare/v18.0.0...v18.1.0)

## v18.0.0 - 2019-01-15

### 🎁 New Features

* Form support has been substantially enhanced and restructured to provide both a cleaner API and
  new functionality:
  * `FormModel` and `FieldModel` are now concrete classes and provide the main entry point for
    specifying the contents of a form. The `Field` and `FieldSupport` decorators have been removed.
  * Fields and sub-forms may now be dynamically added to FormModel.
  * The validation state of a FormModel is now *immediately* available after construction and
    independent of the GUI. The triggering of the *display* of that state is now a separate process
    triggered by GUI actions such as blur.
  * `FormField` has been substantially reworked to support a read-only display and inherit common
    property settings from its containing `Form`.
  * `HoistInput` has been moved into the `input` package to clarify that these are lower level
    controls and independent of the Forms package.

* `RestGrid` now supports a `mask` prop. RestGrid loading is now masked by default.
* `Chart` component now supports a built-in zoom out gesture: click and drag from right-to-left on
  charts with x-axis zooming.
* `Select` now supports an `enableClear` prop to control the presence of an optional inline clear
  button.
* `Grid` components take `onCellClicked` and `onCellDoubleClicked` event handlers.
* A new desktop `FileChooser` wraps a preconfigured react-dropzone component to allow users to
  easily select files for upload or other client-side processing.

### 💥 Breaking Changes

* Major changes to Form (see above). `HoistInput` imports will also need to be adjusted to move from
  `form` to `input`.
* The name of the HoistInput `field` prop has been changed to `bind`. This change distinguishes the
  lower-level input package more clearly from the higher-level form package which uses it. It also
  more clearly relates the property to the associated `@bindable` annotation for models.
* A `Select` input with `enableMulti = true` will by default no longer show an inline x to clear the
  input value. Use the `enableClear` prop to re-enable.
* Column definitions are exported from the `grid` package. To ensure backwards compatibility,
  replace imports from `@xh/hoist/desktop/columns` with `@xh/hoist/desktop/cmp/grid`.

### 📚 Libraries

* React `~16.6.0 -> ~16.7.0`
* Patch version updates to multiple other dependencies.

[Commit Log](https://github.com/xh/hoist-react/compare/v17.0.0...v18.0.0)

## v17.0.0 - 2018-12-21

### 💥 Breaking Changes

* The implementation of the `model` property on `HoistComponent` has been substantially enhanced:
  * "Local" Models should now be specified on the Component class declaration by simply setting the
    `model` property, rather than the confusing `localModel` property.
  * HoistComponent now supports a static `modelClass` class property. If set, this property will
    allow a HoistComponent to auto-create a model internally when presented with a plain javascript
    object as its `model` prop. This is especially useful in cases like `Panel` and `TabContainer`,
    where apps often need to specify a model but do not require a reference to the model. Those
    usages can now skip importing and instantiating an instance of the component's model class
    themselves.
  * Hoist will now throw an Exception if an application attempts to changes the model on an existing
    HoistComponent instance or presents the wrong type of model to a HoistComponent where
    `modelClass` has been specified.

* `PanelSizingModel` has been renamed `PanelModel`. The class now also has the following new
  optional properties, all of which are `true` by default:
  * `showSplitter` - controls visibility of the splitter bar on the outside edge of the component.
  * `showSplitterCollapseButton` - controls visibility of the collapse button on the splitter bar.
  * `showHeaderCollapseButton` - controls visibility of a (new) collapse button in the header.

* The API methods for exporting grid data have changed and gained new features:
  * Grids must opt-in to export with the `GridModel.enableExport` config.
  * Exporting a `GridModel` is handled by the new `GridExportService`, which takes a collection of
    `exportOptions`. See `GridExportService.exportAsync` for available `exportOptions`.
  * All export entry points (`GridModel.exportAsync()`, `ExportButton` and the export context menu
    items) support `exportOptions`. Additionally, `GridModel` can be configured with default
    `exportOptions` in its config.

* The `buttonPosition` prop on `NumberInput` has been removed due to problems with the underlying
  implementation. Support for incrementing buttons on NumberInputs will be re-considered for future
  versions of Hoist.

### 🎁 New Features

* `TextInput` on desktop now supports an `enableClear` property to allow easy addition of a clear
  button at the right edge of the component.
* `TabContainer` enhancements:
  * An `omit` property can now be passed in the tab configs passed to the `TabContainerModel`
    constructor to conditionally exclude a tab from the container
  * Each `TabModel` can now be retrieved by id via the new `getTabById` method on
    `TabContainerModel`.
  * `TabModel.title` can now be changed at runtime.
  * `TabModel` now supports the following properties, which can be changed at runtime or set via the
    config:
    * `disabled` - applies a disabled style in the switcher and blocks navigation to the tab via
      user click, routing, or the API.
    * `excludeFromSwitcher` - removes the tab from the switcher, but the tab can still be navigated
      to programmatically or via routing.
* `MultiFieldRenderer` `multiFieldConfig` now supports a `delimiter` property to separate
  consecutive SubFields.
* `MultiFieldRenderer` SubFields now support a `position` property, to allow rendering in either the
  top or bottom row.
* `StoreCountLabel` now supports a new 'includeChildren' prop to control whether or not children
  records are included in the count. By default this is `false`.
* `Checkbox` now supports a `displayUnsetState` prop which may be used to display a visually
  distinct state for null values.
* `Select` now renders with a checkbox next to the selected item in its drowndown menu, instead of
  relying on highlighting. A new `hideSelectedOptionCheck` prop is available to disable.
* `RestGridModel` supports a `readonly` property.
* `DimensionChooser`, various `HoistInput` components, `Toolbar` and `ToolbarSeparator` have been
  added to the mobile component library.
* Additional environment enums for UAT and BCP, added to Hoist Core 5.4.0, are supported in the
  application footer.

### 🐞 Bug Fixes

* `NumberInput` will no longer immediately convert its shorthand value (e.g. "3m") into numeric form
  while the user remains focused on the input.
* Grid `actionCol` columns no longer render Button components for each action, relying instead on
  plain HTML / CSS markup for a significant performance improvement when there are many rows and/or
  actions per row.
* Grid exports more reliably include the appropriate file extension.
* `Select` will prevent an `<esc>` keypress from bubbling up to parent components only when its menu
  is open. (In that case, the component assumes escape was pressed to close its menu and captures
  the keypress, otherwise it should leave it alone and let it e.g. close a parent popover).

[Commit Log](https://github.com/xh/hoist-react/compare/v16.0.1...v17.0.0)

## v16.0.1 - 2018-12-12

### 🐞 Bug Fixes

* Fix to FeedbackForm allowing attempted submission with an empty message.

[Commit Log](https://github.com/xh/hoist-react/compare/v16.0.0...v16.0.1)


## v16.0.0

### 🎁 New Features

* Support for ComboBoxes and Dropdowns have been improved dramatically, via a new `Select` component
  based on react-select.
* The ag-Grid based `Grid` and `GridModel` are now available on both mobile and desktop. We have
  also added new support for multi-row/multi-field columns via the new `multiFieldRenderer` renderer
  function.
* The app initialization lifecycle has been restructured so that no App classes are constructed
  until Hoist is fully initialized.
* `Column` now supports an optional `rowHeight` property.
* `Button` now defaults to 'minimal' mode, providing a much lighter-weight visual look-and-feel to
  HoistApps. `Button` also implements `@LayoutSupport`.
* Grouping state is now saved by the grid state support on `GridModel`.
* The Hoist `DimChooser` component has been ported to hoist-react.
* `fetchService` now supports an `autoAbortKey` in its fetch methods. This can be used to
  automatically cancel obsolete requests that have been superceded by more recent variants.
* Support for new `clickableLabel` property on `FormField`.
* `RestForm` now supports a read-only view.
* Hoist now supports automatic tracking of app/page load times.

### 💥 Breaking Changes

* The new location for the cross-platform grid component is `@xh/hoist/cmp/grid`. The `columns`
  package has also moved under a new sub-package in this location.
* Hoist top-level App Structure has changed in order to improve consistency of the Model-View
  conventions, to improve the accessibility of services, and to support the improvements in app
  initialization mentioned above:
  - `XH.renderApp` now takes a new `AppSpec` configuration.
  - `XH.app` is now `XH.appModel`.
  - All services are installed directly on `XH`.
  - `@HoistApp` is now `@HoistAppModel`
* `RecordAction` has been substantially refactored and improved. These are now typically immutable
  and may be shared.
  - `prepareFn` has been replaced with a `displayFn`.
  - `actionFn` and `displayFn` now take a single object as their parameter.
* The `hide` property on `Column` has been changed to `hidden`.
* The `ColChooserButton` has been moved from the incorrect location `@xh/hoist/cmp/grid` to
  `@xh/hoist/desktop/cmp/button`. This is a desktop-only component. Apps will have to adjust these
  imports.
* `withDefaultTrue` and `withDefaultFalse` in `@xh/hoist/utils/js` have been removed. Use
  `withDefault` instead.
* `CheckBox` has been renamed `Checkbox`


### ⚙️ Technical

* ag-Grid has been upgraded to v19.1
* mobx has been upgraded to v5.6
* React has been upgraded to v16.6
* Allow browsers with proper support for Proxy (e.g Edge) to access Hoist Applications.


### 🐞 Bug Fixes

* Extensive. See full change list below.

[Commit Log](https://github.com/xh/hoist-react/compare/v15.1.2...v16.0.0)


## v15.1.2

🛠 Hotfix release to MultiSelect to cap the maximum number of options rendered by the drop-down
list. Note, this component is being replaced in Hoist v16 by the react-select library.

[Commit Log](https://github.com/xh/hoist-react/compare/v15.1.1...v15.1.2)

## v15.1.1

### 🐞 Bug Fixes

* Fix to minimal validation mode for FormField disrupting input focus.
* Fix to JsonInput disrupting input focus.

### ⚙️ Technical

* Support added for TLBR-style notation when specifying margin/padding via layoutSupport - e.g.
  box({margin: '10 20 5 5'}).
* Tweak to lockout panel message when the user has no roles.

[Commit Log](https://github.com/xh/hoist-react/compare/v15.1.0...v15.1.1)


## v15.1.0

### 🎁 New Features

* The FormField component takes a new minimal prop to display validation errors with a tooltip only
  as opposed to an inline message string. This can be used to help reduce shifting / jumping form
  layouts as required.
* The admin-only user impersonation toolbar will now accept new/unknown users, to support certain
  SSO application implementations that can create users on the fly.

### ⚙️ Technical

* Error reporting to server w/ custom user messages is disabled if the user is not known to the
  client (edge case with errors early in app lifecycle, prior to successful authentication).

[Commit Log](https://github.com/xh/hoist-react/compare/v15.0.0...v15.1.0)


## v15.0.0

### 💥 Breaking Changes

* This update does not require any application client code changes, but does require updating the
  Hoist Core Grails plugin to >= 5.0. Hoist Core changes to how application roles are loaded and
  users are authenticated required minor changes to how JS clients bootstrap themselves and load
  user data.
* The Hoist Core HoistImplController has also been renamed to XhController, again requiring Hoist
  React adjustments to call the updated /xh/ paths for these (implementation) endpoints. Again, no
  app updates required beyond taking the latest Hoist Core plugin.

[Commit Log](https://github.com/xh/hoist-react/compare/v14.2.0...v15.0.0)


## v14.2.0

### 🎁 New Features

* Upgraded hoist-dev-utils to 3.0.3. Client builds now use the latest Webpack 4 and Babel 7 for
  noticeably faster builds and recompiles during CI and at development time.
* GridModel now has a top-level agColumnApi property to provide a direct handle on the ag-Grid
  Column API object.

### ⚙️ Technical

* Support for column groups strengthened with the addition of a dedicated ColumnGroup sibling class
  to Column. This includes additional internal refactoring to reduce unnecessary cloning of Column
  configurations and provide a more managed path for Column updates. Public APIs did not change.
  (#694)

### 📚 Libraries

* Blueprint Core `3.6.1 -> 3.7.0`
* Blueprint Datetime `3.2.0 -> 3.3.0`
* Fontawesome `5.3.x -> 5.4.x`
* MobX `5.1.2 -> 5.5.0`
* Router5 `6.5.0 -> 6.6.0`

[Commit Log](https://github.com/xh/hoist-react/compare/v14.1.3...v14.2.0)


## v14.1.3

### 🐞 Bug Fixes

* Ensure JsonInput reacts properly to value changes.

### ⚙️ Technical

* Block user pinning/unpinning in Grid via drag-and-drop - pending further work via #687.
* Support "now" as special token for dateIs min/max validation rules.
* Tweak grouped grid row background color.

[Commit Log](https://github.com/xh/hoist-react/compare/v14.1.1...v14.1.3)


## v14.1.1

### 🐞 Bug Fixes

* Fixes GridModel support for row-level grouping at same time as column grouping.

[Commit Log](https://github.com/xh/hoist-react/compare/v14.1.0...v14.1.1)


## v14.1.0

### 🎁 New Features

* GridModel now supports multiple levels of row grouping. Pass the public setGroupBy() method an
  array of string column IDs, or a falsey value / empty array to ungroup. Note that the public and
  observable groupBy property on GridModel will now always be an array, even if the grid is not
  grouped or has only a single level of grouping.
* GridModel exposes public expandAll() and collapseAll() methods for grouped / tree grids, and
  StoreContextMenu supports a new "expandCollapseAll" string token to insert context menu items.
  These are added to the default menu, but auto-hide when the grid is not in a grouped state.
* The Grid component provides a new onKeyDown prop, which takes a callback and will fire on any
  keypress targeted within the Grid. Note such a handler is not provided directly by ag-Grid.
* The Column class supports pinned as a top-level config. Supports passing true to pin to the left.

### 🐞 Bug Fixes

* Updates to Grid column widths made via ag-Grid's "autosize to fit" API are properly persisted to
  grid state.

[Commit Log](https://github.com/xh/hoist-react/compare/v14.0.0...v14.1.0)


## v14.0.0

* Along with numerous bug fixes, v14 brings with it a number of important enhancements for grids,
  including support for tree display, 'action' columns, and absolute value sorting. It also includes
  some new controls and improvement to focus display.

### 💥 Breaking Changes

* The signatures of the Column.elementRenderer and Column.renderer have been changed to be
  consistent with each other, and more extensible. Each takes two arguments -- the value to be
  rendered, and a single bundle of metadata.
* StoreContextMenuAction has been renamed to RecordAction. Its action property has been renamed to
  actionFn for consistency and clarity.
* LocalStore : The method LocalStore.processRawData no longer takes an array of all records, but
  instead takes just a single record. Applications that need to operate on all raw records in bulk
  should do so before presenting them to LocalStore. Also, LocalStores template methods for override
  have also changed substantially, and sub-classes that rely on these methods will need to be
  adjusted accordingly.

### 🎁 New Features

#### Grid

* The Store API now supports hierarchical datasets. Applications need to simply provide raw data for
  records with a "children" property containing the raw data for their children.
* Grid supports a 'TreeGrid' mode. To show a tree grid, bind the GridModel to a store containing
  hierarchical data (as above), set treeMode: true on the GridModel, and specify a column to display
  the tree controls (isTreeColumn: true)
* Grid supports absolute sorting for numerical columns. Specify absSort: true on your column config
  to enable. Clicking the grid header will now cycle through ASC > DESC > DESC (abs) sort modes.
* Grid supports an 'Actions' column for one-click record actions. See cmp/desktop/columns/actionCol.
* A new showHover prop on the desktop Grid component will highlight the hovered row with default
  styling. A new GridModel.rowClassFn callback was added to support per-row custom classes based on
  record data.
* A new ExportFormat.LONG_TEXT format has been added, along with a new Column.exportWidth config.
  This supports exporting columns that contain long text (e.g. notes) as multi-line cells within
  Excel.

#### Other Components

* RadioInput and ButtonGroupInputhave been added to the desktop/cmp/form package.
* DateInput now has support for entering and displaying time values.
* NumberInput displays its unformatted value when focused.
* Focused components are now better highlighted, with additional CSS vars provided to customize as
  needed.

### 🐞 Bug Fixes

* Calls to GridModel.setGroupBy() work properly not only on the first, but also all subsequent calls
  (#644).
* Background / style issues resolved on several input components in dark theme (#657).
* Grid context menus appear properly over other floating components.

### 📚 Libraries

* React `16.5.1 -> 16.5.2`
* router5 `6.4.2 -> 6.5.0`
* CodeMirror, Highcharts, and MobX patch updates

[Commit Log](https://github.com/xh/hoist-react/compare/v13.0.0...v14.0.0)


## v13.0.0

🍀Lucky v13 brings with it a number of enhancements for forms and validation, grouped column
support in the core Grid API, a fully wrapped MultiSelect component, decorator syntax adjustments,
and a number of other fixes and enhancements.

It also includes contributions from new ExHI team members Arjun and Brendan. 🎉

### 💥 Breaking Changes

* The core `@HoistComponent`, `@HoistService`, and `@HoistModel` decorators are **no longer
  parameterized**, meaning that trailing `()` should be removed after each usage. (#586)
* The little-used `hoistComponentFactory()` method was also removed as a further simplification
  (#587).
* The `HoistField` superclass has been renamed to `HoistInput` and the various **desktop form
  control components have been renamed** to match (55afb8f). Apps using these components (which will
  likely be most apps) will need to adapt to the new names.
  * This was done to better distinguish between the input components and the upgraded Field concept
    on model classes (see below).

### 🎁 New Features

⭐️ **Forms and Fields** have been a major focus of attention, with support for structured data
fields added to Models via the `@FieldSupport` and `@field()` decorators.
* Models annotated with `@FieldSupport` can decorate member properties with `@field()`, making those
  properties observable and settable (with a generated `setXXX()` method).
* The `@field()` decorators themselves can be passed an optional display label string as well as
  zero or more *validation rules* to define required constraints on the value of the field.
* A set of predefined constraints is provided within the toolkit within the `/field/` package.
* Models using `FieldSupport` should be sure to call the `initFields()` method installed by the
  decorator within their constructor. This method can be called without arguments to generally
  initialize the field system, or it can be passed an object of field names to initial/default
  values, which will set those values on the model class properties and provide change/dirty
  detection and the ability to "reset" a form.
* A new `FormField` UI component can be used to wrap input components within a form. The `FormField`
  wrapper can accept the source model and field name, and will apply those to its child input. It
  leverages the Field model to automatically display a label, indicate required fields, and print
  validation error messages. This new component should be the building-block for most non-trivial
  forms within an application.

Other enhancements include:
* **Grid columns can be grouped**, with support for grouping added to the grid state management
  system, column chooser, and export manager (#565). To define a column group, nest column
  definitions passed to `GridModel.columns` within a wrapper object of the form `{headerName: 'My
  group', children: [...]}`.

(Note these release notes are incomplete for this version.)

[Commit Log](https://github.com/xh/hoist-react/compare/v12.1.2...v13.0.0)


## v12.1.2

### 🐞 Bug Fixes

* Fix casing on functions generated by `@settable` decorator
  (35c7daa209a4205cb011583ebf8372319716deba).

[Commit Log](https://github.com/xh/hoist-react/compare/v12.1.1...v12.1.2)


## v12.1.1

### 🐞 Bug Fixes

* Avoid passing unknown HoistField component props down to Blueprint select/checkbox controls.

### 📚 Libraries

* Rollback update of `@blueprintjs/select` package `3.1.0 -> 3.0.0` - this included breaking API
  changes and will be revisited in #558.

[Commit Log](https://github.com/xh/hoist-react/compare/v12.1.0...v12.1.1)


## v12.1.0

### 🎁 New Features

* New `@bindable` and `@settable` decorators added for MobX support. Decorating a class member
  property with `@bindable` makes it a MobX `@observable` and auto-generates a setter method on the
  class wrapped in a MobX `@action`.
* A `fontAwesomeIcon` element factory is exported for use with other FA icons not enumerated by the
  `Icon` class.
* CSS variables added to control desktop Blueprint form control margins. These remain defaulted to
  zero, but now within CSS with support for variable overrides. A Blueprint library update also
  brought some changes to certain field-related alignment and style properties. Review any form
  controls within apps to ensure they remain aligned as desired
  (8275719e66b4677ec5c68a56ccc6aa3055283457 and df667b75d41d12dba96cbd206f5736886cb2ac20).

### 🐞 Bug Fixes

* Grid cells are fully refreshed on a data update, ensuring cell renderers that rely on data other
  than their primary display field are updated (#550).
* Grid auto-sizing is run after a data update, ensuring flex columns resize to adjust for possible
  scrollbar visibility changes (#553).
* Dropdown fields can be instantiated with fewer required properties set (#541).

### 📚 Libraries

* Blueprint `3.0.1 -> 3.4.0`
* FontAwesome `5.2.0 -> 5.3.0`
* CodeMirror `5.39.2 -> 5.40.0`
* MobX `5.0.3 -> 5.1.0`
* router5 `6.3.0 -> 6.4.2`
* React `16.4.1 -> 16.4.2`

[Commit Log](https://github.com/xh/hoist-react/compare/v12.0.0...v12.1.0)


## v12.0.0

Hoist React v12 is a relatively large release, with multiple refactorings around grid columns,
`elemFactory` support, classNames, and a re-organization of classes and exports within `utils`.

### 💥 Breaking Changes

#### ⭐️ Grid Columns

**A new `Column` class describes a top-level API for columns and their supported options** and is
intended to be a cross-platform layer on top of ag-Grid and TBD mobile grid implementations.
* The desktop `GridModel` class now accepts a collection of `Column` configuration objects to define
  its available columns.
* Columns may be configured with `flex: true` to cause them to stretch all available horizontal
  space within a grid, sharing it equally with any other flex columns. However note that this should
  be used sparingly, as flex columns have some deliberate limitations to ensure stable and
  consistent behavior. Most noticeably, they cannot be resized directly by users. Often, a best
  practice will be to insert an `emptyFlexCol` configuration as the last column in a grid - this
  will avoid messy-looking gaps in the layout while not requiring a data-driven column be flexed.
* User customizations to column widths are now saved if the GridModel has been configured with a
  `stateModel` key or model instance - see `GridStateModel`.
* Columns accept a `renderer` config to format text or HTML-based output. This is a callback that is
  provided the value, the row-level record, and a metadata object with the column's `colId`. An
  `elementRenderer` config is also available for cells that should render a Component.
* An `agOptions` config key continues to provide a way to pass arbitrary options to the underlying
  ag-Grid instance (for desktop implementations). This is considered an "escape hatch" and should be
  used with care, but can provide a bridge to required ag-Grid features as the Hoist-level API
  continues to develop.
* The "factory pattern" for Column templates / defaults has been removed, replaced by a simpler
  approach that recommends exporting simple configuration partials and spreading them into
  instance-specific column configs.
  [See the Admin app for some examples](https://github.com/xh/hoist-react/blob/a1b14ac6d41aa8f8108a518218ce889fe5596780/admin/tabs/activity/tracking/ActivityGridModel.js#L42)
  of this pattern.
* See 0798f6bb20092c59659cf888aeaf9ecb01db52a6 for primary commit.

#### ⭐️ Element Factory, LayoutSupport, BaseClassName

Hoist provides core support for creating components via a factory pattern, powered by the `elem()`
and `elemFactory()` methods. This approach remains the recommended way to instantiate component
elements, but was **simplified and streamlined**.
* The rarely used `itemSpec` argument was removed (this previously applied defaults to child items).
* Developers can now also use JSX to instantiate all Hoist-provided components while still taking
  advantage of auto-handling for layout-related properties provided by the `LayoutSupport` mixin.
  * HoistComponents should now spread **`...this.getLayoutProps()`** into their outermost rendered
    child to enable promotion of layout properties.
* All HoistComponents can now specify a **baseClassName** on their component class and should pass
  `className: this.getClassName()` down to their outermost rendered child. This allows components to
  cleanly layer on a base CSS class name with any instance-specific classes.
* See 8342d3870102ee9bda4d11774019c4928866f256 for primary commit.

#### ⭐️ Panel resizing / collapsing

**The `Panel` component now takes a `sizingModel` prop to control and encapsulate newly built-in
resizing and collapsing behavior** (#534).
* See the `PanelSizingModel` class for configurable details, including continued support for saving
  sizing / collapsed state as a user preference.
* **The standalone `Resizable` component was removed** in favor of the improved support built into
  Panel directly.

#### Other

* Two promise-related models have been combined into **a new, more powerful `PendingTaskModel`**,
  and the `LoadMask` component has been removed and consolidated into `Mask`
  (d00a5c6e8fc1e0e89c2ce3eef5f3e14cb842f3c8).
  * `Panel` now exposes a single `mask` prop that can take either a configured `mask` element or a
    simple boolean to display/remove a default mask.
* **Classes within the `utils` package have been re-organized** into more standardized and scalable
  namespaces. Imports of these classes will need to be adjusted.

### 🎁 New Features

* **The desktop Grid component now offers a `compact` mode** with configurable styling to display
  significantly more data with reduced padding and font sizes.
* The top-level `AppBar` refresh button now provides a default implementation, calling a new
  abstract `requestRefresh()` method on `HoistApp`.
* The grid column chooser can now be configured to display its column groups as initially collapsed,
  for especially large collections of columns.
* A new `XH.restoreDefaultsAsync()` method provides a centralized way to wipe out user-specific
  preferences or customizations (#508).
* Additional Blueprint `MultiSelect`, `Tag`, and `FormGroup` controls re-exported.

### 🐞 Bug Fixes

* Some components were unintentionally not exporting their Component class directly, blocking JSX
  usage. All components now export their class.
* Multiple fixes to `DayField` (#531).
* JsonField now responds properly when switching from light to dark theme (#507).
* Context menus properly filter out duplicated separators (#518).

[Commit Log](https://github.com/xh/hoist-react/compare/v11.0.0...v12.0.0)


## v11.0.0

### 💥 Breaking Changes

* **Blueprint has been upgraded to the latest 3.x release.** The primary breaking change here is the
  renaming of all `pt-` CSS classes to use a new `bp3-` prefix. Any in-app usages of the BP
  selectors will need to be updated. See the
  [Blueprint "What's New" page](http://blueprintjs.com/docs/#blueprint/whats-new-3.0).
* **FontAwesome has been upgraded to the latest 5.2 release.** Only the icons enumerated in the
  Hoist `Icon` class are now registered via the FA `library.add()` method for inclusion in bundled
  code, resulting in a significant reduction in bundle size. Apps wishing to use other FA icons not
  included by Hoist must import and register them - see the
  [FA React Readme](https://github.com/FortAwesome/react-fontawesome/blob/master/README.md) for
  details.
* **The `mobx-decorators` dependency has been removed** due to lack of official support for the
  latest MobX update, as well as limited usage within the toolkit. This package was primarily
  providing the optional `@setter` decorator, which should now be replaced as needed by dedicated
  `@action` setter methods (19cbf86138499bda959303e602a6d58f6e95cb40).

### 🎁 Enhancements

* `HoistComponent` now provides a `getClassNames()` method that will merge any `baseCls` CSS class
  names specified on the component with any instance-specific classes passed in via props (#252).
  * Components that wish to declare and support a `baseCls` should use this method to generate and
    apply a combined list of classes to their outermost rendered elements (see `Grid`).
  * Base class names have been added for relevant Hoist-provided components - e.g. `.xh-panel` and
    `.xh-grid`. These will be appended to any instance class names specified within applications and
    be available as public CSS selectors.
* Relevant `HoistField` components support inline `leftIcon` and `rightElement` props. `DayField`
  adds support for `minDay / maxDay` props.
* Styling for the built-in ag-Grid loading overlay has been simplified and improved (#401).
* Grid column definitions can now specify an `excludeFromExport` config to drop them from
  server-generated Excel/CSV exports (#485).

### 🐞 Bug Fixes

* Grid data loading and selection reactions have been hardened and better coordinated to prevent
  throwing when attempting to set a selection before data has been loaded (#484).

### 📚 Libraries

* Blueprint `2.x -> 3.x`
* FontAwesome `5.0.x -> 5.2.x`
* CodeMirror `5.37.0 -> 5.39.2`
* router5 `6.2.4 -> 6.3.0`

[Commit Log](https://github.com/xh/hoist-react/compare/v10.0.1...v11.0.0)


## v10.0.1

### 🐞 Bug Fixes

* Grid `export` context menu token now defaults to server-side 'exportExcel' export.
  * Specify the `exportLocal` token to return a menu item for local ag-Grid export.
* Columns with `field === null` skipped for server-side export (considered spacer / structural
  columns).

## v10.0.0

### 💥 Breaking Changes

* **Access to the router API has changed** with the `XH` global now exposing `router` and
  `routerState` properties and a `navigate()` method directly.
* `ToastManager` has been deprecated. Use `XH.toast` instead.
* `Message` is no longer a public class (and its API has changed). Use `XH.message/confirm/alert`
  instead.
* Export API has changed. The Built-in grid export now uses more powerful server-side support. To
  continue to use local AG based export, call method `GridModel.localExport()`. Built-in export
  needs to be enabled with the new property on `GridModel.enableExport`. See `GridModel` for more
  details.

### 🎁 Enhancements

* New Mobile controls and `AppContainer` provided services (impersonation, about, and version bars).
* Full-featured server-side Excel export for grids.

### 🐞 Bug Fixes

* Prevent automatic zooming upon input focus on mobile devices (#476).
* Clear the selection when showing the context menu for a record which is not already selected
  (#469).
* Fix to make lockout script readable by Compatibility Mode down to IE5.

### 📚 Libraries

* MobX `4.2.x -> 5.0.x`

[Commit Log](https://github.com/xh/hoist-react/compare/v9.0.0...v10.0.0)


## v9.0.0

### 💥 Breaking Changes

* **Hoist-provided mixins (decorators) have been refactored to be more granular and have been broken
  out of `HoistComponent`.**
  * New discrete mixins now exist for `LayoutSupport` and `ContextMenuSupport` - these should be
    added directly to components that require the functionality they add for auto-handling of
    layout-related props and support for showing right-click menus. The corresponding options on
    `HoistComponent` that used to enable them have been removed.
  * For consistency, we have also renamed `EventTarget -> EventSupport` and `Reactive ->
    ReactiveSupport` mixins. These both continue to be auto-applied to HoistModel and HoistService
    classes, and ReactiveSupport enabled by default in HoistComponent.
* **The Context menu API has changed.** The `ContextMenuSupport` mixin now specifies an abstract
  `getContextMenuItems()` method for component implementation (replacing the previous
  `renderContextMenu()` method). See the new [`ContextMenuItem` class for what these items support,
  as well as several static default items that can be used.
  * The top-level `AppContainer` no longer provides a default context menu, instead allowing the
    browser's own context menu to show unless an app / component author has implemented custom
    context-menu handling at any level of their component hierarchy.

### 🐞 Bug Fixes

* TabContainer active tab can become out of sync with the router state (#451)
  * ⚠️ Note this also involved a change to the `TabContainerModel` API - `activateTab()` is now the
    public method to set the active tab and ensure both the tab and the route land in the correct
    state.
* Remove unintended focused cell borders that came back with the prior ag-Grid upgrade.

[Commit Log](https://github.com/xh/hoist-react/compare/v8.0.0...v9.0.0)


## v8.0.0

Hoist React v8 brings a big set of improvements and fixes, some API and package re-organizations,
and ag-Grid upgrade, and more. 🚀

### 💥 Breaking Changes

* **Component package directories have been re-organized** to provide better symmetry between
  pre-existing "desktop" components and a new set of mobile-first component. Current desktop
  applications should replace imports from `@xh/hoist/cmp/xxx` with `@xh/hoist/desktop/cmp/xxx`.
  * Important exceptions include several classes within `@xh/hoist/cmp/layout/`, which remain
    cross-platform.
  * `Panel` and `Resizable` components have moved to their own packages in
    `@xh/hoist/desktop/cmp/panel` and `@xh/hoist/desktop/cmp/resizable`.
* **Multiple changes and improvements made to tab-related APIs and components.**
  * The `TabContainerModel` constructor API has changed, notably `children` -> `tabs`, `useRoutes` ->
    `route` (to specify a starting route as a string) and `switcherPosition` has moved from a model
    config to a prop on the `TabContainer` component.
  * `TabPane` and `TabPaneModel` have been renamed `Tab` and `TabModel`, respectively, with several
    related renames.
* **Application entry-point classes decorated with `@HoistApp` must implement the new getter method
  `containerClass()`** to specify the platform specific component used to wrap the app's
  `componentClass`.
  * This will typically be `@xh/hoist/[desktop|mobile]/AppContainer` depending on platform.

### 🎁 New Features

* **Tab-related APIs re-worked and improved**, including streamlined support for routing, a new
  `tabRenderMode` config on `TabContainerModel`, and better naming throughout.
* **Ag-grid updated to latest v18.x** - now using native flex for overall grid layout and sizing
  controls, along with multiple other vendor improvements.
* Additional `XH` API methods exposed for control of / integration with Router5.
* The core `@HoistComponent` decorated now installs a new `isDisplayed` getter to report on
  component visibility, taking into account the visibility of its ancestors in the component tree.
* Mobile and Desktop app package / component structure made more symmetrical (#444).
* Initial versions of multiple new mobile components added to the toolkit.
* Support added for **`IdleService` - automatic app suspension on inactivity** (#427).
* Hoist wrapper added for the low-level Blueprint **button component** - provides future hooks into
  button customizations and avoids direct BP import (#406).
* Built-in support for collecting user feedback via a dedicated dialog, convenient XH methods and
  default appBar button (#379).
* New `XH.isDevelopmentMode` constant added, true when running in local Webpack dev-server mode.
* CSS variables have been added to customize and standardize the Blueprint "intent" based styling,
  with defaults adjusted to be less distracting (#420).

### 🐞 Bug Fixes

* Preference-related events have been standardized and bugs resolved related to pushAsync() and the
  `prefChange` event (ee93290).
* Admin log viewer auto-refreshes in tail-mode (#330).
* Distracting grid "loading" overlay removed (#401).
* Clipboard button ("click-to-copy" functionality) restored (#442).

[Commit Log](https://github.com/xh/hoist-react/compare/v7.2.0...v8.0.0)

## v7.2.0

### 🎁 New Features

+ Admin console grids now outfitted with column choosers and grid state. #375
+ Additional components for Onsen UI mobile development.

### 🐞 Bug Fixes

+ Multiple improvements to the Admin console config differ. #380 #381 #392

[Commit Log](https://github.com/xh/hoist-react/compare/v7.1.0...v7.2.0)

## v7.1.0

### 🎁 New Features

* Additional kit components added for Onsen UI mobile development.

### 🐞 Bug Fixes

* Dropdown fields no longer default to `commitOnChange: true` - avoiding unexpected commits of
  type-ahead query values for the comboboxes.
* Exceptions thrown from FetchService more accurately report the remote host when unreachable, along
  with some additional enhancements to fetch exception reporting for clarity.

[Commit Log](https://github.com/xh/hoist-react/compare/v7.0.0...v7.1.0)

## v7.0.0

### 💥 Breaking Changes

* **Restructuring of core `App` concept** with change to new `@HoistApp` decorator and conventions
  around defining `App.js` and `AppComponent.js` files as core app entry points. `XH.app` now
  installed to provide access to singleton instance of primary app class. See #387.

### 🎁 New Features

* **Added `AppBar` component** to help further standardize a pattern for top-level application
  headers.
* **Added `SwitchField` and `SliderField`** form field components.
* **Kit package added for Onsen UI** - base component library for mobile development.
* **Preferences get a group field for better organization**, parity with AppConfigs. (Requires
  hoist-core 3.1.x.)

### 🐞 Bug Fixes

* Improvements to `Grid` component's interaction with underlying ag-Grid instance, avoiding extra
  renderings and unwanted loss of state. 03de0ae7

[Commit Log](https://github.com/xh/hoist-react/compare/v6.0.0...v7.0.0)


## v6.0.0

### 💥 Breaking Changes

* API for `MessageModel` has changed as part of the feature addition noted below, with `alert()` and
  `confirm()` replaced by `show()` and new `XH` convenience methods making the need for direct calls
  rare.
* `TabContainerModel` no longer takes an `orientation` prop, replaced by the more flexible
  `switcherPosition` as noted below.

### 🎁 New Features

* **Initial version of grid state** now available, supporting easy persistence of user grid column
  selections and sorting. The `GridModel` constructor now takes a `stateModel` argument, which in
  its simplest form is a string `xhStateId` used to persist grid state to local storage. See the
  [`GridStateModel` class](https://github.com/xh/hoist-react/blob/develop/cmp/grid/GridStateModel.js)
  for implementation details. #331
* The **Message API** has been improved and simplified, with new `XH.confirm()` and `XH.alert()`
  methods providing an easy way to show pop-up alerts without needing to manually construct or
  maintain a `MessageModel`. #349
* **`TabContainer` components can now be controlled with a remote `TabSwitcher`** that does not need
  to be directly docked to the container itself. Specify `switcherPosition:none` on the
  `TabContainerModel` to suppress showing the switching affordance on the tabs themselves and
  instantiate a `TabSwitcher` bound to the same model to control a tabset from elsewhere in the
  component hierarchy. In particular, this enabled top-level application tab navigation to move up
  into the top toolbar, saving vertical space in the layout. #368
* `DataViewModel` supports an `emptyText` config.

### 🐞 Bugfixes

* Dropdown fields no longer fire multiple commit messages, and no longer commit partial entries
  under some circumstances. #353 and #354
* Grids resizing fixed when shrinking the containing component. #357

[Commit Log](https://github.com/xh/hoist-react/compare/v5.0.0...v6.0.0)


## v5.0.0

### 💥 Breaking Changes

* **Multi environment configs have been unwound** See these release notes/instructions for how to
  migrate: https://github.com/xh/hoist-core/releases/tag/release-3.0.0
* **Breaking change to context menus in dataviews and grids not using the default context menu:**
  StoreContextMenu no longer takes an array of items as an argument to its constructor. Instead it
  takes a configuration object with an ‘items’ key that will point to any current implementation’s
  array of items. This object can also contain an optional gridModel argument which is intended to
  support StoreContextMenuItems that may now be specified as known ‘hoist tokens’, currently limited
  to a ‘colChooser’ token.

### 🎁 New Features

* Config differ presents inline view, easier to read diffs now.
* Print Icon added!

### 🐞 Bugfixes

* Update processFailedLoad to loadData into gridModel store, Fixes #337
* Fix regression to ErrorTracking. Make errorTrackingService safer/simpler to call at any point in
  life-cycle.
* Fix broken LocalStore state.
* Tweak flex prop for charts. Side by side charts in a flexbox now auto-size themselves! Fixes #342
* Provide token parsing for storeContextMenus. Context menus are all grown up! Fixes #300

## v4.0.1

### 🐞 Bugfixes

* DataView now properly re-renders its items when properties on their records change (and the ID
  does not)


## v4.0.0

### 💥 Breaking Changes

* **The `GridModel` selection API has been reworked for clarity.** These models formerly exposed
  their selectionModel as `grid.selection` - now that getter returns the selected records. A new
  `selectedRecord` getter is also available to return a single selection, and new string shortcut
  options are available when configuring GridModel selection behavior.
* **Grid components can now take an `agOptions` prop** to pass directly to the underlying ag-grid
  component, as well as an `onRowDoubleClicked` handler function.
  16be2bfa10e5aab4ce8e7e2e20f8569979dd70d1

### 🎁 New Features

* Additional core components have been updated with built-in `layoutSupport`, allowing developers to
  set width/height/flex and other layout properties directly as top-level props for key comps such
  as Grid, DataView, and Chart. These special props are processed via `elemFactory` into a
  `layoutConfig` prop that is now passed down to the underlying wrapper div for these components.
  081fb1f3a2246a4ff624ab123c6df36c1474ed4b

### 🐞 Bugfixes

* Log viewer tail mode now working properly for long log files - #325


## v3.0.1

### 🐞 Bugfixes

* FetchService throws a dedicated exception when the server is unreachable, fixes a confusing
  failure case detailed in #315


## v3.0.0

### 💥 Breaking Changes

* **An application's `AppModel` class must now implement a new `checkAccess()` method.** This method
  is passed the current user, and the appModel should determine if that user should see the UI and
  return an object with a `hasAccess` boolean and an optional `message` string. For a return with
  `hasAccess: false`, the framework will render a lockout panel instead of the primary UI.
  974c1def99059f11528c476f04e0d8c8a0811804
  * Note that this is only a secondary level of "security" designed to avoid showing an unauthorized
    user a confusing / non-functional UI. The server or any other third-party data sources must
    always be the actual enforcer of access to data or other operations.
* **We updated the APIs for core MobX helper methods added to component/model/service classes.** In
  particular, `addReaction()` was updated to take a more declarative / clear config object.
  8169123a4a8be6940b747e816cba40bd10fa164e
  * See Reactive.js - the mixin that provides this functionality.

### 🎁 New Features

* Built-in client-side lockout support, as per above.

### 🐞 Bugfixes

* None

------------------------------------------

Copyright © 2020 Extremely Heavy Industries Inc. - all rights reserved

------------------------------------------

📫☎️🌎 info@xh.io | https://xh.io/contact<|MERGE_RESOLUTION|>--- conflicted
+++ resolved
@@ -3,17 +3,15 @@
 ## v33.0.0-SNAPSHOT - unreleased
 
 ### 🎁 New Features
-<<<<<<< HEAD
+
+* The object returned by the `data` property on `Record` now includes the record `id`. This will
+  allow for convenient access of the id with the other field values on the record.
+
 * The 'Timer' class has been enhanced and further standardized with its Hoist Core counterpart:
     * Both the `interval` and `timeout` arguments may be specified as functions, or config keys
     allowing for dynamic lookup and reconfiguration.
     * Added `intervalUnits` and `timeoutUnits` arguments.
     * `delay` can now be specified as a boolean for greater convenience.
-=======
-
-* The object returned by the `data` property on `Record` now includes the record `id`. This will
-  allow for convenient access of the id with the other field values on the record.
->>>>>>> 821533a2
 
 ### 💥 Breaking Changes
 
