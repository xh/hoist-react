--- conflicted
+++ resolved
@@ -3,12 +3,9 @@
 ## 79.0.0-SNAPSHOT - unreleased
 
 ### 🐞 Bug Fixes
-<<<<<<< HEAD
-* The column chooser now displays columns in the same order as they appear in the grid.
-=======
-
+
+* Fixed column chooser to display columns in the same order as they appear in the grid.
 * Defaulted Highcharts font to Hoist default (--xh-font-family)
->>>>>>> 87350aef
 
 ## 78.1.3 - 2025-12-04
 
