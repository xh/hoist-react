--- conflicted
+++ resolved
@@ -5,15 +5,12 @@
 ### 🎁 New Features
 
 * Changes to App Options are now tracked in the admin activity tab.
-<<<<<<< HEAD
-* `GridModel` has new `highlightRowOnClick` option, which highlights a row when the user
-  clicks or taps on the row.
-=======
 * New Server > Environment tab added to Admin Console to display UI server environment variables and
   JVM system properties. (Requires `hoist-core >= 10.1` to enable this optional feature.)
 * Provided observable getters `XH.viewportSize`, `XH.isPortrait` and `XH.isLandscape` to allow apps
   to react to changes in viewport size and orientation.
->>>>>>> c44c45d1
+* `GridModel` has new `highlightRowOnClick` option, which highlights a row when the user
+  clicks or taps on the row.
 
 ### 💥 Breaking Changes
 * Hoist grids now require ag-Grid v26.1.0 or higher - update your ag-Grid dependency in your app's
