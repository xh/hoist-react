--- conflicted
+++ resolved
@@ -12,13 +12,7 @@
 
 * Better coverage of Fetch abort error.
 
-<<<<<<< HEAD
-
-
-[Commit Log](https://github.com/xh/hoist-react/compare/v42.4.0..develop)
-=======
-### 📚 Libraries
->>>>>>> c6788c2c
+### 📚 Libraries
 
 * @blueprintjs/core `3.48 -> 3.49`
 * @popperjs/core `2.9 -> 2.10`
