# Changelog

## v73.0.0-SNAPSHOT - unreleased

### 🐞 Bug Fixes
<<<<<<< HEAD

* Fixed drag-and-drop usability issues with the mobile `ColChooser`.
=======
* Made `GridModel.defaultGroupSortFn` null-safe and improved type signature.

### ⚙️ Typescript API Adjustments

* Corrected `StoreCountLabelProps` interface.
* Corrected `GridGroupSortFn` param types.
>>>>>>> 6a5205eb

## v72.5.1 - 2025-04-15

### 🐞 Bug Fixes

* Allow the display of very long log lines in Admin log viewer.

## v72.5.0 - 2025-04-14

### 🎁 New Features

* Added option from the Admin Console > Websockets tab to request a client health report from any
  connected clients.
* Enabled telemetry reporting from `WebSocketService`.
* Updated `MenuItem.actionFn()` to receive the click event as an additional argument.
* Support for reporting App Build, Tab Id, and Load Id in websocket admin page.

## v72.4.0 - 2025-04-09

### 🎁 New Features

* Added new methods for formatting timestamps within JSON objects. See `withFormattedTimestamps`
  and `timestampReplacer` in the `@xh/hoist/format` package.
* Added new `ViewManagerConfig.viewMenuItemFn` option to support custom rendering of pinned views in
  the drop-down menu.

### ⚙️ Technical

* Added dedicated `ClientHealthService` for managing client health report. Additional enhancements
  to health report to include information about web sockets, idle time, and page state.

## v72.3.0 - 2025-04-08

### 🎁 New Features

* Added support for posting a "Client Health Report" track message on a configurable interval. This
  message will include basic client information, and can be extended to include any other desired
  data via `XH.clientHealthService.addSource()`. Enable by updating your app's
  `xhActivityTrackingConfig` to include `clientHealthReport: {intervalMins: XXXX}`.
* Enabled opt-in support for telemetry in `MsalClient`, leveraging hooks built-in to MSAL to collect
  timing and success/failure count for all events emitted by the library.
* Added the reported client app version as a column in the Admin Console WebSockets tab.

### 🐞 Bug Fixes

* Improved fetch request tracking to include time spent loading headers as specified by application.

### 📚 Libraries

* @azure/msal-browser `3.28 → 4.8.0`

## v72.2.0 - 2025-03-13

### 🎁 New Features

* Modified `TabContainerModel` to make more methods `protected`, improving extensibility for
  advanced use-cases.
* Enhanced `XH.reloadApp` with new argument to clear query parameters before loading.
* Enhanced exception handling in `FetchService` to capture messages returned as raw strings, or
  without explicit names.
* Added dedicated columns to the Admin Console "Client Errors" tab for error names and messages.
* `BaseOAuthClient` has been enhanced to allow `lazy` loading of Access Tokens, and also made more
  robust such that Access Tokens that fail to load will never prevent the client from
  initialization.

### 🐞 Bug Fixes

* Prevented native browser context menu from showing on `DashCanvas` surfaces and obscuring the
  `DashCanvas` custom context menu.

## v72.1.0 - 2025-02-13

### 🎁 New Features

* Introduced a new "JSON Search" feature to the Hoist Admin Console, accessible from the Config,
  User Preference, and JSON Blob tabs. Supports searching JSON values stored within these objects
  to filter and match data using JSON Path expressions.
    * ⚠️Requires `hoist-core >= 28.1` with new APIs for this (optional) feature to function.
* Added new getters `StoreRecord.isDirty`, `Store.dirtyRecords`, and `Store.isDirty` to provide a
  more consistent API in the data package. The pre-existing `isModified` getters are retained as
  aliases, with the same semantics.

### 🐞 Bug Fixes

* Tuned mobile swipe handling to prevent horizontal swipes on a scrolling grid view from triggering
  the Navigator's back gesture.
* Prevented the Admin Console Roles grid from losing its expand/collapse/scroll state on refresh.
* Fixed bug when merging `PersistOptions` with conflicting implicit provider types.
* Fixed bug where explicit `persistGrouping` options were not being respected by `GridModel`.

## v72.0.0 - 2025-01-27

### 💥 Breaking Changes (upgrade difficulty: 🟢 TRIVIAL - minor changes to mobile nav)

* Mobile `Navigator` no longer supports `animation` prop, and `NavigatorModel` no longer supports
  `swipeToGoBack`. Both of these properties are now managed internally by the `Navigator` component.

### 🎁 New Features

* Mobile `Navigator` has been rebuilt to support smooth swipe-based navigation. The API remains
  largely the same, notwithstanding the minor breaking changes detailed above.

### 🐞 Bug Fixes

* Fixed `ViewManagerModel` unique name validation.
* Fixed `GridModel.restoreDefaultsAsync()` to restore any default filter, rather than simply
  clearing it.
* Improved suboptimal column state synchronization between `GridModel` and AG Grid.

### ⚙️ Technical

* Added support for providing custom `PersistenceProvider` implementations to `PersistOptions`.

### ⚙️ Typescript API Adjustments

* Improved signature of `HoistBase.markPersist`.

## v71.0.0 - 2025-01-08

### 💥 Breaking Changes (upgrade difficulty: 🟠 MEDIUM - Hoist core update, import adjustments)

* Requires `hoist-core >= 27.0` with new APIs to support `ViewManager` and enhanced cluster state
  monitoring in the Admin Console.
* `ErrorMessage` is now cross-platform - update imports from `@xh/hoist/desktop/cmp/error`
  or `@xh/hoist/mobile/cmp/error` to `@xh/hoist/cmp/error`.
* `Mask` is now cross-platform - update imports from `@xh/hoist/desktop/cmp/mask` or
  `@xh/hoist/mobile/cmp/mask` to `@xh/hoist/cmp/mask`.
* `LoadingIndicator` is now cross-platform - update imports from
  `@xh/hoist/desktop/cmp/loadingindicator` or `@xh/hoist/mobile/cmp/loadingindicator` to
  `@xh/hoist/cmp/loadingindicator`.
* `TreeMap` and `SplitTreeMap` are now cross-platform and can be used in mobile applications.
  Update imports from `@xh/hoist/desktop/cmp/treemap` to `@xh/hoist/cmp/treemap`.
* Renamed `RefreshButton.model` prop to `target` for clarity and consistency.

### 🎁 New Features

* Major improvements to the `ViewManager` component, including:
    * A clearer, better organized management dialog.
    * Support for persisting a view's pending value, to avoid users losing changes when e.g. an app
      goes into idle mode and requires a page refresh to restore.
    * Improved handling of delete / update collisions.
    * New `ViewManagerModel.settleTime` config, to allow persisted components such as dashboards to
      fully resolve their rendered state before capturing a baseline for dirty checks.
* Added `SessionStorageService` and associated persistence provider to support saving tab-local
  data across reloads. Exact analog to `LocalStorageService`, but scoped to lifetime of current tab.
* Added `AuthZeroClientConfig.audience` config to support improved flow for Auth0 OAuth clients that
  request access tokens. Specify your access token audience here to allow the client to fetch both
  ID and access tokens in a single request and to use refresh tokens to maintain access without
  relying on third-party cookies.
* Updated sorting on grouped grids to place ungrouped items at the bottom.
* Improved `DashCanvas` views to support resizing from left/top edges in addition to right/bottom.
* Added functional form of `FetchService.autoGenCorrelationIds` for per-request behavior.
* Added a new `Cluster›Objects` tab in Admin Console to support comparing state across the cluster
  and alerting of any persistent state inconsistencies.

### 🐞 Bug Fixes

* Fixed sizing and position of mobile `TabContainer` switcher, particularly when the switcher is
  positioned with `top` orientation.
* Fixed styling of `ButtonGroup` in vertical orientations.
* Improved handling of calls to `DashContainerModel.loadStateAsync()` when the component has yet
  to be rendered. Requested state updates are no longer dropped, and will be applied as soon as the
  component is ready to do so.

### ⚙️ Technical

* Added explicit `devDependencies` and `resolutions` blocks for `@types/react[-dom]` at v18.x.
* Added workaround for problematic use of SASS-syntax-in-CSS shipped by `react-dates`. This began
  throwing "This function isn't allowed in plain CSS" with latest version of sass/sass-loader.

### ⚙️ Typescript API Adjustments

* Improved accuracy of `IconProps` interface, with use of the `IconName` and `IconPrefix` types
  provided by FontAwesome.
* Improved accuracy of `PersistOptions.type` enum.
* Corrected the type of `ColumnSpec.editor`.

### 📚 Libraries

* @azure/msal-browser `3.27 → 3.28`
* dompurify `3.1 → 3.2`
* react-grid-layout `1.4 → 1.5`

## v70.0.0 - 2024-11-15

### 💥 Breaking Changes (upgrade difficulty: 🟢 LOW - changes to advanced persistence APIs)

* Upgraded the `PersistenceProvider` API as noted in `New Features`. Could require updates in apps
  with advanced direct usages of this API (uncommon).
* Updated `GridModel` persistence to omit the widths of autosized columns from its persisted state.
  This helps to keep persisted state more stable, avoiding spurious diffs due to autosize updates.
  Note this can result in more visible column resizing for large grids without in-code default
  widths. Please let XH know if this is a noticeable annoyance for your app.
* Removed the following persistence-related model classes, properties, and methods:
    * `GridPersistenceModel` and `ZoneGridPersistenceModel`
    * `GridModel|ZoneGridModel.persistenceModel`
    * `GridModel.autosizeState`
    * `Column.manuallySized`
    * `GroupingChooserModel|FilterChooserModel.persistValue`
    * `DashModel|GroupingChooserModel|FilterChooserModel|PanelModel|TabContainerModel.provider`
    * `PersistenceProvider.clearRaw()`
* Renamed `ZoneGridModelPersistOptions.persistMappings`, adding the trailing `s` for consistency.
* Changed signature of `JsonBlobService.listAsync()` to inline `loadSpec` with all other args in a
  single options object.
* Changed signature of `waitFor()` to take its optional `interval` and `timeout` arguments in a
  single options object.

### 🎁 New Features

* Introduced a new `ViewManager` component and backing model to support user-driven management of
  persisted component state - e.g. saved grid views.
    * Bundled with a desktop-only menu button based component, but designed to be extensible.
    * Bindable to any persistable component with `persistWith: {viewManagerModel: myViewManager}`.
    * Detects changes to any bound components and syncs them back to saved views, with support for
      an autosave option or user-driven saving with a clear "dirty" indicator.
    * Saves persisted state back to the server using Hoist Core `JSONBlob`s for storage.
    * Includes a simple sharing model - if enabled for all or some users, allows those users to
      publish saved views to everyone else in the application.
    * Users can rename views, nest them into folders, and mark them as favorites for quick access.
* Generally enhanced Hoist's persistence-related APIs:
    * Added new `Persistable` interface to formalize the contract for objects that can be persisted.
    * `PersistenceProvider` now targets a `Persistable` and is responsible for setting persisted
      state on its bound `Persistable` when the provider is constructed and persisting state from
      its bound `Persistable` when changes are detected.
    * In its constructor, `PersistenceProvider` also stores the initial state of its bound
      `Persistable` and clears its persisted state when structurally equal to the initial state.
* Updated persistable components to support specifying distinct `PersistOptions` for individual
  bits of persisted state. E.g. you can now configure a `GroupingChooserModel` used within a
  dashboard widget to persist its value to that particular widget's `DashViewModel` while saving the
  user's favorites to a global preference.

### ⚙️ Typescript API Adjustments

* Tightened `FilterChooserFilterLike` union type to remove the generic `Filter` type, as filter
  chooser supports only `FieldFilter` and `CompoundFilter`.
* Improved `HoistBase.markPersist()` signature to ensure the provided property name is a known key
  of the model.
* Expanded the `JsonBlob` interface to include additional properties present on all blobs.
* Corrected `DashViewSpec.title` to be optional - it can be defaulted from the `id`.
* Corrected the return type for `SelectProps.loadingMessageFn` and `noOptionsMessageFn` to return
  `ReactNode` vs `string`. The component supports rendering richer content via these options.

## 69.1.0 - 2024-11-07

### 🐞 Bug Fixes

* Updated minimum required version of FontAwesome to 6.6, as required by the `fileXml()` icon added
  in the prior Hoist release. The previous spec for FA dependencies allowed apps to upgrade to 6.6,
  but did not enforce it, which could result in a build error due to an unresolved import.

### ⚙️ Technical

* Deprecated `FileChooserModel.removeAllFiles()`, replaced with `clear()` for brevity/consistency.
* Improved timeout error message thrown by `FetchService` to format the timeout interval in seconds
  where possible.

### 📚 Libraries

* @azure/msal-browser `3.23 → 3.27`
* @fortawesome/fontawesome-pro `6.2 → 6.6`
* qs `6.12 → 6.13`
* store2 `2.13 → 2.14`

## 69.0.0 - 2024-10-17

### 💥 Breaking Changes (upgrade difficulty: 🟢 LOW - Hoist core update)

* Requires `hoist-core >= 24` to support batch upload of activity tracking logs to server and
  new memory monitoring persistence.
* Replaced `AppState.INITIALIZING` with finer-grained states (not expected to impact most apps).

### 🎁 New Features

* Optimized activity tracking to batch its calls to the server, reducing network overhead.
* Enhanced data posted with the built-in "Loaded App" entry to include a new `timings` block that
  breaks down the overall initial load time into more discrete phases.
* Added an optional refresh button to `RestGrid`s toolbar.
* Updated the nested search input within Grid column filters to match candidate values on `any` vs
  `startsWith`. (Note that this does not change how grid filters are applied, only how users can
  search for values to select/deselect.)
* Support for persisting of memory monitoring results

### ⚙️ Typescript API Adjustments

* Improved typing of `HoistBase.addReaction` to flow types returned by the `track` closure through
  to the `run` closure that receives them.
    * Note that apps might need to adjust their reaction signatures slightly to accommodate the more
      accurate typing, specifically if they are tracking an array of values, destructuring those
      values in their `run` closure, and passing them on to typed APIs. Look out for `tsc` warnings.

### ✨ Styles

* Reset the `--xh-popup-bg` background color to match the primary `--xh-bg` color by default.

### 🐞 Bug Fixes

* Fixed broken `Panel` resizing in Safari. (Other browsers were not affected.)

## 68.1.0 - 2024-09-27

### 🎁 New Features

* `Markdown` now supports a `reactMarkdownOptions` prop to allow passing React Markdown
  props to the underlying `reactMarkdown` instance.

### ⚙️ Technical

* Misc. Improvements to Cluster Tab in Admin Panel.

## 68.0.0 - 2024-09-18

### 💥 Breaking Changes (upgrade difficulty: 🟢 LOW - Hoist Core update)

* Requires `hoist-core >= 22.0` for consolidated polling of Alert Banner updates (see below).

### 🎁 New Features

* Added expand/collapse affordance in the left column header of ZoneGrids in tree mode.

### ⚙️ Technical

* Updated Admin Console's Cluster tab to refresh more frequently.
* Consolidated the polling check for Alert Banner updates into existing `EnvironmentService`
  polling, avoiding an extra request and improving alert banner responsiveness.

### ⚙️ Typescript API Adjustments

* Corrected types of enhanced `Promise` methods.

### 📚 Libraries

* @azure/msal-browser `3.17 → 3.23`
* mobx  `6.9.1 -> 6.13.2`,
* mobx-react-lite  `3.4.3 -> 4.0.7`,

## 67.0.0 - 2024-09-03

### 💥 Breaking Changes (upgrade difficulty: 🟢 LOW - Hoist Core update)

* Requires `hoist-core >= 21.0`.

### 🎁 New Features

* Added support for Correlation IDs across fetch requests and error / activity tracking:
    * New `FetchService` members: `autoGenCorrelationIds`, `genCorrelationId` and
      `correlationIdHeaderKey` to support generation and inclusion of Correlation IDs on outbound
      request headers.
    * Correlation IDs are assigned via:
        * `FetchOptions.correlationId` - specify an ID to be used on a particular request or `true`
          to use a UUID generated by Hoist (see `FetchService.genCorrelationId()`).
        * `TrackOptions.correlationId` - specify an ID for a tracked activity, if not using the
          new `FetchOptions.track` API (see below).
    * If set on a fetch request, Correlation IDs are passed through to downstream error reporting
      and are available for review in the Admin Console.
* Added `FetchOptions.track` as streamlined syntax to track a request via Hoist activity tracking.
  Prefer this option (vs. a chained `.track()` call) to relay the request's `correlationId` and
  `loadSpec` automatically.
* Added `FetchOptions.asJson` to instruct `FetchService` to decode an HTTP response as JSON.
  Note that `FetchService` methods suffixed with `Json` will set this property automatically.
* Added global interceptors on `FetchService`. See `FetchService.addInterceptor()`.
* `GridModel` will now accept `contextMenu: false` to omit context menus.
* Added bindable `AppContainerModel.intializingLoadMaskMessage` to allow apps to customize the
  load mask message shown during app initialization.
* Enhanced `select` component with new `emptyValue` prop, allowing for a custom value to be returned
  when the control is empty (vs `null`). Expected usage is `[]` when `enableMulti:true`.
* Added `GroupingChooserModel.setDimensions()` API, to support updating available dimensions on an
  already constructed `GroupingChooserModel`.

### 🐞 Bug Fixes

* Fixed Admin Console bug where a role with a dot in its name could not be deleted.
* Fixed inline `SelectEditor` to ensure new value is flushed before grid editing stops.
* `WebSocketService` now attempts to establish a new connection when app's server instance changes.

### ✨ Styles

* Added CSS variables to support customization of `Badge` component styling.

### 📚 Libraries

* short-unique-id `added @ 5.2`

## 66.1.1 - 2024-08-01

### 🐞 Bug Fixes

* `HoistException` now correctly passes an exception message to its underlying `Error` instance.
* Fixed `GridModel.cellBorders` to apply top and bottom cell borders, as expected.
* Fix to new `mergeDeep` method.

## 66.1.0 - 2024-07-31

### 🎁 New Features

* Enhanced `markdown` component to support the underlying `components` prop from `react-markdown`.
  Use this prop to customize markdown rendering.
* New `mergeDeep` method provided in `@xh/hoist/utils/js` as an alternative to `lodash.merge`,
  without lodash's surprising deep-merging of array-based properties.
* Enhanced Roles Admin UI to support bulk category reassignment.
* Enhanced the number formatters' `zeroPad` option to take an integer in addition to true/false, for
  finer-grained control over padding length.

### 🐞 Bug Fixes

* Fixed `Record.descendants` and `Record.allDescendants` getters that were incorrectly returning the
  parent record itself. Now only the descendants are returned, as expected.
    * ⚠️ Note that apps relying on the previous behavior will need to adjust to account for the
      parent record no longer being included. (Tree grids with custom parent/child checkbox
      selection are one example of a component that might be affected by this change.)
* Fixed `Grid` regression where pinned columns were automatically un-pinned when the viewport became
  too small to accommodate them.
* Fixed bug where `Grid` context-menus would lose focus when rendered inside `Overlay` components.

### ⚙️ Typescript API Adjustments

* ⚠️ Please ensure you update your app to `hoist-dev-utils >= v9.0.1` - this ensures you have a
  recent version of `type-fest` as a dev dependency, required to compile some recent Hoist
  typescript changes.
* The `NumberFormatOptions.precision` arg has been more strictly typed to `Precision`, a new type
  exported from `@xh/hoist/format`. (It was previously `number`.) Apps might require minor
  adjustments - e.g. typing shared format configs as `NumberFormatOptions` to satisfy the compiler.

### ⚙️ Technical

* Enhanced beta `MsalClient` and `AuthZeroClient` OAuth implementations to support passing
  app-specific configs directly into the constructors of their underlying client implementation.

## 66.0.2 - 2024-07-17

### 🐞 Bug Fixes

* Improved redirect handling within beta `MsalClient` to use Hoist-provided blank URL (an empty,
  static page) for all iFrame-based "silent" token requests, as per MS recommendations. Intended to
  avoid potential race conditions triggered by redirecting to the base app URL in these cases.
* Fixed bug where `ContextMenu` items could be improperly positioned.
    * ⚠️ Note that `MenuItems` inside a desktop `ContextMenu` are now rendered in a portal, outside
      the normal component hierarchy, to ensures that menu items are positioned properly relative to
      their parent. It should not affect most apps, but could impact menu style customizations that
      rely on specific CSS selectors targeting the previous DOM structure.

## 66.0.1 - 2024-07-10

### 🐞 Bug Fixes

* Fixed bug where inline grid edit of `NumberInput` was lost after quick navigation.

## 66.0.0 - 2024-07-09

### 💥 Breaking Changes (upgrade difficulty: 🟢 LOW - minor adjustments to client-side auth)

* New `HoistAuthModel` exposes the client-side authentication lifecycle via a newly consolidated,
  overridable API. This new API provides more easy customization of auth across all client-side
  apps by being easily overrideable and specified via the `AppSpec` passed to `XH.renderApp()`.
    * In most cases, upgrading should be a simple matter of moving code from `HoistAppModel` methods
      `preAuthInitAsync()` and `logoutAsync()` (removed by this change) to new `HoistAuthModel`
      methods `completeAuthAsync()` and `logoutAsync()`.

### 🎁 New Features

* Added option to `XH.reloadApp()` to reload specific app path.
* Added `headerTooltip` prop to `ColumnGroup`.

### 🐞 Bug Fixes

* Updated `.xh-viewport` sizing styles and mobile `dialog` sizing to use `dvw/dvh` instead of prior
  `svw/svh` - resolves edge case mobile issue where redirects back from an OAuth flow could leave
  an unexpected gap across the bottom of the screen. Includes fallback for secure client browsers
  that don't support dynamic viewport units.
* Updated mobile `TabContainer` to flex properly within flexbox containers.
* Fixed timing issue with missing validation for records added immediately to a new `Store`.
* Fixed CSS bug in which date picker dates wrapped when `dateEditor` used in a grid in a dialog.

## 65.0.0 - 2024-06-26

### 💥 Breaking Changes (upgrade difficulty: 🟢 TRIVIAL - dependencies only)

* Requires update to `hoist-dev-utils >= v9.0.0` with updated handling of static/public assets.
  This should be a drop-in change for applications.
* iOS < 16.4 is no longer supported, due to the use of complex RegExes in GFM parsing.

### 🎁 New Features

* Enhanced `markdown` component to support GitHub Flavored Markdown (GFM) syntax.

### ✨ Styles

* Refactored CSS classnames applied to the primary application (☰) menu on desktop and mobile.
  On both platforms the button itself now has an `xh-app-menu-button` class, the popover has
  `xh-app-menu-popover`, and the menu itself has `xh-app-menu`.

### ⚙️ Technical

* Improved popup behavior of (beta) `MsalClient` - uses recommended `blank.html`.
* Added new convenience method `XH.renderAdminApp()` - consider replacing the call within your
  project's `src/apps/admin.ts` file with this new method and removing any duplicate config values
  if the defaults introduced here are suitable for your application's Hoist Admin console.
* Prop types for components passed to `elementFactory` and `createElement` are now inferred from the
  component itself where possible.

### 📚 Libraries

* @xh/hoist-dev-utils `8.x → 9.x`
* react-markdown `8.0 → 9.0`
* remark-breaks `3.0 → 4.0`
* remark-gfm `4.0`

## 64.0.5 - 2024-06-14

### 🐞 Bug Fixes

* Added a workaround for a mobile-only bug where Safari auto-zooms on orientation change if the user
  had previously zoomed the page themselves.

### ⚙️ Technical

* Improved logout behavior of (beta) `MsalClient`.

### 📚 Libraries

* @azure/msal-browser `3.14 → 3.17`

## 64.0.4 - 2024-06-05

### ⚙️ Typescript API Adjustments

* Improved `ref` typing in JSX.

## 64.0.3 - 2024-05-31

### 🐞 Bug Fixes

* Restored previous suppression of Blueprint animations on popovers and tooltips. These had been
  unintentionally (re)enabled in v63 and are now turned off again.

### ⚙️ Technical

* Adjusted (beta) APIs of OAuth-related `BaseOAuthClient`, `MsalClient`, and `AuthZeroClient`.

## 64.0.2 - 2024-05-23

### ⚙️ Technical

* Adjusted (beta) API of `BaseOAuthClient`.
* Improved `FetchService.addDefaultHeaders()` to support async functions.

## 64.0.1 - 2024-05-19

### ⚙️ Technical

* Adjusted (beta) API of `BaseOAuthClient` and its approach to loading ID tokens.

## 64.0.0 - 2024-05-17

### 💥 Breaking Changes (upgrade difficulty: 🟠 MEDIUM - major Hoist Core + AG Grid updates)

#### Hoist Core v20 with Multi-Instance Support

Requires update to `hoist-core >= 20.0.0` with multi-instance support.

* See the Hoist Core changelog for details on this major upgrade to Hoist's back-end capabilities.
* Client-side application changes should be minimal or non-existent, but the Hoist Admin Console has
  been updated extensively to support management of multiple instances within a cluster.

#### AG Grid v31

Requires update to `@ag-grid >= 31.x`, a new major AG Grid release with its own breaking changes.
See AG's [What's New](https://blog.ag-grid.com/whats-new-in-ag-grid-31/)
and [Upgrade Guide](https://www.ag-grid.com/javascript-data-grid/upgrading-to-ag-grid-31/?ref=blog.ag-grid.com)
for more details.

* AG Grid removed `ColumnApi`, consolidating most of its methods to `GridApi`. Corresponding Hoist
  update removes `GridModel.agColumnApi` - review and migrate usages to `GridModel.agApi` as
  appropriate.
* Many methods on `agApi` are replaced with `agApi.updateGridOptions({property: value})`. Review
  your app for any direct usages of the underlying AG API that might need to change.
* All apps will need to update their `@ag-grid` dependencies within `package.json` and make a minor
  update to their `Bootstrap` registration as per
  this [Toolbox example](https://github.com/xh/toolbox/pull/709/files/5626e21d778e1fc72f9735d2d8f011513e1ac9c6#diff-304055320a29f66ea1255446ba8f13e0f3f1b13643bcea0c0466aa60e9288a8f).
    * `Grid` and `AgGrid` components default to `reactiveCustomComponents: true`. If your app has
      custom tooltips or editors, you should confirm that they still work with this setting. (It
      will be the default in agGrid v32.)
    * For custom editors, you will have to convert them from "imperative" to "reactive". If this is
      not possible, you can set `reactiveCustomComponents: false` in your `GridModel` to continue
      using the old "imperative" mode, but note that this will preclude the use of upgraded Hoist
      editors in that same grid instance. (See the links below for AG docs on this change.)
    * For custom tooltips, note AG-Grid's deprecation of `getReactContainerClasses`.
    * Consult the AG Grid docs for more information:
        * [Updated docs on Custom Components](https://ag-grid.com/react-data-grid/cell-editors/#custom-components)
        * [Migrating from Imperative to Reactive components](https://ag-grid.com/react-data-grid/upgrading-to-ag-grid-31-1/#migrating-custom-components-to-use-reactivecustomcomponents-option)
        * [React-related deprecations](https://ag-grid.com/react-data-grid/upgrading-to-ag-grid-31-1/#react)

#### Other Breaking Changes

* Removed support for passing a plain object to the `model` prop of Hoist Components (previously
  deprecated back in v58). Use the `modelConfig` prop instead.
* Removed the `multiFieldRenderer` utility function. This has been made internal and renamed
  to `zoneGridRenderer` for exclusive use by the `ZoneGrid` component.
* Updated CSS variables related to the `ZoneGrid` component - vars formerly prefixed
  by `--xh-grid-multifield` are now prefixed by `--xh-zone-grid`, several vars have been added, and
  some defaults have changed.
* Removed obsolete `AppSpec.isSSO` property in favor of two new properties `AppSpec.enableLogout`
  and `AppSpec.enableLoginForm`. This should have no effect on the vast majority of apps which had
  `isSSO` set to `true`. For apps where `isSSO` was set to `false`, the new flags should be
  used to more clearly indicate the desired auth behavior.

### 🎁 New Features

* Improved mobile viewport handling to ensure that both standard pages and full screen dialogs
  respect "safe area" boundaries, avoiding overlap with system UI elements such as the iOS task
  switcher at the bottom of the screen. Also set background letterboxing color (to black) when
  in landscape mode for a more resolved-looking layout.
* Improved the inline grid `selectEditor` to commit its value to the backing record as soon as an
  option is selected, rather than waiting for the user to click away from the cell.
* Improved the display of Role details in the Admin Console. The detail panel for the selected role
  now includes a sub-tab listing all other roles inherited by the selected role, something that
  was previously accessible only via the linked graph visualization.
* Added new `checkboxRenderer` for rendering booleans with a checkbox input look and feel.
* Added new mobile `checkboxButton`, an alternate input component for toggling boolean values.
* Added beta version of a new Hoist `security` package, providing built-in support for OAuth flows.
  See `BaseOAuthClient`, `MsalClient`, and `AuthZeroClient` for more information. Please note that
  package is being released as a *beta* and is subject to change before final release.

### ✨ Styles

* Default mobile font size has been increased to 16px, both for better overall legibility and also
  specifically for input elements to avoid triggering Safari's auto-zoom behavior on focus.
    * Added new mobile-only CSS vars to allow for more granular control over font sizes:
        * `--xh-mobile-input-font-size`
        * `--xh-mobile-input-label-font-size`
        * `--xh-mobile-input-height-px`
    * Increased height of mobile toolbars to better accommodate larger nested inputs.
    * Grid font sizes have not changed, but other application layouts might need to be adjusted to
      ensure labels and other text elements fit as intended.
* Mobile App Options dialog has been updated to use a full-screen `DialogPanel` to provide a more
  native feel and better accommodate longer lists of app options.

### 🐞 Bug Fixes

* Fixed poor truncation / clipping behavior of the primary (right-side) metric in `ZoneGrid`. Values
  that do not fit within the available width of the cell will now truncate their right edge and
  display an ellipsis to indicate they have been clipped.
* Improved `RestGridModel.actionWarning` behavior to suppress any warning when the provided function
  returns a falsy value.
* Fixed mobile `Toast` intent styling.

### ⚙️ Technical

* NumberEditor no longer activates on keypress of letter characters.
* Removed initial `ping` call `FetchService` init.
* Deprecated `FetchService.setDefaultHeaders` and replaced with new `addDefaultHeaders` method to
  support independent additions of default headers from multiple sources in an application.

### 📚 Libraries

* @ag-grid `30.x → 31.x`
* @auth0/auth0-spa-js `added @ 2.1`
* @azure/msal-browser `added @ 3.14`
* dompurify `3.0 → 3.1`
* jwt-decode `added @ 4.0`
* moment `2.29 → 2.30`
* numbro `2.4 → 2.5`
* qs `6.11 → 6.12`
* semver `7.5 → 7.6`

## 63.1.1 - 2024-04-26

### 🐞 Bug Fixes

* Fixed over-eager error handler installed on window during preflight app initialization. This can
  catch errors thrown by browser extensions unrelated to the app itself, which should not block
  startup. Make opt-in via special query param `catchPreflightError=true`.

## 63.1.0 - 2024-04-23

### 🎁 New Features

* `Store` now supports multiple `summaryRecords`, displayed if so configured as multiple pinned
  rows within a bound grid.

## 63.0.3 - 2024-04-16

### 🐞 Bug Fixes

* Ensure all required styles imported for Blueprint datetime components.

## 63.0.2 - 2024-04-16

### 🐞 Bug Fixes

* Fixed `GroupingChooser` items appearing in incorrect location while dragging to re-order.
* Removed extraneous internal padding override to Blueprint menu styles. Fixes overhang of menu
  divider borders and avoids possible triggering of horizontal scrollbars.

## 63.0.1 - 2024-04-05

### 🐞 Bug Fixes

* Recently added fields now fully available in Admin Console Activity Tracking + Client Errors.

## 63.0.0 - 2024-04-04

### 💥 Breaking Changes (upgrade difficulty: 🟠 MEDIUM - for apps with styling overrides or direct use of Blueprint components)

* Requires `hoist-core >= v19.0.0` to support improvements to activity / client error tracking.

#### Blueprint 4 to 5 Migration

This release includes Blueprint 5, a major version update of that library with breaking changes.
While most of these have been addressed by the Hoist integration layer, developers importing
Blueprint components directly should review
the [Blueprint 5 migration guide](https://github.com/palantir/blueprint/wiki/Blueprint-5.0) for
details.

There are some common breaking changes that most/many apps will need to address:

* CSS rules with the `bp4-` prefix should be updated to use the `bp5-` prefix.
* Popovers
    * For `popover` and `tooltip` components, replace `target` with `item` if using elementFactory.
      If using JSX, replace `target` prop with a child element. Also applies to the
      mobile `popover`.
    * Popovers no longer have a popover-wrapper element - remove/replace any CSS rules
      targeting `bp4-popover-wrapper`.
    * All components which render popovers now depend
      on [`popper.js v2.x`](https://popper.js.org/docs/v2/). Complex customizations to popovers may
      need to be reworked.
    * A breaking change to `Popover` in BP5 was splitting the `boundary` prop into `rootBoundary`
      and `boundary`:
      Popovers were frequently set up with `boundary: 'viewport'`, which is no longer valid since
      "viewport" can be assigned to the `rootBoundary` but not to the `boundary`.
      However, viewport is the DEFAULT value for `rootBoundary`
      per [popper.js docs](https://popper.js.org/docs/v2/utils/detect-overflow/#boundary),
      so `boundary: 'viewport'` should be safe to remove entirely.
        * [see Blueprint's Popover2 migration guide](https://github.com/palantir/blueprint/wiki/Popover2-migration)
        * [see Popover2's `boundary` &
          `rootBoundary` docs](https://popper.js.org/docs/v2/utils/detect-overflow/#boundary)
* Where applicable, the former `elementRef` prop has been replaced by the simpler, more
  straightforward `ref` prop using `React.forwardRef()` - e.g. Hoist's `button.elementRef` prop
  becomes just `ref`. Review your app for uses of `elementRef`.
* The static `ContextMenu.show()` method has been replaced with `showContextMenu()`, importable
  from `@xh/hoist/kit/blueprint`. The method signature has changed slightly.
* The exported `overlay` component now refers to Blueprint's `overlay2` component.
* The exported `datePicker` now refers to Blueprint's `datePicker3` component, which has been
  upgraded to use `react-day-picker` v8. If you are passing `dayPickerProps` to Hoist's `dateInput`,
  you may need to update your code to use the
  new [v8 `DatePickerProps`](https://react-day-picker.js.org/api/interfaces/DayPickerSingleProps).

### 🎁 New Features

* Upgraded Admin Console Activity and Client Error reporting modules to use server-side filtering
  for better support of large datasets, allowing for longer-range queries on filtered categories,
  messages, or users before bumping into configured row limits.
* Added new `MenuItem.className` prop.

### 🐞 Bug Fixes

* Fixed two `ZoneGrid` issues:
    * Internal column definitions were missing the essential `rendererIsComplex` flag and could fail
      to render in-place updates to existing record data.
    * Omitted columns are now properly filtered out.
* Fixed issue where `SplitTreeMap` would not properly render errors as intended.

### 📚 Libraries

* @blueprintjs/core `4.20 → 5.10`
* @blueprintjs/datetime `4.4` → @blueprintjs/datetime2 `2.3`

## 62.0.1 - 2024-03-28

### 🎁 New Features

* New method `clear()` added to `TaskObserver` api.

### 🐞 Bug Fixes

* Ensure application viewport is masked throughout the entire app initialization process.

## 62.0.0 - 2024-03-19

### 💥 Breaking Changes (upgrade difficulty: 🟢 TRIVIAL - dependencies only)

* Requires update to `hoist-dev-utils >= v8.0.0` with updated chunking and code-splitting strategy
  to create shorter bundle names.

### 🎁 New Features

* Added a "Reload App" option to the default mobile app menu.
* Improved perceived responsiveness when constructing a new 'FilterChooserModel' when backing data
  has many records and/or auto-suggest-enabled fields.

### 🐞 Bug Fixes

* Fixed the config differ dialog issue where long field values would cause the toolbar to get hidden
  and/or table columns to be overly wide due to content overflow.

## 61.0.0 - 2024-03-08

### 💥 Breaking Changes (upgrade difficulty: 🟢 TRIVIAL - dependencies only)

* Requires update to `hoist-dev-utils >= v7.2.0` to inject new `xhClientApps` constant.

### 🎁 New Features

* Enhanced Roles Admin UI for more streamlined role editing.
* Supports targeting alert banners to specific client apps.
* Improved logging and error logging of `method` and `headers` in `FetchService`:  Default
  values will now be included.
* Enhanced `XH.reloadApp` with cache-buster.

### 🐞 Bug Fixes

* `FilterChooser` now correctly round-trips `Date` and `LocalDate` values. Previously it emitted
  these as strings, with incorrect results when using the generated filter's test function directly.
* Fixed bug where a discarded browser tab could re-init an app to an obsolete (cached) version.

## 60.2.0 - 2024-02-16

### 🎁 New Features

* The Admin Console now indicates if a Config value is being overridden by an instance config or
  environment variable with a corresponding name.
    * Config overrides now available in `hoist-core >= v18.4`. See the Hoist Core release notes for
      additional details on this new feature. The Hoist Core update is required for this feature,
      but is not a hard requirement for this Hoist React release in general.
* `RestGridEditor` now supports an `omit` flag to hide a field from the editor dialog.
* `FormField.readonlyRenderer` is now passed the backing `FieldModel` as a second argument.

### ⚙️ Typescript API Adjustments

* `FilterChooserModel.value` and related signatures are now typed with a new `FilterChooserFilter`
  type, a union of `CompoundFilter | FieldFilter` - the two concrete filter implementations
  supported by this control.

### 📚 Libraries

* classnames `2.3 → 2.5`

## 60.1.1 - 2024-01-29

### ⚙️ Technical

* Improved unique constraint validation of Roles and Role Members in the Admin Console.

## 60.1.0 - 2024-01-18

### 🐞 Bug Fixes

* Fixed transparent background for popup inline editors.
* Exceptions that occur in custom `Grid` cell tooltips will now be caught and logged to console,
  rather than throwing the render of the entire component.

### ⚙️ Technical

* Improvements to exception handling during app initialization.

## 60.0.1 - 2024-01-16

### 🐞 Bug Fixes

* Fixed regression to `ZoneGrid`.

## 60.0.0 - 2024-01-12

### 💥 Breaking Changes (upgrade difficulty: 🟠 MEDIUM - depends on server-side Roles implementation)

* Requires `hoist-core >= v18`. Even if not using new Hoist provided Role Management, several Admin
  Console features have had deprecation support for older versions of Hoist Core removed.

### 🎁 New Features

* Introduced new Admin Console tools for enhanced Role Management available in `hoist-core >= v18`.
    * Hoist-core now supports an out-of-the-box, database-driven system for maintaining a
      hierarchical set of Roles associating and associating them with individual users.
    * New system supports app and plug-in specific integrations to AD and other enterprise systems.
    * Administration of the new system provided by a new admin UI tab provided here.
    * Consult XH and the
      [Hoist Core CHANGELOG](https://github.com/xh/hoist-core/blob/develop/CHANGELOG.md#1800---2024-01-12)
      for additional details and upgrade instructions.
* Added `labelRenderers` property to `ZoneGridModel`. This allows dynamic "data-specific" labeling
  of fields in `ZoneGrid`.

### ✨ Styles

* Added `xh-bg-intent-xxx` CSS classes, for intent-coloring the `background-color` of elements.

### 🐞 Bug Fixes

* Fixed bug where `ColumnGroup` did not properly support the `omit` flag.

## 59.5.1 - 2024-01-05

### 🐞 Bug Fixes

* Fixed `DateEditor` calendar popover not showing for non-pinned columns.

## 59.5.0 - 2023-12-11

### 🎁 New Features

* Added new `dialogWidth` and `dialogHeight` configs to `DockViewModel`.

### 🐞 Bug Fixes

* Fixed serialization of expand/collapse state within `AgGridModel`, which was badly broken and
  could trigger long browser hangs for grids with > 2 levels of nesting and numeric record IDs.
* Fixed `UniqueAggregator` to properly check equality for `Date` fields.
* Pinned `react-grid-layout@1.4.3` to avoid v1.4.4 bugs affecting `DashCanvas` interactions
  (see https://github.com/react-grid-layout/react-grid-layout/issues/1990).

## 59.4.0 - 2023-11-28

### 💥 Breaking Changes (upgrade difficulty: 🟢 LOW)

* The constructors for `ColumnGroup` no long accept arbitrary rest (e.g `...rest`)
  arguments for applying app-specific data to the object. Instead, use the new `appData` property.

### ⚙️ Technical

* Enhanced `LogUtils` to support logging objects (and any other non-string values). Also
  added new exports for `logWarn()` and `logError()` with the same standardized formatting.
* Added standardized `LogUtils` methods to `HoistBase`, for use within Hoist models and services.

### 🐞 Bug Fixes

* `ZoneGrid` will no longer render labels or delimiters for empty values.

### ⚙️ Typescript API Adjustments

* Updated type for `ReactionSpec.equals` to include already-supported string shorthands.

## 59.3.2 - 2023-11-21

### 🐞 Bug Fixes

* `ZoneGrid` will more gracefully handle state that has become out of sync with its mapper
  requirements.

## 59.3.1 - 2023-11-10

### 🐞 Bug Fixes

* Ensure an unauthorized response from a proxy service endpoint does not prompt the user to refresh
  and log in again on an SSO-enabled application.
* Revert change to `Panel` which affected where `className` was applied with `modalSupport` enabled

## 59.3.0 - 2023-11-09

### 🎁 New Features

* Improved Hoist support for automated testing via Playwright, Cypress, and similar tools:
    * Core Hoist components now accept an optional `testId` prop, to be rendered at an appropriate
      level of the DOM (within a `data-testid` HTML attribute). This can minimize the need to select
      components using criteria such as CSS classes or labels that are more likely to change and
      break tests.
    * When given a `testId`, certain composite components will generate and set "sub-testIds" on
      selected internal components. For example, a `TabContainer` will set a testId on each switcher
      button (derived from its tabId), and a `Form` will set testIds on nested `FormField`
      and `HoistInput` components (derived from their bound field names).
    * This release represents a first step in ongoing work to facilitate automated end-to-end
      testing of Hoist applications. Additional Hoist-specific utilities for writing tests in
      libraries such as Cypress and Playwright are coming soon.
* Added new `ZoneGrid` component, a highly specialized `Grid` that always displays its data with
  multi-line, full-width rows. Each row is broken into four zones (top/bottom and left/right),
  each of which can mapped by the user to render data from one or more fields.
    * Primarily intended for mobile, where horizontal scrolling can present usability issues, but
      also available on desktop, where it can serve as an easily user-configurable `DataView`.
* Added `Column.sortToBottom` to force specified values to sort the bottom, regardless of sort
  direction. Intended primarily to force null values to sort below all others.
* Upgraded the `RelativeTimestamp` component with a new `localDateMode` option to customize how
  near-term date/time differences are rendered with regards to calendar days.

### 🐞 Bug Fixes

* Fixed bug where interacting with a `Select` within a `Popover` can inadvertently cause the
  popover to close. If your app already has special handling in place to prevent this, you should
  be able to unwind it after upgrading.
* Improved the behavior of the clear button in `TextInput`. Clearing a field no longer drops focus,
  allowing the user to immediately begin typing in a new value.
* Fixed arguments passed to `ErrorMessageProps.actionFn` and `ErrorMessageProps.detailsFn`.
* Improved default error text in `ErrorMessage`.

### ⚙️ Technical

* Improved core `HoistComponent` performance by preventing unnecessary re-renderings triggered by
  spurious model lookup changes.
* New flag `GridModel.experimental.enableFullWidthScroll` enables scrollbars to span pinned columns.
    * Early test release behind the flag, expected to made the default behavior in next release.
* Renamed `XH.getActiveModels()` to `XH.getModels()` for clarity / consistency.
    * API change, but not expected to impact applications.
* Added `XH.getModel()` convenience method to return the first matching model.

## 59.2.0 - 2023-10-16

### 🎁 New Features

* New `DockViewConfig.onClose` hook invoked when a user attempts to remove a `DockContainer` view.
* Added `GridModel` APIs to lookup and show / hide entire column groups.
* Left / right borders are now rendered along `Grid` `ColumnGroup` edges by default, controllable
  with new `ColumnGroupSpec.borders` config.
* Enhanced the `CubeQuery` to support per-query post-processing functions
  with `Query.omitFn`, `Query.bucketSpecFn` and `Query.lockFn`. These properties default to their
  respective properties on `Cube`.

### 🐞 Bug Fixes

* `DashContainerModel` fixes:
    * Fix bug where `addView` would throw when adding a view to a row or column
    * Fix bug where `allowRemove` flag was dropped from state for containers
    * Fix bug in `DockContainer` where adding / removing views would cause other views to be
      remounted
* Fixed erroneous `GridModel` warning when using a tree column within a column group
* Fixed regression to alert banners. Resume allowing elements as messages.
* Fix `Grid` cell border styling inconsistencies.

### ⚙️ Typescript API Adjustments

* Added type for `ActionFnData.record`.

## 59.1.0 - 2023-09-20

### 🎁 New Features

* Introduced new `ErrorBoundary` component for finer-grained application handling of React Errors.
    * Hoist now wraps `Tab`, `DashCanvasView`, `DashContainerView`, `DockView`, and `Page` in an
      `ErrorBoundary`. This provides better isolation of application content, minimizing the chance
      that any individual component can crash the entire app.
    * A new `PanelModel.errorBoundary` prop allows developers to opt-in to an `ErrorBoundary`
      wrapper around the contents of any panel.
    * `ErrorMessage` component now provides an ability to show additional exception details.
* Added new `Markdown` component for rendering Markdown formatted strings as markup. This includes
  bundling `react-markdown` in Hoist.
    * If your app already uses `react-markdown` or similar, we recommend updating to use the
      new `Markdown` component exported by Hoist to benefit from future upgrades.
    * Admin-managed alert banners leverage the new markdown component to support bold, italics and
      links within alert messages.
* Improved and fixed up `Panel` headers, including:
    * Added new `Panel.headerClassName` prop for easier CSS manipulation of panel's header.
    * Improved `Panel.collapsedTitle` prop and added `Panel.collapsedIcon` prop. These two props now
      fully govern header display when collapsed.
* Improved styling for disabled `checkbox` inputs.

### ⚙️ Technical

* `XH.showException` has been deprecated. Use similar methods on `XH.exceptionHandler` instead.

### 📚 Libraries

* numbro `2.3 → 2.4`
* react-markdown `added @ 8.0`
* remark-breaks `added @ 3.0`

## 59.0.3 - 2023-08-25

### ⚙️ Technical

* New `XH.flags` property to govern experimental, hotfix, or otherwise provisional features.

* Provide temporary workaround to chromium bug effecting BigNumber. Enabled via flag
  `applyBigNumberWorkaround`. See https://github.com/MikeMcl/bignumber.js/issues/354.

## 59.0.2 - 2023-08-24

### 🐞 Bug Fixes

* Restored support for `Select.selectOnFocus` (had broken with upgrade to `react-select` in v59.0).
* Fixed `DateInput` bug caused by changes in Chrome v116 - clicking on inputs
  with `enableTextInput: false` now open the date picker popup as expected.
* Flex inner title element added to `Panel` headers in v59.0, and set `display:flex` on the new
  element itself. Restores previous flexbox container behavior (when not L/R collapsed) for apps
  that are providing custom components as titles.
* `DashCanvas` now properly updates its layout when shown if the browser window had been resized
  while the component was hidden (e.g. in an inactive tab).
* Reverted upgrade to `react-select` in v59.0.0 due to issues found with `selectEditor` / inline
  grid editing. We will revisit this upgrade in a future release.

### 📚 Libraries

* react-select `5.7 → 4.3`
* react-windowed-select `5.1 → 3.1`

## 59.0.1 - 2023-08-17

### 🎁 New Features

* Added new `Panel.collapsedTitle` prop to make it easier to display a different title when the
  panel is collapsed.

## 59.0.0 - 2023-08-17

### 💥 Breaking Changes (upgrade difficulty: 🟢 LOW)

* Apps must update their `typescript` dependency to v5.1. This should be a drop-in for most
  applications, or require only minor changes. Note that Hoist has not yet adopted the updated
  approach to decorators added in TS v5, maintaining compatibility with the "legacy" syntax.
* Apps that use and provide the `highcharts` library should be sure to update the version to v11.1.
  This should be a drop-in for most applications.
    * Visit https://www.highcharts.com/blog/changelog/ for specific changes.
* Apps must also update their `@xh/hoist-dev-utils` dependency to v7.0.0 or higher.
    * We recommend specifying this as `"@xh/hoist-dev-utils": "7.x"` in your `package.json` to
      automatically pick up future minor releases.
* `DataViewConfig` no longer directly supports `GridConfig` parameters - instead, nest `GridConfig`
  options you wish to set via the new `gridOptions` parameter. Please note that, as before, not
  all `GridConfig` options are supported by (or make sense for) the `DataView` component.

### 🎁 New Features

* New `GridAutosizeOptions.includeHiddenColumns` config controls whether hidden columns should
  also be included during the autosize process. Default of `false`. Useful when applications
  provide quick toggles between different column sets and would prefer to take the up-front cost of
  autosizing rather than doing it after the user loads a column set.
* New `NumberFormatOptions.strictZero` formatter config controls display of values that round to
  zero at the specified precision. Set to `false` to format those values as if they were *exactly*
  zero, triggering display of any `zeroDisplay` value and suppressing sign-based glyphs, '+/-'
  characters, and styling.
* New `DashModel.refreshContextModel` allows apps to programmatically refresh all widgets within
  a `DashCanvas` or `DashContainer`.
* New tab for monitoring JDBC connection pool stats added to the Admin Console. Apps
  with `hoist-core >= v17.2` will collect and display metrics for their primary datasource on a
  configurable frequency.
* `ButtonGroupInput` now allows `null` values for buttons as long as both `enableClear` and
  `enableMulti` are false.

### 🐞 Bug Fixes

* Fixed bug where a titled panel collapsed to either the left or right side of a layout could cause
  severe layout performance degradation (and even browser hangs) when resizing the browser window in
  the latest Chrome v115.
    * Note this required some adjustments to the internal DOM structure of `PanelHeader` - highly
      specific CSS selectors or visual tests may be affected.
* Fixed bug where `manuallySized` was not being set properly on column state.
* Fixed bug where mobile `Dialog` max height was not properly constrained to the viewport.
* Fixed bug where mobile `NumberInput` would clear when trying to enter decimals on certain devices.
* Suppressed extra top border on Grids with `hideHeaders: true`.

### ⚙️ Technical

* Suppressed dev-time console warnings thrown by Blueprint Toaster.

### 📚 Libraries

* mobx `6.8 → 6.9`
* semver `7.3 → 7.5`
* typescript `4.9 → 5.1`
* highcharts `10.3 → 11.1`
* react-select `4.3 → 5.7`
* react-windowed-select `3.1 → 5.1`

## 58.0.1 - 2023-07-13

### 🐞 Bug Fixes

* Fixed bug where `TabContainerModel` with routing enabled would drop route params when navigating
  between tabs.

## 58.0.0 - 2023-07-07

### 💥 Breaking Changes (upgrade difficulty: 🟢 LOW)

* The `Column.getValueFn` and `Column.renderer` functions will no longer be passed the `agParams`
  argument. This argument was not passed consistently by Hoist when calling these functions; and was
  specifically omitted during operations such as column sizing, tooltip generation and Grid content
  searching. We do not expect this argument was being used in practice by applications, but
  applications should ensure this is the case, and adjust these callbacks if necessary.

### 🎁 New Features

* Deprecated `xhAppVersionCheckEnabled` config in favor of object-based `xhAppVersionCheck`. Hoist
  will auto-migrate the existing value to this new config's `mode` flag. While backwards
  compatible with older versions of hoist-core, the new `forceReload` mode
  requires `hoist-core >= v16.4`.
* Enhanced `NumberFormatOptions.colorSpec` to accept CSS properties in addition to class names.
* Enhanced `TabSwitcher` to allow navigation using arrow keys when focused.
* Added new option `TrackOptions.logData` to provide support for logging application data in
  `TrackService.`  Requires `hoist-core >= v16.4`.
* New `XH.pageState` provides observable access to the current lifecycle state of the app, allowing
  apps to react to changes in page visibility and focus, as well as detecting when the browser has
  frozen a tab due to inactivity or navigation.

## 57.0.0 - 2023-06-20

### 💥 Breaking Changes (upgrade difficulty: 🟢 LOW)

* The deprecated `@settable` decorator has now been removed. Use `@bindable` instead.
* The deprecated class `@xh/hoist/admin/App` has been removed. Use `@xh/hoist/admin/AppComponent`
  instead.

### 🎁 New Features

* Enhanced Admin alert banners with the ability to save messages as presets. Useful for
  standardizing alert or downtime banners, where pre-approved language can be saved as a preset for
  later loaded into a banner by members of an application support team (
  requires `hoist-core >= v16.3.0`).
* Added bindable `readonly` property to `LeftRightChooserModel`.

### ⚙️ Technical

* Support the `HOIST_IMPERSONATOR` role introduced in hoist-core `v16.3.0`
* Hoist now supports and requires ag-Grid v30 or higher. This version includes critical
  performance improvements to scrolling without the problematic 'ResizeObserver' issues discussed
  below.

### 🐞 Bug Fixes

* Fixed a bug where Onsen components wrappers could not forward refs.
* Improved the exceptions thrown by fetchService when errors occur parsing response JSON.

## 56.6.0 - 2023-06-01

### 🎁 New Features

* New global property `AgGrid.DEFAULT_PROPS` to provide application wide defaults for any instances
  of `AgGrid` and `Grid` components.

### ⚙️ Technical

* The workaround of defaulting the AG Grid prop `suppressBrowserResizeObserver: true`, added in
  v56.3.0, has been removed. This workaround can cause sizing issues with flex columns and should
  not be needed once [the underlying issue](https://github.com/ag-grid/ag-grid/issues/6562) is fixed
  in an upcoming AG Grid release.
    * As of this release date, we recommend apps stay at AG Grid 29.2. This does not include the
      latest AG performance improvements, but avoids the sizing issues present in 29.3.5.
    * If you want to take the latest AG Grid 29.3.5, please re-enable
      the `suppressBrowserResizeObserver` flag with the new `DEFAULT_PROPS` static described
      above. Scan your app carefully for column sizing issues.

### 🐞 Bug Fixes

* Fixed broken change handler for mobile inputs that wrap around Onsen UI inputs, including
  `NumberInput`, `SearchInput`, and `TextInput`.

### 📚 Libraries

* @blueprintjs/core `^4.14 → ^4.20` (apps might have already updated to a newer minor version)

## 56.5.0 - 2023-05-26

### 🎁 New Features

* Added `regexOption` and `caseSensitive` props to the `LogDisplayModel`. (Case-sensitive search
  requires `hoist-core >= v16.2.0`).
* Added new `GroupingChooserModel.commitOnChange` config - enable to update the observable grouping
  value as the user adjusts their choices within the control. Default behavior is unchanged,
  requiring user to dismiss the popover to commit the new value.
* Added new `Select.enableTooltips` prop - enable for select inputs where the text of a
  selected value might be elided due to space constraints. The tooltip will display the full text.
* Enabled user-driven sorting for the list of available values within Grid column filters.
* Updated `CodeInput.showCopyButton` (copy-to-clipboard feature) default to true (enabled).

### ⚙️ Technical

* `DataView` now supports an `agOptions` prop to allow passing arbitrary AG Grid props to the
  underlying grid instance. (Always supported by `Grid`, now also supported by `DataView`.)

### 🐞 Bug Fixes

* Fixed layout bug where popovers triggered from a parent `Panel` with `modalSupport` active could
  render beneath that parent's own modal dialog.
* Fixed broken `CodeInput` copy-to-clipboard feature.

## v56.4.0 - 2023-05-10

### 🎁 New Features

* Ensure that non-committed values are also checked when filtering a store with a FieldFilter.
  This will maximize chances that records under edit will not disappear from user view due to
  active filters.

### 🐞 Bug Fixes

* Fix bug where Grid ColumnHeaders could throw when `groupDisplayType` was set to `singleColumn`.

### ⚙️ Technical

* Adjustment to core model lookup in Hoist components to better support automated testing.
  Components no longer strictly require rendering within an `AppContainer`.

### ⚙️ Typescript API Adjustments

* Improved return types for `FetchService` methods and corrected `FetchOptions` interface.

## v56.3.0 - 2023-05-08

### 🎁 New Features

* Added support for new `sortOrder` argument to `XH.showBanner()`. A default sort order is applied
  if unspecified, ensuring banners do not unexpectedly change order when refreshed.

### ⚙️ Typescript API Adjustments

* Improved the recommendation for the app `declare` statement within
  our [TypeScript migration docs](https://github.com/xh/hoist-react/blob/develop/docs/upgrade-to-typescript.md#bootstrapts--service-declarations).
    * See this [Toolbox commit](https://github.com/xh/toolbox/commit/8df642cf) for a small,
      recommended app-level change to improve autocompletion and usage checks within IntelliJ.
* Added generic support to `XH.message()` and `XH.prompt()` signatures with return type
  of `Promise<T | boolean>`.
* Moved declaration of optional `children` prop to base `HoistProps` interface - required for TSX
  support.

### ✨ Styles

* Removed `--xh-banner-height` CSS var.
    * Desktop banners are implemented via `Toolbar`, which correctly sets a min height.
    * Mobile banners now specify `min-height: 40px` via the `.xh-banner` class.
    * This change allows banners containing custom components to grow to fit their contents without
      requiring app-level CSS overrides.
* Added new `--xh-grid-filter-popover-[height|width]-px` CSS variables to support easier custom
  sizing for grid column header filter popovers.

### ⚙️ Technical

* Updated internal config defaults to support latest AG Grid v29.3.4+ with use of
  AG `suppressBrowserResizeObserver` config. Applications are encouraged to update to the latest AG
  Grid dependencies to take advantage of ongoing performance updates.

## v56.2.0 - 2023-04-28

### 🎁 New Features

* Added `DashContainerModel.margin` config to customize the width of the resize splitters
  between widgets.

### ⚙️ Technical

* Improve scrolling performance for `Grid` and `DataView` via internal configuration updates.

## v56.1.0 - 2023-04-14

### 🎁 New Features

* Display improved memory management diagnostics within Admin console Memory Monitor.
    * New metrics require optional-but-recommended update to `hoist-core >= v16.1.0`.

### 🐞 Bug Fixes

* Fixes bug with display/reporting of exceptions during app initialization sequence.

## v56.0.0 - 2023-03-29

### 💥 Breaking Changes (upgrade difficulty: 🟠 MEDIUM)

* Requires `hoist-core => v16`.
* Requires AG Grid v29.0.0 or higher - update your AG Grid dependency in your app's `package.json`
  file. See the [AG Grid Changelog](https://www.ag-grid.com/changelog) for details.
    * Add a dependency on `@ag-grid-community/styles` to import new dedicated styles package.
    * Imports of AG Grid CSS files within your app's `Bootstrap.ts` file will also need to be
      updated to import styles from their new location. The recommended imports are now:

```typescript
import '@ag-grid-community/styles/ag-grid.css';
import '@ag-grid-community/styles/ag-theme-balham.css';
```

* New `xhActivityTrackingConfig` soft-configuration entry places new limits on the size of
  any `data` objects passed to `XH.track()` calls.
    * Any track requests with data objects exceeding this length will be persisted, but without the
      requested data.
    * Activity tracking can also be disabled (completely) via this same config.
* "Local" preferences are no longer supported. Application should use `LocalStorageService` instead.
  With v56, the `local` flag on any preferences will be ignored, and all preferences will be saved
  on the server instead.
    * Note that Hoist will execute a one-time migration of any existing local preference values
      from the user's browser to the server on app load.
* Removed `Column.tooltipElement`. Use `tooltip` instead.
* Removed `fill` prop on `TextArea` and `NumberInput` component. Use `flex` instead.
* Removed previously deprecated `Button.modifier.outline` and `Button.modifier.quiet` (mobile only).
* Removed previously deprecated `AppMenuButton.extraItems.onClick`. Use `actionFn` instead.

### 🎁 New Features

* `PanelModel` now supports a `defaultSize` property specified in percentage as well as pixels
  (e.g. `defaultSize: '20%'` as well as `defaultSize: 200`).
* `DashCanvas` views can now be programmatically added with specified width and height dimensions.
* New `FetchService.abort()` API allows manually aborting a pending fetch request.
* Hoist exceptions have been enhanced and standardized, including new TypeScript types. The
  `Error.cause` property is now populated for wrapping exceptions.
* New `GridModel.headerMenuDisplay` config for limiting column header menu visibility to on hover.

### ⚙️ Typescript API Adjustments

* New Typescript types for all Hoist exceptions.
* Integration of AG Grid community types.

### ⚙️ Technical

* Hoist source code has been reformatted with Prettier.
* Admin Console modules that have been disabled via config are no longer hidden completely, but
  instead will render a placeholder pointing to the relevant config name.

### 📚 Libraries

* mobx `6.7 → 6.8`
* dompurify `2.4 → 3.0`

## v55.4.0 - 2023-03-23

### 💥 Breaking Changes

* Requires AG Grid v29.0.0 or higher - see release notes for v56.0.0 above.

### 🐞 Bug Fixes

* Addresses `AgGrid` v28 regression whereby changing column visibility via state breaks grid
  rendering when column groups are set via the `groupId` property.

## v55.3.2 - 2023-03-22

### 🐞 Bug Fixes

* Fixed issue where a filter on a `LocalDate` field created via `FilterChooser` would cause a
  grid column filter on the same field to fail to properly render when shown.

## v55.3.1 - 2023-03-14

### 🐞 Bug Fixes

* Revert native `structuredClone` to lodash `deepClone` throughout toolkit.

## v55.3.0 - 2023-03-03

### 🐞 Bug Fixes

* Grid column filters scroll their internal grid horizontally to avoid clipping longer values.
* Minor improvements to the same grid filter dialog's alignment and labelling.

### ⚙️ Technical

* Use native `structuredClone` instead of lodash `deepClone` throughout toolkit.

## v55.2.1 - 2023-02-24

### 🐞 Bug Fixes

* Fixed issue where a resizable `Panel` splitter could be rendered incorrectly while dragging.

## v55.2.0 - 2023-02-10

### 🎁 New Features

* `DashCanvas` enhancements:
    * Views now support minimum and maximum dimensions.
    * Views now expose an `allowDuplicate` flag for controlling the `Duplicate` menu item
      visibility.

### 🐞 Bug Fixes

* Fixed a bug with Cube views having dimensions containing non-string or `null` values. Rows grouped
  by these dimensions would report values for the dimension which were incorrectly stringified (e.g.
  `'null'` vs. `null` or `'5'` vs. `5`). This has been fixed. Note that the stringified value is
  still reported for the rows' `cubeLabel` value, and will be used for the purposes of grouping.

### ⚙️ Typescript API Adjustments

* Improved signatures of `RestStore` APIs.

## v55.1.0 - 2023-02-09

Version 55 is the first major update of the toolkit after our transition to Typescript. In addition
to a host of runtime fixes and features, it also contains a good number of important Typescript
typing adjustments, which are listed below. It also includes a helpful
[Typescript upgrade guide](https://github.com/xh/hoist-react/blob/develop/docs/upgrade-to-typescript.md).

### 🎁 New Features

* Grid exports can now be tracked in the admin activity tab by setting `exportOptions.track` to
  true (defaults to false).
* Miscellaneous performance improvements to the cube package.
* The implementation of the `Cube.omitFn` feature has been enhanced. This function will now be
  called on *all* non-leaf nodes, not just single child nodes. This allows for more flexible
  editing of the shape of the resulting hierarchical data emitted by cube views.

### 🐞 Bug Fixes

* Fixed: grid cell editors would drop a single character edit.
* Fixed: grid date input editor's popup did not position correctly in a grid with pinned columns.
* Fixed issue with `DashContainer` flashing its "empty" text briefly before loading.
* Several Hoist TypeScript types, interfaces, and signatures have been improved or corrected (typing
  changes only).
* Fix bug where a `className` provided to a `Panel` with `modalSupport` would be dropped when in a
  modal state. Note this necessitated an additional layer in the `Panel` DOM hierarchy. Highly
  specific CSS selectors may be affected.
* Fix bug where `TileFrame` would not pass through the keys of its children.

### 💥 Breaking Changes

* The semantics of `Cube.omitFn` have changed such that it will now be called on all aggregate
  nodes, not just nodes with a single child. Applications may need to adjust any implementation of
  this function accordingly.
* `hoistCmp.containerFactory` and `hoistCmp.withContainerFactory` are removed in favor of
  the basic `hoistCmp.factory` and `hoistCmp.withFactory` respectively. See typescript
  API adjustments below.

### ⚙️ Typescript API Adjustments

The following Typescript API were adjusted in v55.

* Removed the distinction between `StandardElementFactory` and `ContainerElementFactory`. This
  distinction was deemed to be unnecessary, and overcomplicated the understanding of Hoist.
  Applications should simply continue to use `ElementFactory` instead. `hoistCmp.containerFactory`
  and `hoistCmp.withContainerFactory` are also removed in favor of the basic `hoistCmp.factory` and
  `hoistCmp.withFactory` respectively.
* `HoistProps.modelConfig` now references the type declaration of `HoistModel.config`. See
  `PanelModel` and `TabContainerModel` for examples.
* The new `SelectOption` type has been made multi-platform and moved to `@xh/hoist/core`.

**Note** that we do not intend to make such extensive Typescript changes going forward post-v55.0.
These changes were deemed critical and worth adjusting in our first typescript update, and before
typescript has been widely adopted in production Hoist apps.

### ⚙️ Technical

* Hoist's `Icon` enumeration has been re-organized slightly to better separate icons that describe
  "what they look like" - e.g. `Icon.magnifyingGlass()` - from an expanded set of aliases that
  describe "how they are used" - e.g. `Icon.search()`.
    * This allows apps to override icon choices made within Hoist components in a more targeted way,
      e.g. by setting `Icon.columnMenu = Icon.ellipsisVertical`.
* All Hoist configurations that support `omit: boolean` now additionally support a "thunkable"
  callback of type `() => boolean`.
* `Grid` will only persist minimal user column state for hidden columns, to reduce user pref sizes.

### 📚 Libraries

* @blueprintjs/core `^4.12 → ^4.14`
* corejs `^3.26 → ^3.27`
* mobx `6.6 → 6.7`
* onsenui `2.11 → 2.12` (*see testing note below)
* react-onsenui `1.11 > 1.13`

### ✅ Testing Scope

* *Full regression testing recommended for _mobile_ apps.* While the upgrade from 2.11 to 2.12
  appears as a minor release, it was in fact a major update to the library.
  See [the Onsen release notes](https://github.com/OnsenUI/OnsenUI/releases/tag/2.12.0) for
  additional details. Note that Hoist has handled all changes required to its Onsen API calls,
  and there are no breaking changes to the Hoist mobile component APIs. As a result, mobile apps
  _might_ not need to change anything, but extra care in testing is still recommended.

## v54.0.0 - 2022-12-31

We are pleased to announce that Hoist React has been fully rewritten in TypeScript! ✨🚀

All core Hoist Components, Models, and other utilities now have TypeScript interfaces for their
public APIs, improving the developer ergonomics of the toolkit with much more accurate dev-time type
checking and intellisense. Developers now also have the option (but are not required) to write
application code using TypeScript.

Runtime support for TypeScript is provided by `@xh/hoist-dev-utils v6.1+`, which recognizes and
transpiles TypeScript files (`.ts|.tsx`) via the `@babel/plugin-transform-typescript` plugin.
Development-time support can be provided by the user's IDE (e.g. IntelliJ or VSCode, which both
provide strong TypeScript-based error checking and auto-completion).

The goal of this release is to be backward compatible with v53 to the greatest degree possible, and
most applications will run with minimal or no changes. However, some breaking changes were required
and can require application adjustments, as detailed below.

As always, please review our [Toolbox project](https://github.com/xh/toolbox/), which we've updated
to use TypeScript for its own app-level code.

### 🎁 New Features

* New TypeScript interface `HoistProps` and per-component extensions to specify props for all
  components. This replaces the use of the `PropTypes` library, which is no longer included.
* ~~Enhanced TypeScript-aware implementations of `ElementFactory`, including separate factories for
  standard components (`elementFactory`) and components that often take children only
  (`containerElementFactory`).~~
* The `@bindable` annotation has been enhanced to produce a native javascript setter for its
  property as well as the `setXXX()` method it currently produces. This provides a more typescript
  friendly way to set properties in a mobx action, and should be the favored method going forward.
  The use of the `setXXX()` method will continue to be supported for backward compatibility.
* References to singleton instances of services and the app model can now also be gained via the
  static `instance` property on the class name of the singleton - e.g. `MyAppModel.instance`.
  Referencing app-level services and the AppModel via `XH` is still fully supported and recommended.
* New utility function `waitFor` returns a promise that will resolve after a specified condition
  has been met, polling at a specified interval.
* Hoist Components will now automatically remount if the model passed to them (via context or props)
  is changed during the lifetime of the component. This allows applications to swap out models
  without needing to manually force the remounting of related components with an explicit
  `key` setting, i.e.  `key: model.xhId`.
* `fmtQuantity` function now takes two new flags `useMillions` and `useBillions`.

### 💥 Breaking Changes

* The constructors for `GridModel` and `Column` no long accept arbitrary rest (e.g `...rest`)
  arguments for applying app-specific data to the object. Instead, use the new `appData` property
  on these objects.
* ~~The `elemFactory` function has been removed. Applications calling this function should specify
  `elementFactory` (typically) or `containerElementFactory` instead.~~
    * ~~Most application components are defined using helper aliases `hoistCmp.factory`
      and `hoistCmp.withFactory` - these calls do _not_ need to change, unless your component
      needs to take a list of children directly (i.e. `someComponent(child1, child2)`).~~
    * ~~Update the definition of any such components to use `hoistCmp.containerFactory` instead.~~
    * ~~Where possible, favor the simpler, default factory for more streamlined type suggestions /
      error messages regarding your component's valid props.~~
* The use of the `model` prop to provide a config object for a model to be created on-the-fly
  is deprecated.
    * Use the new `modelConfig` prop when passing a *plain object config* -
      e.g. `someComp({modelConfig: {modelOpt: true}})`
    * Continue to use the `model` prop when passing an existing model *instance* -
      e.g. `someComp({model: someCompModel})`.
* PropTypes support has been removed in favor of the type script interfaces discussed above. Apps
  importing Hoist Proptypes instances should simply remove these compile-time references.

### 🐞 Bug Fixes

* Fix bug where dragging on any panel header which is a descendant of a `DashCanvasView` would move
  the `DashCanvasView`.
* Fix bug where `GridModel.ensureRecordsVisibleAsync` could fail to make collapsed nodes visible.
* Fix bug where `GridPersistenceModel` would not clean outdated column state.
* Fix animation bug when popping pages in the mobile navigator.

### ⚙️ Technical

* Update `preflight.js` to catch errors that occur on startup, before our in-app exception handling
  is initialized.

### 📚 Libraries

* @blueprintjs/core `4.11 → 4.12`
* @xh/hoist-dev-utils `6.0 → 6.1`
* typescript `added @ 4.9`
* highcharts `9.3 → 10.3`

### ✅ Testing Scope

* *Full regression testing recommended* - this is a major Hoist release and involved a significant
  amount of refactoring to the toolkit code. As such, we recommend a thorough regression test of any
  applications updating to this release from prior versions.

## v53.2.0 - 2022-11-15

### 🎁 New Features

* New methods `Store.errors`, `Store.errorCount`, and `StoreRecord.allErrors` provide convenient
  access to validation errors in the data package.
* New flag `Store.validationIsComplex` indicates whether *all* uncommitted records in a store should
  be revalidated when *any* record in the store is changed.
    * Defaults to `false`, which should be adequate for most use cases and can provide a significant
      performance boost in apps that bulk-insert 100s or 1000s of rows into editable grids.
    * Set to `true` for stores with validations that depend on other editable record values in the
      store (e.g. unique constraints), where a change to record X should cause another record Y to
      change its own validation status.

## v53.1.0 - 2022-11-03

### 🎁 New Features

* `PanelModel` now supports `modalSupport.defaultModal` option to allow rendering a Panel in an
  initially modal state.

### 🐞 Bug Fixes

* Fixed layout issues caused by top-level DOM elements created by `ModalSupport`
  and `ColumnWidthCalculator` (grid auto-sizing). Resolved occasional gaps between select inputs and
  their drop-down menus.
* Fix desktop styling bug where buttons inside a `Toast` could be rendered with a different color
  than the rest of the toast contents.
* Fix `GridModel` bug where `Store` would fail to recognize dot-separated field names as paths
  when provided as part of a field spec in object form.

### ⚙️ Technical

* Snap info (if available) from the `navigator.connection` global within the built-in call to track
  each application load.

## v53.0.0 - 2022-10-19

### 🎁 New Features

* The Hoist Admin Console is now accessible in a read-only capacity to users assigned the
  new `HOIST_ADMIN_READER` role.
* The pre-existing `HOIST_ADMIN` role inherits this new role, and is still required to take any
  actions that modify data.

### 💥 Breaking Changes

* Requires `hoist-core >= 14.4` to support the new `HOIST_ADMIN_READER` role described above. (Core
  upgrade _not_ required otherwise.)

## v52.0.2 - 2022-10-13

### 🐞 Bug Fixes

* Form field dirty checking now uses lodash `isEqual` to compare initial and current values,
  avoiding false positives with Array values.

## v52.0.1 - 2022-10-10

### 🎁 New Features

* New "Hoist Inspector" tool supports displaying and querying all of the Models, Services, and
  Stores within a running application.
    * Admin/dev-focused UI is built into all Desktop apps, activated via discrete new toggle in the
      bottom version bar (look for the 🔍 icon), or by running `XH.inspectorService.activate()`.
    * Selecting a model/service/store instance provides a quick view of its properties, including
      reactively updated observables. Useful for realtime troubleshooting of application state.
    * Includes auto-updated stats on total application model count and memory usage. Can aid in
      detecting and debugging memory leaks due to missing `@managed` annotations and other issues.
* New `DashCanvasViewModel.autoHeight` option fits the view's height to its rendered contents.
* New `DashCanvasAddViewButton` component supports adding views to `DashCanvas`.
* New `TabContainerModel.refreshContextModel` allows apps to programmatically load a `TabContainer`.
* `FilterChooserModel` now accepts shorthand inputs for numeric fields (e.g. "2m").
* Admin Console Config/Pref/Blob differ now displays the last updated time and user for each value.
* New observable `XH.environmentService.serverVersion` property, updated in the background via
  pre-existing `xhAppVersionCheckSecs` config. Note this does not replace or change the built-in
  upgrade prompt banner, but allows apps to take their own actions (e.g. reload immediately) when
  they detect an update on the server.

### 💥 Breaking Changes

* This release moves Hoist to **React v18**. Update your app's `package.json` to require the latest
  18.x versions of `react` and `react-dom`. Unless your app uses certain react-dom APIs directly, no
  other changes should be required.
* Removed deprecated method `XH.setDarkTheme()`. Use `XH.setTheme()` instead to select from our
  wide range of (two) theme options.

### 🐞 Bug Fixes

* `CompoundTaskObserver` improved to prioritize using specific messages from subtasks over the
  overall task message.
* Grid's built in context-menu option for filtering no longer shows `[object Object]` for columns
  that render React elements.
* `Store.updateData()` properly handles data in the `{rawData, parentId}` format, as documented.
* Disabled tabs now render with a muted text color on both light and dark themes, with
  new `--tab-disabled-text-color` CSS var added to customize.

### ⚙️ Technical

* `HoistComponents` no longer mutate the props object passed to them in React production mode. This
  was not causing noticeable application issues, but could result in a component's base CSS class
  being applied multiple times to its DOM element.
* `ModelSelector` used for model lookup and matching will now accept the class name of the model to
  match. Previously only a class reference could be provided.
* New check within service initialization to ensure that app service classes extend `HoistService`
  as required. (Has always been the expectation, but was not previously enforced.)
* `GridModel` will once again immediately sync data with its underlying AG Grid component. This
  reverses a v50.0.0 change that introduced a minimal debounce in order to work around an AG Grid
  rendering bug. The AG Grid bug has been resolved, and this workaround is no longer needed.
* `GridExportService` has improved support for columns of `FieldType.AUTO` and for columns with
  multiple data types and custom export functions. (`hoist-core >= 14.3` required for these
  particular improvements, but not for this Hoist React version in general.)
* The `trimToDepth` has been improved to return a depth-limited clone of its input that better
  handles nested arrays and passes through primitive inputs unchanged.

### 📚 Libraries

* @blueprintjs/core `4.6 → 4.11`
* @blueprintjs/datetime `4.3 → 4.4`
* @fortawesome `6.1 → 6.2`
* dompurify `2.3 → 2.4`
* react `17.0.1 → 18.2.0`
* react-dom `17.0.1 → 18.2.0`

## v51.0.0 - 2022-08-29

### 🎁 New Features

* `ButtonGroupInput` supports new `enableMulti` prop.
* `AboutDialog` can now display more dynamic custom properties.
* New option added to the Admin Activity Tracking chart to toggle on/off weekends when viewing a
  time series.
* The `filterText` field in `ColumnHeaderFilter` now gets autoFocused.

### 💥 Breaking Changes

* `CodeInput` is now rendered within an additional `div` element. Unlikely to cause issues, unless
  using targeted styling of this component.
* `xhAboutMenuConfigs` soft-config is no longer supported. To customize the `AboutDialog`, see
  `HoistAppModel.getAboutDialogItems()`

### 🐞 Bug Fixes

* Fixed issue where `ModalSupport` would trigger `MobX` memo warning in console.
* Fixed issues with `ModalSupport` implementation in `CodeInput`.
* Fixed `Grid` rendering glitches when used inside `Panel` with `ModalSupport`.
* Fixed incorrect text color on desktop toasts with a warning intent.
* Fixed potential for duplication of default Component `className` within list of CSS classes
  rendered into the DOM.
* Added missing `@computed` annotations to several `Store` getters that relay properties from
  its internal recordsets, including `maxDepth` and getters returning counts and empty status.
    * Avoids unnecessary internal render cycles within `Grid` when in tree mode.
    * Could require adjustments for apps that unintentionally relied on these observable getters
      triggering re-renders when records have changed in any way (but their output values have not).
* Hoist-supported menus will no longer filter out a `MenuDivider` if it has a `title`.
* The default `FormField` read-only renderer now supports line breaks.

### ⚙️ Technical

* The `addReaction()` and `addAutorun()` methods on `HoistBase` (i.e. models and services) now
  support passing multiple reactions in a single call and will ignore nullish inputs.

## v50.1.1 - 2022-07-29

### 🐞 Bug Fixes

* Fixed bug where components utilizing `ModalSupport` could render incorrectly when switching
  between inline and modal views.
* Improved behavior of `GridModel.whenReadyAsync()` to allow Grid more time to finish loading data.
  This improves the behavior of related methods `preSelectFirstAsync`, `selectFirstAsync`, and
  `ensureVisibleAsync`.
* `Grid` context menus are now disabled when a user is inline editing.
* An empty `DashCanvas` / `DashContainer` 'Add View' button now only displays a menu of available
  views, without unnecessarily nesting them inside an 'Add' submenu.
* Update `AppMenuButton` and `ContextMenu` to support Blueprint4 `menuItem`.

## v50.1.0 - 2022-07-21

### 🎁 New Features

* New `GridModel` method `ensureRecordsVisibleAsync` accepts one or more store records or IDs and
  scrolls to make them visible in the grid.

### 📚 Libraries

* @blueprintjs/core `4.5 → 4.6`
* qs `6.10 → 6.11`
* react-popper `2.2 → 2.3`

## v50.0.0 - 2022-07-12

### 🎁 New Features

* New `PanelModel.modalSupport` option allows the user to expand a panel into a configurable modal
  dialog - without developers needing to write custom dialog implementations and without triggering
  a remount/rerender of the panel's contents.
* FilterChooser field suggestions now search within multi-word field names.
* Autosize performance has been improved for very large grids.
* New `@abstract` decorator now available for enforcing abstract methods / getters.
* `MessageModel` now receives `dismissable` and `cancelOnDismiss` flags to control the behavior of a
  popup message when clicking the background or hitting the escape key.

### 💥 Breaking Changes

* Hoist now requires AG Grid v28.0.0 or higher - update your AG Grid dependency in your app's
  `package.json` file. See the [AG Grid Changelog](https://www.ag-grid.com/changelog) for details.
* The data reactions between `GridModel` and the underlying Ag-Grid is now minimally debounced. This
  avoids multiple data updates during a single event loop tick, which can corrupt Ag-Grid's
  underlying state in the latest versions of that library.
    * This change should not affect most apps, but code that queries grid state immediately after
      loading or filtering a grid (e.g. selection, row visibility, or expansion state) should be
      tested carefully and may require a call to `await whenReadyAsync()`.
    * Note that this method is already incorporated in to several public methods on `GridModel`,
      including `selectFirstAsync()` and `ensureSelectionVisibleAsync()`.
    * ⚠ NOTE - this change has been reverted as of v52 (see above).
* Blueprint has updated all of its CSS class names to use the `bp4-` prefix instead of the `bp3-`
  prefix. Any apps styling these classes directly may need to be adjusted. See
  https://github.com/palantir/blueprint/wiki/Blueprint-4.0 for more info.
* Both `Panel.title` and `Panel.icon` props must be null or undefined to avoid rendering
  a `PanelHeader`. Previously specifying any 'falsey' value for both (e.g. an empty string
  title) would omit the header.
* `XHClass` (top-level Singleton model for Hoist) no longer extends `HoistBase`
* `DockView` component has been moved into the desktop-specific package `@xh/hoist/desktop/cmp`.
  Users of this component will need to adjust their imports accordingly.
* Requires `hoist-core >= 14.0`. Excel file exporting defaults to using column FieldType.

### 🐞 Bug Fixes

* Fixed several issues introduced with Ag-Grid v27 where rows gaps and similar rendering issues
  could appear after operating on it programmatically (see breaking changes above).
* `ColumnHeaders` now properly respond to mouse events on tablets (e.g. when using a Bluetooth
  trackpad on an iPad).
* Fixed bug where `DashCanvasModel.removeView()` was not properly disposing of removed views
* Fixed exception dialog getting overwhelmed by large messages.
* Fixed exporting to Excel file erroneously coercing certain strings (like "1e10") into numbers.

### ⚙️ Technical

* Hoist will now throw if you import a desktop specific class to a mobile app or vice-versa.

### 📚 Libraries

* @blueprintjs `3.54 → 4.5`

[Commit Log](https://github.com/xh/hoist-react/compare/v49.2.0...v50.0.0)

## v49.2.0 - 2022-06-14

### 🎁 New Features

* New `@enumerable` decorator for making class members `enumerable`
* New `GridAutosizeOption` `renderedRowsOnly` supports more limited autosizing
  for very large grids.

### 🐞 Bug Fixes

* Fix `FilterChooser` looping between old values if updated too rapidly.
* Allow user to clear an unsupported `FilterChooser` value.
* Fix bug where `Panel` would throw when `headerItems = null`
* Fix column values filtering on `tags` fields if another filter is already present.
* Fix bug where `SwitchInput` `labelSide` would render inappropriately if within `compact` `toolbar`
* Fix bug where `SplitTreeMapModel.showSplitter` property wasn't being set in constructor

### 📚 Libraries

* mobx `6.5 → 6.6`

[Commit Log](https://github.com/xh/hoist-react/compare/v49.1.0...v49.2.0)

## v49.1.0 - 2022-06-03

### 🎁 New Features

* A `DashCanvasViewModel` now supports `headerItems` and `extraMenuItems`
* `Store` now supports a `tags` field type
* `FieldFilter` supports `includes` and `excludes` operators for `tags` fields

### 🐞 Bug Fixes

* Fix regression with `begins`, `ends`, and `not like` filters.
* Fix `DashCanvas` styling so drag-handles no longer cause horizontal scroll bar to appear
* Fix bug where `DashCanvas` would not resize appropriately on scrollbar visibility change

[Commit Log](https://github.com/xh/hoist-react/compare/v49.0.0...v49.1.0)

## v49.0.0 - 2022-05-24

### 🎁 New Features

* Improved desktop `NumberInput`:
    * Re-implemented `min` and `max` props to properly constrain the value entered and fix several
      bugs with the underlying Blueprint control.
    * Fixed the `precision` prop to be fully respected - values emitted by the input are now
      truncated to the specified precision, if set.
    * Added additional debouncing to keep the value more stable while a user is typing.
* Added new `getAppMenuButtonExtraItems()` extension point on `@xh/hoist/admin/AppModel` to allow
  customization of the Admin Console's app menu.
* Devs can now hide the Admin > General > Users tab by setting `hideUsersTab: true` within a new,
  optional `xhAdminAppConfig` soft-config.
* Added new `SplitTreeMapModel.showSplitter` config to insert a four pixel buffer between the
  component's nested maps. Useful for visualizations with both positive and negative heat values on
  each side, to keep the two sides clearly distinguished from each other.
* New `xhChangelogConfig.limitToRoles` soft-config allows the in-app changelog (aka release notes)
  to be gated to a subset of users based on their role.
* Add support for `Map` and `WeakMap` collections in `LangUtils.getOrCreate()`.
* Mobile `textInput` now accepts an `enableClear` property with a default value of false.

### 💥 Breaking Changes

* `GridModel.groupRowElementRenderer` and `DataViewModel.groupRowElementRenderer` have been removed,
  please use `groupRowRenderer` instead. It must now return a React Element rather than an HTML
  string (plain strings are also OK, but any formatting must be done via React).
* Model classes passed to `HoistComponents` or configured in their factory must now
  extend `HoistModel`. This has long been a core assumption, but was not previously enforced.
* Nested model instances stored at properties with a `_` prefix are now considered private and will
  not be auto-wired or returned by model lookups. This should not affect most apps, but will require
  minor changes for apps that were binding components to non-standard or "private" models.
* Hoist will now throw if `Store.summaryRecord` does not have a unique ID.

### 🐞 Bug Fixes

* Fixed a bug with Panel drag-to-resize within iframes on Windows.
* Worked around an Ag-Grid bug where the grid would render incorrectly on certain sorting changes,
  specifically for abs sort columns, leaving mis-aligned rows and gaps in the grid body layout.
* Fixed a bug in `SelectEditor` that would cause the grid to lose keyboard focus during editing.

### ⚙️ Technical

* Hoist now protects against custom Grid renderers that may throw by catching the error and printing
  an "#ERROR" placeholder token in the affected cell.
* `TreeMapModel.valueRenderer` and `heatRenderer` callbacks are now passed the `StoreRecord` as a
  second argument.
* Includes a new, additional `index-manifest.html` static file required for compatibility with the
  upcoming `hoist-dev-utils v6.0` release (but remains compatible with current/older dev-utils).

### 📚 Libraries

* mobx-react-lite `3.3 → 3.4`

[Commit Log](https://github.com/xh/hoist-react/compare/v48.0.1...v49.0.0)

## v48.0.1 - 2022-04-22

### 🐞 Bug Fixes

* Improve default rendering to call `toString()` on non-react elements returned by renderers.
* Fixed issue with `model` property missing from `Model.componentProps` under certain conditions.

[Commit Log](https://github.com/xh/hoist-react/compare/v48.0.0...v48.0.1)

## v48.0.0 - 2022-04-21

### 🎁 New Features

* A new `DashCanvas` layout component for creating scrollable dashboards that allow users to
  manually place and size their widgets using a grid-based layout. Note that this component is in
  beta and its API is subject to change.
* FontAwesome upgraded to v6. This includes redesigns of the majority of bundled icons - please
  check your app's icon usages carefully.
* Enhancements to admin log viewer. Log file metadata (size & last modified) available with
  optional upgrade to `hoist-core >= 13.2`.
* Mobile `Dialog` will scroll internally if taller than the screen.
* Configs passed to `XH.message()` and its variants now take an optional `className` to apply to the
  message dialog.
* `fmtQuantity` now displays values greater than one billion with `b` unit, similar to current
  handling of millions with `m`.

### 💥 Breaking Changes

* Hoist now requires AG Grid v27.2.0 or higher - update your AG Grid dependency in your app's
  `package.json` file. See the [AG Grid Changelog](https://www.ag-grid.com/changelog) for details.
  NOTE that AG Grid 27 includes a big breaking change to render cell contents via native React
  elements rather than HTML, along with other major API changes. To accommodate these changes, the
  following changes are required in Hoist apps:
    * `Column.renderer` must now return a React Element rather than an HTML string (plain strings
      are also OK, but any formatting must be done via React). Please review your app grids and
      update any custom renderers accordingly. `Column.elementRenderer` has been removed.
    * `DataViewModel.elementRenderer` has been renamed `DataViewModel.renderer`.
    * Formatter methods and renderers (e.g. `fmtNumber`, `numberRenderer`, etc.) now return React
      Elements by default. The `asElement` option to these functions has been removed. Use the
      new `asHtml` option to return an HTML string where required.
    * The `isPopup` argument to `useInlineEditorModel()` has been removed. If you want to display
      your inline editor in a popup, you must set the new flag `Column.editorIsPopup` to `true`.
* Deprecated message configs `confirmText`, `confirmIntent`, `cancelText`, `cancelIntent` have been
  removed.

### 🐞 Bug Fixes

* Set AG Grid's `suppressLastEmptyLineOnPaste` to true to work around a bug with Excel (Windows)
  that adds an empty line beneath the range pasted from the clipboard in editable grids.
* Fixes an issue where `NumberInput` would initially render blank values if `max` or `min` were
  set.
* Fixes an issue where tree maps would always show green for a `heatValue` of zero.

### 📚 Libraries

* @fortawesome/fontawesome-pro `5.14 → 6.1`
* mobx `6.3 → 6.5`
* mobx-react-lite `3.2 → 3.3`

[Commit Log](https://github.com/xh/hoist-react/compare/v47.1.2...v48.0.0)

## v47.1.2 - 2022-04-01

### 🐞 Bug Fixes

* `FieldFilter`'s check of `committedData` is now null safe. A record with no `committedData` will
  not be filtered out.

[Commit Log](https://github.com/xh/hoist-react/compare/v47.1.1...v47.1.2)

## v47.1.1 - 2022-03-26

### 🎁 New Features

* New "sync with system" theme option - sets the Hoist theme to light/dark based on the user's OS.
* Added `cancelAlign` config to `XH.message()` and variants. Customize to "left" to render
  Cancel and Confirm actions separated by a filler.
* Added `GridModel.restoreDefaultsFn`, an optional function called after `restoreDefaultsAsync`.
  Allows apps to run additional, app-specific logic after a grid has been reset (e.g. resetting
  other, related preferences or state not managed by `GridModel` directly).
* Added `AppSpec.lockoutPanel`, allowing apps to specify a custom component.

### 🐞 Bug Fixes

* Fixed column auto-sizing when `headerName` is/returns an element.
* Fixed bug where subforms were not properly registering as dirty.
* Fixed an issue where `Select` inputs would commit `null` whilst clearing the text input.
* Fixed `Clock` component bug introduced in v47 (configured timezone was not respected).

### 📚 Libraries

* @blueprintjs/core `3.53 → 3.54`
* @blueprintjs/datetime `3.23 → 3.24`

[Commit Log](https://github.com/xh/hoist-react/compare/v47.0.1...v47.1.1)

## v47.0.1 - 2022-03-06

### 🐞 Bug Fixes

* Fix to mobile `ColChooser` error re. internal model handling.

[Commit Log](https://github.com/xh/hoist-react/compare/v47.0.0...v47.0.1)

## v47.0.0 - 2022-03-04

### 🎁 New Features

* Version 47 provides new features to simplify the wiring of models to each other and the components
  they render. In particular, it formalizes the existing concept of "linked" HoistModels - models
  created by Hoist via the `creates` directive or the `useLocalModel` hook - and provides them with
  the following new features:
    - an observable `componentProps` property with access to the props of their rendered component.
    - a `lookupModel()` method and a `@lookup` decorator that can be used to acquire references to
      other HoistModels that are ancestors of the model in the component hierarchy.
    - new `onLinked()` and `afterLinked()` lifecycle methods, called when the model's associated
      component is first rendered.
* As before, linked models are auto-loaded and registered for refreshes within the `RefreshContext`
  they reside in, as well as destroyed when their linked component is unmounted. Also note that the
  new features described above are all "opt-in" and should be fully backward compatible with
  existing application code.
* Hoist will now more clearly alert if a model specified via the `uses()` directive cannot be
  resolved. A new `optional` config (default false) supports components with optional models.
* New support in Cube views for aggregators that depend on rows in the data set other than their
  direct children. See new property `Aggregator.dependOnChildrenOnly` and new `AggregationContext`
  argument passed to `Aggregator.aggregate()` and `Aggregator.replace()`
* Clarified internal CSS classes and styling for `FormField`.
    * ⚠️ Note that as part of this change, the `xh-form-field-fill` class name is no longer in use.
      Apps should check for any styles for that class and replace with `.xh-form-field-inner--flex`.

### 🐞 Bug Fixes

* Fixed an issue where the menu would flash open and closed when clicking on the `FilterChooser`
  favorites button.

### 💥 Breaking Changes

* Dashboard widgets no longer receive the `viewModel` prop. Access to the `DashViewModel` within a
  widget should be obtained using either the lookup decorator (i.e. `@lookup(DashViewModel)`)
  or the `lookupModel()` method.

### 📚 Libraries

* @blueprintjs/core `3.52 → 3.53`

[Commit Log](https://github.com/xh/hoist-react/compare/v46.1.2...v47.0.0)

## v46.1.2 - 2022-02-18

### 🐞 Bug Fixes

* Fixed an issue where column autosize can reset column order under certain circumstances.

[Commit Log](https://github.com/xh/hoist-react/compare/v46.1.1...v46.1.2)

## v46.1.1 - 2022-02-15

### 🐞 Bug Fixes

* Prevent `onClick` for disabled mobile `Buttons`.

[Commit Log](https://github.com/xh/hoist-react/compare/v46.1.0...v46.1.1)

## v46.1.0 - 2022-02-07

### Technical

* This release modifies our workaround to handle the AG Grid v26 changes to cast all of their node
  ids to strings. The initial approach in v46.0.0 - matching the AG Grid behavior by casting all
  `StoreRecord` ids to strings - was deemed too problematic for applications and has been reverted.
  Numerical ids in Store are once again fully supported.
* To accommodate the AG Grid changes, applications that are using AG Grid APIs (e.g.
  `agApi.getNode()`) should be sure to use the new property `StoreRecord.agId` to locate and compare
  records. We expect such usages to be rare in application code.

### 🎁 New Features

* `XH.showFeedbackDialog()` now takes an optional message to pre-populate within the dialog.
* Admins can now force suspension of individual client apps from the Server > WebSockets tab.
  Intended to e.g. force an app to stop refreshing an expensive query or polling an endpoint removed
  in a new release. Requires websockets to be enabled on both server and client.
* `FormField`s no longer need to specify a child input, and will simply render their readonly
  version if no child is specified. This simplifies the common use-case of fields/forms that are
  always readonly.

### 🐞 Bug Fixes

* `FormField` no longer throw if given a child that did not have `propTypes`.

[Commit Log](https://github.com/xh/hoist-react/compare/v46.0.0...v46.1.0)

## v46.0.0 - 2022-01-25

### 🎁 New Features

* `ExceptionHandler` provides a collection of overridable static properties, allowing you to set
  app-wide default behaviour for exception handling.
* `XH.handleException()` takes new `alertType` option to render error alerts via the familiar
  `dialog` or new `toast` UI.
* `XH.toast()` takes new `actionButtonProps` option to render an action button within a toast.
* New `GridModel.highlightRowOnClick` config adds a temporary highlight class to grid rows on user
  click/tap. Intended to improve UI feedback - especially on mobile, where it's enabled by default.
* New `GridModel.isInEditingMode` observable tracks inline editing start/stop with a built-in
  debounce, avoiding rapid cycling when e.g. tabbing between cells.
* `NumberInput` now supports a new `scaleFactor` prop which will be applied when converting between
  the internal and external values.
* `FilterChooser` now displays more minimal field name suggestions when first focused, as well as a
  new, configurable usage hint (`FilterChooserModel.introHelpText`) above those suggestions.

### 💥 Breaking Changes

* Hoist now requires AG Grid v26.2.0 or higher - update your AG Grid dependency in your app's
  `package.json` file. See the [AG Grid Changelog](https://www.ag-grid.com/changelog) for details.
* ~~`StoreRecord.id` must now be a String. Integers IDs were previously supported, but will be cast
  Strings during record creation.~~
    * ~~Apps using numeric record IDs for internal or server-side APIs will need to be reviewed and
      updated to handle/convert string values.~~
    * ~~This change was necessitated by a change to Ag-Grid, which now also requires String IDs for
      its row node APIs.~~
    * NOTE - the change above to require string IDs was unwound in v46.1.
* `LocalDate` methods `toString()`, `toJSON()`, `valueOf()`, and `isoString()` now all return the
  standard ISO format `YYYY-MM-DD`, consistent with built-in `Date.toISOString()`. Prior versions
  returned`YYYYMMDD`.
* The `stringifyErrorSafely` function has been moved from the `@xh/hoist/exception` package to a
  public method on `XH.exceptionHandler`. (No/little impact expected on app code.)

### 🐞 Bug Fixes

* Fix to incorrect viewport orientation reporting due to laggy mobile resize events and DOM APIs.

[Commit Log](https://github.com/xh/hoist-react/compare/v45.0.2...v46.0.0)

## v45.0.2 - 2022-01-13

### 🎁 New Features

* `FilterChooser` has new `menuWidth` prop, allowing you to specify as width for the dropdown menu
  that is different from the control.

### 🐞 Bug Fixes

* Fixed cache clearing method on Admin Console's Server > Services tab.
* Several fixes to behavior of `GridAutosizeMode.MANAGED`

[Commit Log](https://github.com/xh/hoist-react/compare/v45.0.1...v45.0.2)

## v45.0.1 - 2022-01-07

### 🐞 Bug Fixes

* Fixed a minor bug preventing Hoist apps from running on mobile Blackberry Access (Android)
  browsers

### ⚙️ Technical

* New flag `Store.experimental.castIdToString`

[Commit Log](https://github.com/xh/hoist-react/compare/v45.0.0...v45.0.1)

## v45.0.0 - 2022-01-05

### 🎁 New Features

* Grid filters configured with `GridFilterFieldSpec.enableValues` offer autocomplete suggestions
  for 'Equals' and 'Not Equals' filters.
* `GridFilterFieldSpec` has new `values` and `forceSelection` configs.
* `FilterChooser` displays a list of fields configured for filtering to improve the usability /
  discoverability of the control. Enabled by default, but can be disabled via
  new `suggestFieldsWhenEmpty` model config.
* `TreeMap` uses lightest shading for zero heat, reserving grey for nil.
* New property `Store.reuseRecords` controls if records should be reused across loads based on
  sharing identical (by reference) raw data. NOTE - this behavior was previously always enabled, but
  can be problematic under certain conditions and is not necessary for most applications. Apps with
  large datasets that want to continue to use this caching should set this flag explicitly.
* Grid column filters tweaked with several improvements to usability and styling.
* `LocalDate.get()` now supports both 'YYYY-MM-DD' and 'YYYYMMDD' inputs.
* Mobile `Button` has new `intent`, `minimal` and `outlined` props.

### 💥 Breaking Changes

* `FilterChooserFieldSpec.suggestValues` has been renamed `enableValues`, and now only accepts a
  boolean.
* `Column.exportFormat`, `Column.exportWidth` and the `ExportFormat` enum have been renamed
  `Column.excelFormat`, `Column.excelWidth` and `ExcelFormat` respectively.
* `Store.reuseRecords` must now be explicitly set on Stores with large datasets that wish to cache
  records by raw data identity (see above).
* `Record` class renamed to `StoreRecord` in anticipation of upcoming changes to JavaScript standard
  and to improve compatibility with TypeScript.
    * Not expected to have much or any impact on application code, except potentially JSDoc typings.
* Mobile `Button` no longer supports `modifier` prop. Use `minimal` and `outlined` instead.
* The following deprecated APIs were removed:
    * GridModel.selection
    * GridModel.selectedRecordId
    * StoreSelectionModel.records
    * StoreSelectionModel.ids
    * StoreSelectionModel.singleRecord
    * StoreSelectionModel.selectedRecordId
    * DataViewModel.selection
    * DataViewModel.selectedRecordId
    * RestGridModel.selection
    * LogUtils.withShortDebug
    * Promise.start

### 🐞 Bug Fixes

* `DashContainer` overflow menu still displays when the optional menu button is enabled.
* Charts in fullscreen mode now exit fullscreen mode gracefully before re-rendering.

### 📚 Libraries

* @popperjs/core `2.10 → 2.11`
* codemirror `5.63 → 6.65`
* http-status-codes `2.1 → 2.2`
* prop-types `15.7 → 15.8`
* store2 `2.12 → 2.13`
* ua-parser-js `0.7 → 1.0.2` (re-enables auto-patch updates)

[Commit Log](https://github.com/xh/hoist-react/compare/v44.3.0...v45.0.0)

## v44.3.0 - 2021-12-15

### 🐞 Bug Fixes

* Fixes issue with columns failing to resize on first try.
* Fixes issue preventing use of context menus on iPad.

### 📚 Libraries

* @blueprintjs/core `3.51 → 3.52`

* [Commit Log](https://github.com/xh/hoist-react/compare/v44.2.0...v44.3.0)

## v44.2.0 - 2021-12-07

### 🎁 New Features

* Desktop inline grid editor `Select` now commits the value immediately on selection.
* `DashContainerModel` now supports an observable `showMenuButton` config which will display a
  button in the stack header for showing the context menu
* Added `GridAutosizeMode.MANAGED` to autosize Grid columns on data or `sizingMode` changes, unless
  the user has manually modified their column widths.
* Copying from Grids to the clipboard will now use the value provided by the `exportValue`
  property on the column.
* Refresh application hotkey is now built into hoist's global hotkeys (shift + r).
* Non-SSO applications will now automatically reload when a request fails due to session timeout.
* New utility methods `withInfo` and `logInfo` provide variants of the existing `withDebug` and
  `logDebug` methods, but log at the more verbose `console.log` level.

### 🐞 Bug Fixes

* Desktop panel splitter can now be dragged over an `iframe` and reliably resize the panel.
* Ensure scrollbar does not appear on multi-select in toolbar when not needed.
* `XH.isPortrait` property fixed so that it no longer changes due to the appearance of the mobile
  keyboard.

[Commit Log](https://github.com/xh/hoist-react/compare/v44.1.0...v44.2.0)

## v44.1.0 - 2021-11-08

### 🎁 New Features

* Changes to App Options are now tracked in the admin activity tab.
* New Server > Environment tab added to Admin Console to display UI server environment variables and
  JVM system properties. (Requires `hoist-core >= 10.1` to enable this optional feature.)
* Provided observable getters `XH.viewportSize`, `XH.isPortrait` and `XH.isLandscape` to allow apps
  to react to changes in viewport size and orientation.

### 🐞 Bug Fixes

* Desktop inline grid editor `DateInput` now reliably shows its date picker pop-up aligned with the
  grid cell under edit.
* Desktop `Select.hideDropdownIndicator` now defaults to `true` on tablet devices due to UX bugs
  with the select library component and touch devices.
* Ensure `Column.autosizeBufferPx` is respected if provided.

### ✨ Styles

* New `--xh-menu-item` CSS vars added, with tweaks to default desktop menu styling.
* Highlight background color added to mobile menu items while pressed.

[Commit Log](https://github.com/xh/hoist-react/compare/v44.0.0...v44.1.0)

## v44.0.0 - 2021-10-26

⚠ NOTE - apps must update to `hoist-core >= 10.0.0` when taking this hoist-react update.

### 🎁 New Features

* TileFrame now supports new `onLayoutChange` callback prop.

### 🐞 Bug Fixes

* Field Filters in data package now act only on the `committed` value of the record. This stabilizes
  filtering behavior in editable grids.
* `JsonBlobService.updateAsync()` now supports data modifications with `null` values.
* Fixes an issue with Alert Banner not broadcasting to all users.
* Selected option in `Select` now scrolls into view on menu open.

### 💥 Breaking Changes

* Update required to `hoist-core >= 10.0.0` due to changes in `JsonBlobService` APIs and the
  addition of new, dedicated endpoints for Alert Banner management.

[Commit Log](https://github.com/xh/hoist-react/compare/v43.2.0...v44.0.0)

## v43.2.0 - 2021-10-14

### 🎁 New Features

* Admins can now configure an app-wide alert banner via a new tab in the Hoist Admin console.
  Intended to alert users about planned maintenance / downtime, known problems with data or upstream
  systems, and other similar use cases.
* Minor re-org of the Hoist Admin console tabs. Panels relating primarily to server-side features
  (including logging) are now grouped under a top-level "Server" tab. Configs have moved under
  "General" with the new Alert Banner feature.

### 🐞 Bug Fixes

* Always enforce a minimal `wait()` within `GridModel.autosizeAsync()` to ensure that the Grid has
  reacted to any data changes and AG Grid accurately reports on expanded rows to measure.

[Commit Log](https://github.com/xh/hoist-react/compare/v43.1.0...v43.2.0)

## v43.1.0 - 2021-10-04

### 🎁 New Features

* The Admin Console log viewer now supports downloading log files.
    * Note apps must update to `hoist-core >= v10.0` to enable this feature.
    * Core upgrade is _not_ a general requirement of this Hoist React release.
* The `field` key in the constructor for `Column` will now accept an Object with field defaults, as
  an alternative to the field name. This form allows the auto-construction of fully-defined `Field`
  objects from the column specification.

### 🐞 Bug Fixes

* `GridModel` no longer mutates any `selModel` or `colChooser` config objects provided to its
  constructor, resolving an edge-case bug where re-using the same object for either of these configs
  across multiple GridModel instances (e.g. as a shared set of defaults) would break.
* Grid autosizing tweaked to improve size estimation for indented tree rows and on mobile.

### 📚 Libraries

* @blueprintjs/core `3.50 → 3.51`

[Commit Log](https://github.com/xh/hoist-react/compare/v43.0.2...v43.1.0)

## v43.0.2 - 2021-10-04

### 🐞 Bug Fixes

* Fix (important) to ensure static preload spinner loaded from the intended path.
    * Please also update to latest `hoist-dev-utils >= 5.11.1` if possible.
    * Avoids issue where loading an app on a nested route could trigger double-loading of app
      assets.

[Commit Log](https://github.com/xh/hoist-react/compare/v43.0.1...v43.0.2)

## v43.0.1 - 2021-10-04

### 🎁 New Features

* New `GridFindField` component that enables users to search through a Grid and select rows that
  match the entered search term, _without_ applying any filtering. Especially useful for grids with
  aggregations or other logic that preclude client-side filtering of the data.
* Tree grid rows can be expanded / collapsed by clicking anywhere on the row. The new
  `GridModel.clicksToExpand` config can be used to control how many clicks will toggle the row.
  Defaults to double-click for desktop, and single tap for mobile - set to 0 to disable entirely.
* Added `GridModel.onCellContextMenu` handler. Note that for mobile (phone) apps, this handler fires
  on the "long press" (aka "tap and hold") gesture. This means it can be used as an alternate event
  for actions like drilling into a record detail, especially for parent rows on tree grids, where
  single tap will by default expand/collapse the node.
* In the `@xh/hoist/desktop/grid` package, `CheckboxEditor` has been renamed `BooleanEditor`. This
  new component supports a `quickToggle` prop which allows for more streamlined inline editing of
  boolean values.
* `LoadSpec` now supports a new `meta` property. Use this property to pass app-specific metadata
  through the `LoadSupport` loading and refresh lifecycle.
* A spinner is now shown while the app downloads and parses its javascript - most noticeable when
  loading a new (uncached) version, especially on a slower mobile connection. (Requires
  `@xh/hoist-dev-utils` v5.11 or greater to enable.)
* Log Levels now include information on when the custom config was last updated and by whom.
    * Note apps must update their server-side to `hoist-core v10.0` or greater to persist the date
      and username associated with the config (although this is _not_ a general or hard requirement
      for taking this version of hoist-react).

### ⚙️ Technical

* Removed `DEFAULT_SORTING_ORDER` static from `Column` class in favor of three new preset constants:
  `ASC_FIRST`, `DESC_FIRST`, and `ABS_DESC_FIRST`. Hoist will now default sorting order on columns
  based on field type. Sorting order can still be manually set via `Column.sortingOrder`.

### 🐞 Bug Fixes

* The ag-grid grid property `stopEditingWhenCellsLoseFocus` is now enabled by default to ensure
  values are committed to the Store if the user clicks somewhere outside the grid while editing a
  cell.
* Triggering inline editing of text or select editor cells by typing characters will no longer lose
  the first character pressed.

### ✨ Styles

* New `TreeStyle.COLORS` and `TreeStyle.COLORS_AND_BORDERS` tree grid styles have been added. Use
  the `--xh-grid-tree-group-color-level-*` CSS vars to customize colors as needed.
* `TreeStyle.HIGHLIGHTS` and `TreeStyle.HIGHLIGHTS_AND_BORDERS` now highlight row nodes on a
  gradient according to their depth.
* Default colors for masks and dialog backdrops have been adjusted, with less obtrusive colors used
  for masks via `--xh-mask-bg` and a darker `--xh-backdrop-bg` var now used behind dialogs.
* Mobile-specific styles and CSS vars for panel and dialog title background have been tweaked to use
  desktop defaults, and mobile dialogs now respect `--xh-popup-*` vars as expected.

### 💥 Breaking Changes

* In the `@xh/hoist/desktop/grid` package, `CheckboxEditor` has been renamed `BooleanEditor`.

### ⚙️ Technical

* The `xhLastReadChangelog` preference will not save SNAPSHOT versions to ensure the user continues
  to see the 'What's New?' notification for non-SNAPSHOT releases.

### 📚 Libraries

* @blueprintjs/core `3.49 → 3.50`
* codemirror `5.62 → 5.63`

[Commit Log](https://github.com/xh/hoist-react/compare/v42.6.0...v43.0.1)

## v42.6.0 - 2021-09-17

### 🎁 New Features

* New `Column.autosizeBufferPx` config applies column-specific autosize buffer and overrides
  `GridAutosizeOptions.bufferPx`.
* `Select` input now supports new `maxMenuHeight` prop.

### 🐞 Bug Fixes

* Fixes issue with incorrect Grid auto-sizing for Grids with certain row and cell styles.
* Grid sizing mode styles no longer conflict with custom use of `groupUseEntireRow: false` within
  `agOptions`.
* Fixes an issue on iOS where `NumberInput` would incorrectly bring up a text keyboard.

### ✨ Styles

* Reduced default Grid header and group row heights to minimize their use of vertical space,
  especially at larger sizing modes. As before, apps can override via the `AgGrid.HEADER_HEIGHTS`
  and `AgGrid.GROUP_ROW_HEIGHTS` static properties. The reduction in height does not apply to group
  rows that do not use the entire width of the row.
* Restyled Grid header rows with `--xh-grid-bg` and `--xh-text-color-muted` for a more minimal look
  overall. As before, use the `--xh-grid-header-*` CSS vars to customize if needed.

[Commit Log](https://github.com/xh/hoist-react/compare/v42.5.0...v42.6.0)

## v42.5.0 - 2021-09-10

### 🎁 New Features

* Provide applications with the ability to override default logic for "restore defaults". This
  allows complex and device-specific sub-apps to perform more targeted and complete clearing of user
  state. See new overridable method `HoistAppModel.restoreDefaultsAsync` for more information.

### 🐞 Bug Fixes

* Improved coverage of Fetch `abort` errors.
* The in-app changelog will no longer prompt the user with the "What's New" button if category-based
  filtering results in a version without any release notes.

### ✨ Styles

* New CSS vars added to support easier customization of desktop Tab font/size/color. Tabs now
  respect standard `--xh-font-size` by default.

### 📚 Libraries

* @blueprintjs/core `3.48 → 3.49`
* @popperjs/core `2.9 → 2.10`

[Commit Log](https://github.com/xh/hoist-react/compare/v42.4.0...v42.5.0)

## v42.4.0 - 2021-09-03

### 🎁 New Features

* New `GridFilterModel.commitOnChange` config (default `true`) applies updated filters as soon as
  they are changed within the pop-up menu. Set to `false` for large datasets or whenever filtering
  is a more intensive operation.
* Mobile `Select` input now supports async `queryFn` prop for parity with desktop.
* `TreeMapModel` now supports new `maxLabels` config for improved performance.

### ✨ Styles

* Hoist's default font is now [Inter](https://rsms.me/inter/), shipped and bundled via the
  `inter-ui` npm package. Inter is a modern, open-source font that leverages optical sizing to
  ensure maximum readability, even at very small sizes (e.g. `sizingMode: 'tiny'`). It's also a
  "variable" font, meaning it supports any weights from 1-1000 with a single font file download.
* Default Grid header heights have been reduced for a more compact display and greater
  differentiation between header and data rows. As before, apps can customize the pixel heights used
  by overwriting the `AgGrid.HEADER_HEIGHTS` static, typically within `Bootstrap.js`.

### ⚙️ Technical

* Mobile pull-to-refresh/swipe-to-go-back gestures now disabled over charts to avoid disrupting
  their own swipe-based zooming and panning features.

[Commit Log](https://github.com/xh/hoist-react/compare/v42.2.0...v42.4.0)

## v42.2.0 - 2021-08-27

### 🎁 New Features

* Charts now hide scrollbar, rangeSelector, navigator, and export buttons and show axis labels when
  printing or exporting images.

[Commit Log](https://github.com/xh/hoist-react/compare/v42.1.1...v42.2.0)

## v42.1.1 - 2021-08-20

* Update new `XH.sizingMode` support to store distinct values for the selected sizing mode on
  desktop, tablet, and mobile (phone) platforms.
* Additional configuration supported for newly-introduced `AppOption` preset components.

### 📚 Libraries

* @blueprintjs/core `3.47 → 3.48`

[Commit Log](https://github.com/xh/hoist-react/compare/v42.1.0...v42.1.1)

## v42.1.0 - 2021-08-19

### 🎁 New Features

* Added observable `XH.sizingMode` to govern app-wide `sizingMode`. `GridModel`s will bind to this
  `sizingMode` by default. Apps that have already implemented custom solutions around a centralized
  `sizingMode` should endeavor to unwind in favor of this.
    * ⚠ NOTE - this change requires a new application preference be defined - `xhSizingMode`. This
      should be a JSON pref, with a suggested default value of `{}`.
* Added `GridAutosizeMode.ON_SIZING_MODE_CHANGE` to autosize Grid columns whenever
  `GridModel.sizingMode` changes - it is now the default `GridAutosizeOptions.mode`.
* Added a library of reusable `AppOption` preset components, including `ThemeAppOption`,
  `SizingModeAppOption` and `AutoRefreshAppOptions`. Apps that have implemented custom `AppOption`
  controls to manage these Hoist-provided options should consider migrating to these defaults.
* `Icon` factories now support `intent`.
* `TreeMapModel` and `SplitTreeMapModel` now supports a `theme` config, accepting the strings
  'light' or 'dark'. Leave it undefined to use the global theme.
* Various usability improvements and simplifications to `GroupingChooser`.

### 🐞 Bug Fixes

* Fixed an issue preventing `FormField` labels from rendering if `fieldDefaults` was undefined.

### ✨ Styles

* New `Badge.compact` prop sets size to half that of parent element when true (default false). The
  `position` prop has been removed in favor of customizing placement of the component.

[Commit Log](https://github.com/xh/hoist-react/compare/v42.0.0...v42.1.0)

## v42.0.0 - 2021-08-13

### 🎁 New Features

* Column-level filtering is now officially supported for desktop grids!
    * New `GridModel.filterModel` config accepts a config object to customize filtering options, or
      `true` to enable grid-based filtering with defaults.
    * New `Column.filterable` config enables a customized header menu with filtering options. The
      new control offers two tabs - a "Values" tab for an enumerated "set-type" filter and a "
      Custom" tab to support more complex queries with multiple clauses.
* New `TaskObserver` replaces existing `PendingTaskModel`, providing improved support for joining
  and masking multiple asynchronous tasks.
* Mobile `NavigatorModel` provides a new 'pull down' gesture to trigger an app-wide data refresh.
  This gesture is enabled by default, but can be disabled via the `pullDownToRefresh` flag.
* `RecordAction` now supports a `className` config.
* `Chart` provides a default context menu with its standard menu button actions, including a new
  'Copy to Clipboard' action.

### 💥 Breaking Changes

* `FilterChooserModel.sourceStore` and `FilterChooserModel.targetStore` have been renamed
  `FilterChooserModel.valueSource` and `FilterChooserModel.bind` respectively. Furthermore, both
  configs now support either a `Store` or a cube `View`. This is to provide a common API with the
  new `GridFilterModel` filtering described above.
* `GridModel.setFilter()` and `DataViewModel.setFilter()` have been removed. Either configure your
  grid with a `GridFilterModel`, or set the filter on the underlying `Store` instead.
* `FunctionFilter` now requires a `key` property.
* `PendingTaskModel` has been replaced by the new `TaskObserver` in `@xh/hoist/core`.
    * ⚠ NOTE - `TaskObserver` instances should be created via the provided static factory methods
      and
      _not_ directly via the `new` keyword. `TaskObserver.trackLast()` can be used as a drop-in
      replacement for `new PendingTaskModel()`.
* The `model` prop on `LoadingIndicator` and `Mask` has been replaced with `bind`. Provide one or
  more `TaskObserver`s to this prop.

### ⚙️ Technical

* `GridModel` has a new `selectedIds` getter to get the IDs of currently selected records. To
  provide consistency across models, the following getters have been deprecated and renamed:
    + `selectedRecordId` has been renamed `selectedId` in `GridModel`, `StoreSelectionModel`, and
      `DataViewModel`
    + `selection` has been renamed `selectedRecords` in `GridModel`, `DataViewModel`, and
      `RestGridModel`
    + `singleRecord`, `records`, and `ids` have been renamed `selectedRecord`, `selectedRecords`,
      and
      `selectedIds`, respectively, in `StoreSelectionModel`

### ✨ Styles

* Higher contrast on grid context menus for improved legibility.

[Commit Log](https://github.com/xh/hoist-react/compare/v41.3.0...v42.0.0)

## v41.3.0 - 2021-08-09

### 🎁 New Features

* New `Cube` aggregators `ChildCountAggregator` and `LeafCountAggregator`.
* Mobile `NavigatorModel` provides a new "swipe" gesture to go back in the page stack. This is
  enabled by default, but may be turned off via the new `swipeToGoBack` prop.
* Client error reports now include the full URL for additional troubleshooting context.
    * Note apps must update their server-side to `hoist-core v9.3` or greater to persist URLs with
      error reports (although this is _not_ a general or hard requirement for taking this version of
      hoist-react).

[Commit Log](https://github.com/xh/hoist-react/compare/v41.2.0...v41.3.0)

## v41.2.0 - 2021-07-30

### 🎁 New Features

* New `GridModel.rowClassRules` and `Column.cellClassRules` configs added. Previously apps needed to
  use `agOptions` to dynamically apply and remove CSS classes using either of these options - now
  they are fully supported by Hoist.
    * ⚠ Note that, to avoid conflicts with internal usages of these configs, Hoist will check and
      throw if either is passed via `agOptions`. Apps only need to move their configs to the new
      location - the shape of the rules object does *not* need to change.
* New `GridAutosizeOptions.includeCollapsedChildren` config controls whether values from collapsed
  (i.e. hidden) child records should be measured when computing column sizes. Default of `false`
  improves autosize performance for large tree grids and should generally match user expectations
  around WYSIWYG autosizing.
* New `GridModel.beginEditAsync()` and `endEditAsync()` APIs added to start/stop inline editing.
    * ⚠ Note that - in a minor breaking change - the function form of the `Column.editable` config
      is no longer passed an `agParams` argument, as editing might now begin and need to be
      evaluated outside the context of an AG-Grid event.
* New `GridModel.clicksToEdit` config controls the number of clicks required to trigger
  inline-editing of a grid cell. Default remains 2 (double click ).
* Timeouts are now configurable on grid exports via a new `exportOptions.timeout` config.
* Toasts may now be dismissed programmatically - use the new `ToastModel` returned by the
  `XH.toast()` API and its variants.
* `Form` supports setting readonlyRenderer in `fieldDefaults` prop.
* New utility hook `useCached` provides a more flexible variant of `React.useCallback`.

### 🐞 Bug Fixes

* Inline grid editing supports passing of JSX editor components.
* `GridExportService` catches any exceptions thrown during export preparation and warns the user
  that something went wrong.
* GridModel with 'disabled' selection no longer shows "ghost" selection when using keyboard.
* Tree grids now style "parent" rows consistently with highlights/borders if requested, even for
  mixed-depth trees where some rows have children at a given level and others do not.

### ⚙️ Technical

* `FetchService` will now actively `abort()` fetch requests that it is abandoning due to its own
  `timeout` option. This allows the browser to release the associated resources associated with
  these requests.
* The `start()` function in `@xh/hoist/promise` has been deprecated. Use `wait()` instead, which can
  now be called without any args to establish a Promise chain and/or introduce a minimal amount of
  asynchronousity.
* ⚠ Note that the raw `AgGrid` component no longer enhances the native keyboard handling provided by
  AG Grid. All Hoist key handling customizations are now limited to `Grid`. If you wish to provide
  custom handling in a raw `AgGrid` component, see the example here:
  https://www.ag-grid.com/javascript-grid/row-selection/#example-selection-with-keyboard-arrow-keys

### ✨ Styles

* The red and green color values applied in dark mode have been lightened for improved legibility.
* The default `colorSpec` config for number formatters has changed to use new dedicated CSS classes
  and variables.
* New/renamed CSS vars `--xh-grid-selected-row-bg` and `--xh-grid-selected-row-text-color` now used
  to style selected grid rows.
    * ⚠ Note the `--xh-grid-bg-highlight` CSS var has been removed.
* New `.xh-cell--editable` CSS class applied to cells with inline editing enabled.
    * ⚠ Grid CSS class `.xh-invalid-cell` has been renamed to `.xh-cell--invalid` for consistency -
      any app style overrides should update to this new classname.

### 📚 Libraries

* core-js `3.15 → 3.16`

[Commit Log](https://github.com/xh/hoist-react/compare/v41.1.0...v41.2.0)

## v41.1.0 - 2021-07-23

### 🎁 New Features

* Button to expand / collapse all rows within a tree grid now added by default to the primary tree
  column header. (New `Column.headerHasExpandCollapse` property provided to disable.)
* New `@logWithDebug` annotation provides easy timed logging of method execution (via `withDebug`).
* New `AppSpec.disableXssProtection` config allows default disabling of Field-level XSS protection
  across the app. Intended for secure, internal apps with tight performance tolerances.
* `Constraint` callbacks are now provided with a `record` property when validating Store data and a
  `fieldModel` property when validating Form data.
* New `Badge` component allows a styled badge to be placed inline with text/title, e.g. to show a
  counter or status indicator within a tab title or menu item.
* Updated `TreeMap` color scheme, with a dedicated set of colors for dark mode.
* New XH convenience methods `successToast()`, `warningToast()`, and `dangerToast()` show toast
  alerts with matching intents and appropriate icons.
    * ⚠ Note that the default `XH.toast()` call now shows a toast with the primary (blue) intent and
      no icon. Previously toasts displayed by default with a success (green) intent and checkmark.
* GridModel provides a public API method `setColumnState` for taking a previously saved copy of
  gridModel.columnState and applying it back to a GridModel in one call.

### 🐞 Bug Fixes

* Fixed an issue preventing export of very large (>100k rows) grids.
* Fixed an issue where updating summary data in a Store without also updating other data would not
  update the bound grid.
* Intent styles now properly applied to minimal buttons within `Panel.headerItems`.
* Improved `GridModel` async selection methods to ensure they do not wait forever if grid does not
  mount.
* Fixed an issue preventing dragging the chart navigator range in a dialog.

### ⚙️ Technical

* New `Exception.timeout()` util to throw exceptions explicitly marked as timeouts, used by
  `Promise.timeout` extension.
* `withShortDebug` has been deprecated. Use `withDebug` instead, which has the identical behavior.
  This API simplification mirrors a recent change to `hoist-core`.

### ✨ Styles

* If the first child of a `Placeholder` component is a Hoist icon, it will not automatically be
  styled to 4x size with reduced opacity. (See new Toolbox example under the "Other" tab.)

### 📚 Libraries

* @blueprintjs/core `3.46 → 3.47`
* dompurify `2.2 → 2.3`

[Commit Log](https://github.com/xh/hoist-react/compare/v41.0.0...v41.1.0)

## v41.0.0 - 2021-07-01

### 🎁 New Features

* Inline editing of Grid/Record data is now officially supported:
    + New `Column.editor` config accepts an editor component to enable managed editing of the cells
      in that column. New `CheckboxEditor`, `DateEditor`, `NumberEditor`, `SelectEditor`
      , `TextAreaEditor`
      and `TextEditor` components wrap their corresponding HoistInputs with the required hook-based
      API and can be passed to this new config directly.
    + `Store` now contains built-in support for validation of its uncommitted records. To enable,
      specify the new `rules` property on the `Field`s in your `Store`. Note that these rules and
      constraints use the same API as the forms package, and rules and constraints may be shared
      between the `data` and `form` packages freely.
    + `GridModel` will automatically display editors and record validation messages as the user
      moves between cells and records. The new `GridModel.fullRowEditing` config controls whether
      editors are displayed for the focused cell only or for the entire row.
* All Hoist Components now support a `modelRef` prop. Supply a ref to this prop in order to gain a
  pointer to a Component's backing `HoistModel`.
* `DateInput` has been improved to allow more flexible parsing of user input with multiple formats.
  See the new prop `DateInput.parseStrings`.
* New `Column.sortValue` config takes an alternate field name (as a string) to sort the column by
  that field's value, or a function to produce a custom cell-level value for comparison. The values
  produced by this property will be also passed to any custom comparator, if one is defined.
* New `GridModel.hideEmptyTextBeforeLoad` config prevents showing the `emptyText` until the store
  has been loaded at least once. Apps that depend on showing `emptyText` before first load should
  set this property to `false`.
* `ExpandCollapseButton` now works for grouped grids in addition to tree grids.
* `FieldModel.initialValue` config now accepts functions, allowing for just-in-time initialization
  of Form data (e.g. to pre-populate a Date field with the current time).
* `TreeMapModel` and `SplitTreeMapModel` now support a `maxHeat` config, which can be used to
  provide a stable absolute maximum brightness (positive or negative) within the entire TreeMap.
* `ErrorMessage` will now automatically look for an `error` property on its primary context model.
* `fmtNumber()` supports new flags `withCommas` and `omitFourDigitComma` to customize the treatment
  of commas in number displays.
* `isValidJson` function added to form validation constraints.
* New `Select.enableFullscreen` prop added to the mobile component. Set to true (default on phones)
  to render the input in a full-screen modal when focused, ensuring there is enough room for the
  on-screen keyboard.

### 💥 Breaking Changes

* Removed support for class-based Hoist Components via the `@HoistComponent` decorator (deprecated
  in v38). Use functional components created via the `hoistCmp()` factory instead.
* Removed `DimensionChooser` (deprecated in v37). Use `GroupingChooser` instead.
* Changed the behavior of `FormModel.init()` to always re-initialize *all* fields. (Previously, it
  would only initialize fields explicitly passed via its single argument). We believe that this is
  more in line with developer expectations and will allow the removal of app workarounds to force a
  reset of all values. Most apps using FormModel should not need to change, but please review and
  test any usages of this particular method.
* Replaced the `Grid`, `DataView`, and `RestGrid` props below with new configurable fields on
  `GridModel`, `DataViewModel`, and `RestGridModel`, respectively. This further consolidates grid
  options into the model layer, allowing for more consistent application code and developer
  discovery.
    + `onKeyDown`
    + `onRowClicked`
    + `onRowDoubleClicked`
    + `onCellClicked`
    + `onCellDoubleClicked`
* Renamed the confusing and ambiguous property name `labelAlign` in several components:
    + `FormField`: `labelAlign` has been renamed to `labelTextAlign`
    + `SwitchInput`, `RadioInput`, and `Checkbox`: `labelAlign` has been renamed `labelSide`.
* Renamed all CSS variables beginning with `--navbar` to start with `--appbar`, matching the Hoist
  component name.
* Removed `TreeMapModel.colorMode` value 'balanced'. Use the new `maxHeat` config to prevent outlier
  values from dominating the color range of the TreeMap.
* The classes `Rule` and `ValidationState` and all constraint functions (e.g. `required`,
  `validEmail`, `numberIs`, etc.) have been moved from the `cmp\form` package to the `data` package.
* Hoist grids now require AG Grid v25.3.0 or higher - update your AG Grid dependency in your app's
  `package.json` file. See the [AG Grid Changelog](https://www.ag-grid.com/ag-grid-changelog/) for
  details.
* Hoist charts now require Highcharts v9.1.0 or higher - update your Highcharts dependency in your
  app's `package.json` file. See the
  [Highcharts Changelog](https://www.highcharts.com/changelog/#highcharts-stock) for details.

### 🐞 Bug Fixes

* Fixed disable behavior for Hoist-provided button components using popover.
* Fixed default disabling of autocomplete within `TextInput`.
* Squelched console warning re. precision/stepSize emitted by Blueprint-based `numberInput`.

### ⚙️ Technical

* Improved exception serialization to better handle `LocalDate` and similar custom JS classes.
* Re-exported Blueprint `EditableText` component (w/elemFactory wrapper) from `kit/blueprint`.

### 📚 Libraries

* @blueprintjs/core `3.44 → 3.46`
* codemirror `5.60 → 5.62`
* core-js `3.10 → 3.15`
* filesize `6.2 → 6.4`
* mobx `6.1 → 6.3`
* react-windowed-select `3.0 → 3.1`

[Commit Log](https://github.com/xh/hoist-react/compare/v40.0.0...v41.0.0)

## v40.0.0 - 2021-04-22

⚠ Please ensure your `@xh/hoist-dev-utils` dependency is >= v5.7.0. This is required to support the
new changelog feature described below. Even if you are not yet using the feature, you must update
your dev-utils dependency for your project to build.

### 🎁 New Features

* Added support for displaying an in-app changelog (release notes) to the user. See the new
  `ChangelogService` for details and instructions on how to enable.
* Added `XH.showBanner()` to display a configurable banner across the top of viewport, as another
  non-modal alternative for attention-getting application alerts.
* New method `XH.showException()` uses Hoist's built-in exception display to show exceptions that
  have already been handled directly by application code. Use as an alternative to
  `XH.handleException()`.
* `XH.track()` supports a new `oncePerSession` option. This flag can be set by applications to avoid
  duplicate tracking messages for certain types of activity.
* Mobile `NavigatorModel` now supports a `track` flag to automatically track user page views,
  equivalent to the existing `track` flag on `TabContainerModel`. Both implementations now use the
  new `oncePerSession` flag to avoid duplicate messages as a user browses within a session.
* New `Spinner` component returns a simple img-based spinner as an animated PNG, available in two
  sizes. Used for the platform-specific `Mask` and `LoadingIndicator` components. Replaces previous
  SVG-based implementations to mitigate rendering performance issues over remote connections.

### 💥 Breaking Changes

* `Store` now creates a shared object to hold the default values for every `Field` and uses this
  object as the prototype for the `data` property of every `Record` instance.
    * Only non-default values are explicitly written to `Record.data`, making for a more efficient
      representation of default values and improving the performance of `Record` change detection.
    * Note this means that `Record.data` *no longer* contains keys for *all* fields as
      `own-enumerable` properties.
    * Applications requiring a full enumeration of all values should call the
      new `Record.getValues()`
      method, which returns a new and fully populated object suitable for spreading or cloning.
    * This behavior was previously available via `Store.experimental.shareDefaults` but is now
      always enabled.
* For API consistency with the new `showBanner()` util, the `actionFn` prop for the recently-added
  `ErrorMessage` component has been deprecated. Specify as an `onClick` handler within the
  component's `actionButtonProps` prop instead.
* The `GridModel.experimental.externalSort` flag has been promoted from an experiment to a
  fully-supported config. Default remains `false`, but apps that were using this flag must now pass
  it directly: `new GridModel({externalSort: true, ...})`.
* Hoist re-exports and wrappers for the Blueprint `Spinner` and Onsen `ProgressCircular` components
  have been removed, in favor of the new Hoist `Spinner` component mentioned above.
* Min version for `@xh/hoist-dev-utils` is now v5.7.0, as per above.

### 🐞 Bug Fixes

* Formatters in the `@xh/hoist/format` package no longer modify their options argument.
* `TileFrame` edge-case bug fixed where the appearance of an internal scrollbar could thrash layout
  calculations.
* XSS protection (dompurify processing) disabled on selected REST editor grids within the Hoist
  Admin console. Avoids content within configs and JSON blobs being unintentionally mangled.

### ⚙️ Technical

* Improvements to exception serialization, especially for any raw javascript `Error` thrown by
  client-side code.

### ✨ Styles

* Buttons nested inline within desktop input components (e.g. clear buttons) tweaked to avoid
  odd-looking background highlight on hover.
* Background highlight color of minimal/outlined buttons tweaked for dark theme.
* `CodeInput` respects standard XH theme vars for its background-color and (monospace) font family.
  Its built-in toolbar has also been made compact and slightly re-organized.

### 📚 Libraries

* @blueprintjs/core `3.41 → 3.44`
* @blueprintjs/datetime `3.21 → 3.23`
* classnames `2.2 → 2.3`
* codemirror `5.59 → 5.60`
* core-js `3.9 → 3.10`
* filesize `6.1 → 6.2`
* qs `6.9 → 6.10`
* react-beautiful-dnd `13.0 → 13.1`
* react-select `4.2 → 4.3`

[Commit Log](https://github.com/xh/hoist-react/compare/v39.0.1...v40.0.0)

## v39.0.1 - 2021-03-24

### 🐞 Bug Fixes

* Fixes regression preventing the loading of the Activity Tab in the Hoist Admin console.
* Fixes icon alignment in `DateInput`.

[Commit Log](https://github.com/xh/hoist-react/compare/v39.0.0...v39.0.1)

## v39.0.0 - 2021-03-23

### 🎁 New Features

#### Components + Props

* New `TileFrame` layout component renders a collection of child items using a layout that balances
  filling the available space against maintaining tile width / height ratio.
* Desktop `Toolbar` accepts new `compact` prop. Set to `true` to render the toolbar with reduced
  height and font-size.
* New `StoreFilterField` prop `autoApply` allows developers to more easily use `StoreFilterField` in
  conjunction with other filters or custom logic. Set to `false` and specify an `onFilterChange`
  callback to take full control of filter application.
* New `RestGrid` prop `formClassName` allows custom CSS class to be applied to its managed
  `RestForm` dialog.

#### Models + Configs

* New property `selectedRecordId` on `StoreSelectionModel`, `GridModel`, and `DataViewModel`.
  Observe this instead of `selectedRecord` when you wish to track only the `id` of the selected
  record and not changes to its data.
* `TreeMapModel.colorMode` config supports new value `wash`, which retains the positive and negative
  color while ignoring the intensity of the heat value.
* New method `ChartModel.updateHighchartsConfig()` provides a more convenient API for changing a
  chart's configuration post-construction.
* New `Column.omit` config supports conditionally excluding a column from its `GridModel`.

#### Services + Utils

* New method `FetchService.setDefaultTimeout()`.
* New convenience getter `LocalDate.isToday`.
* `HoistBase.addReaction()` now accepts convenient string values for its `equals` flag.

### 💥 Breaking Changes

* The method `HoistAppModel.preAuthInitAsync()` has been renamed to `preAuthAsync()` and should now
  be defined as `static` within apps that implement it to run custom pre-authentication routines.
    * This change allows Hoist to defer construction of the `AppModel` until Hoist itself has been
      initialized, and also better reflects the special status of this function and when it is
      called in the Hoist lifecycle.
* Hoist grids now require AG Grid v25.1.0 or higher - update your AG Grid dependency in your app's
  `package.json` file. See the [AG Grid Changelog](https://www.ag-grid.com/ag-grid-changelog/) for
  details.

### ⚙️ Technical

* Improvements to behavior/performance of apps in hidden/inactive browser tabs. See the
  [page visibility API reference](https://developer.mozilla.org/en-US/docs/Web/API/Page_Visibility_API)
  for details. Now, when the browser tab is hidden:
    * Auto-refresh is suspended.
    * The `forEachAsync()` and `whileAsync()` utils run synchronously, without inserting waits that
      would be overly throttled by the browser.
* Updates to support compatibility with agGrid 25.1.0.
* Improved serialization of `LoadSpec` instances within error report stacktraces.

### 📚 Libraries

* @blueprintjs/core `3.39 → 3.41`
* @blueprintjs/datetime `3.20 → 3.21`
* @popperjs/core `2.8 → 2.9`
* core-js `3.8 → 3.9`
* react-select `4.1 → 4.2`

[Commit Log](https://github.com/xh/hoist-react/compare/v38.3.0...v39.0.0)

## v38.3.0 - 2021-03-03

### 🎁 New Features

* New `Store.freezeData` and `Store.idEncodesTreePath` configs added as performance optimizations
  when loading very large data sets (50k+ rows).
* New `ColChooserModel.autosizeOnCommit` config triggers an autosize run whenever the chooser is
  closed. (Defaulted to true on mobile.)

[Commit Log](https://github.com/xh/hoist-react/compare/v38.2.0...v38.3.0)

## v38.2.0 - 2021-03-01

### 🐞 Bug Fixes

* Fix to edge-case where `Grid` would lose its selection if set on the model prior to the component
  mounting and AG Grid full rendering.
* Fix to prevent unintended triggering of app auto-refresh immediately after init.

### ⚙️ Technical

* New config `Cube.fieldDefaults` - matches same config added to `Store` in prior release.
* App auto-refresh interval keys off of last *completed* refresh cycle if there is one. Avoids
  over-eager refresh when cycle is fast relative to the time it takes to do the refresh.
* New experimental property `Store.experimental.shareDefaults`. If true, `Record.data` will be
  created with default values for all fields stored on a prototype, with only non-default values
  stored on `data` directly. This can yield major performance improvements for stores with sparsely
  populated records (i.e. many records with default values). Note that when set, the `data` property
  on `Record` will no longer contain keys for *all* fields as `own-enumerable` properties. This may
  be a breaking change for some applications.

[Commit Log](https://github.com/xh/hoist-react/compare/v38.1.1...v38.2.0)

## v38.1.1 - 2021-02-26

### ⚙️ Technical

* New config `Store.fieldDefaults` supports defaulting config options for all `Field` instances
  created by a `Store`.

[Commit Log](https://github.com/xh/hoist-react/compare/v38.1.0...v38.1.1)

## v38.1.0 - 2021-02-24

⚠ Please ensure your `@xh/hoist-dev-utils` dependency is >= v5.6.0. This is required to successfully
resolve and bundle transitive dependencies of the upgraded `react-select` library.

### 🐞 Bug Fixes

* A collapsible `Panel` will now restore its user specified-size when re-opened. Previously the
  panel would be reset to the default size.
* `Store.lastLoaded` property now initialized to `null`. Previously this property had been set to
  the construction time of the Store.
* Tweak to `Grid` style rules to ensure sufficient specificity of rules related to indenting child
  rows within tree grids.
* Improvements to parsing of `Field`s of type 'int': we now correctly parse values presented in
  exponential notation and coerce `NaN` values to `null`.

### 🎁 New Features

* `GridModel` has new async variants of existing methods: `selectFirstAsync`, `selectAsync`, and
  `ensureSelectionVisibleAsync`. These methods build-in the necessary waiting for the underlying
  grid implementation to be ready and fully rendered to ensure reliable selection. In addition, the
  first two methods will internally call the third. The existing non-async counterparts for these
  methods have been deprecated.
* GridModel has a new convenience method `preSelectFirstAsync` for initializing the selection in
  grids, without disturbing any existing selection.
* Added new `Store.loadTreeData` config (default `true`) to enable or disable building of nested
  Records when the raw data elements being loaded have a `children` property.
* Cube `View` now detects and properly handles streaming updates to source data that include changes
  to row dimensions as well as measures.*
* `DataViewModel.itemHeight` can now be a function that returns a pixel height.
* The `LoadSpec` object passed to `doLoadAsync()` is now a defined class with additional properties
  `isStale`, `isObsolete` and `loadNumber`. Use these properties to abandon out-of-order
  asynchronous returns from the server.
    * 💥 NOTE that calls to `loadAsync()` no longer accept a plain object for their `loadSpec`
      parameter. Application code such as `fooModel.loadAsync({isRefresh: true})` should be updated
      to use the wrapper APIs provided by `LoadSupport` - e.g. `fooModel.refreshAsync()`. (This was
      already the best practice, but is now enforced.)
* New `autoHeight` property on grid `Column`. When set the grid will increase the row height
  dynamically to accommodate cell content in this column.

### 📚 Libraries

* @blueprintjs/core `3.38 → 3.39`
* react-select `3.1 → 4.1`
* react-windowed-select `2.0 → 3.0`

[Commit Log](https://github.com/xh/hoist-react/compare/v38.0.0...v38.1.0)

## v38.0.0 - 2021-02-04

Hoist v38 includes major refactoring to streamline core classes, bring the toolkit into closer
alignment with the latest developments in Javascript, React, and MobX, and allow us to more easily
provide documentation and additional features. Most notably, we have removed the use of class based
decorators, in favor of a simpler inheritance-based approach to defining models and services.

* We are introducing a new root superclass `HoistBase` which provides many of the syntax
  enhancements and conventions used throughout Hoist for persistence, resource management, and
  reactivity.
* New base classes of `HoistModel` and `HoistService` replace the existing class decorators
  `@HoistModel` and `@HoistService`. Application models and services should now `extend` these base
  classes instead of applying the (now removed) decorators. For your application's `AppModel`,
  extend the new `HoistAppModel` superclass.
* We have also removed the need for the explicit `@LoadSupport` annotation on these classes. The
  presence of a defined `doLoadAsync()` method is now sufficient to allow classes extending
  `HoistModel` and `HoistService` to participate in the loading and refreshing lifecycle as before.
* We have deprecated support for class-based Components via the `@HoistComponent` class decorator.
  To continue to use this decorator, please import it from the `@xh\hoist\deprecated` package.
  Please note that we plan to remove `@HoistComponent` in a future version.
* Due to changes in MobX v6.0.1, all classes that host observable fields and actions will now also
  need to provide a constructor containing a call to `makeObservable(this)`. This change will
  require updates to most `HoistModel` and `HoistService` classes. See
  [this article from MobX](https://michel.codes/blogs/mobx6) for more on this change and the
  motivation behind it.

### 🎁 New Features

* New utility method `getOrCreate` for easy caching of properties on objects.
* The `Menu` system on mobile has been reworked to be more consistent with desktop. A new
  `MenuButton` component has been added to the mobile framework, which renders a `Menu` of
  `MenuItems` next to the `MenuButton`. This change also includes the removal of `AppMenuModel` (see
  Breaking Changes).
* Added `ExpandCollapseButton` to the mobile toolkit, to expand / collapse all rows in a tree grid.
* Added `Popover` to the mobile toolkit, a component to display floating content next to a target
  element. Its API is based on the Blueprint `Popover` component used on desktop.
* `StoreFilterField` now matches the rendered string values for `date` and `localDate` fields when
  linked to a properly configured `GridModel`.
* `GroupingChooser` gets several minor usability improvements + clearer support for an empty /
  ungrouped state, when so enabled.

### 💥 Breaking Changes

* All `HoistModel` and `HoistService` classes must be adjusted as described above.
* `@HoistComponent` has been deprecated and moved to `@xh\hoist\deprecated`
* Hoist grids now require AG Grid v25.0.1 or higher - if your app uses AG Grid, update your AG Grid
  dependency in your app's `package.json` file.
* The `uses()` function (called within `hoistComponent()` factory configs for model context lookups)
  and the `useContextModel()` function no longer accept class names as strings. Pass the class
  itself (or superclass) of the model you wish to select for your component. `Uses` will throw if
  given any string other than "*", making the need for any updates clear in that case.
* The `Ref` class, deprecated in v26, has now been removed. Use `createObservableRef` instead.
* `AppMenuModel` has been removed. The `AppMenuButton` is now configured via
  `AppBar.appMenuButtonProps`. As with desktop, menu items can be added with
  `AppBar.appMenuButtonProps.extraItems[]`

### ⚙️ Technical

* We have removed the experimental flags `useTransactions`, and `deltaSort` from `GridModel`. The
  former has been the default behavior for Hoist for several releases, and the latter is obsolete.

### 📚 Libraries

* @blueprintjs/core `3.36 → 3.38`
* codemirror `5.58 → 5.59`
* mobx `5.15 → 6.1`
* mobx-react `6.3 → 7.1`

[Commit Log](https://github.com/xh/hoist-react/compare/v37.2.0...v38.0.0)

## v37.2.0 - 2021-01-22

### 🎁 New Features

* New `ErrorMessage` component for standard "inline" rendering of Errors and Exceptions, with retry
  support.
* `Cube` now supports an `omitFn` to allow apps to remove unwanted, single-node children.

[Commit Log](https://github.com/xh/hoist-react/compare/v37.1.0...v37.2.0)

## v37.1.0 - 2021-01-20

### 🎁 New Features

* Columns in `ColChooser` can now be filtered by their `chooserGroup`.
* `Cube` now supports a `bucketSpecFn` config which allows dynamic bucketing and aggregation of
  rows.

### 🐞 Bug Fixes

* Fix issue where a `View` would create a root row even if there were no leaf rows.
* Fixed regression in `LeftRightChooser` not displaying description callout.

[Commit Log](https://github.com/xh/hoist-react/compare/v37.0.0...v37.1.0)

## v37.0.0 - 2020-12-15

### 🎁 New Features

* New `GroupingChooser` component provides a new interface for selecting a list of fields
  (dimensions) for grouping APIs, offering drag-and-drop reordering and persisted favorites.
    * This is intended as a complete replacement for the existing `DimensionChooser`. That component
      should be considered deprecated and will be removed in future releases.
* New props added to `TabSwitcher`:
    * `enableOverflow` shows tabs that would normally overflow their container in a drop down menu.
    * `tabWidth`, `tabMinWidth` & `tabMaxWidth` allow flexible configuration of tab sizes within the
      switcher.
* `TabModel` now supports a bindable `tooltip`, which can be used to render strings or elements
  while hovering over tabs.
* New `Placeholder` component provides a thin wrapper around `Box` with standardized, muted styling.
* New `StoreFilterField.matchMode` prop allows customizing match to `start`, `startWord`, or `any`.
* `Select` now implements enhanced typeahead filtering of options. The default filtering is now
  based on a case-insensitive match of word starts in the label. (Previously it was based on a match
  _anywhere_ in the label _or_ value.) To customize this behavior, applications should use the new
  `filterFn` prop.
* New Admin Console Monitor > Memory tab added to view snapshots of JVM memory usage. (Requires
  Hoist Core v8.7 or greater.)
* `FormModel` and `FieldModel` gain support for Focus Management.
* New `boundInput` getter on `FieldModel` to facilitate imperative access to controls, when needed.
  This getter will return the new `HoistInputModel` interface, which support basic DOM access as
  well as standard methods for `focus()`, `blur()`, and `select()`.
* New `GridModel` config `lockColumnGroups` to allow controlling whether child columns can be moved
  outside their parent group. Defaults to `true` to maintain existing behavior.

### 💥 Breaking Changes

* New `TabContainerModel` config `switcher` replaces `switcherPosition` to allow for more flexible
  configuration of the default `TabSwitcher`.
    * Use `switcher: true` to retain default behavior.
    * Use `switcher: false` to not include a TabSwitcher. (previously `switcherPosition: 'none'`)
    * Use `switcher: {...}` to provide customisation props for the `TabSwitcher`. See `TabSwitcher`
      documentation for more information.
* The `HoistInput` base class has been removed. This change marks the completion of our efforts to
  remove all internal uses of React class-based Components in Hoist. The following adjustments are
  required:
    * Application components extending `HoistInput` should use the `useHoistInputModel` hook
      instead.
    * Applications getting refs to `HoistInputs` should be aware that these refs now return a ref to
      a
      `HoistInputModel`. In order to get the DOM element associated with the component use the new
      `domEl` property of that model rather than the`HoistComponent.getDOMNode()` method.
* Hoist grids now require AG Grid v24.1.0 or higher - update your AG Grid dependency in your app's
  `package.json` file. AG Grid v24.1.0
  [lists 5 breaking changes](https://www.ag-grid.com/ag-grid-changelog/), including the two called
  out below. *Note that these cautions apply only to direct use of the AG Grid APIs* - if your app
  is using the Hoist `Grid` and `GridModel` exclusively, there should be no need to adjust code
  around columns or grid state, as the related Hoist classes have been updated to handle these
  changes.
    * AG-4291 - Reactive Columns - the state pattern for ag-grid wrapper has changed as a result of
      this change. If your app made heavy use of saving/loading grid state, please test carefully
      after upgrade.
    * AG-1959 - Aggregation - Add additional parameters to the Custom Aggregation methods. If your
      app implements custom aggregations, they might need to be updated.

### 🔒 Security

* The data package `Field` class now sanitizes all String values during parsing, using the DOMPurify
  library to defend against XSS attacks and other issues with malformed HTML or scripting content
  loaded into `Record`s and rendered by `Grid` or other data-driven components. Please contact XH if
  you find any reason to disable this protection, or observe any unintended side effects of this
  additional processing.

### 🐞 Bug Fixes

* Fix issue where grid row striping inadvertently disabled by default for non-tree grids.
* Fix issue where grid empty text cleared on autosize.

### ✨ Styles

* Default `Chart` themes reworked in both light and dark modes to better match overall Hoist theme.

### ⚙️ Technical

* Note that the included Onsen fork has been replaced with the latest Onsen release. Apps should not
  need to make any changes.
* `Cube.info` is now directly observable.
* `@managed` and `markManaged` have been enhanced to allow for the cleanup of arrays of objects as
  well as objects. This matches the existing array support in `XH.safeDestroy()`.

### 📚 Libraries

* @xh/onsenui `~0.1.2` → onsenui `~2.11.1`
* @xh/react-onsenui `~0.1.2` → react-onsenui `~1.11.3`
* @blueprintjs/core `3.35 → 3.36`
* @blueprintjs/datetime `3.19 → 3.20`
* clipboard-copy `3.1 → 4.0`
* core-js `3.6 → 3.8`
* dompurify `added @ 2.2`
* react `16.13 → 17.0`
* semver `added @ 7.3`

[Commit Log](https://github.com/xh/hoist-react/compare/v36.6.1...v37.0.0)

## v36.6.1 - 2020-11-06

### 🐞 Bug Fixes

* Fix issue where grid row striping would be turned off by default for non-tree grids

[Commit Log](https://github.com/xh/hoist-react/compare/v36.6.0...v36.6.1)

## v36.6.0 - 2020-10-28

### 🎁 New Features

* New `GridModel.treeStyle` config enables more distinctive styling of tree grids, with optional
  background highlighting and ledger-line style borders on group rows.
    * ⚠ By default, tree grids will now have highlighted group rows (but no group borders). Set
      `treeStyle: 'none'` on any `GridModel` instances where you do _not_ want the new default
      style.
* New `DashContainerModel.extraMenuItems` config supports custom app menu items in Dashboards
* An "About" item has been added to the default app menu.
* The default `TabSwitcher` now supports scrolling, and will show overflowing tabs in a drop down
  menu.

### 🐞 Bug Fixes

* Ensure that `Button`s with `active: true` set directly (outside of a `ButtonGroupInput`) get the
  correct active/pressed styling.
* Fixed regression in `Column.tooltip` function displaying escaped HTML characters.
* Fixed issue where the utility method `calcActionColWidth` was not correctly incorporating the
  padding in the returned value.

### ⚙️ Technical

* Includes technical updates to `JsonBlob` archiving. This change requires an update to `hoist-core`
  `v8.6.1` or later, and modifications to the `xh_json_blob` table. See the
  [hoist-core changelog](https://github.com/xh/hoist-core/blob/develop/CHANGELOG.md) for further
  details.

### 📚 Libraries

* @blueprintjs/core `3.33 → 3.35`

[Commit Log](https://github.com/xh/hoist-react/compare/v36.5.0...v36.6.0)

## v36.5.0 - 2020-10-16

### 🐞 Bug Fixes

* Fix text and hover+active background colors for header tool buttons in light theme.

### ⚙️ Technical

* Install a default simple string renderer on all columns. This provides consistency in column
  rendering, and fixes some additional issues with alignment and rendering of Grid columns
  introduced by the change to flexbox-based styling in grid cells.
* Support (optional) logout action in SSO applications.

### 📚 Libraries

* @blueprintjs/core `3.31 → 3.33`
* @blueprintjs/datetime `3.18 → 3.19`
* @fortawesome/fontawesome-pro `5.14 → 5.15`
* moment `2.24 → 2.29`
* numbro `2.2 → 2.3`

[Commit Log](https://github.com/xh/hoist-react/compare/v36.4.0...v36.5.0)

## v36.4.0 - 2020-10-09

### 🎁 New Features

* `TabContainerModel` supports dynamically adding and removing tabs via new public methods.
* `Select` supports a new `menuWidth` prop to control the width of the dropdown.

### 🐞 Bug Fixes

* Fixed v36.3.0 regression re. horizontal alignment of Grid columns.

[Commit Log](https://github.com/xh/hoist-react/compare/v36.3.0...v36.4.0)

## v36.3.0 - 2020-10-07

### 💥 Breaking Changes

* The following CSS variables are no longer in use:
    + `--xh-grid-line-height`
    + `--xh-grid-line-height-px`
    + `--xh-grid-large-line-height`
    + `--xh-grid-large-line-height-px`
    + `--xh-grid-compact-line-height`
    + `--xh-grid-compact-line-height-px`
    + `--xh-grid-tiny-line-height`
    + `--xh-grid-tiny-line-height-px`

### ⚙️ Technical

* We have improved and simplified the vertical centering of content within Grid cells using
  flexbox-based styling, rather than the CSS variables above.

### 🎁 New Features

* `Select` now supports `hideSelectedOptions` and `closeMenuOnSelect` props.
* `XH.message()` and its variants (`XH.prompt(), XH.confirm(), XH.alert()`) all support an optional
  new config `messageKey`. This key can be used by applications to prevent popping up the same
  dialog repeatedly. Hoist will only show the last message posted for any given key.
* Misc. Improvements to organization of admin client tabs.

### 🐞 Bug Fixes

* Fixed issue with sporadic failures reading grid state using `legacyStateKey`.
* Fixed regression to the display of `autoFocus` buttons; focus rectangle restored.

[Commit Log](https://github.com/xh/hoist-react/compare/v36.2.1...v36.3.0)

## v36.2.1 - 2020-10-01

### 🐞 Bug Fixes

* Fixed issue in `LocalDate.previousWeekday()` which did not correctly handle Sunday dates.
* Fixed regression in `Grid` column header rendering for non-string headerNames.

[Commit Log](https://github.com/xh/hoist-react/compare/v36.2.0...v36.2.1)

## v36.2.0 - 2020-09-25

### 💥 Breaking Changes

* New `GridModel` config `colChooserModel` replaces `enableColChooser` to allow for more flexible
  configuration of the grid `colChooser`
    * Use `colChooserModel: true` to retain default behavior.
    * See documentation on `GridModel.ColChooserModelConfig` for more information.
* The `Grid` `hideHeaders` prop has been converted to a field on `AgGridModel` and `GridModel`. All
  grid options of this type are now on the model hierarchy, allowing consistent application code and
  developer discovery.

### 🎁 New Features

* Provides new `CustomProvider` for applications that want to use the Persistence API, but need to
  provide their own storage implementation.
* Added `restoreDefaults` action to default context menu for `GridModel`.
* Added `restoreDefaultsWarning` config to `GridModel`.
* `FormModel` has a new convenience method `setValues` for putting data into one or more fields in
  the form.
* Admin Preference and Config panels now support bulk regrouping actions.

### 🐞 Bug Fixes

* Fixed an error in implementation of `@managed` preventing proper cleanup of resources.
* Fixed a regression introduced in v36.1.0 in `FilterChooser`: Restore support for `disabled` prop.

[Commit Log](https://github.com/xh/hoist-react/compare/v36.1.0...v36.2.0)

## v36.1.0 - 2020-09-22

⚠ NOTE - apps should update to `hoist-core >= 8.3.0` when taking this hoist-react update. This is
required to support both the new `JsonBlobService` and updates to the Admin Activity and Client
Error tracking tabs described below.

### 🎁 New Features

* Added new `JsonBlobService` for saving and updating named chunks of arbitrary JSON data.
* `GridModelPersistOptions` now supports a `legacyStateKey` property. This key will identify the
  pre-v35 location for grid state, and can be used by applications to provide a more flexible
  migration of user grid state after an upgrade to Hoist v35.0.0 or greater. The value of this
  property will continue to default to 'key', preserving the existing upgrade behavior of the
  initial v35 release.
* The Admin Config and Pref diff tools now support pasting in a config for comparison instead of
  loading one from a remote server (useful for deployments where the remote config cannot be
  accessed via an XHR call).
* The `ClipboardButton.getCopyText` prop now supports async functions.
* The `Select` input supports a new `leftIcon` prop.
* `RestGrid` now supports bulk delete when multiple rows are selected.
* `RestGrid`'s `actionWarning` messages may now be specified as functions.

### 🐞 Bug Fixes

* Fixed several cases where `selectOnFocus` prop on `Select` was not working.
* `FilterChooser` auto-suggest values sourced from the *unfiltered* records on `sourceStore`.
* `RestForm` editors will now source their default label from the corresponding `Field.displayName`
  property. Previously an undocumented `label` config could be provided with each editor object -
  this has been removed.
* Improved time zone handling in the Admin Console "Activity Tracking" and "Client Errors" tabs.
    * Users will now see consistent bucketing of activity into an "App Day" that corresponds to the
      LocalDate when the event occurred in the application's timezone.
    * This day will be reported consistently regardless of the time zones of the local browser or
      deployment server.
* Resetting Grid columns to their default state (e.g. via the Column Chooser) retains enhancements
  applied from matching Store fields.
* Desktop `DateInput` now handles out-of-bounds dates without throwing exception during rendering.
* Dragging a grid column with an element-based header no longer displays `[object Object]` in the
  draggable placeholder.

### 📚 Libraries

* codemirror `5.57 → 5.58`

[Commit Log](https://github.com/xh/hoist-react/compare/v36.0.0...v36.1.0)

## v36.0.0 - 2020-09-04

### 🎁 New Features

#### Data Filtering

We have enhanced support for filtering data in Hoist Grids, Stores, and Cubes with an upgraded
`Filter` API and a new `FilterChooser` component. This bundle of enhancements includes:

* A new `@xh/hoist/data/filter` package to support the creation of composable filters, including the
  following new classes:
    * `FieldFilter` - filters by comparing the value of a given field to one or more given candidate
      values using one of several supported operators.
    * `FunctionFilter` - filters via a custom function specified by the developer.
    * `CompoundFilter` - combines multiple filters (including other nested CompoundFilters) via an
      AND or OR operator.
* A new `FilterChooser` UI component that integrates tightly with these data package classes to
  provide a user and developer friendly autocomplete-enabled UI for filtering data based on
  dimensions (e.g. trader = jdoe, assetClass != Equities), metrics (e.g. P&L > 1m), or any
  combination thereof.
* Updates to `Store`, `StoreFilterField`, and `cube/Query` to use the new Filter API.
* A new `setFilter()` convenience method to `Grid` and `DataView`.

To get the most out of the new Filtering capabilities, developers are encouraged to add or expand
the configs for any relevant `Store.fields` to include both their `type` and a `displayName`. Many
applications might not have Field configs specified at all for their Stores, instead relying on
Store's ability to infer its Fields from Grid Column definitions.

We are looking to gradually invert this relationship, so that core information about an app's
business objects and their properties is configured once at the `data/Field` level and then made
available to related APIs and components such as grids, filters, and forms. See note in New Features
below regarding related updates to `GridModel.columns` config processing.

#### Grid

* Added new `GridModel.setColumnVisible()` method, along with `showColumn()` and `hideColumn()`
  convenience methods. Can replace calls to `applyColumnStateChanges()` when all you need to do is
  show or hide a single column.
* Elided Grid column headers now show the full `headerName` value in a tooltip.
* Grid column definitions now accept a new `displayName` config as the recommended entry point for
  defining a friendly user-facing label for a Column.
    * If the GridModel's Store has configured a `displayName` for the linked data field, the column
      will default to use that (if not otherwise specified).
    * If specified or sourced from a Field, `displayName` will be used as the default value for the
      pre-existing `headerName` and `chooserName` configs.
* Grid columns backed by a Store Field of type `number` or `int` will be right-aligned by default.
* Added new `GridModel.showGroupRowCounts` config to allow easy hiding of group row member counts
  within each full-width group row. Default is `true`, maintaining current behavior of showing the
  counts for each group.

#### Other

* Added new `AppSpec.showBrowserContextMenu` config to control whether the browser's default context
  menu will be shown if no app-specific context menu (e.g. from a grid) would be triggered.
    * ⚠ Note this new config defaults to `false`, meaning the browser context menu will *not* be
      available. Developers should set to true for apps that expect/depend on the built-in menu.
* `LocalDate` has gained several new static factories: `tomorrow()`, `yesterday()`,
  `[start/end]OfMonth()`, and `[start/end]OfYear()`.
* A new `@computeOnce` decorator allows for lazy computation and caching of the results of decorated
  class methods or getters. Used in `LocalDate` and intended for similar immutable, long-lived
  objects that can benefit from such caching.
* `CodeInput` and `JsonInput` get new `enableSearch` and `showToolbar` props. Enabling search
  provides an simple inline find feature for searching the input's contents.
* The Admin console's Monitor Status tab displays more clearly when there are no active monitors.

### 💥 Breaking Changes

* Renamed the `data/Field.label` property to `displayName`.
* Changed the `DimensionChooserModel.dimensions` config to require objects of the
  form `{name, displayName, isLeafDimension}` when provided as an `Object[]`.
    * Previously these objects were expected to be of the form `{value, label, isLeaf}`.
    * Note however that this same config can now be passed the `dimensions` directly from a
      configured
      `Cube` instead, which is the recommended approach and should DRY up dimension definitions for
      typical use cases.
* Changes required due to the new filter API:
    * The classes `StoreFilter` and `ValueFilter` have been removed and replaced by `FunctionFilter`
      and `FieldFilter`, respectively. In most cases apps will need to make minimal or no changes.
    * The `filters/setFilters` property on `Query` has been changed to `filter/setFilter`. In most
      case apps should not need to change anything other than the name of this property - the new
      property will continue to support array representations of multiple filters.
    * `Store` has gained a new property `filterIncludesChildren` to replace the functionality
      previously provided by `StoreFilter.includesChildren`.
    * `StoreFilterField.filterOptions` has been removed. Set `filterIncludesChildren` directly on
      the store instead.

### ✨ Styles

* CSS variables for "intents" - most commonly used on buttons - have been reworked to use HSL color
  values and support several standard variations of lightness and transparency.
    * Developers are encouraged to customize intents by setting the individual HSL vars provided for
      each intent (e.g. `--intent-primary-h` to adjust the primary hue) and/or the different levels
      of lightness (e.g. `--intent-primary-l3` to adjust the default lightness).
    * ⚠ Uses of the prior intent var overrides such as `--intent-primary` will no longer work. It is
      possible to set directly via `--xh-intent-primary`, but components such as buttons will still
      use the default intent shades for variations such as hover and pressed states. Again, review
      and customize the HSL vars if required.
* Desktop `Button` styles and classes have been rationalized and reworked to allow for more
  consistent and direct styling of buttons in all their many permutations (standard/minimal/outlined
  styles * default/hovered/pressed/disabled states * light/dark themes).
    * Customized intent colors will now also be applied to outlined and minimal buttons.
    * Dedicated classes are now applied to desktop buttons based on their style and state.
      Developers can key off of these classes directly if required.

### 🐞 Bug Fixes

* Fixed `Column.tooltipElement` so that it can work if a `headerTooltip` is also specified on the
  same column.
* Fixed issue where certain values (e.g. `%`) would break in `Column.tooltipElement`.
* Fixed issue where newly loaded records in `Store` were not being frozen as promised by the API.

### 📚 Libraries

* @blueprintjs/core `3.30 → 3.31`
* codemirror `5.56 → 5.57`
* http-status-codes `1.4 → 2.1`
* mobx-react `6.2 → 6.3`
* store2 `2.11 → 2.12`

[Commit Log](https://github.com/xh/hoist-react/compare/v35.2.1...v36.0.0)

## v35.2.1 - 2020-07-31

### 🐞 Bug Fixes

* A Grid's docked summary row is now properly cleared when its bound Store is cleared.
* Additional SVG paths added to `requiredBlueprintIcons.js` to bring back calendar scroll icons on
  the DatePicker component.
* Colors specified via the `--xh-intent-` CSS vars have been removed from minimal / outlined desktop
  `Button` components because of incompatibility with `ButtonGroupInput` component. Fix to address
  issue forthcoming. (This reverts the change made in 35.2.0 below.)

[Commit Log](https://github.com/xh/hoist-react/compare/v35.2.0...v35.2.1)

## v35.2.0 - 2020-07-21

### 🎁 New Features

* `TabContainerModel` now supports a `persistWith` config to persist the active tab.
* `TabContainerModel` now supports a `emptyText` config to display when TabContainer gets rendered
  with no children.

### ⚙️ Technical

* Supports smaller bundle sizes via a greatly reduced set of BlueprintJS icons. (Requires apps to be
  built with `@xh/hoist-dev-utils` v5.2 or greater to take advantage of this optimization.)

### 🐞 Bug Fixes

* Colors specified via the `--xh-intent-` CSS vars are now applied to minimal / outlined desktop
  `Button` components. Previously they fell through to use default Blueprint colors in these modes.
* Code input correctly handles dynamically toggling readonly/disabled state.

### 📚 Libraries

* @fortawesome/fontawesome-pro `5.13 → 5.14`
* codemirror `5.55 → 5.56`

[Commit Log](https://github.com/xh/hoist-react/compare/v35.1.1...v35.2.0)

## v35.1.1 - 2020-07-17

### 📚 Libraries

* @blueprintjs/core `3.29 → 3.30`

[Commit Log](https://github.com/xh/hoist-react/compare/v35.1.0...v35.1.1)

## v35.1.0 - 2020-07-16

### 🎁 New Features

* Extend existing environment diff tool to preferences. Now, both configs and preferences may be
  diffed across servers. This feature will require an update of hoist-core to a version 8.1.0 or
  greater.
* `ExportOptions.columns` provided to `GridModel` can now be specified as a function, allowing for
  full control of columns to export, including their sort order.

### 🐞 Bug Fixes

* `GridModel`s export feature was previously excluding summary rows. These are now included.
* Fixed problems with coloring and shading algorithm in `TreeMap`.
* Fixed problems with sort order of exports in `GridModel`.
* Ensure that preferences are written to server, even if set right before navigating away from page.
* Prevent situation where a spurious exception can be sent to server when application is unloaded
  while waiting on a fetch request.

[Commit Log](https://github.com/xh/hoist-react/compare/v35.0.1...v35.1.0)

## v35.0.1 - 2020-07-02

### 🐞 Bug Fixes

* Column headers no longer allocate space for a sort arrow icon when the column has an active
  `GridSorter` in the special state of `sort: null`.
* Grid auto-sizing better accounts for margins on sort arrow icons.

[Commit Log](https://github.com/xh/hoist-react/compare/v35.0.0...v35.0.1)

## v35.0.0 - 2020-06-29

### ⚖️ Licensing Change

As of this release, Hoist is [now licensed](LICENSE.md) under the popular and permissive
[Apache 2.0 open source license](https://www.apache.org/licenses/LICENSE-2.0). Previously, Hoist was
"source available" via our public GitHub repository but still covered by a proprietary license.

We are making this change to align Hoist's licensing with our ongoing commitment to openness,
transparency and ease-of-use, and to clarify and emphasize the suitability of Hoist for use within a
wide variety of enterprise software projects. For any questions regarding this change, please
[contact us](https://xh.io/contact/).

### 🎁 New Features

* Added a new Persistence API to provide a more flexible yet consistent approach to saving state for
  Components, Models, and Services to different persistent locations such as Hoist Preferences,
  browser local storage, and Hoist Dashboard views.
    * The primary entry points for this API are the new `@PersistSupport` and `@persist`
      annotations.
      `@persist` can be added to any observable property on a `@PersistSupport` to make it
      automatically synchronize with a `PersistenceProvider`. Both `HoistModel` and `HoistService`
      are decorated with `@PersistSupport`.
    * This is designed to replace any app-specific code previously added to synchronize fields and
      their values to Preferences via ad-hoc initializers and reactions.
    * This same API is now used to handle state persistence for `GridStateModel`, `PanelModel`,
      `DimensionChooserModel`, and `DashContainerModel` - configurable via the new `persistWith`
      option on those classes.
* `FetchService` now installs a default timeout of 30 seconds for all requests. This can be disabled
  by setting timeout to `null`. Fetch Timeout Exceptions have also been improved to include the same
  information as other standard exceptions thrown by this service.
    * 💥 Apps that were relying on the lack of a built-in timeout for long-running requests should
      ensure they configure such calls with a longer or null timeout.
* `Store` gets new `clearFilter()` and `recordIsFiltered()` helper functions.
* The Admin console's Activity Tracking tab has been significantly upgraded to allow admins to
  better analyze both built-in and custom tracking data generated by their application. Its sibling
  Client Errors tab has also been updated with a docked detail panel.
* `CodeInput` gets new `showCopyButton` prop - set to true to provide an inline action button to
  copy the editor contents to the clipboard.
* Hoist config `xhEnableMonitoring` can be used to enable/disable the Admin monitor tab and its
  associated server-side jobs

### 💥 Breaking Changes

* Applications should update to `hoist-core` v8.0.1 or above, required to support the upgraded Admin
  Activity Tracking tab. Contact XH for assistance with this update.
* The option `PanelModel.prefName` has been removed in favor of `persistWith`. Existing user state
  will be transferred to the new format, assuming a `PersistenceProvider` of type 'pref' referring
  to the same preference is used (e.g. `persistWith: {prefKey: 'my-panel-model-prefName'}`.
* The option `GridModel.stateModel` has been removed in favor of `persistWith`. Existing user state
  will be transferred to the new format, assuming a `PersistenceProvider` of type 'localStorage'
  referring to the same key is used (e.g. `persistWith: {localStorageKey: 'my-grid-state-id'}`.
    * Use the new `GridModel.persistOptions` config for finer control over what grid state is
      persisted (replacement for stateModel configs to disable persistence of column
      state/sorting/grouping).
* The options `DimensionChooserModel.preference` and `DimensionChooserModel.historyPreference` have
  been removed in favor of `persistWith`.
* `AppSpec.idleDetectionEnabled` has been removed. App-specific Idle detection is now enabled via
  the new `xhIdleConfig` config. The old `xhIdleTimeoutMins` has also been deprecated.
* `AppSpec.idleDialogClass` has been renamed `AppSpec.idlePanel`. If specified, it should be a
  full-screen component.
* `PinPad` and `PinPadModel` have been moved to `@xh/hoist/cmp/pinpad`, and is now available for use
  with both standard and mobile toolkits.
* Third-party dependencies updated to properly reflect application-level licensing requirements.
  Applications must now import and provide their licensed version of AG Grid, and Highcharts to
  Hoist. See file `Bootstrap.js` in Toolbox for an example.

### 🐞 Bug Fixes

* Sorting special columns generated by custom AG Grid configurations (e.g. auto-group columns) no
  longer throws with an error.
* The `deepFreeze()` util - used to freeze data in `Record` instances - now only attempts to freeze
  a whitelist of object types that are known to be safely freezable. Custom application classes and
  other potentially-problematic objects (such as `moment` instances) are no longer frozen when
  loaded into `Record` fields.

### 📚 Libraries

Note that certain licensed third-party dependencies have been removed as direct dependencies of this
project, as per note in Breaking Changes above.

* @xh/hoist-dev-utils `4.x → 5.x` - apps should also update to the latest 5.x release of dev-utils.
  Although license and dependency changes triggered a new major version of this dev dependency, no
  application-level changes should be required.
* @blueprintjs/core `3.28 → 3.29`
* codemirror `5.54 → 5.55`
* react-select `3.0 → 3.1`

### 📚 Optional Libraries

* AG Grid `23.0.2` > `23.2.0` (See Toolbox app for example on this upgrade)
* Highcharts `8.0.4 → 8.1.1`

[Commit Log](https://github.com/xh/hoist-react/compare/v34.0.0...v35.0.0)

## v34.0.0 - 2020-05-26

### 🎁 New Features

* Hoist's enhanced autosizing is now enabled on all grids by default. See `GridModel` and
  `GridAutosizeService` for more details.
* New flags `XH.isPhone`, `XH.isTablet`, and `XH.isDesktop` available for device-specific switching.
  Corresponding `.xh-phone`, `.xh-tablet`, and `.xh-desktop` CSS classes are added to the document
  `body`. These flags and classes are set based on the detected device, as per its user-agent.
    * One of the two higher-level CSS classes `.xh-standard` or `.xh-mobile` will also be applied
      based on an app's use of the primary (desktop-centric) components vs mobile components - as
      declared by its `AppSpec.isMobileApp` - regardless of the detected device.
    * These changes provide more natural support for use cases such as apps that are built with
      standard components yet target/support tablet users.
* New method `Record.get()` provides an alternative API for checked data access.
* The mobile `Select` component supports the `enableFilter` and `enableCreate` props.
* `DashContainerModel` supports new `layoutLocked`, `contentLocked` and `renameLocked` modes.
* `DimensionChooser` now has the ability to persist its value and history separately.
* Enhance Hoist Admin's Activity Tracking tab.
* Enhance Hoist Admin's Client Error tab.

### 💥 Breaking Changes

* `emptyFlexCol` has been removed from the Hoist API and should simply be removed from all client
  applications. Improvements to agGrid's default rendering of empty space have made it obsolete.
* `isMobile` property on `XH` and `AppSpec` has been renamed to `isMobileApp`. All apps will need to
  update their (required) use of this flag in the app specifications within their
  `/client-app/src/apps` directory.
* The `xh-desktop` class should no longer be used to indicate a non-mobile toolkit based app. For
  this purpose, use `xh-standard` instead.

### 🐞 Bug Fixes

* Fix to Average Aggregators when used with hierarchical data.
* Fixes to Context Menu handling on `Panel` to allow better handling of `[]` and `null`.

### 📚 Libraries

* @blueprintjs/core `3.26 → 3.28`
* @blueprintjs/datetime `3.16 → 3.18`
* codemirror `5.53 → 5.54`
* react-transition-group `4.3 → 4.4`

[Commit Log](https://github.com/xh/hoist-react/compare/v33.3.0...v34.0.0)

## v33.3.0 - 2020-05-08

### ⚙️ Technical

* Additional updates to experimental autosize feature: standardization of naming, better masking
  control, and API fixes. Added new property `autosizeOptions` on `GridModel` and main entry point
  is now named `GridModel.autosizeAsync()`.

### 🐞 Bug Fixes

* `Column.hideable` will now be respected by ag-grid column drag and drop
  [#1900](https://github.com/xh/hoist-react/issues/1900)
* Fixed an issue where dragging a column would cause it to be sorted unintentionally.

[Commit Log](https://github.com/xh/hoist-react/compare/v33.2.0...v33.3.0)

## v33.2.0 - 2020-05-07

### 🎁 New Features

* Virtual column rendering has been disabled by default, as it offered a minimal performance benefit
  for most grids while compromising autosizing. See new `GridModel.useVirtualColumns` config, which
  can be set to `true` to re-enable this behavior if required.
* Any `GridModel` can now be reset to its code-prescribed defaults via the column chooser reset
  button. Previously, resetting to defaults was only possible for grids that persisted their state
  with a `GridModel.stateModel` config.

### 🐞 Bug Fixes

* Fixed several issues with new grid auto-sizing feature.
* Fixed issues with and generally improved expand/collapse column alignment in tree grids.
    * 💥 Note that this improvement introduced a minor breaking change for apps that have customized
      tree indentation via the removed `--grid-tree-indent-px` CSS var. Use `--grid-tree-indent`
      instead. Note the new var is specified in em units to scale well across grid sizing modes.

### ⚙️ Technical

* Note that the included version of Onsen has been replaced with a fork that includes updates for
  react 16.13. Apps should not need to make any changes.

### 📚 Libraries

* react `~16.8 → ~16.13`
* onsenui `~16.8` → @xh/onsenui `~16.13`
* react-onsenui `~16.8` → @xh/react-onsenui `~16.13`

[Commit Log](https://github.com/xh/hoist-react/compare/v33.1.0...33.2.0)

## v33.1.0 - 2020-05-05

### 🎁 New Features

* Added smart auto-resizing of columns in `GridModel` Unlike AG Grid's native auto-resizing support,
  Hoist's auto-resizing will also take into account collapsed rows, off-screen cells that are not
  currently rendered in the DOM, and summary rows. See the new `GridAutosizeService` for details.
    * This feature is currently marked as 'experimental' and must be enabled by passing a special
      config to the `GridModel` constructor of the form `experimental: {useHoistAutosize: true}`. In
      future versions of Hoist, we expect to make it the default behavior.
* `GridModel.autoSizeColumns()` has been renamed `GridModel.autosizeColumns()`, with lowercase 's'.
  Similarly, the `autoSizeColumns` context menu token has been renamed `autosizeColumns`.

### 🐞 Bug Fixes

* Fixed a regression with `StoreFilterField` introduced in v33.0.1.

[Commit Log](https://github.com/xh/hoist-react/compare/v33.0.2...33.1.0)

## v33.0.2 - 2020-05-01

### 🎁 New Features

* Add Hoist Cube Aggregators: `AverageAggregator` and `AverageStrictAggregator`
* `ColAutosizeButton` has been added to desktop and mobile

### 🐞 Bug Fixes

* Fixed mobile menus to constrain to the bottom of the viewport, scrolling if necessary.
  [#1862](https://github.com/xh/hoist-react/issues/1862)
* Tightened up mobile tree grid, fixed issues in mobile column chooser.
* Fixed a bug with reloading hierarchical data in `Store`.
  [#1871](https://github.com/xh/hoist-react/issues/1871)

[Commit Log](https://github.com/xh/hoist-react/compare/v33.0.1...33.0.2)

## v33.0.1 - 2020-04-29

### 🎁 New Features

* `StoreFieldField` supports dot-separated field names in a bound `GridModel`, meaning it will now
  match on columns with fields such as `address.city`.

* `Toolbar.enableOverflowMenu` now defaults to `false`. This was determined safer and more
  appropriate due to issues with the underlying Blueprint implementation, and the need to configure
  it carefully.

### 🐞 Bug Fixes

* Fixed an important bug with state management in `StoreFilterField`. See
  https://github.com/xh/hoist-react/issues/1854

* Fixed the default sort order for grids. ABS DESC should be first when present.

### 📚 Libraries

* @blueprintjs/core `3.25 → 3.26`
* codemirror `5.52 → 5.53`

[Commit Log](https://github.com/xh/hoist-react/compare/v33.0.0...v33.0.1)

## v33.0.0 - 2020-04-22

### 🎁 New Features

* The object returned by the `data` property on `Record` now includes the record `id`. This will
  allow for convenient access of the id with the other field values on the record.
* The `Timer` class has been enhanced and further standardized with its Hoist Core counterpart:
    * Both the `interval` and `timeout` arguments may be specified as functions, or config keys
      allowing for dynamic lookup and reconfiguration.
    * Added `intervalUnits` and `timeoutUnits` arguments.
    * `delay` can now be specified as a boolean for greater convenience.

### 💥 Breaking Changes

* We have consolidated the import location for several packages, removing unintended nested index
  files and 'sub-packages'. In particular, the following locations now provide a single index file
  for import for all of their public contents: `@xh/hoist/core`, `@xh/hoist/data`,
  `@xh/hoist/cmp/grid`, and `@xh/hoist/desktop/cmp/grid`. Applications may need to update import
  statements that referred to index files nested within these directories.
* Removed the unnecessary and confusing `values` getter on `BaseFieldModel`. This getter was not
  intended for public use and was intended for the framework's internal implementation only.
* `ColumnGroup.align` has been renamed to `ColumnGroup.headerAlign`. This avoids confusion with the
  `Column` API, where `align` refers to the alignment of cell contents within the column.

### 🐞 Bug Fixes

* Exceptions will no longer overwrite the currently shown exception in the exception dialog if the
  currently shown exception requires reloading the application.
  [#1834](https://github.com/xh/hoist-react/issues/1834)

### ⚙️ Technical

* Note that the Mobx React bindings have been updated to 6.2, and we have enabled the recommended
  "observer batching" feature as per
  [the mobx-react docs](https://github.com/mobxjs/mobx-react-lite/#observer-batching).

### 📚 Libraries

* @blueprintjs/core `3.24 → 3.25`
* @blueprintjs/datetime `3.15 → 3.16`
* mobx-react `6.1 → 6.2`

[Commit Log](https://github.com/xh/hoist-react/compare/v32.0.4...v33.0.0)

## v32.0.5 - 2020-07-14

### 🐞 Bug Fixes

* Fixes a regression in which grid exports were no longer sorting rows properly.

[Commit Log](https://github.com/xh/hoist-react/compare/v32.0.4...v32.0.5)

## v32.0.4 - 2020-04-09

### 🐞 Bug Fixes

* Fixes a regression with the alignment of `ColumnGroup` headers.
* Fixes a bug with 'Copy Cell' context menu item for certain columns displaying the Record ID.
* Quiets console logging of 'routine' exceptions to 'debug' instead of 'log'.

[Commit Log](https://github.com/xh/hoist-react/compare/v32.0.3...v32.0.4)

## v32.0.3 - 2020-04-06

### 🐞 Bug Fixes

* Suppresses a console warning from AG Grid for `GridModel`s that do not specify an `emptyText`.

[Commit Log](https://github.com/xh/hoist-react/compare/v32.0.2...v32.0.3)

## v32.0.2 - 2020-04-03

⚠ Note that this release includes a *new major version of AG Grid*. Please consult the
[AG Grid Changelog](https://www.ag-grid.com/ag-grid-changelog/) for versions 22-23 to review
possible breaking changes to any direct/custom use of AG Grid APIs and props within applications.

### 🎁 New Features

* GridModel `groupSortFn` now accepts `null` to turn off sorting of group rows.
* `DockViewModel` now supports optional `width`, `height` and `collapsedWidth` configs.
* The `appMenuButton.extraItems` prop now accepts `MenuItem` configs (as before) but also React
  elements and the special string token '-' (shortcut to render a `MenuDivider`).
* Grid column `flex` param will now accept numbers, with available space divided between flex
  columns in proportion to their `flex` value.
* `Column` now supports a `sortingOrder` config to allow control of the sorting options that will be
  cycled through when the user clicks on the header.
* `PanelModel` now supports setting a `refreshMode` to control how collapsed panels respond to
  refresh requests.

### 💥 Breaking Changes

* The internal DOM structure of desktop `Panel` has changed to always include an inner frame with
  class `.xh-panel__content`. You may need to update styling that targets the inner structure of
  `Panel` via `.xh-panel`.
* The hooks `useOnResize()` and `useOnVisibleChange()` no longer take a `ref` argument. Use
  `composeRefs` to combine the ref that they return with any ref you wish to compose them with.
* The callback for `useOnResize()` will now receive an object representing the locations and
  dimensions of the element's content box. (Previously it incorrectly received an array of
  `ResizeObserver` entries that had to be de-referenced)
* `PanelModel.collapsedRenderMode` has been renamed to `PanelModel.renderMode`, to be more
  consistent with other Hoist APIs such as `TabContainer`, `DashContainer`, and `DockContainer`.

### 🐞 Bug Fixes

* Checkboxes in grid rows in Tiny sizing mode have been styled to fit correctly within the row.
* `GridStateModel` no longer saves/restores the width of non-resizable columns.
  [#1718](https://github.com/xh/hoist-react/issues/1718)
* Fixed an issue with the hooks useOnResize and useOnVisibleChange. In certain conditions these
  hooks would not be called. [#1808](https://github.com/xh/hoist-react/issues/1808)
* Inputs that accept a rightElement prop will now properly display an Icon passed as that element.
  [#1803](https://github.com/xh/hoist-react/issues/1803)

### ⚙️ Technical

* Flex columns now use the built-in AG Grid flex functionality.

### 📚 Libraries

* ag-grid-community `removed @ 21.2`
* ag-grid-enterprise `21.2` replaced with @ag-grid-enterprise/all-modules `23.0`
* ag-grid-react `21.2` replaced with @ag-grid-community/react `23.0`
* @fortawesome/* `5.12 → 5.13`
* codemirror `5.51 → 5.52`
* filesize `6.0 → 6.1`
* numbro `2.1 → 2.2`
* react-beautiful-dnd `12.0 → 13.0`
* store2 `2.10 → 2.11`
* compose-react-refs `NEW 1.0.4`

[Commit Log](https://github.com/xh/hoist-react/compare/v31.0.0...v32.0.2)

## v31.0.0 - 2020-03-16

### 🎁 New Features

* The mobile `Navigator` / `NavigatorModel` API has been improved and made consistent with other
  Hoist content container APIs such as `TabContainer`, `DashContainer`, and `DockContainer`.
    * `NavigatorModel` and `PageModel` now support setting a `RenderMode` and `RefreshMode` to
      control how inactive pages are mounted/unmounted and how they respond to refresh requests.
    * `Navigator` pages are no longer required to to return `Page` components - they can now return
      any suitable component.
* `DockContainerModel` and `DockViewModel` also now support `refreshMode` and `renderMode` configs.
* `Column` now auto-sizes when double-clicking / double-tapping its header.
* `Toolbar` will now collapse overflowing items into a drop down menu. (Supported for horizontal
  toolbars only at this time.)
* Added new `xhEnableLogViewer` config (default `true`) to enable or disable the Admin Log Viewer.

#### 🎨 Icons

* Added `Icon.icon()` factory method as a new common entry point for creating new FontAwesome based
  icons in Hoist. It should typically be used instead of using the `FontAwesomeIcon` component
  directly.
* Also added a new `Icon.fileIcon()` factory. This method take a filename and returns an appropriate
  icon based on its extension.
* All Icon factories can now accept an `asHtml` parameter, as an alternative to calling the helper
  function `convertIconToSVG()` on the element. Use this to render icons as raw html where needed
  (e.g. grid renderers).
* Icons rendered as html will now preserve their styling, tooltips, and size.

### 💥 Breaking Changes

* The application's primary `HoistApplicationModel` is now instantiated and installed as
  `XH.appModel` earlier within the application initialization sequence, with construction happening
  prior to the init of the XH identity, config, and preference services.
    * This allows for a new `preAuthInitAsync()` lifecycle method to be called on the model before
      auth has completed, but could be a breaking change for appModel code that relied on these
      services for field initialization or in its constructor.
    * Such code should be moved to the core `initAsync()` method instead, which continues to be
      called after all XH-level services are initialized and ready.
* Mobile apps may need to adjust to the following updates to `NavigatorModel` and related APIs:
    * `NavigatorModel`'s `routes` constructor parameter has been renamed `pages`.
    * `NavigatorModel`'s observable `pages[]` has been renamed `stack[]`.
    * `NavigatorPageModel` has been renamed `PageModel`. Apps do not usually create `PageModels`
      directly, so this change is unlikely to require code updates.
    * `Page` has been removed from the mobile toolkit. Components that previously returned a `Page`
      for inclusion in a `Navigator` or `TabContainer` can now return any component. It is
      recommended you replace `Page` with `Panel` where appropriate.
* Icon enhancements described above removed the following public methods:
    * The `fontAwesomeIcon()` factory function (used to render icons not already enumerated by
      Hoist)
      has been replaced by the improved `Icon.icon()` factory - e.g. `fontAwesomeIcon({icon: ['far',
      'alicorn']}) → Icon.icon({iconName: 'alicorn'})`.
    * The `convertIconToSvg()` utility method has been replaced by the new `asHtml` parameter on
      icon factory functions. If you need to convert an existing icon element,
      use `convertIconToHtml()`.
* `Toolbar` items should be provided as direct children. Wrapping Toolbar items in container
  components can result in unexpected item overflow.

### 🐞 Bug Fixes

* The `fmtDate()` utility now properly accepts, parses, and formats a string value input as
  documented.
* Mobile `PinPad` input responsiveness improved on certain browsers to avoid lag.

### ⚙️ Technical

* New lifecycle methods `preAuthInitAsync()` and `logoutAsync()` added to the `HoistAppModel`
  decorator (aka the primary `XH.appModel`).

[Commit Log](https://github.com/xh/hoist-react/compare/v30.1.0...v31.0.0)

## v30.1.0 - 2020-03-04

### 🐞 Bug Fixes

* Ensure `WebSocketService.connected` remains false until `channelKey` assigned and received from
  server.
* When empty, `DashContainer` now displays a user-friendly prompt to add an initial view.

### ⚙️ Technical

* Form validation enhanced to improve handling of asynchronous validation. Individual rules and
  constraints are now re-evaluated in parallel, allowing for improved asynchronous validation.
* `Select` will now default to selecting contents on focus if in filter or creatable mode.

[Commit Log](https://github.com/xh/hoist-react/compare/v30.0.0...30.1.0)

## v30.0.0 - 2020-02-29

### 🎁 New Features

* `GridModel` and `DataViewModel` now support `groupRowHeight`, `groupRowRenderer` and
  `groupRowElementRenderer` configs. Grouping is new in general to `DataViewModel`, which now takes
  a `groupBy` config.
    * `DataViewModel` allows for settable and multiple groupings and sorters.
    * `DataViewModel` also now supports additional configs from the underlying `GridModel` that make
      sense in a `DataView` context, such as `showHover` and `rowBorders`.
* `TabContainerModel` now accepts a `track` property (default false) for easily tracking tab views
  via Hoist's built-in activity tracking.
* The browser document title is now set to match `AppSpec.clientAppName` - helpful for projects with
  multiple javascript client apps.
* `StoreFilterField` accepts all other config options from `TextInput` (e.g. `disabled`).
* Clicking on a summary row in `Grid` now clears its record selection.
* The `@LoadSupport` decorator now provides an additional observable property `lastException`. The
  decorator also now logs load execution times and failures to `console.debug` automatically.
* Support for mobile `Panel.scrollable` prop made more robust with re-implementation of inner
  content element. Note this change included a tweak to some CSS class names for mobile `Panel`
  internals that could require adjustments if directly targeted by app stylesheets.
* Added new `useOnVisibleChange` hook.
* Columns now support a `headerAlign` config to allow headers to be aligned differently from column
  contents.

### 💥 Breaking Changes

* `Toolbar` items must be provided as direct children. Wrapping Toolbar items in container
  components can result in unexpected item overflow.
* `DataView.rowCls` prop removed, replaced by new `DataViewModel.rowClassFn` config for more
  flexibility and better symmetry with `GridModel`.
* `DataViewModel.itemRenderer` renamed to `DataViewModel.elementRenderer`
* `DataView` styling has been updated to avoid applying several unwanted styles from `Grid`. Note
  that apps might rely on these styles (intentionally or not) for their `itemRenderer` components
  and appearance and will need to adjust.
* Several CSS variables related to buttons have been renamed for consistency, and button style rules
  have been adjusted to ensure they take effect reliably across desktop and mobile buttons
  ([#1568](https://github.com/xh/hoist-react/pull/1568)).
* The optional `TreeMapModel.highchartsConfig` object will now be recursively merged with the
  top-level config generated by the Hoist model and component, where previously it was spread onto
  the generated config. This could cause a change in behavior for apps using this config to
  customize map instances, but provides more flexibility for e.g. customizing the `series`.
* The signature of `useOnResize` hook has been modified slightly for API consistency and clarity.
  Options are now passed in a configuration object.

### 🐞 Bug Fixes

* Fixed an issue where charts that are rendered while invisible would have the incorrect size.
  [#1703](https://github.com/xh/hoist-react/issues/1703)
* Fixed an issue where zeroes entered by the user in `PinPad` would be displayed as blanks.
* Fixed `fontAwesomeIcon` elem factory component to always include the default 'fa-fw' className.
  Previously, it was overridden if a `className` prop was provided.
* Fixed an issue where ConfigDiffer would always warn about deletions, even when there weren't any.
  [#1652](https://github.com/xh/hoist-react/issues/1652)
* `TextInput` will now set its value to `null` when all text is deleted and the clear icon will
  automatically hide.
* Fixed an issue where multiple buttons in a `ButtonGroupInput` could be shown as active
  simultaneously. [#1592](https://github.com/xh/hoist-react/issues/1592)
* `StoreFilterField` will again match on `Record.id` if bound to a Store or a GridModel with the
  `id` column visible. [#1697](https://github.com/xh/hoist-react/issues/1697)
* A number of fixes have been applied to `RelativeTimeStamp` and `getRelativeTimestamp`, especially
  around its handling of 'equal' or 'epsilon equal' times. Remove unintended leading whitespace from
  `getRelativeTimestamp`.

### ⚙️ Technical

* The `addReaction` and `addAutorun` methods (added to Hoist models, components, and services by the
  `ReactiveSupport` mixin) now support a configurable `debounce` argument. In many cases, this is
  preferable to the built-in MobX `delay` argument, which only provides throttling and not true
  debouncing.
* New `ChartModel.highchart` property provides a reference to the underlying HighChart component.

### 📚 Libraries

* @blueprintjs/core `3.23 → 3.24`
* react-dates `21.7 → 21.8`
* react-beautiful-dnd `11.0 → 12.2`

[Commit Log](https://github.com/xh/hoist-react/compare/v29.1.0...v30.0.0)

## v29.1.0 - 2020-02-07

### 🎁 New Features

#### Grid

* The `compact` config on `GridModel` has been deprecated in favor of the more powerful `sizingMode`
  which supports the values 'large', 'standard', 'compact', or 'tiny'.
    * Each new mode has its own set of CSS variables for applications to override as needed.
    * Header and row heights are configurable for each via the `HEADER_HEIGHTS` and `ROW_HEIGHTS`
      static properties of the `AgGrid` component. These objects can be modified on init by
      applications that wish to customize the default row heights globally.
    * 💥 Note that these height config objects were previously exported as constants from AgGrid.js.
      This would be a breaking change for any apps that imported the old objects directly (
      considered unlikely).
* `GridModel` now exposes an `autoSizeColumns` method, and the Grid context menu now contains an
  `Autosize Columns` option by default.
* `Column` and `ColumnGroup` now support React elements for `headerName`.

#### Data

* The `Store` constructor now accepts a `data` argument to load data at initialization.
* The `xh/hoist/data/cube` package has been modified substantially to better integrate with the core
  data package and support observable "Views". See documentation on `Cube` for more information.

#### Other

* Added a `PinPad` component for streamlined handling of PIN entry on mobile devices.
* `FormField` now takes `tooltipPosition` and `tooltipBoundary` props for customizing minimal
  validation tooltip.
* `RecordAction.actionFn` parameters now include a `buttonEl` property containing the button element
  when used in an action column.
* Mobile Navigator component now takes an `animation` prop which can be set to 'slide' (default),
  'lift', 'fade', or 'none'. These values are passed to the underlying onsenNavigator component.
  ([#1641](https://github.com/xh/hoist-react/pull/1641))
* `AppOption` configs now accept an `omit` property for conditionally excluding options.

### 🐞 Bug Fixes

* Unselectable grid rows are now skipped during up/down keyboard navigation.
* Fix local quick filtering in `LeftRightChooser` (v29 regression).
* Fix `SplitTreeMap` - the default filtering once again splits the map across positive and negative
  values as intended (v29 regression).

### ⚙️ Technical

* `FormFields` now check that they are contained in a Hoist `Form`.

### 📚 Libraries

* @blueprintjs/core `3.22 → 3.23`
* codemirror `5.50 → 5.51`
* react-dates `21.5 → 21.7`

[Commit Log](https://github.com/xh/hoist-react/compare/v29.0.0...v29.1.0)

## v29.0.0 - 2020-01-24

### 🗄️ Data Package Changes

Several changes have been made to data package (`Store` and `Record`) APIs for loading, updating,
and modifying data. They include some breaking changes, but pave the way for upcoming enhancements
to fully support inline grid editing and other new features.

Store now tracks the "committed" state of its records, which represents the data as it was loaded
(typically from the server) via `loadData()` or `updateData()`. Records are now immutable and
frozen, so they cannot be changed directly, but Store offers a new `modifyRecords()` API to apply
local modifications to data in a tracked and managed way. (Store creates new records internally to
hold both this modified data and the original, "committed" data.) This additional state tracking
allows developers to query Stores for modified or added records (e.g. to flush back to the server
and persist) as well as call new methods to revert changes (e.g. to undo a block of changes that the
user wishes to discard).

Note the following more specific changes to these related classes:

#### Record

* 💥 Record data properties are now nested within a `data` object on Record instances and are no
  longer available as top-level properties on the Record itself.
    * Calls to access data such as `rec.quantity` must be modified to `rec.data.quantity`.
    * When accessing multiple properties, destructuring provides an efficient syntax -
      e.g. `const {quantity, price} = rec.data;`.
* 💥 Records are now immutable and cannot be modified by applications directly.
    * This is a breaking change, but should only affect apps with custom inline grid editing
      implementations or similar code that modifies individual record values.
    * Calls to change data such as `rec.quantity = 100` must now be made through the Record's Store,
      e.g. `store.modifyData({id: 41, quantity: 100})`
* Record gains new getters for inspecting its state, including: `isAdd`, `isModified`, and
  `isCommitted`.

#### Store

* 💥 `noteDataUpdated()` has been removed, as out-of-band modifications to Store Records are no
  longer possible.
* 💥 Store's `idSpec` function is now called with the raw record data - previously it was passed
  source data after it had been run through the store's optional `processRawData` function. (This is
  unlikely to have a practical impact on most apps, but is included here for completeness.)
* `Store.updateData()` now accepts a flat list of raw data to process into Record additions and
  updates. Previously developers needed to call this method with an object containing add, update,
  and/or remove keys mapped to arrays. Now Store will produce an object of this shape automatically.
* `Store.refreshFilter()` method has been added to allow applications to rebuild the filtered data
  set if some application state has changed (apart from the store's data itself) which would affect
  the store filter.
* Store gains new methods for manipulating its Records and data, including `addRecords()`,
  `removeRecords()`, `modifyRecords()`, `revertRecords()`, and `revert()`. New getters have been
  added for `addedRecords`, `removedRecords`, `modifiedRecords`, and `isModified`.

#### Column

* Columns have been enhanced for provide basic support for inline-editing of record data. Further
  inline editing support enhancements are planned for upcoming Hoist releases.
* `Column.getValueFn` config added to retrieve the cell value for a Record field. The default
  implementation pulls the value from the Record's new `data` property (see above). Apps that
  specify custom `valueGetter` callbacks via `Column.agOptions` should now implement their custom
  logic in this new config.
* `Column.setValueFn` config added to support modifying the Column field's value on the underlying
  Record. The default implementation calls the new `Store.modifyRecords()` API and should be
  sufficient for the majority of cases.
* `Column.editable` config added to indicate if a column/cell should be inline-editable.

### 🎁 New Features

* Added keyboard support to AG Grid context menus.
* Added `GridModel.setEmptyText()` to allow updates to placeholder text after initial construction.
* Added `GridModel.ensureSelectionVisible()` to scroll the currently selected row into view.
* When a `TreeMap` is bound to a `GridModel`, the grid will now respond to map selection changes by
  scrolling to ensure the selected grid row is visible.
* Added a `Column.tooltipElement` config to support fully customizable tooltip components.
* Added a `useOnResize` hook, which runs a function when a component is resized.
* Exposed an `inputRef` prop on numberInput, textArea, and textInput
* `PanelModel` now accepts a `maxSize` config.
* `RelativeTimeStamp` now support a `relativeTo` option, allowing it to display the difference
  between a timestamp and another reference time other than now. Both the component and the
  `getRelativeTimestamp()` helper function now leverage moment.js for their underlying
  implementation.
* A new `Clock` component displays the time, either local to the browser or for a configurable
  timezone.
* `LeftRightChooser` gets a new `showCounts` option to print the number of items on each side.
* `Select` inputs support a new property `enableWindowed` (desktop platform only) to improve
  rendering performance with large lists of options.
* `Select` inputs support grouped options. To use, add an attribute `options` containing an array of
  sub-options.
* `FetchService` methods support a new `timeout` option. This config chains `Promise.timeout()` to
  the promises returned by the service.
* Added alpha version of `DashContainer` for building dynamic, draggable dashboard-style layouts.
  Please note: the API for this component is subject to change - use at your own risk!
* `Select` now allows the use of objects as values.
* Added a new `xhEnableImpersonation` config to enable or disable the ability of Hoist Admins to
  impersonate other users. Note that this defaults to `false`. Apps will need to set this config to
  continue using impersonation. (Note that an update to hoist-core 6.4+ is required for this config
  to be enforced on the server.)
* `FormField` now supports a `requiredIndicator` to customize how required fields are displayed.
* Application build tags are now included in version update checks, primarily to prompt dev/QA users
  to refresh when running SNAPSHOT versions. (Note that an update to hoist-core 6.4+ is required for
  the server to emit build tag for comparison.)
* `CodeInput` component added to provide general `HoistInput` support around the CodeMirror code
  editor. The pre-existing `JsonInput` has been converted to a wrapper around this class.
* `JsonInput` now supports an `autoFocus` prop.
* `Select` now supports a `hideDropdownIndicator` prop.
* `useOnResize` hook will now ignore visibility changes, i.e. a component resizing to a size of 0.
* `DimensionChooser` now supports a `popoverPosition` prop.
* `AppBar.appMenuButtonPosition` prop added to configure the App Menu on the left or the right, and
  `AppMenuButton` now accepts and applies any `Button` props to customize.
* New `--xh-grid-tree-indent-px` CSS variable added to allow control over the amount of indentation
  applied to tree grid child nodes.

### 💥 Breaking Changes

* `GridModel.contextMenuFn` config replaced with a `contextMenu` parameter. The new parameter will
  allow context menus to be specified with a simple array in addition to the function specification
  currently supported.
* `GridModel.defaultContextMenuTokens` config renamed to `defaultContextMenu`.
* `Chart` and `ChartModel` have been moved from `desktop/cmp/charts` to `cmp/charts`.
* `StoreFilterField` has been moved from `desktop/cmp/store` to `cmp/store`.
* The options `nowEpsilon` and `nowString` on `RelativeTimestamp` have been renamed to `epsilon` and
  `equalString`, respectively.
* `TabRenderMode` and `TabRefreshMode` have been renamed to `RenderMode` and `RefreshMode` and moved
  to the `core` package. These enumerations are now used in the APIs for `Panel`, `TabContainer`,
  and `DashContainer`.
* `DockViewModel` now requires a function, or a HoistComponent as its `content` param. It has always
  been documented this way, but a bug in the original implementation had it accepting an actual
  element rather than a function. As now implemented, the form of the `content` param is consistent
  across `TabModel`, `DockViewModel`, and `DashViewSpec`.
* `JsonInput.showActionButtons` prop replaced with more specific `showFormatButton` and
  `showFullscreenButton` props.
* The `DataView.itemHeight` prop has been moved to `DataViewModel` where it can now be changed
  dynamically by applications.
* Desktop `AppBar.appMenuButtonOptions` prop renamed to `appMenuButtonProps` for consistency.

### 🐞 Bug Fixes

* Fixed issue where JsonInput was not receiving its `model` from context
  ([#1456](https://github.com/xh/hoist-react/issues/1456))
* Fixed issue where TreeMap would not be initialized if the TreeMapModel was created after the
  GridModel data was loaded ([#1471](https://github.com/xh/hoist-react/issues/1471))
* Fixed issue where export would create malformed file with dynamic header names
* Fixed issue where exported tree grids would have incorrect aggregate data
  ([#1447](https://github.com/xh/hoist-react/issues/1447))
* Fixed issue where resizable Panels could grow larger than desired
  ([#1498](https://github.com/xh/hoist-react/issues/1498))
* Changed RestGrid to only display export button if export is enabled
  ([#1490](https://github.com/xh/hoist-react/issues/1490))
* Fixed errors when grouping rows in Grids with `groupUseEntireRow` turned off
  ([#1520](https://github.com/xh/hoist-react/issues/1520))
* Fixed problem where charts were resized when being hidden
  ([#1528](https://github.com/xh/hoist-react/issues/1528))
* Fixed problem where charts were needlessly re-rendered, hurting performance and losing some state
  ([#1505](https://github.com/xh/hoist-react/issues/1505))
* Removed padding from Select option wrapper elements which was making it difficult for custom
  option renderers to control the padding ([1571](https://github.com/xh/hoist-react/issues/1571))
* Fixed issues with inconsistent indentation for tree grid nodes under certain conditions
  ([#1546](https://github.com/xh/hoist-react/issues/1546))
* Fixed autoFocus on NumberInput.

### 📚 Libraries

* @blueprintjs/core `3.19 → 3.22`
* @blueprintjs/datetime `3.14 → 3.15`
* @fortawesome/fontawesome-pro `5.11 → 5.12`
* codemirror `5.49 → 5.50`
* core-js `3.3 → 3.6`
* fast-deep-equal `2.0 → 3.1`
* filesize `5.0 → 6.0`
* highcharts 7.2 → 8.0`
* mobx `5.14 → 5.15`
* react-dates `21.3 → 21.5`
* react-dropzone `10.1 → 10.2`
* react-windowed-select `added @ 2.0.1`

[Commit Log](https://github.com/xh/hoist-react/compare/v28.2.0...v29.0.0)

## v28.2.0 - 2019-11-08

### 🎁 New Features

* Added a `DateInput` component to the mobile toolkit. Its API supports many of the same options as
  its desktop analog with the exception of `timePrecision`, which is not yet supported.
* Added `minSize` to panelModel. A resizable panel can now be prevented from resizing to a size
  smaller than minSize. ([#1431](https://github.com/xh/hoist-react/issues/1431))

### 🐞 Bug Fixes

* Made `itemHeight` a required prop for `DataView`. This avoids an issue where agGrid went into an
  infinite loop if this value was not set.
* Fixed a problem with `RestStore` behavior when `dataRoot` changed from its default value.

[Commit Log](https://github.com/xh/hoist-react/compare/v28.1.1...v28.2.0)

## v28.1.1 - 2019-10-23

### 🐞 Bug Fixes

* Fixes a bug with default model context being set incorrectly within context inside of `Panel`.

[Commit Log](https://github.com/xh/hoist-react/compare/v28.1.0...v28.1.1)

## v28.1.0 - 2019-10-18

### 🎁 New Features

* `DateInput` supports a new `strictInputParsing` prop to enforce strict parsing of keyed-in entries
  by the underlying moment library. The default value is false, maintained the existing behavior
  where [moment will do its best](https://momentjs.com/guides/#/parsing/) to parse an entered date
  string that doesn't exactly match the specified format
* Any `DateInput` values entered that exceed any specified max/minDate will now be reset to null,
  instead of being set to the boundary date (which was surprising and potentially much less obvious
  to a user that their input had been adjusted automatically).
* `Column` and `ColumnGroup` now accept a function for `headerName`. The header will be
  automatically re-rendered when any observable properties referenced by the `headerName` function
  are modified.
* `ColumnGroup` now accepts an `align` config for setting the header text alignment
* The flag `toContext` for `uses` and `creates` has been replaced with a new flag `publishMode` that
  provides more granular control over how models are published and looked up via context. Components
  can specify `ModelPublishMode.LIMITED` to make their model available for contained components
  without it becoming the default model or exposing its sub-models.

### 🐞 Bug Fixes

* Tree columns can now specify `renderer` or `elementRenderer` configs without breaking the standard
  AG Grid group cell renderer auto-applied to tree columns (#1397).
* Use of a custom `Column.comparator` function will no longer break agGrid-provided column header
  filter menus (#1400).
* The MS Edge browser does not return a standard Promise from `async` functions, so the the return
  of those functions did not previously have the required Hoist extensions installed on its
  prototype. Edge "native" Promises are now also polyfilled / extended as required. (#1411).
* Async `Select` combobox queries are now properly debounced as per the `queryBuffer` prop (#1416).

### ⚙️ Technical

* Grid column group headers now use a custom React component instead of the default AG Grid column
  header, resulting in a different DOM structure and CSS classes. Existing CSS overrides of the
  AG Grid column group headers may need to be updated to work with the new structure/classes.
* We have configured `stylelint` to enforce greater consistency in our stylesheets within this
  project. The initial linting run resulted in a large number of updates to our SASS files, almost
  exclusively whitespace changes. No functional changes are intended/expected. We have also enabled
  hooks to run both JS and style linting on pre-commit. Neither of these updates directly affects
  applications, but the same tools could be configured for apps if desired.

### 📚 Libraries

* core-js `3.2 → 3.3`
* filesize `4.2 → 5.0`
* http-status-codes `added @ 1.3`

[Commit Log](https://github.com/xh/hoist-react/compare/v28.0.0...v28.1.0)

## v28.0.0 - 2019-10-07

_"The one with the hooks."_

**Hoist now fully supports React functional components and hooks.** The new `hoistComponent`
function is now the recommended method for defining new components and their corresponding element
factories. See that (within HoistComponentFunctional.js) and the new `useLocalModel()` and
`useContextModel()` hooks (within [core/model](core/model)) for more information.

Along with the performance benefits and the ability to use React hooks, Hoist functional components
are designed to read and write their models via context. This allows a much less verbose
specification of component element trees.

Note that **Class-based Components remain fully supported** (by both Hoist and React) using the
familiar `@HoistComponent` decorator, but transitioning to functional components within Hoist apps
is now strongly encouraged. In particular note that Class-based Components will *not* be able to
leverage the context for model support discussed above.

### 🎁 New Features

* Resizable panels now default to not redrawing their content when resized until the resize bar is
  dropped. This offers an improved user experience for most situations, especially when layouts are
  complex. To re-enable the previous dynamic behavior, set `PanelModel.resizeWhileDragging: true`.
* The default text input shown by `XH.prompt()` now has `selectOnFocus: true` and will confirm the
  user's entry on an `<enter>` keypress (same as clicking 'OK').
* `stringExcludes` function added to form validation constraints. This allows an input value to
  block specific characters or strings, e.g. no slash "/" in a textInput for a filename.
* `constrainAll` function added to form validation constraints. This takes another constraint as its
  only argument, and applies that constraint to an array of values, rather than just to one value.
  This is useful for applying a constraint to inputs that produce arrays, such as tag pickers.
* `DateInput` now accepts LocalDates as `value`, `minDate` and `maxDate` props.
* `RelativeTimestamp` now accepts a `bind` prop to specify a model field name from which it can pull
  its timestamp. The model itself can either be passed as a prop or (better) sourced automatically
  from the parent context. Developers are encouraged to take this change to minimize re-renders of
  parent components (which often contain grids and other intensive layouts).
* `Record` now has properties and methods for accessing and iterating over children, descendants,
  and ancestors
* `Store` now has methods for retrieving the descendants and ancestors of a given Record

### 💥 Breaking Changes

* **Apps must update their dev dependencies** to the latest `@xh/hoist-dev-utils` package: v4.0+.
  This updates the versions of Babel / Webpack used in builds to their latest / current versions and
  swaps to the updated Babel recommendation of `core-js` for polyfills.
* The `allSettled` function in `@xh/promise` has been removed. Applications using this method should
  use the ECMA standard (stage-2) `Promise.allSettled` instead. This method is now fully available
  in Hoist via bundled polyfills. Note that the standard method returns an array of objects of the
  form `{status: [rejected|fulfilled], ...}`, rather than `{state: [rejected|fulfilled], ...}`.
* The `containerRef` argument for `XH.toast()` should now be a DOM element. Component instances are
  no longer supported types for this value. This is required to support functional Components
  throughout the toolkit.
* Apps that need to prevent a `StoreFilterField` from binding to a `GridModel` in context, need to
  set the `store` or `gridModel` property explicitly to null.
* The Blueprint non-standard decorators `ContextMenuTarget` and `HotkeysTarget` are no longer
  supported. Use the new hooks `useContextMenu()` and `useHotkeys()` instead. For convenience, this
  functionality has also been made available directly on `Panel` via the `contextMenu` and `hotkeys`
  props.
* `DataView` and `DataViewModel` have been moved from `/desktop/cmp/dataview` to the cross-platform
  package `/cmp/dataview`.
* `isReactElement` has been removed. Applications should use the native React API method
  `React.isValidElement` instead.

### ⚙️ Technical

* `createObservableRef()` is now available in `@xh/hoist/utils/react` package. Use this function for
  creating refs that are functionally equivalent to refs created with `React.createRef()`, yet fully
  observable. With this change the `Ref` class in the same package is now obsolete.
* Hoist now establishes a proper react "error boundary" around all application code. This means that
  errors throw when rendering will be caught and displayed in the standard Hoist exception dialog,
  and stack traces for rendering errors should be significantly less verbose.
* Not a Hoist feature, exactly, but the latest version of `@xh/hoist-dev-utils` (see below) enables
  support for the `optional chaining` (aka null safe) and `nullish coalescing` operators via their
  Babel proposal plugins. Developers are encouraged to make good use of the new syntax below:
    * conditional-chaining: `let foo = bar?.baz?.qux;`
    * nullish coalescing: `let foo = bar ?? 'someDefaultValue';`

### 🐞 Bug Fixes

* Date picker month and year controls will now work properly in `localDate` mode. (Previously would
  reset to underlying value.)
* Individual `Buttons` within a `ButtonGroupInput` will accept a disabled prop while continuing to
  respect the overall `ButtonGroupInput`'s disabled prop.
* Raised z-index level of AG-Grid tooltip to ensure tooltips for AG-Grid context menu items appear
  above the context menu.

### 📚 Libraries

* @blueprintjs/core `3.18 → 3.19`
* @blueprintjs/datetime `3.12 → 3.14`
* @fortawesome/fontawesome-pro `5.10 → 5.11`
* @xh/hoist-dev-utils `3.8 → 4.3` (multiple transitive updates to build tooling)
* ag-grid `21.1 → 21.2`
* highcharts `7.1 → 7.2`
* mobx `5.13 → 5.14`
* react-transition-group `4.2 → 4.3`
* rsvp (removed)
* store2 `2.9 → 2.10`

[Commit Log](https://github.com/xh/hoist-react/compare/v27.1.0...v28.0.0)

## v27.1.0 - 2019-09-05

### 🎁 New Features

* `Column.exportFormat` can now be a function, which supports setting Excel formats on a per-cell
  (vs. entire column) basis by returning a conditional `exportFormat` based upon the value and / or
  record.
    * ⚠️ Note that per-cell formatting _requires_ that apps update their server to use hoist-core
      v6.3.0+ to work, although earlier versions of hoist-core _are_ backwards compatible with the
      pre-existing, column-level export formatting.
* `DataViewModel` now supports a `sortBy` config. Accepts the same inputs as `GridModel.sortBy`,
  with the caveat that only a single-level sort is supported at this time.

[Commit Log](https://github.com/xh/hoist-react/compare/v27.0.1...v27.1.0)

## v27.0.1 - 2019-08-26

### 🐞 Bug Fixes

* Fix to `Store.clear()` and `GridModel.clear()`, which delegates to the same (#1324).

[Commit Log](https://github.com/xh/hoist-react/compare/v27.0.0...v27.0.1)

## v27.0.0 - 2019-08-23

### 🎁 New Features

* A new `LocalDate` class has been added to the toolkit. This class provides client-side support for
  "business" or "calendar" days that do not have a time component. It is an immutable class that
  supports '==', '<' and '>', as well as a number of convenient manipulation functions. Support for
  the `LocalDate` class has also been added throughout the toolkit, including:
    * `Field.type` now supports an additional `localDate` option for automatic conversion of server
      data to this type when loading into a `Store`.
    * `fetchService` is aware of this class and will automatically serialize all instances of it for
      posting to the server. ⚠ NOTE that along with this change, `fetchService` and its methods such
      as `XH.fetchJson()` will now serialize regular JS Date objects as ms timestamps when provided
      in params. Previously Dates were serialized in their default `toString()` format. This would
      be a breaking change for an app that relied on that default Date serialization, but it was
      made for increased symmetry with how Hoist JSON-serializes Dates and LocalDates on the
      server-side.
    * `DateInput` can now be used to seamlessly bind to a `LocalDate` as well as a `Date`. See its
      new prop of `valueType` which can be set to `localDate` or `date` (default).
    * A new `localDateCol` config has been added to the `@xh/hoist/grid/columns` package with
      standardized rendering and formatting.
* New `TreeMap` and `SplitTreeMap` components added, to render hierarchical data in a configurable
  TreeMap visualization based on the Highcharts library. Supports optional binding to a GridModel,
  which syncs selection and expand / collapse state.
* `Column` gets a new `highlightOnChange` config. If true, the grid will highlight the cell on each
  change by flashing its background. (Currently this is a simple on/off config - future iterations
  could support a function variant or other options to customize the flash effect based on the
  old/new values.) A new CSS var `--xh-grid-cell-change-bg-highlight` can be used to customize the
  color used, app-wide or scoped to a particular grid selector. Note that columns must *not* specify
  `rendererIsComplex` (see below) if they wish to enable the new highlight flag.

### 💥 Breaking Changes

* The updating of `Store` data has been reworked to provide a simpler and more powerful API that
  allows for the applications of additions, deletions, and updates in a single transaction:
    * The signature of `Store.updateData()` has been substantially changed, and is now the main
      entry point for all updates.
    * `Store.removeRecords()` has been removed. Use `Store.updateData()` instead.
    * `Store.addData()` has been removed. Use `Store.updateData()` instead.
* `Column` takes an additional property `rendererIsComplex`. Application must set this flag to
  `true` to indicate if a column renderer uses values other than its own bound field. This change
  provides an efficiency boost by allowing AG Grid to use its default change detection instead of
  forcing a cell refresh on any change.

### ⚙️ Technical

* `Grid` will now update the underlying AG Grid using AG Grid transactions rather than relying on
  agGrid `deltaRowMode`. This is intended to provide the best possible grid performance and
  generally streamline the use of the AG Grid Api.

### 🐞 Bug Fixes

* Panel resize events are now properly throttled, avoiding extreme lagginess when resizing panels
  that contain complex components such as big grids.
* Workaround for issues with the mobile Onsen toolkit throwing errors while resetting page stack.
* Dialogs call `doCancel()` handler if cancelled via `<esc>` keypress.

### 📚 Libraries

* @xh/hoist-dev-utils `3.7 → 3.8`
* qs `6.7 → 6.8`
* store2 `2.8 → 2.9`

[Commit Log](https://github.com/xh/hoist-react/compare/v26.0.1...v27.0.0)

## v26.0.1 - 2019-08-07

### 🎁 New Features

* **WebSocket support** has been added in the form of `XH.webSocketService` to establish and
  maintain a managed websocket connection with the Hoist UI server. This is implemented on the
  client via the native `WebSocket` object supported by modern browsers and relies on the
  corresponding service and management endpoints added to Hoist Core v6.1.
    * Apps must declare `webSocketsEnabled: true` in their `AppSpec` configuration to enable this
      overall functionality on the client.
    * Apps can then subscribe via the new service to updates on a requested topic and will receive
      any inbound messages for that topic via a callback.
    * The service will monitor the socket connection with a regular heartbeat and attempt to
      re-establish if dropped.
    * A new admin console snap-in provides an overview of connected websocket clients.
* The `XH.message()` and related methods such as `XH.alert()` now support more flexible
  `confirmProps` and `cancelProps` configs, each of which will be passed to their respective button
  and merged with suitable defaults. Allows use of the new `autoFocus` prop with these preconfigured
  dialogs.
    * By default, `XH.alert()` and `XH.confirm()` will auto focus the confirm button for user
      convenience.
    * The previous text/intent configs have been deprecated and the message methods will log a
      console warning if they are used (although it will continue to respect them to aid
      transitioning to the new configs).
* `GridModel` now supports a `copyCell` context menu action. See `StoreContextMenu` for more
  details.
* New `GridCountLabel` component provides an alternative to existing `StoreCountLabel`, outputting
  both overall record count and current selection count in a configurable way.
* The `Button` component accepts an `autoFocus` prop to attempt to focus on render.
* The `Checkbox` component accepts an `autoFocus` prop to attempt to focus on render.

### 💥 Breaking Changes

* `StoreCountLabel` has been moved from `/desktop/cmp/store` to the cross-platform package
  `/cmp/store`. Its `gridModel` prop has also been removed - usages with grids should likely switch
  to the new `GridCountLabel` component, noted above and imported from `/cmp/grid`.
* The API for `ClipboardButton` and `ClipboardMenuItem` has been simplified, and made implementation
  independent. Specify a single `getCopyText` function rather than the `clipboardSpec`.
  (`clipboardSpec` is an artifact from the removed `clipboard` library).
* The `XH.prompt()` and `XH.message()` input config has been updated to work as documented, with any
  initial/default value for the input sourced from `input.initialValue`. Was previously sourced from
  `input.value` (#1298).
* ChartModel `config` has been deprecated. Please use `highchartsConfig` instead.

### 🐞 Bug Fixes

* The `Select.selectOnFocus` prop is now respected when used in tandem with `enableCreate` and/or
  `queryFn` props.
* `DateInput` popup _will_ now close when input is blurred but will _not_ immediately close when
  `enableTextInput` is `false` and a month or year is clicked (#1293).
* Buttons within a grid `actionCol` now render properly in compact mode, without clipping/overflow.

### ⚙️ Technical

* `AgGridModel` will now throw an exception if any of its methods which depend on AG Grid state are
  called before the grid has been fully initialized (AG Grid onGridReady event has fired).
  Applications can check the new `isReady` property on `AgGridModel` before calling such methods
  to️️ verify the grid is fully initialized.

### 📚 Libraries

* @blueprintjs/core `3.17 → 3.18`
* @blueprintjs/datetime `3.11 → 3.12`
* @fortawesome/fontawesome `5.9 → 5.10`
* ag-grid `21.0.1 → 21.1.1`
* store2 `2.7 → 2.8`
* The `clipboard` library has been replaced with the simpler `clipboard-copy` library.

[Commit Log](https://github.com/xh/hoist-react/compare/v25.2.0...v26.0.1)

## v25.2.0 - 2019-07-25

### 🎁 New Features

* `RecordAction` supports a new `secondaryText` property. When used for a Grid context menu item,
  this text appears on the right side of the menu item, usually used for displaying the shortcut key
  associated with an action.

### 🐞 Bug Fixes

* Fixed issue with loopy behavior when using `Select.selectOnFocus` and changing focus
  simultaneously with keyboard and mouse.

[Commit Log](https://github.com/xh/hoist-react/compare/v25.1.0...v25.2.0)

## v25.1.0 - 2019-07-23

### 🎁 New Features

* `JsonInput` includes buttons for toggling showing in a full-screen dialog window. Also added a
  convenience button to auto-format `JsonInput's` content.
* `DateInput` supports a new `enableTextInput` prop. When this property is set to false, `DateInput`
  will be entirely driven by the provided date picker. Additionally, `DateInput` styles have been
  improved for its various modes to more clearly convey its functionality.
* `ExportButton` will auto-disable itself if bound to an empty `GridModel`. This helper button will
  now also throw a console warning (to alert the developer) if `gridModel.enableExport != true`.

### ⚙️ Technical

* Classes decorated with `@LoadSupport` will now throw an exception out of their provided
  `loadAsync()` method if called with a parameter that's not a plain object (i.e. param is clearly
  not a `LoadSpec`). Note this might be a breaking change, in so far as it introduces additional
  validation around this pre-existing API requirement.
* Requirements for the `colorSpec` option passed to Hoist number formatters have been relaxed to
  allow partial definitions such that, for example, only negative values may receive the CSS class
  specified, without having to account for positive value styling.

### 🐞 Bug Fixes

* `RestFormModel` now submits dirty fields only when editing a record, as intended (#1245).
* `FormField` will no longer override the disabled prop of its child input if true (#1262).

### 📚 Libraries

* mobx `5.11 → 5.13`
* Misc. patch-level updates

[Commit Log](https://github.com/xh/hoist-react/compare/v25.0.0...v25.1.0)

## v25.0.0 - 2019-07-16

### 🎁 New Features

* `Column` accepts a new `comparator` callback to customize how column cell values are sorted by the
  grid.
* Added `XH.prompt()` to show a simple message popup with a built-in, configurable HoistInput. When
  submitted by the user, its callback or resolved promise will include the input's value.
* `Select` accepts a new `selectOnFocus` prop. The behaviour is analogous to the `selectOnFocus`
  prop already in `TextInput`, `TextArea` and `NumberInput`.

### 💥 Breaking Changes

* The `fmtPercent` and `percentRenderer` methods will now multiply provided value by 100. This is
  consistent with the behavior of Excel's percentage formatting and matches the expectations of
  `ExportFormat.PCT`. Columns that were previously using `exportValue: v => v/100` as a workaround
  to the previous renderer behavior should remove this line of code.
* `DimensionChooserModel`'s `historyPreference` config has been renamed `preference`. It now
  supports saving both value and history to the same preference (existing history preferences will
  be handled).

[Commit Log](https://github.com/xh/hoist-react/compare/v24.2.0...v25.0.0)

## v24.2.0 - 2019-07-08

### 🎁 New Features

* `GridModel` accepts a new `colDefaults` configuration. Defaults provided via this object will be
  merged (deeply) into all column configs as they are instantiated.
* New `Panel.compactHeader` and `DockContainer.compactHeaders` props added to enable more compact
  and space efficient styling for headers in these components.
    * ⚠️ Note that as part of this change, internal panel header CSS class names changed slightly -
      apps that were targeting these internal selectors would need to adjust. See
      desktop/cmp/panel/impl/PanelHeader.scss for the relevant updates.
* A new `exportOptions.columns` option on `GridModel` replaces `exportOptions.includeHiddenCols`.
  The updated and more flexible config supports special strings 'VISIBLE' (default), 'ALL', and/or a
  list of specific colIds to include in an export.
    * To avoid immediate breaking changes, GridModel will log a warning on any remaining usages of
      `includeHiddenCols` but auto-set to `columns: 'ALL'` to maintain the same behavior.
* Added new preference `xhShowVersionBar` to allow more fine-grained control of when the Hoist
  version bar is showing. It defaults to `auto`, preserving the current behavior of always showing
  the footer to Hoist Admins while including it for non-admins *only* in non-production
  environments. The pref can alternatively be set to 'always' or 'never' on a per-user basis.

### 📚 Libraries

* @blueprintjs/core `3.16 → 3.17`
* @blueprintjs/datetime `3.10 → 3.11`
* mobx `5.10 → 5.11`
* react-transition-group `2.8 → 4.2`

[Commit Log](https://github.com/xh/hoist-react/compare/v24.1.1...v24.2.0)

## v24.1.1 - 2019-07-01

### 🐞 Bug Fixes

* Mobile column chooser internal layout/sizing fixed when used in certain secure mobile browsers.

[Commit Log](https://github.com/xh/hoist-react/compare/v24.1.0...v24.1.1)

## v24.1.0 - 2019-07-01

### 🎁 New Features

* `DateInput.enableClear` prop added to support built-in button to null-out a date input's value.

### 🐞 Bug Fixes

* The `Select` component now properly shows all options when the pick-list is re-shown after a
  change without first blurring the control. (Previously this interaction edge case would only show
  the option matching the current input value.) #1198
* Mobile mask component `onClick` callback prop restored - required to dismiss mobile menus when not
  tapping a menu option.
* When checking for a possible expired session within `XH.handleException()`, prompt for app login
  only for Ajax requests made to relative URLs (not e.g. remote APIs accessed via CORS). #1189

### ✨ Styles

* Panel splitter collapse button more visible in dark theme. CSS vars to customize further fixed.
* The mobile app menu button has been moved to the right side of the top appBar, consistent with its
  placement in desktop apps.

### 📚 Libraries

* @blueprintjs/core `3.15 → 3.16`
* @blueprintjs/datetime `3.9 → 3.10`
* codemirror `5.47 → 5.48`
* mobx `6.0 → 6.1`

[Commit Log](https://github.com/xh/hoist-react/compare/v24.0.0...v24.1.0)

## v24.0.0 - 2019-06-24

### 🎁 New Features

#### Data

* A `StoreFilter` object has been introduced to the data API. This allows `Store` and
  `StoreFilterField` to support the ability to conditionally include all children when filtering
  hierarchical data stores, and could support additional filtering customizations in the future.
* `Store` now provides a `summaryRecord` property which can be used to expose aggregated data for
  the data it contains. The raw data for this record can be provided to `loadData()` and
  `updateData()` either via an explicit argument to these methods, or as the root node of the raw
  data provided (see `Store.loadRootAsSummary`).
* The `StoreFilterField` component accepts new optional `model` and `bind` props to allow control of
  its text value from an external model's observable.
* `pwd` is now a new supported type of `Field` in the `@xh/hoist/core/data` package.

#### Grid

* `GridModel` now supports a `showSummary` config which can be used to display its store's
  summaryRecord (see above) as either a pinned top or bottom row.
* `GridModel` also adds a `enableColumnPinning` config to enable/disable user-driven pinning. On
  desktop, if enabled, users can pin columns by dragging them to the left or right edges of the grid
  (the default AG Grid gesture). Column pinned state is now also captured and maintained by the
  overall grid state system.
* The desktop column chooser now options in a non-modal popover when triggered from the standard
  `ColChooserButton` component. This offers a quicker and less disruptive alternative to the modal
  dialog (which is still used when launched from the grid context menu). In this popover mode,
  updates to columns are immediately reflected in the underlying grid.
* The mobile `ColChooser` has been improved significantly. It now renders displayed and available
  columns as two lists, allowing drag and drop between to update the visibility and ordering. It
  also provides an easy option to toggle pinning the first column.
* `DimensionChooser` now supports an optional empty / ungrouped configuration with a value of `[]`.
  See `DimensionChooserModel.enableClear` and `DimensionChooser.emptyText`.

#### Other Features

* Core `AutoRefreshService` added to trigger an app-wide data refresh on a configurable interval, if
  so enabled via a combination of soft-config and user preference. Auto-refresh relies on the use of
  the root `RefreshContextModel` and model-level `LoadSupport`.
* A new `LoadingIndicator` component is available as a more minimal / unobtrusive alternative to a
  modal mask. Typically configured via a new `Panel.loadingIndicator` prop, the indicator can be
  bound to a `PendingTaskModel` and will automatically show/hide a spinner and/or custom message in
  an overlay docked to the corner of the parent Panel.
* `DateInput` adds support for new `enablePicker` and `showPickerOnFocus` props, offering greater
  control over when the calendar picker is shown. The new default behaviour is to not show the
  picker on focus, instead showing it via a built-in button.
* Transitions have been disabled by default on desktop Dialog and Popover components (both are from
  the Blueprint library) and on the Hoist Mask component. This should result in a snappier user
  experience, especially when working on remote / virtual workstations. Any in-app customizations to
  disable or remove transitions can now be removed in favor of this toolkit-wide change.
* Added new `@bindable.ref` variant of the `@bindable` decorator.

### 💥 Breaking Changes

* Apps that defined and initialized their own `AutoRefreshService` service or functionality should
  leverage the new Hoist service if possible. Apps with a pre-existing custom service of the same
  name must either remove in favor of the new service or - if they have special requirements not
  covered by the Hoist implementation - rename their own service to avoid a naming conflict.
* The `StoreFilterField.onFilterChange` callback will now be passed a `StoreFilter`, rather than a
  function.
* `DateInput` now has a calendar button on the right side of the input which is 22 pixels square.
  Applications explicitly setting width or height on this component should ensure that they are
  providing enough space for it to display its contents without clipping.

### 🐞 Bug Fixes

* Performance for bulk grid selections has been greatly improved (#1157)
* Toolbars now specify a minimum height (or width when vertical) to avoid shrinking unexpectedly
  when they contain only labels or are entirely empty (but still desired to e.g. align UIs across
  multiple panels). Customize if needed via the new `--xh-tbar-min-size` CSS var.
* All Hoist Components that accept a `model` prop now have that properly documented in their
  prop-types.
* Admin Log Viewer no longer reverses its lines when not in tail mode.

### ⚙️ Technical

* The `AppSpec` config passed to `XH.renderApp()` now supports a `clientAppCode` value to compliment
  the existing `clientAppName`. Both values are now optional and defaulted from the project-wide
  `appCode` and `appName` values set via the project's Webpack config. (Note that `clientAppCode` is
  referenced by the new `AutoRefreshService` to support configurable auto-refresh intervals on a
  per-app basis.)

### 📚 Libraries

* ag-grid `20.0 → 21.0`
* react-select `2.4 → 3.0`
* mobx-react `5.4 → 6.0.3`
* font-awesome `5.8 → 5.9`
* react-beautiful-dnd `10.1.1 → 11.0.4`

[Commit Log](https://github.com/xh/hoist-react/compare/v23.0.0...v24.0.0)

## v23.0.0 - 2019-05-30

### 🎁 New Features

* `GridModel` now accepts a config of `cellBorders`, similar to `rowBorders`
* `Panel.tbar` and `Panel.bbar` props now accept an array of Elements and will auto-generate a
  `Toolbar` to contain them, avoiding the need for the extra import of `toolbar()`.
* New functions `withDebug` and `withShortDebug` have been added to provide a terse syntax for
  adding debug messages that track the execution of specific blocks of code.
* `XH.toast()` now supports an optional `containerRef` argument that can be used for anchoring a
  toast within another component (desktop only). Can be used to display more targeted toasts within
  the relevant section of an application UI, as opposed to the edge of the screen.
* `ButtonGroupInput` accepts a new `enableClear` prop that allows the active / depressed button to
  be unselected by pressing it again - this sets the value of the input as a whole to `null`.
* Hoist Admins now always see the VersionBar in the footer.
* `Promise.track` now accepts an optional `omit` config that indicates when no tracking will be
  performed.
* `fmtNumber` now accepts an optional `prefix` config that prepends immediately before the number,
  but after the sign (`+`, `-`).
* New utility methods `forEachAsync()` and `whileAsync()` have been added to allow non-blocking
  execution of time-consuming loops.

### 💥 Breaking Changes

* The `AppOption.refreshRequired` config has been renamed to `reloadRequired` to better match the
  `XH.reloadApp()` method called to reload the entire app in the browser. Any options defined by an
  app that require it to be fully reloaded should have this renamed config set to `true`.
* The options dialog will now automatically trigger an app-wide data _refresh_ via
  `XH.refreshAppAsync()` if options have changed that don't require a _reload_.
* The `EventSupport` mixin has been removed. There are no known uses of it and it is in conflict
  with the overall reactive structure of the hoist-react API. If your app listens to the
  `appStateChanged`, `prefChange` or `prefsPushed` events you will need to adjust accordingly.

### 🐞 Bug Fixes

* `Select` will now let the user edit existing text in conditions where it is expected to be
  editable. #880
* The Admin "Config Differ" tool has been updated to reflect changes to `Record` made in v22. It is
  once again able to apply remote config values.
* A `Panel` with configs `resizable: true, collapsible: false` now renders with a splitter.
* A `Panel` with no `icon`, `title`, or `headerItems` will not render a blank header.
* `FileChooser.enableMulti` now behaves as one might expect -- true to allow multiple files in a
  single upload. Previous behavior (the ability to add multiple files to dropzone) is now controlled
  by `enableAddMulti`.

[Commit Log](https://github.com/xh/hoist-react/compare/v22.0.0...v23.0.0)

## v22.0.0 - 2019-04-29

### 🎁 New Features

* A new `DockContainer` component provides a user-friendly way to render multiple child components
  "docked" to its bottom edge. Each child view is rendered with a configurable header and controls
  to allow the user to expand it, collapse it, or optionally "pop it out" into a modal dialog.
* A new `AgGrid` component provides a much lighter Hoist wrapper around AG Grid while maintaining
  consistent styling and layout support. This allows apps to use any features supported by AG Grid
  without conflicting with functionality added by the core Hoist `Grid`.
    * Note that this lighter wrapper lacks a number of core Hoist features and integrations,
      including store support, grid state, enhanced column and renderer APIs, absolute value
      sorting, and more.
    * An associated `AgGridModel` provides access to to the AG Grid APIs, minimal styling configs,
      and several utility methods for managing Grid state.
* Added `GridModel.groupSortFn` config to support custom group sorting (replaces any use of
  `agOptions.defaultGroupSortComparator`).
* The `Column.cellClass` and `Column.headerClass` configs now accept functions to dynamically
  generate custom classes based on the Record and/or Column being rendered.
* The `Record` object now provides an additional getter `Record.allChildren` to return all children
  of the record, irrespective of the current filter in place on the record's store. This supplements
  the existing `Record.children` getter, which returns only the children meeting the filter.

### 💥 Breaking Changes

* The class `LocalStore` has been renamed `Store`, and is now the main implementation and base class
  for Store Data. The extraneous abstract superclass `BaseStore` has been removed.
* `Store.dataLastUpdated` had been renamed `Store.lastUpdated` on the new class and is now a simple
  timestamp (ms) rather than a Javascript Date object.
* The constructor argument `Store.processRawData` now expects a function that *returns* a modified
  object with the necessary edits. This allows implementations to safely *clone* the raw data rather
  than mutating it.
* The method `Store.removeRecord` has been replaced with the method `Store.removeRecords`. This will
  facilitate efficient bulk deletes.

### ⚙️ Technical

* `Grid` now performs an important performance workaround when loading a new dataset that would
  result in the removal of a significant amount of existing records/rows. The underlying AG Grid
  component has a serious bottleneck here (acknowledged as AG-2879 in their bug tracker). The Hoist
  grid wrapper will now detect when this is likely and proactively clear all data using a different
  API call before loading the new dataset.
* The implementations `Store`, `RecordSet`, and `Record` have been updated to more efficiently
  re-use existing record references when loading, updating, or filtering data in a store. This keeps
  the Record objects within a store as stable as possible, and allows additional optimizations by
  AG Grid and its `deltaRowDataMode`.
* When loading raw data into store `Record`s, Hoist will now perform additional conversions based on
  the declared `Field.type`. The unused `Field.nullable` has been removed.
* `LocalStorageService` now uses both the `appCode` and current username for its namespace key,
  ensuring that e.g. local prefs/grid state are not overwritten across multiple app users on one OS
  profile, or when admin impersonation is active. The service will automatically perform a one-time
  migration of existing local state from the old namespace to the new. #674
* `elem` no longer skips `null` children in its calls to `React.createElement()`. These children may
  play the role of placeholders when using conditional rendering, and skipping them was causing
  React to trigger extra re-renders. This change further simplifies Hoist's element factory and
  removes an unnecessary divergence with the behavior of JSX.

### 🐞 Bug Fixes

* `Grid` exports retain sorting, including support for absolute value sorting. #1068
* Ensure `FormField`s are keyed with their model ID, so that React can properly account for dynamic
  changes to fields within a form. #1031
* Prompt for app refresh in (rare) case of mismatch between client and server-side session user.
  (This can happen during impersonation and is defended against in server-side code.) #675

[Commit Log](https://github.com/xh/hoist-react/compare/v21.0.2...v22.0.0)

## v21.0.2 - 2019-04-05

### 📚 Libraries

* Rollback AG Grid to v20.0.0 after running into new performance issues with large datasets and
  `deltaRowDataMode`. Updates to tree filtering logic, also related to grid performance issues with
  filtered tree results returning much larger record counts.

## v21.0.0 - 2019-04-04

### 🎁 New Features

* `FetchService` fetch methods now accept a plain object as the `headers` argument. These headers
  will be merged with the default headers provided by FetchService.
* An app can also now specify default headers to be sent with every fetch request via
  `XH.fetchService.setDefaultHeaders()`. You can pass either a plain object, or a closure which
  returns one.
* `Grid` supports a new `onGridReady` prop, allowing apps to hook into the AG Grid event callback
  without inadvertently short-circuiting the Grid's own internal handler.

### 💥 Breaking Changes

* The shortcut getter `FormModel.isNotValid` was deemed confusing and has been removed from the API.
  In most cases applications should use `!FormModel.isValid` instead; this expression will return
  `false` for the `Unknown` as well as the `NotValid` state. Applications that wish to explicitly
  test for the `NotValid` state should use the `validationState` getter.
* Multiple HoistInputs have changed their `onKeyPress` props to `onKeyDown`, including TextInput,
  NumberInput, TextArea & SearchInput. The `onKeyPress` event has been deprecated in general and has
  limitations on which keys will trigger the event to fire (i.e. it would not fire on an arrow
  keypress).
* FetchService's fetch methods no longer support `contentType` parameter. Instead, specify a custom
  content-type by setting a 'Content-Type' header using the `headers` parameter.
* FetchService's fetch methods no longer support `acceptJson` parameter. Instead, pass an {"Accept":
  "application/json"} header using the `headers` parameter.

### ✨ Styles

* Black point + grid colors adjusted in dark theme to better blend with overall blue-gray tint.
* Mobile styles have been adjusted to increase the default font size and grid row height, in
  addition to a number of other smaller visual adjustments.

### 🐞 Bug Fixes

* Avoid throwing React error due to tab / routing interactions. Tab / routing / state support
  generally improved. (#1052)
* `GridModel.selectFirst()` improved to reliably select first visible record even when one or more
  groupBy levels active. (#1058)

### 📚 Libraries

* AG Grid `~20.1 → ~20.2` (fixes ag-grid sorting bug with treeMode)
* @blueprint/core `3.14 → 3.15`
* @blueprint/datetime `3.7 → 3.8`
* react-dropzone `10.0 → 10.1`
* react-transition-group `2.6 → 2.8`

[Commit Log](https://github.com/xh/hoist-react/compare/v20.2.1...v21.0.0)

## v20.2.1 - 2019-03-28

* Minor tweaks to grid styles - CSS var for pinned column borders, drop left/right padding on
  center-aligned grid cells.

[Commit Log](https://github.com/xh/hoist-react/compare/v20.2.0...v20.2.1)

## v20.2.0 - 2019-03-27

### 🎁 New Features

* `GridModel` exposes three new configs - `rowBorders`, `stripeRows`, and `showCellFocus` - to
  provide additional control over grid styling. The former `Grid` prop `showHover` has been
  converted to a `GridModel` config for symmetry with these other flags and more efficient
  re-rendering. Note that some grid-related CSS classes have also been modified to better conform to
  the BEM approach used elsewhere - this could be a breaking change for apps that keyed off of
  certain Hoist grid styles (not expected to be a common case).
* `Select` adds a `queryBuffer` prop to avoid over-eager calls to an async `queryFn`. This buffer is
  defaulted to 300ms to provide some out-of-the-box debouncing of keyboard input when an async query
  is provided. A longer value might be appropriate for slow / intensive queries to a remote API.

### 🐞 Bug Fixes

* A small `FormField.labelWidth` config value will now be respected, even if it is less than the
  default minWidth of 80px.
* Unnecessary re-renders of inactive tab panels now avoided.
* `Grid`'s filter will now be consistently applied to all tree grid records. Previously, the filter
  skipped deeply nested records under specific conditions.
* `Timer` no longer requires its `runFn` to be a promise, as it briefly (and unintentionally) did.
* Suppressed default browser resize handles on `textarea`.

[Commit Log](https://github.com/xh/hoist-react/compare/v20.1.1...v20.2.0)

## v20.1.1 - 2019-03-27

### 🐞 Bug Fixes

* Fix form field reset so that it will call computeValidationAsync even if revalidation is not
  triggered because the field's value did not change when reset.

[Commit Log](https://github.com/xh/hoist-react/compare/v20.1.0...v20.1.1)

## v20.1.0 - 2019-03-14

### 🎁 New Features

* Standard app options panel now includes a "Restore Defaults" button to clear all user preferences
  as well as any custom grid state, resetting the app to its default state for that user.

### 🐞 Bug Fixes

* Removed a delay from `HoistInput` blur handling, ensuring `noteBlurred()` is called as soon as the
  element loses focus. This should remove a class of bugs related to input values not flushing into
  their models quickly enough when `commitOnChange: false` and the user moves directly from an input
  to e.g. clicking a submit button. #1023
* Fix to Admin ConfigDiffer tool (missing decorator).

### ⚙️ Technical

* The `GridModel.store` config now accepts a plain object and will internally create a `LocalStore`.
  This store config can also be partially specified or even omitted entirely. GridModel will ensure
  that the store is auto-configured with all fields in configured grid columns, reducing the need
  for app code boilerplate (re)enumerating field names.
* `Timer` class reworked to allow its interval to be adjusted dynamically via `setInterval()`,
  without requiring the Timer to be re-created.

[Commit Log](https://github.com/xh/hoist-react/compare/v20.0.1...v20.1.0)

## v20.0.1 - 2019-03-08

### 🐞 Bug Fixes

* Ensure `RestStore` processes records in a standard way following a save/add operation (#1010).

[Commit Log](https://github.com/xh/hoist-react/compare/v20.0.0...v20.0.1)

## v20.0.0 - 2019-03-06

### 💥 Breaking Changes

* The `@LoadSupport` decorator has been substantially reworked and enhanced from its initial release
  in v19. It is no longer needed on the HoistComponent, but rather should be put directly on the
  owned HoistModel implementing the loading. IMPORTANT NOTE: all models should implement
  `doLoadAsync` rather than `loadAsync`. Please see `LoadSupport` for more information on this
  important change.
* `TabContainer` and `TabContainerModel` are now cross-platform. Apps should update their code to
  import both from `@xh/hoist/cmp/tab`.
* `TabContainer.switcherPosition` has been moved to `TabContainerModel`. Please note that changes to
  `switcherPosition` are not supported on mobile, where the switcher will always appear beneath the
  container.
* The `Label` component from `@xh/hoist/desktop/cmp/input` has been removed. Applications should
  consider using the basic html `label` element instead (or a `FormField` if applicable).
* The `LeftRightChooserModel` constructor no longer accepts a `leftSortBy` and `rightSortBy`
  property. The implementation of these properties was generally broken. Use `leftSorted` and
  `rightSorted` instead.

#### Mobile

* Mobile `Page` has changed - `Pages` are now wrappers around `Panels` that are designed to be used
  with a `NavigationModel` or `TabContainer`. `Page` accepts the same props as `Panel`, meaning uses
  of `loadModel` should be replaced with `mask`.
* The mobile `AppBar` title is static and defaults to the app name. If you want to display page
  titles, it is recommended to use the `title` prop on the `Page`.

### 🎁 New Features

* Enhancements to Model and Component data loading via `@LoadSupport` provides a stronger set of
  conventions and better support for distinguishing between initial loads / auto/background
  refreshes / user- driven refreshes. It also provides new patterns for ensuring application
  Services are refreshed as part of a reworked global refresh cycle.
* RestGridModel supports a new `cloneAction` to take an existing record and open the editor form in
  "add mode" with all editable fields pre-populated from the source record. The action calls
  `prepareCloneFn`, if defined on the RestGridModel, to perform any transform operations before
  rendering the form.
* Tabs in `TabContainerModel` now support an `icon` property on the desktop.
* Charts take a new optional `aspectRatio` prop.
* Added new `Column.headerTooltip` config.
* Added new method `markManaged` on `ManagedSupport`.
* Added new function decorator `debounced`.
* Added new function `applyMixin` providing support for structured creation of class decorators
  (mixins).

#### Mobile

* Column chooser support available for mobile Grids. Users can check/uncheck columns to add/remove
  them from a configurable grid and reorder the columns in the list via drag and drop. Pair
  `GridModel.enableColChooser` with a mobile `colChooserButton` to allow use.
* Added `DialogPage` to the mobile toolkit. These floating pages do not participate in navigation or
  routing, and are used for showing fullscreen views outside of the Navigator / TabContainer
  context.
* Added `Panel` to the mobile toolkit, which offers a header element with standardized styling,
  title, and icon, as well as support for top and bottom toolbars.
* The mobile `AppBar` has been updated to more closely match the desktop `AppBar`, adding `icon`,
  `leftItems`, `hideAppMenuButton` and `appMenuButtonProps` props.
* Added routing support to mobile.

### 🐞 Bug Fixes

* The HighCharts wrapper component properly resizes its chart.
* Mobile dimension chooser button properly handles overflow for longer labels.
* Sizing fixes for multi-line inputs such as textArea and jsonInput.
* NumberInput calls a `onKeyPress` prop if given.
* Layout fixes on several admin panels and detail popups.

### 📚 Libraries

* @blueprintjs/core `3.13 → 3.14`
* @xh/hoist-dev-utils `3.5 → 3.6`
* ag-grid `~20.0 → ~20.1`
* react-dropzone `~8.0 → ~9.0`
* react-select `~2.3 → ~2.4`
* router5 `~6.6 → ~7.0`
* react `~16.7 → ~16.8`

[Commit Log](https://github.com/xh/hoist-react/compare/v19.0.1...v20.0.0)

## v19.0.1 - 2019-02-12

### 🐞 Bug Fixes

* Additional updates and simplifications to `FormField` sizing of child `HoistInput` elements, for
  more reliable sizing and spacing filling behavior.

[Commit Log](https://github.com/xh/hoist-react/compare/v19.0.0...v19.0.1)

## v19.0.0 - 2019-02-08

### 🎁 New Features

* Added a new architecture for signaling the need to load / refresh new data across either the
  entire app or a section of the component hierarchy. This new system relies on React context to
  minimizes the need for explicit application wiring, and improves support for auto-refresh. See
  newly added decorator `@LoadSupport` and classes/components `RefreshContext`,
  `RefreshContextModel`, and `RefreshContextView` for more info.
* `TabContainerModel` and `TabModel` now support `refreshMode` and `renderMode` configs to allow
  better control over how inactive tabs are mounted/unmounted and how tabs handle refresh requests
  when hidden or (re)activated.
* Apps can implement `getAppOptions()` in their `AppModel` class to specify a set of app-wide
  options that should be editable via a new built-in Options dialog. This system includes built-in
  support for reading/writing options to preferences, or getting/setting their values via custom
  handlers. The toolkit handles the rendering of the dialog.
* Standard top-level app buttons - for actions such as launching the new Options dialog, switching
  themes, launching the admin client, and logging out - have been moved into a new menu accessible
  from the top-right corner of the app, leaving more space for app-specific controls in the AppBar.
* `RecordGridModel` now supports an enhanced `editors` configuration that exposes the full set of
  validation and display support from the Forms package.
* `HoistInput` sizing is now consistently implemented using `LayoutSupport`. All sizable
  `HoistInputs` now have default `width` to ensure a standard display out of the box. `JsonInput`
  and `TextArea` also have default `height`. These defaults can be overridden by declaring explicit
  `width` and `height` values, or unset by setting the prop to `null`.
* `HoistInputs` within `FormFields` will be automatically sized to fill the available space in the
  `FormField`. In these cases, it is advised to either give the `FormField` an explicit size or
  render it in a flex layout.

### 💥 Breaking Changes

* AG Grid has been updated to v20.0.0. Most apps shouldn't require any changes - however, if you are
  using `agOptions` to set sorting, filtering or resizing properties, these may need to change:

  For the `Grid`, `agOptions.enableColResize`, `agOptions.enableSorting`
  and `agOptions.enableFilter`
  have been removed. You can replicate their effects by using `agOptions.defaultColDef`. For
  `Columns`, `suppressFilter` has been removed, an should be replaced with `filter: false`.

* `HoistAppModel.requestRefresh` and `TabContainerModel.requestRefresh` have been removed.
  Applications should use the new Refresh architecture described above instead.
* `tabRefreshMode` on TabContainer has been renamed `renderMode`.
* `TabModel.reloadOnShow` has been removed. Set the `refreshMode` property on TabContainerModel or
  TabModel to `TabRefreshMode.ON_SHOW_ALWAYS` instead.
* The mobile APIs for `TabContainerModel`, `TabModel`, and `RefreshButton` have been rewritten to
  more closely mirror the desktop API.
* The API for `RecordGridModel` editors has changed -- `type` is no longer supported. Use
  `fieldModel` and `formField` instead.
* `LocalStore.loadRawData` requires that all records presented to store have unique IDs specified.
  See `LocalStore.idSpec` for more information.

### 🐞 Bug Fixes

* SwitchInput and RadioInput now properly highlight validation errors in `minimal` mode.

### 📚 Libraries

* @blueprintjs/core `3.12 → 3.13`
* ag-grid `~19.1.4 → ~20.0.0`

[Commit Log](https://github.com/xh/hoist-react/compare/v18.1.2...v19.0.0)

## v18.1.2 - 2019-01-30

### 🐞 Bug Fixes

* Grid integrations relying on column visibility (namely export, storeFilterField) now correctly
  consult updated column state from GridModel. #935
* Ensure `FieldModel.initialValue` is observable to ensure that computed dirty state (and any other
  derivations) are updated if it changes. #934
* Fixes to ensure Admin console log viewer more cleanly handles exceptions (e.g. attempting to
  auto-refresh on a log file that has been deleted).

[Commit Log](https://github.com/xh/hoist-react/compare/v18.1.1...v18.1.2)

## v18.1.1 - 2019-01-29

* Grid cell padding can be controlled via a new set of CSS vars and is reduced by default for grids
  in compact mode.
* The `addRecordAsync()` and `saveRecordAsync()` methods on `RestStore` return the updated record.

[Commit Log](https://github.com/xh/hoist-react/compare/v18.1.0...v18.1.1)

## v18.1.0 - 2019-01-28

### 🎁 New Features

* New `@managed` class field decorator can be used to mark a property as fully created/owned by its
  containing class (provided that class has installed the matching `@ManagedSupport` decorator).
    * The framework will automatically pass any `@managed` class members to `XH.safeDestroy()` on
      destroy/unmount to ensure their own `destroy()` lifecycle methods are called and any related
      resources are disposed of properly, notably MobX observables and reactions.
    * In practice, this should be used to decorate any properties on `HoistModel`, `HoistService`,
      or
      `HoistComponent` classes that hold a reference to a `HoistModel` created by that class. All of
      those core artifacts support the new decorator, `HoistModel` already provides a built-in
      `destroy()` method, and calling that method when an app is done with a Model is an important
      best practice that can now happen more reliably / easily.
* `FormModel.getData()` accepts a new single parameter `dirtyOnly` - pass true to get back only
  fields which have been modified.
* The mobile `Select` component indicates the current value with a ✅ in the drop-down list.
* Excel exports from tree grids now include the matching expand/collapse tree controls baked into
  generated Excel file.

### 🐞 Bug Fixes

* The `JsonInput` component now properly respects / indicates disabled state.

### 📚 Libraries

* Hoist-dev-utils `3.4.1 → 3.5.0` - updated webpack and other build tool dependencies, as well as
  an improved eslint configuration.
* @blueprintjs/core `3.10 → 3.12`
* @blueprintjs/datetime `3.5 → 3.7`
* fontawesome `5.6 → 5.7`
* mobx `5.8 → 5.9`
* react-select `2.2 → 2.3`
* Other patch updates

[Commit Log](https://github.com/xh/hoist-react/compare/v18.0.0...v18.1.0)

## v18.0.0 - 2019-01-15

### 🎁 New Features

* Form support has been substantially enhanced and restructured to provide both a cleaner API and
  new functionality:
    * `FormModel` and `FieldModel` are now concrete classes and provide the main entry point for
      specifying the contents of a form. The `Field` and `FieldSupport` decorators have been
      removed.
    * Fields and sub-forms may now be dynamically added to FormModel.
    * The validation state of a FormModel is now *immediately* available after construction and
      independent of the GUI. The triggering of the *display* of that state is now a separate
      process triggered by GUI actions such as blur.
    * `FormField` has been substantially reworked to support a read-only display and inherit common
      property settings from its containing `Form`.
    * `HoistInput` has been moved into the `input` package to clarify that these are lower level
      controls and independent of the Forms package.

* `RestGrid` now supports a `mask` prop. RestGrid loading is now masked by default.
* `Chart` component now supports a built-in zoom out gesture: click and drag from right-to-left on
  charts with x-axis zooming.
* `Select` now supports an `enableClear` prop to control the presence of an optional inline clear
  button.
* `Grid` components take `onCellClicked` and `onCellDoubleClicked` event handlers.
* A new desktop `FileChooser` wraps a preconfigured react-dropzone component to allow users to
  easily select files for upload or other client-side processing.

### 💥 Breaking Changes

* Major changes to Form (see above). `HoistInput` imports will also need to be adjusted to move from
  `form` to `input`.
* The name of the HoistInput `field` prop has been changed to `bind`. This change distinguishes the
  lower-level input package more clearly from the higher-level form package which uses it. It also
  more clearly relates the property to the associated `@bindable` annotation for models.
* A `Select` input with `enableMulti = true` will by default no longer show an inline x to clear the
  input value. Use the `enableClear` prop to re-enable.
* Column definitions are exported from the `grid` package. To ensure backwards compatibility,
  replace imports from `@xh/hoist/desktop/columns` with `@xh/hoist/desktop/cmp/grid`.

### 📚 Libraries

* React `~16.6.0 → ~16.7.0`
* Patch version updates to multiple other dependencies.

[Commit Log](https://github.com/xh/hoist-react/compare/v17.0.0...v18.0.0)

## v17.0.0 - 2018-12-21

### 💥 Breaking Changes

* The implementation of the `model` property on `HoistComponent` has been substantially enhanced:
    * "Local" Models should now be specified on the Component class declaration by simply setting
      the
      `model` property, rather than the confusing `localModel` property.
    * HoistComponent now supports a static `modelClass` class property. If set, this property will
      allow a HoistComponent to auto-create a model internally when presented with a plain
      javascript object as its `model` prop. This is especially useful in cases like `Panel`
      and `TabContainer`, where apps often need to specify a model but do not require a reference to
      the model. Those usages can now skip importing and instantiating an instance of the
      component's model class themselves.
    * Hoist will now throw an Exception if an application attempts to changes the model on an
      existing HoistComponent instance or presents the wrong type of model to a HoistComponent where
      `modelClass` has been specified.

* `PanelSizingModel` has been renamed `PanelModel`. The class now also has the following new
  optional properties, all of which are `true` by default:
    * `showSplitter` - controls visibility of the splitter bar on the outside edge of the component.
    * `showSplitterCollapseButton` - controls visibility of the collapse button on the splitter bar.
    * `showHeaderCollapseButton` - controls visibility of a (new) collapse button in the header.

* The API methods for exporting grid data have changed and gained new features:
    * Grids must opt-in to export with the `GridModel.enableExport` config.
    * Exporting a `GridModel` is handled by the new `GridExportService`, which takes a collection of
      `exportOptions`. See `GridExportService.exportAsync` for available `exportOptions`.
    * All export entry points (`GridModel.exportAsync()`, `ExportButton` and the export context menu
      items) support `exportOptions`. Additionally, `GridModel` can be configured with default
      `exportOptions` in its config.

* The `buttonPosition` prop on `NumberInput` has been removed due to problems with the underlying
  implementation. Support for incrementing buttons on NumberInputs will be re-considered for future
  versions of Hoist.

### 🎁 New Features

* `TextInput` on desktop now supports an `enableClear` property to allow easy addition of a clear
  button at the right edge of the component.
* `TabContainer` enhancements:
    * An `omit` property can now be passed in the tab configs passed to the `TabContainerModel`
      constructor to conditionally exclude a tab from the container
    * Each `TabModel` can now be retrieved by id via the new `getTabById` method on
      `TabContainerModel`.
    * `TabModel.title` can now be changed at runtime.
    * `TabModel` now supports the following properties, which can be changed at runtime or set via
      the config:
        * `disabled` - applies a disabled style in the switcher and blocks navigation to the tab via
          user click, routing, or the API.
        * `excludeFromSwitcher` - removes the tab from the switcher, but the tab can still be
          navigated to programmatically or via routing.
* `MultiFieldRenderer` `multiFieldConfig` now supports a `delimiter` property to separate
  consecutive SubFields.
* `MultiFieldRenderer` SubFields now support a `position` property, to allow rendering in either the
  top or bottom row.
* `StoreCountLabel` now supports a new 'includeChildren' prop to control whether or not children
  records are included in the count. By default this is `false`.
* `Checkbox` now supports a `displayUnsetState` prop which may be used to display a visually
  distinct state for null values.
* `Select` now renders with a checkbox next to the selected item in its dropdown menu, instead of
  relying on highlighting. A new `hideSelectedOptionCheck` prop is available to disable.
* `RestGridModel` supports a `readonly` property.
* `DimensionChooser`, various `HoistInput` components, `Toolbar` and `ToolbarSeparator` have been
  added to the mobile component library.
* Additional environment enums for UAT and BCP, added to Hoist Core 5.4.0, are supported in the
  application footer.

### 🐞 Bug Fixes

* `NumberInput` will no longer immediately convert its shorthand value (e.g. "3m") into numeric form
  while the user remains focused on the input.
* Grid `actionCol` columns no longer render Button components for each action, relying instead on
  plain HTML / CSS markup for a significant performance improvement when there are many rows and/or
  actions per row.
* Grid exports more reliably include the appropriate file extension.
* `Select` will prevent an `<esc>` keypress from bubbling up to parent components only when its menu
  is open. (In that case, the component assumes escape was pressed to close its menu and captures
  the keypress, otherwise it should leave it alone and let it e.g. close a parent popover).

[Commit Log](https://github.com/xh/hoist-react/compare/v16.0.1...v17.0.0)

## v16.0.1 - 2018-12-12

### 🐞 Bug Fixes

* Fix to FeedbackForm allowing attempted submission with an empty message.

[Commit Log](https://github.com/xh/hoist-react/compare/v16.0.0...v16.0.1)

## v16.0.0

### 🎁 New Features

* Support for ComboBoxes and Dropdowns have been improved dramatically, via a new `Select` component
  based on react-select.
* The AG Grid based `Grid` and `GridModel` are now available on both mobile and desktop. We have
  also added new support for multi-row/multi-field columns via the new `multiFieldRenderer` renderer
  function.
* The app initialization lifecycle has been restructured so that no App classes are constructed
  until Hoist is fully initialized.
* `Column` now supports an optional `rowHeight` property.
* `Button` now defaults to 'minimal' mode, providing a much lighter-weight visual look-and-feel to
  HoistApps. `Button` also implements `@LayoutSupport`.
* Grouping state is now saved by the grid state support on `GridModel`.
* The Hoist `DimChooser` component has been ported to hoist-react.
* `fetchService` now supports an `autoAbortKey` in its fetch methods. This can be used to
  automatically cancel obsolete requests that have been superseded by more recent variants.
* Support for new `clickableLabel` property on `FormField`.
* `RestForm` now supports a read-only view.
* Hoist now supports automatic tracking of app/page load times.

### 💥 Breaking Changes

* The new location for the cross-platform grid component is `@xh/hoist/cmp/grid`. The `columns`
  package has also moved under a new sub-package in this location.
* Hoist top-level App Structure has changed in order to improve consistency of the Model-View
  conventions, to improve the accessibility of services, and to support the improvements in app
  initialization mentioned above:
    - `XH.renderApp` now takes a new `AppSpec` configuration.
    - `XH.app` is now `XH.appModel`.
    - All services are installed directly on `XH`.
    - `@HoistApp` is now `@HoistAppModel`
* `RecordAction` has been substantially refactored and improved. These are now typically immutable
  and may be shared.
    - `prepareFn` has been replaced with a `displayFn`.
    - `actionFn` and `displayFn` now take a single object as their parameter.
* The `hide` property on `Column` has been changed to `hidden`.
* The `ColChooserButton` has been moved from the incorrect location `@xh/hoist/cmp/grid` to
  `@xh/hoist/desktop/cmp/button`. This is a desktop-only component. Apps will have to adjust these
  imports.
* `withDefaultTrue` and `withDefaultFalse` in `@xh/hoist/utils/js` have been removed. Use
  `withDefault` instead.
* `CheckBox` has been renamed `Checkbox`

### ⚙️ Technical

* AG Grid has been upgraded to v19.1
* mobx has been upgraded to v5.6
* React has been upgraded to v16.6
* Allow browsers with proper support for Proxy (e.g Edge) to access Hoist Applications.

### 🐞 Bug Fixes

* Extensive. See full change list below.

[Commit Log](https://github.com/xh/hoist-react/compare/v15.1.2...v16.0.0)

## v15.1.2

🛠 Hotfix release to MultiSelect to cap the maximum number of options rendered by the drop-down
list. Note, this component is being replaced in Hoist v16 by the react-select library.

[Commit Log](https://github.com/xh/hoist-react/compare/v15.1.1...v15.1.2)

## v15.1.1

### 🐞 Bug Fixes

* Fix to minimal validation mode for FormField disrupting input focus.
* Fix to JsonInput disrupting input focus.

### ⚙️ Technical

* Support added for TLBR-style notation when specifying margin/padding via layoutSupport - e.g. box(
  {margin: '10 20 5 5'}).
* Tweak to lockout panel message when the user has no roles.

[Commit Log](https://github.com/xh/hoist-react/compare/v15.1.0...v15.1.1)

## v15.1.0

### 🎁 New Features

* The FormField component takes a new minimal prop to display validation errors with a tooltip only
  as opposed to an inline message string. This can be used to help reduce shifting / jumping form
  layouts as required.
* The admin-only user impersonation toolbar will now accept new/unknown users, to support certain
  SSO application implementations that can create users on the fly.

### ⚙️ Technical

* Error reporting to server w/ custom user messages is disabled if the user is not known to the
  client (edge case with errors early in app lifecycle, prior to successful authentication).

[Commit Log](https://github.com/xh/hoist-react/compare/v15.0.0...v15.1.0)

## v15.0.0

### 💥 Breaking Changes

* This update does not require any application client code changes, but does require updating the
  Hoist Core Grails plugin to >= 5.0. Hoist Core changes to how application roles are loaded and
  users are authenticated required minor changes to how JS clients bootstrap themselves and load
  user data.
* The Hoist Core HoistImplController has also been renamed to XhController, again requiring Hoist
  React adjustments to call the updated /xh/ paths for these (implementation) endpoints. Again, no
  app updates required beyond taking the latest Hoist Core plugin.

[Commit Log](https://github.com/xh/hoist-react/compare/v14.2.0...v15.0.0)

## v14.2.0

### 🎁 New Features

* Upgraded hoist-dev-utils to 3.0.3. Client builds now use the latest Webpack 4 and Babel 7 for
  noticeably faster builds and recompiles during CI and at development time.
* GridModel now has a top-level agColumnApi property to provide a direct handle on the AG Grid
  Column API object.

### ⚙️ Technical

* Support for column groups strengthened with the addition of a dedicated ColumnGroup sibling class
  to Column. This includes additional internal refactoring to reduce unnecessary cloning of Column
  configurations and provide a more managed path for Column updates. Public APIs did not change.
  (#694)

### 📚 Libraries

* Blueprint Core `3.6.1 → 3.7.0`
* Blueprint Datetime `3.2.0 → 3.3.0`
* Fontawesome `5.3.x → 5.4.x`
* MobX `5.1.2 → 5.5.0`
* Router5 `6.5.0 → 6.6.0`

[Commit Log](https://github.com/xh/hoist-react/compare/v14.1.3...v14.2.0)

## v14.1.3

### 🐞 Bug Fixes

* Ensure JsonInput reacts properly to value changes.

### ⚙️ Technical

* Block user pinning/unpinning in Grid via drag-and-drop - pending further work via #687.
* Support "now" as special token for dateIs min/max validation rules.
* Tweak grouped grid row background color.

[Commit Log](https://github.com/xh/hoist-react/compare/v14.1.1...v14.1.3)

## v14.1.1

### 🐞 Bug Fixes

* Fixes GridModel support for row-level grouping at same time as column grouping.

[Commit Log](https://github.com/xh/hoist-react/compare/v14.1.0...v14.1.1)

## v14.1.0

### 🎁 New Features

* GridModel now supports multiple levels of row grouping. Pass the public setGroupBy() method an
  array of string column IDs, or a falsey value / empty array to ungroup. Note that the public and
  observable groupBy property on GridModel will now always be an array, even if the grid is not
  grouped or has only a single level of grouping.
* GridModel exposes public expandAll() and collapseAll() methods for grouped / tree grids, and
  StoreContextMenu supports a new "expandCollapseAll" string token to insert context menu items.
  These are added to the default menu, but auto-hide when the grid is not in a grouped state.
* The Grid component provides a new onKeyDown prop, which takes a callback and will fire on any
  keypress targeted within the Grid. Note such a handler is not provided directly by AG Grid.
* The Column class supports pinned as a top-level config. Supports passing true to pin to the left.

### 🐞 Bug Fixes

* Updates to Grid column widths made via AG Grid's "autosize to fit" API are properly persisted to
  grid state.

[Commit Log](https://github.com/xh/hoist-react/compare/v14.0.0...v14.1.0)

## v14.0.0

* Along with numerous bug fixes, v14 brings with it a number of important enhancements for grids,
  including support for tree display, 'action' columns, and absolute value sorting. It also includes
  some new controls and improvement to focus display.

### 💥 Breaking Changes

* The signatures of the Column.elementRenderer and Column.renderer have been changed to be
  consistent with each other, and more extensible. Each takes two arguments -- the value to be
  rendered, and a single bundle of metadata.
* StoreContextMenuAction has been renamed to RecordAction. Its action property has been renamed to
  actionFn for consistency and clarity.
* LocalStore : The method LocalStore.processRawData no longer takes an array of all records, but
  instead takes just a single record. Applications that need to operate on all raw records in bulk
  should do so before presenting them to LocalStore. Also, LocalStores template methods for override
  have also changed substantially, and sub-classes that rely on these methods will need to be
  adjusted accordingly.

### 🎁 New Features

#### Grid

* The Store API now supports hierarchical datasets. Applications need to simply provide raw data for
  records with a "children" property containing the raw data for their children.
* Grid supports a 'TreeGrid' mode. To show a tree grid, bind the GridModel to a store containing
  hierarchical data (as above), set treeMode: true on the GridModel, and specify a column to display
  the tree controls (isTreeColumn: true)
* Grid supports absolute sorting for numerical columns. Specify absSort: true on your column config
  to enable. Clicking the grid header will now cycle through ASC > DESC > DESC (abs) sort modes.
* Grid supports an 'Actions' column for one-click record actions. See cmp/desktop/columns/actionCol.
* A new showHover prop on the desktop Grid component will highlight the hovered row with default
  styling. A new GridModel.rowClassFn callback was added to support per-row custom classes based on
  record data.
* A new ExportFormat.LONG_TEXT format has been added, along with a new Column.exportWidth config.
  This supports exporting columns that contain long text (e.g. notes) as multi-line cells within
  Excel.

#### Other Components

* RadioInput and ButtonGroupInput have been added to the desktop/cmp/form package.
* DateInput now has support for entering and displaying time values.
* NumberInput displays its unformatted value when focused.
* Focused components are now better highlighted, with additional CSS vars provided to customize as
  needed.

### 🐞 Bug Fixes

* Calls to GridModel.setGroupBy() work properly not only on the first, but also all subsequent calls
  (#644).
* Background / style issues resolved on several input components in dark theme (#657).
* Grid context menus appear properly over other floating components.

### 📚 Libraries

* React `16.5.1 → 16.5.2`
* router5 `6.4.2 → 6.5.0`
* CodeMirror, Highcharts, and MobX patch updates

[Commit Log](https://github.com/xh/hoist-react/compare/v13.0.0...v14.0.0)

## v13.0.0

🍀Lucky v13 brings with it a number of enhancements for forms and validation, grouped column support
in the core Grid API, a fully wrapped MultiSelect component, decorator syntax adjustments, and a
number of other fixes and enhancements.

It also includes contributions from new ExHI team members Arjun and Brendan. 🎉

### 💥 Breaking Changes

* The core `@HoistComponent`, `@HoistService`, and `@HoistModel` decorators are **no longer
  parameterized**, meaning that trailing `()` should be removed after each usage. (#586)
* The little-used `hoistComponentFactory()` method was also removed as a further simplification
  (#587).
* The `HoistField` superclass has been renamed to `HoistInput` and the various **desktop form
  control components have been renamed** to match (55afb8f). Apps using these components (which will
  likely be most apps) will need to adapt to the new names.
    * This was done to better distinguish between the input components and the upgraded Field
      concept on model classes (see below).

### 🎁 New Features

⭐️ **Forms and Fields** have been a major focus of attention, with support for structured data
fields added to Models via the `@FieldSupport` and `@field()` decorators.

* Models annotated with `@FieldSupport` can decorate member properties with `@field()`, making those
  properties observable and settable (with a generated `setXXX()` method).
* The `@field()` decorators themselves can be passed an optional display label string as well as
  zero or more *validation rules* to define required constraints on the value of the field.
* A set of predefined constraints is provided within the toolkit within the `/field/` package.
* Models using `FieldSupport` should be sure to call the `initFields()` method installed by the
  decorator within their constructor. This method can be called without arguments to generally
  initialize the field system, or it can be passed an object of field names to initial/default
  values, which will set those values on the model class properties and provide change/dirty
  detection and the ability to "reset" a form.
* A new `FormField` UI component can be used to wrap input components within a form. The `FormField`
  wrapper can accept the source model and field name, and will apply those to its child input. It
  leverages the Field model to automatically display a label, indicate required fields, and print
  validation error messages. This new component should be the building-block for most non-trivial
  forms within an application.

Other enhancements include:

* **Grid columns can be grouped**, with support for grouping added to the grid state management
  system, column chooser, and export manager (#565). To define a column group, nest column
  definitions passed to `GridModel.columns` within a wrapper object of the
  form `{headerName: 'My group', children: [...]}`.

(Note these release notes are incomplete for this version.)

[Commit Log](https://github.com/xh/hoist-react/compare/v12.1.2...v13.0.0)

## v12.1.2

### 🐞 Bug Fixes

* Fix casing on functions generated by `@settable` decorator
  (35c7daa209a4205cb011583ebf8372319716deba).

[Commit Log](https://github.com/xh/hoist-react/compare/v12.1.1...v12.1.2)

## v12.1.1

### 🐞 Bug Fixes

* Avoid passing unknown HoistField component props down to Blueprint select/checkbox controls.

### 📚 Libraries

* Rollback update of `@blueprintjs/select` package `3.1.0 → 3.0.0` - this included breaking API
  changes and will be revisited in #558.

[Commit Log](https://github.com/xh/hoist-react/compare/v12.1.0...v12.1.1)

## v12.1.0

### 🎁 New Features

* New `@bindable` and `@settable` decorators added for MobX support. Decorating a class member
  property with `@bindable` makes it a MobX `@observable` and auto-generates a setter method on the
  class wrapped in a MobX `@action`.
* A `fontAwesomeIcon` element factory is exported for use with other FA icons not enumerated by the
  `Icon` class.
* CSS variables added to control desktop Blueprint form control margins. These remain defaulted to
  zero, but now within CSS with support for variable overrides. A Blueprint library update also
  brought some changes to certain field-related alignment and style properties. Review any form
  controls within apps to ensure they remain aligned as desired
  (8275719e66b4677ec5c68a56ccc6aa3055283457 and df667b75d41d12dba96cbd206f5736886cb2ac20).

### 🐞 Bug Fixes

* Grid cells are fully refreshed on a data update, ensuring cell renderers that rely on data other
  than their primary display field are updated (#550).
* Grid auto-sizing is run after a data update, ensuring flex columns resize to adjust for possible
  scrollbar visibility changes (#553).
* Dropdown fields can be instantiated with fewer required properties set (#541).

### 📚 Libraries

* Blueprint `3.0.1 → 3.4.0`
* FontAwesome `5.2.0 → 5.3.0`
* CodeMirror `5.39.2 → 5.40.0`
* MobX `5.0.3 → 5.1.0`
* router5 `6.3.0 → 6.4.2`
* React `16.4.1 → 16.4.2`

[Commit Log](https://github.com/xh/hoist-react/compare/v12.0.0...v12.1.0)

## v12.0.0

Hoist React v12 is a relatively large release, with multiple refactorings around grid columns,
`elemFactory` support, classNames, and a re-organization of classes and exports within `utils`.

### 💥 Breaking Changes

#### ⭐️ Grid Columns

**A new `Column` class describes a top-level API for columns and their supported options** and is
intended to be a cross-platform layer on top of AG Grid and TBD mobile grid implementations.

* The desktop `GridModel` class now accepts a collection of `Column` configuration objects to define
  its available columns.
* Columns may be configured with `flex: true` to cause them to stretch all available horizontal
  space within a grid, sharing it equally with any other flex columns. However note that this should
  be used sparingly, as flex columns have some deliberate limitations to ensure stable and
  consistent behavior. Most noticeably, they cannot be resized directly by users. Often, a best
  practice will be to insert an `emptyFlexCol` configuration as the last column in a grid - this
  will avoid messy-looking gaps in the layout while not requiring a data-driven column be flexed.
* User customizations to column widths are now saved if the GridModel has been configured with a
  `stateModel` key or model instance - see `GridStateModel`.
* Columns accept a `renderer` config to format text or HTML-based output. This is a callback that is
  provided the value, the row-level record, and a metadata object with the column's `colId`. An
  `elementRenderer` config is also available for cells that should render a Component.
* An `agOptions` config key continues to provide a way to pass arbitrary options to the underlying
  AG Grid instance (for desktop implementations). This is considered an "escape hatch" and should be
  used with care, but can provide a bridge to required AG Grid features as the Hoist-level API
  continues to develop.
* The "factory pattern" for Column templates / defaults has been removed, replaced by a simpler
  approach that recommends exporting simple configuration partials and spreading them into
  instance-specific column configs.
* See 0798f6bb20092c59659cf888aeaf9ecb01db52a6 for primary commit.

#### ⭐️ Element Factory, LayoutSupport, BaseClassName

Hoist provides core support for creating components via a factory pattern, powered by the `elem()`
and `elemFactory()` methods. This approach remains the recommended way to instantiate component
elements, but was **simplified and streamlined**.

* The rarely used `itemSpec` argument was removed (this previously applied defaults to child items).
* Developers can now also use JSX to instantiate all Hoist-provided components while still taking
  advantage of auto-handling for layout-related properties provided by the `LayoutSupport` mixin.
    * HoistComponents should now spread **`...this.getLayoutProps()`** into their outermost rendered
      child to enable promotion of layout properties.
* All HoistComponents can now specify a **baseClassName** on their component class and should pass
  `className: this.getClassName()` down to their outermost rendered child. This allows components to
  cleanly layer on a base CSS class name with any instance-specific classes.
* See 8342d3870102ee9bda4d11774019c4928866f256 for primary commit.

#### ⭐️ Panel resizing / collapsing

**The `Panel` component now takes a `sizingModel` prop to control and encapsulate newly built-in
resizing and collapsing behavior** (#534).

* See the `PanelSizingModel` class for configurable details, including continued support for saving
  sizing / collapsed state as a user preference.
* **The standalone `Resizable` component was removed** in favor of the improved support built into
  Panel directly.

#### Other

* Two promise-related models have been combined into **a new, more powerful `PendingTaskModel`**,
  and the `LoadMask` component has been removed and consolidated into `Mask`
  (d00a5c6e8fc1e0e89c2ce3eef5f3e14cb842f3c8).
    * `Panel` now exposes a single `mask` prop that can take either a configured `mask` element or a
      simple boolean to display/remove a default mask.
* **Classes within the `utils` package have been re-organized** into more standardized and scalable
  namespaces. Imports of these classes will need to be adjusted.

### 🎁 New Features

* **The desktop Grid component now offers a `compact` mode** with configurable styling to display
  significantly more data with reduced padding and font sizes.
* The top-level `AppBar` refresh button now provides a default implementation, calling a new
  abstract `requestRefresh()` method on `HoistApp`.
* The grid column chooser can now be configured to display its column groups as initially collapsed,
  for especially large collections of columns.
* A new `XH.restoreDefaultsAsync()` method provides a centralized way to wipe out user-specific
  preferences or customizations (#508).
* Additional Blueprint `MultiSelect`, `Tag`, and `FormGroup` controls re-exported.

### 🐞 Bug Fixes

* Some components were unintentionally not exporting their Component class directly, blocking JSX
  usage. All components now export their class.
* Multiple fixes to `DayField` (#531).
* JsonField now responds properly when switching from light to dark theme (#507).
* Context menus properly filter out duplicated separators (#518).

[Commit Log](https://github.com/xh/hoist-react/compare/v11.0.0...v12.0.0)

## v11.0.0

### 💥 Breaking Changes

* **Blueprint has been upgraded to the latest 3.x release.** The primary breaking change here is the
  renaming of all `pt-` CSS classes to use a new `bp3-` prefix. Any in-app usages of the BP
  selectors will need to be updated. See the
  [Blueprint "What's New" page](http://blueprintjs.com/docs/#blueprint/whats-new-3.0).
* **FontAwesome has been upgraded to the latest 5.2 release.** Only the icons enumerated in the
  Hoist `Icon` class are now registered via the FA `library.add()` method for inclusion in bundled
  code, resulting in a significant reduction in bundle size. Apps wishing to use other FA icons not
  included by Hoist must import and register them - see the
  [FA React Readme](https://github.com/FortAwesome/react-fontawesome/blob/master/README.md) for
  details.
* **The `mobx-decorators` dependency has been removed** due to lack of official support for the
  latest MobX update, as well as limited usage within the toolkit. This package was primarily
  providing the optional `@setter` decorator, which should now be replaced as needed by dedicated
  `@action` setter methods (19cbf86138499bda959303e602a6d58f6e95cb40).

### 🎁 Enhancements

* `HoistComponent` now provides a `getClassNames()` method that will merge any `baseCls` CSS class
  names specified on the component with any instance-specific classes passed in via props (#252).
    * Components that wish to declare and support a `baseCls` should use this method to generate and
      apply a combined list of classes to their outermost rendered elements (see `Grid`).
    * Base class names have been added for relevant Hoist-provided components - e.g. `.xh-panel` and
      `.xh-grid`. These will be appended to any instance class names specified within applications
      and be available as public CSS selectors.
* Relevant `HoistField` components support inline `leftIcon` and `rightElement` props. `DayField`
  adds support for `minDay / maxDay` props.
* Styling for the built-in AG Grid loading overlay has been simplified and improved (#401).
* Grid column definitions can now specify an `excludeFromExport` config to drop them from
  server-generated Excel/CSV exports (#485).

### 🐞 Bug Fixes

* Grid data loading and selection reactions have been hardened and better coordinated to prevent
  throwing when attempting to set a selection before data has been loaded (#484).

### 📚 Libraries

* Blueprint `2.x → 3.x`
* FontAwesome `5.0.x → 5.2.x`
* CodeMirror `5.37.0 → 5.39.2`
* router5 `6.2.4 → 6.3.0`

[Commit Log](https://github.com/xh/hoist-react/compare/v10.0.1...v11.0.0)

## v10.0.1

### 🐞 Bug Fixes

* Grid `export` context menu token now defaults to server-side 'exportExcel' export.
    * Specify the `exportLocal` token to return a menu item for local AG Grid export.
* Columns with `field === null` skipped for server-side export (considered spacer / structural
  columns).

## v10.0.0

### 💥 Breaking Changes

* **Access to the router API has changed** with the `XH` global now exposing `router` and
  `routerState` properties and a `navigate()` method directly.
* `ToastManager` has been deprecated. Use `XH.toast` instead.
* `Message` is no longer a public class (and its API has changed). Use `XH.message/confirm/alert`
  instead.
* Export API has changed. The Built-in grid export now uses more powerful server-side support. To
  continue to use local AG based export, call method `GridModel.localExport()`. Built-in export
  needs to be enabled with the new property on `GridModel.enableExport`. See `GridModel` for more
  details.

### 🎁 Enhancements

* New Mobile controls and `AppContainer` provided services (impersonation, about, and version bars).
* Full-featured server-side Excel export for grids.

### 🐞 Bug Fixes

* Prevent automatic zooming upon input focus on mobile devices (#476).
* Clear the selection when showing the context menu for a record which is not already selected
  (#469).
* Fix to make lockout script readable by Compatibility Mode down to IE5.

### 📚 Libraries

* MobX `4.2.x → 5.0.x`

[Commit Log](https://github.com/xh/hoist-react/compare/v9.0.0...v10.0.0)

## v9.0.0

### 💥 Breaking Changes

* **Hoist-provided mixins (decorators) have been refactored to be more granular and have been broken
  out of `HoistComponent`.**
    * New discrete mixins now exist for `LayoutSupport` and `ContextMenuSupport` - these should be
      added directly to components that require the functionality they add for auto-handling of
      layout-related props and support for showing right-click menus. The corresponding options on
      `HoistComponent` that used to enable them have been removed.
    * For consistency, we have also renamed `EventTarget → EventSupport` and `Reactive →
      ReactiveSupport` mixins. These both continue to be auto-applied to HoistModel and HoistService
      classes, and ReactiveSupport enabled by default in HoistComponent.
* **The Context menu API has changed.** The `ContextMenuSupport` mixin now specifies an abstract
  `getContextMenuItems()` method for component implementation (replacing the previous
  `renderContextMenu()` method). See the new [`ContextMenuItem` class for what these items support,
  as well as several static default items that can be used.
    * The top-level `AppContainer` no longer provides a default context menu, instead allowing the
      browser's own context menu to show unless an app / component author has implemented custom
      context-menu handling at any level of their component hierarchy.

### 🐞 Bug Fixes

* TabContainer active tab can become out of sync with the router state (#451)
    * ⚠️ Note this also involved a change to the `TabContainerModel` API - `activateTab()` is now
      the public method to set the active tab and ensure both the tab and the route land in the
      correct state.
* Remove unintended focused cell borders that came back with the prior AG Grid upgrade.

[Commit Log](https://github.com/xh/hoist-react/compare/v8.0.0...v9.0.0)

## v8.0.0

Hoist React v8 brings a big set of improvements and fixes, some API and package re-organizations,
and AG Grid upgrade, and more. 🚀

### 💥 Breaking Changes

* **Component package directories have been re-organized** to provide better symmetry between
  pre-existing "desktop" components and a new set of mobile-first component. Current desktop
  applications should replace imports from `@xh/hoist/cmp/xxx` with `@xh/hoist/desktop/cmp/xxx`.
    * Important exceptions include several classes within `@xh/hoist/cmp/layout/`, which remain
      cross-platform.
    * `Panel` and `Resizable` components have moved to their own packages in
      `@xh/hoist/desktop/cmp/panel` and `@xh/hoist/desktop/cmp/resizable`.
* **Multiple changes and improvements made to tab-related APIs and components.**
    * The `TabContainerModel` constructor API has changed, notably `children` → `tabs`, `useRoutes`
      →
      `route` (to specify a starting route as a string) and `switcherPosition` has moved from a
      model config to a prop on the `TabContainer` component.
    * `TabPane` and `TabPaneModel` have been renamed `Tab` and `TabModel`, respectively, with
      several related renames.
* **Application entry-point classes decorated with `@HoistApp` must implement the new getter method
  `containerClass()`** to specify the platform specific component used to wrap the app's
  `componentClass`.
    * This will typically be `@xh/hoist/[desktop|mobile]/AppContainer` depending on platform.

### 🎁 New Features

* **Tab-related APIs re-worked and improved**, including streamlined support for routing, a new
  `tabRenderMode` config on `TabContainerModel`, and better naming throughout.
* **Ag-grid updated to latest v18.x** - now using native flex for overall grid layout and sizing
  controls, along with multiple other vendor improvements.
* Additional `XH` API methods exposed for control of / integration with Router5.
* The core `@HoistComponent` decorated now installs a new `isDisplayed` getter to report on
  component visibility, taking into account the visibility of its ancestors in the component tree.
* Mobile and Desktop app package / component structure made more symmetrical (#444).
* Initial versions of multiple new mobile components added to the toolkit.
* Support added for **`IdleService` - automatic app suspension on inactivity** (#427).
* Hoist wrapper added for the low-level Blueprint **button component** - provides future hooks into
  button customizations and avoids direct BP import (#406).
* Built-in support for collecting user feedback via a dedicated dialog, convenient XH methods and
  default appBar button (#379).
* New `XH.isDevelopmentMode` constant added, true when running in local Webpack dev-server mode.
* CSS variables have been added to customize and standardize the Blueprint "intent" based styling,
  with defaults adjusted to be less distracting (#420).

### 🐞 Bug Fixes

* Preference-related events have been standardized and bugs resolved related to pushAsync() and the
  `prefChange` event (ee93290).
* Admin log viewer auto-refreshes in tail-mode (#330).
* Distracting grid "loading" overlay removed (#401).
* Clipboard button ("click-to-copy" functionality) restored (#442).

[Commit Log](https://github.com/xh/hoist-react/compare/v7.2.0...v8.0.0)

## v7.2.0

### 🎁 New Features

+ Admin console grids now outfitted with column choosers and grid state. #375
+ Additional components for Onsen UI mobile development.

### 🐞 Bug Fixes

+ Multiple improvements to the Admin console config differ. #380 #381 #392

[Commit Log](https://github.com/xh/hoist-react/compare/v7.1.0...v7.2.0)

## v7.1.0

### 🎁 New Features

* Additional kit components added for Onsen UI mobile development.

### 🐞 Bug Fixes

* Dropdown fields no longer default to `commitOnChange: true` - avoiding unexpected commits of
  type-ahead query values for the comboboxes.
* Exceptions thrown from FetchService more accurately report the remote host when unreachable, along
  with some additional enhancements to fetch exception reporting for clarity.

[Commit Log](https://github.com/xh/hoist-react/compare/v7.0.0...v7.1.0)

## v7.0.0

### 💥 Breaking Changes

* **Restructuring of core `App` concept** with change to new `@HoistApp` decorator and conventions
  around defining `App.js` and `AppComponent.js` files as core app entry points. `XH.app` now
  installed to provide access to singleton instance of primary app class. See #387.

### 🎁 New Features

* **Added `AppBar` component** to help further standardize a pattern for top-level application
  headers.
* **Added `SwitchField` and `SliderField`** form field components.
* **Kit package added for Onsen UI** - base component library for mobile development.
* **Preferences get a group field for better organization**, parity with AppConfigs. (Requires
  hoist-core 3.1.x.)

### 🐞 Bug Fixes

* Improvements to `Grid` component's interaction with underlying AG Grid instance, avoiding extra
  renderings and unwanted loss of state. 03de0ae7

[Commit Log](https://github.com/xh/hoist-react/compare/v6.0.0...v7.0.0)

## v6.0.0

### 💥 Breaking Changes

* API for `MessageModel` has changed as part of the feature addition noted below, with `alert()` and
  `confirm()` replaced by `show()` and new `XH` convenience methods making the need for direct calls
  rare.
* `TabContainerModel` no longer takes an `orientation` prop, replaced by the more flexible
  `switcherPosition` as noted below.

### 🎁 New Features

* **Initial version of grid state** now available, supporting easy persistence of user grid column
  selections and sorting. The `GridModel` constructor now takes a `stateModel` argument, which in
  its simplest form is a string `xhStateId` used to persist grid state to local storage. See the
  `GridStateModel` class for implementation details. #331
* The **Message API** has been improved and simplified, with new `XH.confirm()` and `XH.alert()`
  methods providing an easy way to show pop-up alerts without needing to manually construct or
  maintain a `MessageModel`. #349
* **`TabContainer` components can now be controlled with a remote `TabSwitcher`** that does not need
  to be directly docked to the container itself. Specify `switcherPosition:none` on the
  `TabContainerModel` to suppress showing the switching affordance on the tabs themselves and
  instantiate a `TabSwitcher` bound to the same model to control a tabset from elsewhere in the
  component hierarchy. In particular, this enabled top-level application tab navigation to move up
  into the top toolbar, saving vertical space in the layout. #368
* `DataViewModel` supports an `emptyText` config.

### 🐞 Bugfixes

* Dropdown fields no longer fire multiple commit messages, and no longer commit partial entries
  under some circumstances. #353 and #354
* Grids resizing fixed when shrinking the containing component. #357

[Commit Log](https://github.com/xh/hoist-react/compare/v5.0.0...v6.0.0)

## v5.0.0

### 💥 Breaking Changes

* **Multi environment configs have been unwound** See these release notes/instructions for how to
  migrate: https://github.com/xh/hoist-core/releases/tag/release-3.0.0
* **Breaking change to context menus in dataviews and grids not using the default context menu:**
  StoreContextMenu no longer takes an array of items as an argument to its constructor. Instead it
  takes a configuration object with an ‘items’ key that will point to any current implementation’s
  array of items. This object can also contain an optional gridModel argument which is intended to
  support StoreContextMenuItems that may now be specified as known ‘hoist tokens’, currently limited
  to a ‘colChooser’ token.

### 🎁 New Features

* Config differ presents inline view, easier to read diffs now.
* Print Icon added!

### 🐞 Bugfixes

* Update processFailedLoad to loadData into gridModel store, Fixes #337
* Fix regression to ErrorTracking. Make errorTrackingService safer/simpler to call at any point in
  life-cycle.
* Fix broken LocalStore state.
* Tweak flex prop for charts. Side by side charts in a flexbox now auto-size themselves! Fixes #342
* Provide token parsing for storeContextMenus. Context menus are all grown up! Fixes #300

## v4.0.1

### 🐞 Bugfixes

* DataView now properly re-renders its items when properties on their records change (and the ID
  does not)

## v4.0.0

### 💥 Breaking Changes

* **The `GridModel` selection API has been reworked for clarity.** These models formerly exposed
  their selectionModel as `grid.selection` - now that getter returns the selected records. A new
  `selectedRecord` getter is also available to return a single selection, and new string shortcut
  options are available when configuring GridModel selection behavior.
* **Grid components can now take an `agOptions` prop** to pass directly to the underlying ag-grid
  component, as well as an `onRowDoubleClicked` handler function.
  16be2bfa10e5aab4ce8e7e2e20f8569979dd70d1

### 🎁 New Features

* Additional core components have been updated with built-in `layoutSupport`, allowing developers to
  set width/height/flex and other layout properties directly as top-level props for key comps such
  as Grid, DataView, and Chart. These special props are processed via `elemFactory` into a
  `layoutConfig` prop that is now passed down to the underlying wrapper div for these components.
  081fb1f3a2246a4ff624ab123c6df36c1474ed4b

### 🐞 Bugfixes

* Log viewer tail mode now working properly for long log files - #325

## v3.0.1

### 🐞 Bugfixes

* FetchService throws a dedicated exception when the server is unreachable, fixes a confusing
  failure case detailed in #315

## v3.0.0

### 💥 Breaking Changes

* **An application's `AppModel` class must now implement a new `checkAccess()` method.** This method
  is passed the current user, and the appModel should determine if that user should see the UI and
  return an object with a `hasAccess` boolean and an optional `message` string. For a return with
  `hasAccess: false`, the framework will render a lockout panel instead of the primary UI.
  974c1def99059f11528c476f04e0d8c8a0811804
    * Note that this is only a secondary level of "security" designed to avoid showing an
      unauthorized user a confusing / non-functional UI. The server or any other third-party data
      sources must always be the actual enforcer of access to data or other operations.
* **We updated the APIs for core MobX helper methods added to component/model/service classes.** In
  particular, `addReaction()` was updated to take a more declarative / clear config object.
  8169123a4a8be6940b747e816cba40bd10fa164e
    * See Reactive.js - the mixin that provides this functionality.

### 🎁 New Features

* Built-in client-side lockout support, as per above.

### 🐞 Bugfixes

* None

------------------------------------------

📫☎️🌎 info@xh.io | https://xh.io/contact
Copyright © 2025 Extremely Heavy Industries Inc. - all rights reserved<|MERGE_RESOLUTION|>--- conflicted
+++ resolved
@@ -3,17 +3,13 @@
 ## v73.0.0-SNAPSHOT - unreleased
 
 ### 🐞 Bug Fixes
-<<<<<<< HEAD
-
 * Fixed drag-and-drop usability issues with the mobile `ColChooser`.
-=======
 * Made `GridModel.defaultGroupSortFn` null-safe and improved type signature.
 
 ### ⚙️ Typescript API Adjustments
 
 * Corrected `StoreCountLabelProps` interface.
 * Corrected `GridGroupSortFn` param types.
->>>>>>> 6a5205eb
 
 ## v72.5.1 - 2025-04-15
 
