# Changelog

## v28.0.0-SNAPSHOT - Unreleased

### 🎁 New Features

* Hoist now fully supports React functional components and hooks. See the new function
  `hoistComponent`, `useLocalModel()`, and `useContextModel()` for more information. 
  (Note that Class-based Components remain fully supported (by both Hoist and React) using the 
  familiar `@HoistComponent` decorator.
* Hoist components are now be able to read their models from context, allowing a much less verbose
  specification of application code.  Currently only functional components can publish models to context.  
* The default text input shown by `XH.prompt()` now has `selectOnFocus: true` and will confirm the
  user's entry on an <enter> keypress (same as clicking 'OK').
<<<<<<< HEAD
* `stringExcludes` function added to form validation constraints.  This allows
   an input value to block specific characters or strings, e.g. no slash "/" in a textInput for
   a filename.
* `constrainAll` function added to form validation constraints.  This takes another
   constraint as its only argument, and applies that constraint to an array of values,
   rather than just to one value.  This is useful for applying a constraint to inputs that produce
   arrays, such as tag pickers.
* `DateInput` will now accept LocalDates as `value`, `minDate` and `maxDate` props.
=======
* `stringExcludes` function added to form validation constraints. This allows an input value to
  block specific characters or strings, e.g. no slash "/" in a textInput for a filename.
* `constrainAll` function added to form validation constraints. This takes another constraint as its
  only argument, and applies that constraint to an array of values, rather than just to one value.
  This is useful for applying a constraint to inputs that produce arrays, such as tag pickers.
* `DateInput` will now accept LocalDates as `minDate` and `maxDate` props.
>>>>>>> 9eb8fdf6
* Individual `Buttons` within a `ButtonGroupInput` will accept a disabled prop while continuing to
  respect the overall `ButtonGroupInput`'s disabled prop.
* `createObservableRef()` is now available in `@xh/hoist/utils/react` package.  Use this function for
   creating ref's that are  functionally equivalent to refs created with `React.createRef()`, yet fully 
   observable.  With this change the `Ref` class in the same package is now obsolete..

### 💥 Breaking Changes

* The `containerRef` argument for `XH.toast()` should now be a DOM element. Component instances are
  no longer supported types for this value. This is required to support functional Components
  throughout the toolkit.

### 🐞 Bug Fixes

<<<<<<< HEAD
* Date picker month and year controls will now work properly in `localDate` mode.
=======
* Date picker month and year controls will now work properly in LocalDate mode. (Previously would
  reset to underlying value.)

### 📚 Libraries

* ag-grid `21.1 -> 21.2`
>>>>>>> 9eb8fdf6

[Commit Log](https://github.com/exhi/hoist-react/compare/v27.1.0...develop)

## v27.1.0 - 2019-09-05

### 🎁 New Features

* `Column.exportFormat` can now be a function, which supports setting Excel formats on a per-cell
  (vs. entire column) basis by returning a conditional `exportFormat` based upon the value and / or
  record.
  * ⚠️ Note that per-cell formatting _requires_ that apps update their server to use hoist-core
    v6.3.0+ to work, although earlier versions of hoist-core _are_ backwards compatible with the
    pre-existing, column-level export formatting.
* `DataViewModel` now supports a `sortBy` config. Accepts the same inputs as `GridModel.sortBy`,
  with the caveat that only a single-level sort is supported at this time.

[Commit Log](https://github.com/exhi/hoist-react/compare/v27.0.1...v27.1.0)

## v27.0.1 - 2019-08-26

### 🐞 Bug Fixes

* Fix to `Store.clear()` and `GridModel.clear()`, which delegates to the same (#1324).

[Commit Log](https://github.com/exhi/hoist-react/compare/v27.0.0...v27.0.1)

## v27.0.0 - 2019-08-23

### 🎁 New Features

* A new `LocalDate` class has been added to the toolkit. This class provides client-side support for
  "business" or "calendar" days that do not have a time component. It is an immutable class that
  supports '==', '<' and '>', as well as a number of convenient manipulation functions. Support for
  the `LocalDate` class has also been added throughout the toolkit, including:
  * `Field.type` now supports an additional `localDate` option for automatic conversion of server
    data to this type when loading into a `Store`.
  * `fetchService` is aware of this class and will automatically serialize all instances of it for
    posting to the server. ⚠ NOTE that along with this change, `fetchService` and its methods such
    as `XH.fetchJson()` will now serialize regular JS Date objects as ms timestamps when provided in
    params. Previously Dates were serialized in their default `toString()` format. This would be a
    breaking change for an app that relied on that default Date serialization, but it was made for
    increased symmetry with how Hoist JSON-serializes Dates and LocalDates on the server-side.
  * `DateInput` can now be used to seamlessly bind to a `LocalDate` as well as a `Date`. See its new
    prop of `valueType` which can be set to `localDate` or `date` (default).
  * A new `localDateCol` config has been added to the `@xh/hoist/grid/columns` package with
    standardized rendering and formatting.
* New `TreeMap` and `SplitTreeMap` components added, to render hierarchical data in a configurable
  TreeMap visualization based on the Highcharts library. Supports optional binding to a GridModel,
  which syncs selection and expand / collapse state.
* `Column` gets a new `highlightOnChange` config. If true, the grid will highlight the cell on each
  change by flashing its background. (Currently this is a simple on/off config - future iterations
  could support a function variant or other options to customize the flash effect based on the
  old/new values.) A new CSS var `--xh-grid-cell-change-bg-highlight` can be used to customize the
  color used, app-wide or scoped to a particular grid selector. Note that columns must *not* specify
  `rendererIsComplex` (see below) if they wish to enable the new highlight flag.

### 💥 Breaking Changes

* The updating of `Store` data has been reworked to provide a simpler and more powerful API that
  allows for the applications of additions, deletions, and updates in a single transaction:
  * The signature of `Store.updateData()` has been substantially changed, and is now the main entry
    point for all updates.
  * `Store.removeRecords()` has been removed. Use `Store.updateData()` instead.
  * `Store.addData()` has been removed. Use `Store.updateData()` instead.
* `Column` takes an additional property `rendererIsComplex`. Application must set this flag to
  `true` to indicate if a column renderer uses values other than its own bound field. This change
  provides an efficiency boost by allowing ag-Grid to use its default change detection instead of
  forcing a cell refresh on any change.

### ⚙️ Technical

* `Grid` will now update the underlying ag-Grid using ag-Grid transactions rather than relying on
  agGrid `deltaRowMode`. This is intended to provide the best possible grid performance and
  generally streamline the use of the ag-Grid Api.

### 🐞 Bug Fixes

* Panel resize events are now properly throttled, avoiding extreme lagginess when resizing panels
  that contain complex components such as big grids.
* Workaround for issues with the mobile Onsen toolkit throwing errors while resetting page stack.
* Dialogs call `doCancel()` handler if cancelled via <escape> key.

### 📚 Libraries

* @xh/hoist-dev-utils `3.7 -> 3.8`
* qs `6.7 -> 6.8`
* store2 `2.8 -> 2.9`

[Commit Log](https://github.com/exhi/hoist-react/compare/v26.0.1...v27.0.0)

## v26.0.1 - 2019-08-07

### 🎁 New Features

* **WebSocket support** has been added in the form of `XH.webSocketService` to establish and
  maintain a managed websocket connection with the Hoist UI server. This is implemented on the
  client via the native `WebSocket` object supported by modern browsers and relies on the
  corresponding service and management endpoints added to Hoist Core v6.1.
  * Apps must declare `webSocketsEnabled: true` in their `AppSpec` configuration to enable this
    overall functionality on the client.
  * Apps can then subscribe via the new service to updates on a requested topic and will receive any
    inbound messages for that topic via a callback.
  * The service will monitor the socket connection with a regular heartbeat and attempt to
    re-establish if dropped.
  * A new admin console snap-in provides an overview of connected websocket clients.
* The `XH.message()` and related methods such as `XH.alert()` now support more flexible
  `confirmProps` and `cancelProps` configs, each of which will be passed to their respective button
  and merged with suitable defaults. Allows use of the new `autoFocus` prop with these preconfigured
  dialogs.
  * By default, `XH.alert()` and `XH.confirm()` will auto focus the confirm button for user
    convenience.
  * The previous text/intent configs have been deprecated and the message methods will log a console
    warning if they are used (although it will continue to respect them to aid transitioning to the
    new configs).
* `GridModel` now supports a `copyCell` context menu action. See `StoreContextMenu` for more
  details.
* New `GridCountLabel` component provides an alternative to existing `StoreCountLabel`, outputting
  both overall record count and current selection count in a configurable way.
* The `Button` component accepts an `autoFocus` prop to attempt to focus on render.
* The `Checkbox` component accepts an `autoFocus` prop to attempt to focus on render.

### 💥 Breaking Changes

* `StoreCountLabel` has been moved from `/desktop/cmp/store` to the cross-platform package
  `/cmp/store`. Its `gridModel` prop has also been removed - usages with grids should likely switch
  to the new `GridCountLabel` component, noted above and imported from `/cmp/grid`.
* The API for `ClipboardButton` and `ClipboardMenuItem` has been simplified, and made implementation
  independent. Specify a single `getCopyText` function rather than the `clipboardSpec`.
  (`clipboardSpec` is an artifact from the removed `clipboard` library).
* The `XH.prompt()` and `XH.message()` input config has been updated to work as documented, with any
  initial/default value for the input sourced from `input.initialValue`. Was previously sourced from
  `input.value` (#1298).
* ChartModel `config` has been deprecated. Please use `highchartsConfig` instead.

### 🐞 Bug Fixes

* The `Select.selectOnFocus` prop is now respected when used in tandem with `enableCreate` and/or
  `queryFn` props.
* `DateInput` popup _will_ now close when input is blurred but will _not_ immediately close when
  `enableTextInput` is `false` and a month or year is clicked (#1293).
* Buttons within a grid `actionCol` now render properly in compact mode, without clipping/overflow.

### ⚙️ Technical

* `AgGridModel` will now throw an exception if any of its methods which depend on ag-Grid state are
  called before the grid has been fully initialized (ag-Grid onGridReady event has fired).
  Applications can check the new `isReady` property on `AgGridModel` before calling such methods to
  verify the grid is fully initialized.

### 📚 Libraries

* @blueprintjs/core `3.17 -> 3.18`
* @blueprintjs/datetime `3.11 -> 3.12`
* @fortawesome/fontawesome `5.9 -> 5.10`
* ag-grid `21.0.1 -> 21.1.1`
* store2 `2.7 -> 2.8`
* The `clipboard` library has been replaced with the simpler `clipboard-copy` library.

[Commit Log](https://github.com/exhi/hoist-react/compare/v25.2.0...v26.0.1)

## v25.2.0 - 2019-07-25

### 🎁 New Features

* `RecordAction` supports a new `secondaryText` property. When used for a Grid context menu item,
  this text appears on the right side of the menu item, usually used for displaying the shortcut key
  associated with an action.

### 🐞 Bug Fixes

* Fixed issue with loopy behavior when using `Select.selectOnFocus` and changing focus
  simultaneously with keyboard and mouse.

[Commit Log](https://github.com/exhi/hoist-react/compare/v25.1.0...v25.2.0)

## v25.1.0 - 2019-07-23

### 🎁 New Features

* `JsonInput` includes buttons for toggling showing in a full-screen dialog window. Also added a
  convenience button to auto-format `JsonInput's` content.
* `DateInput` supports a new `enableTextInput` prop. When this property is set to false, `DateInput`
  will be entirely driven by the provided date picker. Additionally, `DateInput` styles have been
  improved for its various modes to more clearly convey its functionality.
* `ExportButton` will auto-disable itself if bound to an empty `GridModel`. This helper button will
  now also throw a console warning (to alert the developer) if `gridModel.enableExport != true`.

### ⚙️ Technical

* Classes decorated with `@LoadSupport` will now throw an exception out of their provided
  `loadAsync()` method if called with a parameter that's not a plain object (i.e. param is clearly
  not a `LoadSpec`). Note this might be a breaking change, in so far as it introduces additional
  validation around this pre-existing API requirement.
* Requirements for the `colorSpec` option passed to Hoist number formatters have been relaxed to
  allow partial definitions such that, for example, only negative values may receive the CSS class
  specified, without having to account for positive value styling.

### 🐞 Bug Fixes

* `RestFormModel` now submits dirty fields only when editing a record, as intended (#1245).
* `FormField` will no longer override the disabled prop of its child input if true (#1262).

### 📚 Libraries

* mobx `5.11 -> 5.13`
* Misc. patch-level updates

[Commit Log](https://github.com/exhi/hoist-react/compare/v25.0.0...v25.1.0)

## v25.0.0 - 2019-07-16

### 🎁 New Features

* `Column` accepts a new `comparator` callback to customize how column cell values are sorted by the
  grid.
* Added `XH.prompt()` to show a simple message popup with a built-in, configurable HoistInput. When
  submitted by the user, its callback or resolved promise will include the input's value.
* `Select` accepts a new `selectOnFocus` prop. The behaviour is analogous to the `selectOnFocus`
  prop already in `TextInput`, `TextArea` and `NumberInput`.

### 💥 Breaking Changes

* The `fmtPercent` and `percentRenderer` methods will now multiply provided value by 100. This is
  consistent with the behavior of Excel's percentage formatting and matches the expectations of
  `ExportFormat.PCT`. Columns that were previously using `exportValue: v => v/100` as a workaround
  to the previous renderer behavior should remove this line of code.
* `DimensionChooserModel`'s `historyPreference` config has been renamed `preference`. It now
  supports saving both value and history to the same preference (existing history preferences will
  be handled).

[Commit Log](https://github.com/exhi/hoist-react/compare/v24.2.0...v25.0.0)

## v24.2.0 - 2019-07-08

### 🎁 New Features

* `GridModel` accepts a new `colDefaults` configuration. Defaults provided via this object will be
  merged (deeply) into all column configs as they are instantiated.
* New `Panel.compactHeader` and `DockContainer.compactHeaders` props added to enable more compact
  and space efficient styling for headers in these components.
  * ⚠️ Note that as part of this change, internal panel header CSS class names changed slightly -
    apps that were targeting these internal selectors would need to adjust. See
    desktop/cmp/panel/impl/PanelHeader.scss for the relevant updates.
* A new `exportOptions.columns` option on `GridModel` replaces `exportOptions.includeHiddenCols`.
  The updated and more flexible config supports special strings 'VISIBLE' (default), 'ALL', and/or a
  list of specific colIds to include in an export.
  * To avoid immediate breaking changes, GridModel will log a warning on any remaining usages of
    `includeHiddenCols` but auto-set to `columns: 'ALL'` to maintain the same behavior.
* Added new preference `xhShowVersionBar` to allow more fine-grained control of when the Hoist
  version bar is showing. It defaults to `auto`, preserving the current behavior of always showing
  the footer to Hoist Admins while including it for non-admins *only* in non-production
  environments. The pref can alternatively be set to 'always' or 'never' on a per-user basis.

### 📚 Libraries

* @blueprintjs/core `3.16 -> 3.17`
* @blueprintjs/datetime `3.10 -> 3.11`
* mobx `5.10 -> 5.11`
* react-transition-group `2.8 -> 4.2`

[Commit Log](https://github.com/exhi/hoist-react/compare/v24.1.1...v24.2.0)

## v24.1.1 - 2019-07-01

### 🐞 Bug Fixes

* Mobile column chooser internal layout/sizing fixed when used in certain secure mobile browsers.

[Commit Log](https://github.com/exhi/hoist-react/compare/v24.1.0...v24.1.1)

## v24.1.0 - 2019-07-01

### 🎁 New Features

* `DateInput.enableClear` prop added to support built-in button to null-out a date input's value.

### 🐞 Bug Fixes

* The `Select` component now properly shows all options when the pick-list is re-shown after a
  change without first blurring the control. (Previously this interaction edge case would only show
  the option matching the current input value.) #1198
* Mobile mask component `onClick` callback prop restored - required to dismiss mobile menus when not
  tapping a menu option.
* When checking for a possible expired session within `XH.handleException()`, prompt for app login
  only for Ajax requests made to relative URLs (not e.g. remote APIs accessed via CORS). #1189

### ✨ Style

* Panel splitter collapse button more visible in dark theme. CSS vars to customize further fixed.
* The mobile app menu button has been moved to the right side of the top appBar, consistent with its
  placement in desktop apps.

### 📚 Libraries

* @blueprintjs/core `3.15 -> 3.16`
* @blueprintjs/datetime `3.9 -> 3.10`
* codemirror `5.47 -> 5.48`
* mobx `6.0 -> 6.1`

[Commit Log](https://github.com/exhi/hoist-react/compare/v24.0.0...v24.1.0)

## v24.0.0 - 2019-06-24

### 🎁 New Features

#### Data

* A `StoreFilter` object has been introduced to the data API. This allows `Store` and
  `StoreFilterField` to support the ability to conditionally include all children when filtering
  hierarchical data stores, and could support additional filtering customizations in the future.
* `Store` now provides a `summaryRecord` property which can be used to expose aggregated data for
  the data it contains. The raw data for this record can be provided to `loadData()` and
  `updateData()` either via an explicit argument to these methods, or as the root node of the raw
  data provided (see `Store.loadRootAsSummary`).
* The `StoreFilterField` component accepts new optional `model` and `bind` props to allow control of
  its text value from an external model's observable.
* `pwd` is now a new supported type of `Field` in the `@xh/hoist/core/data` package.

#### Grid

* `GridModel` now supports a `showSummary` config which can be used to display its store's
  summaryRecord (see above) as either a pinned top or bottom row.
* `GridModel` also adds a `enableColumnPinning` config to enable/disable user-driven pinning. On
  desktop, if enabled, users can pin columns by dragging them to the left or right edges of the grid
  (the default ag-Grid gesture). Column pinned state is now also captured and maintained by the
  overall grid state system.
* The desktop column chooser now options in a non-modal popover when triggered from the standard
  `ColChooserButton` component. This offers a quicker and less disruptive alternative to the modal
  dialog (which is still used when launched from the grid context menu). In this popover mode,
  updates to columns are immediately reflected in the underlying grid.
* The mobile `ColChooser` has been improved significantly. It now renders displayed and available
  columns as two lists, allowing drag and drop between to update the visibility and ordering. It
  also provides an easy option to toggle pinning the first column.
* `DimensionChooser` now supports an optional empty / ungrouped configuration with a value of `[]`.
  See `DimensionChooserModel.enableClear` and `DimensionChooser.emptyText`.

#### Other Features

* Core `AutoRefreshService` added to trigger an app-wide data refresh on a configurable interval, if
  so enabled via a combination of soft-config and user preference. Auto-refresh relies on the use of
  the root `RefreshContextModel` and model-level `LoadSupport`.
* A new `LoadingIndicator` component is available as a more minimal / unobtrusive alternative to a
  modal mask. Typically configured via a new `Panel.loadingIndicator` prop, the indicator can be
  bound to a `PendingTaskModel` and will automatically show/hide a spinner and/or custom message in
  an overlay docked to the corner of the parent Panel.
* `DateInput` adds support for new `enablePicker` and `showPickerOnFocus` props, offering greater
  control over when the calendar picker is shown. The new default behaviour is to not show the
  picker on focus, instead showing it via a built-in button.
* Transitions have been disabled by default on desktop Dialog and Popover components (both are from
  the Blueprint library) and on the Hoist Mask component. This should result in a snappier user
  experience, especially when working on remote / virtual workstations. Any in-app customizations to
  disable or remove transitions can now be removed in favor of this toolkit-wide change.
* Added new `@bindable.ref` variant of the `@bindable` decorator.

### 💥 Breaking Changes

* Apps that defined and initialized their own `AutoRefreshService` service or functionality should
  leverage the new Hoist service if possible. Apps with a pre-existing custom service of the same
  name must either remove in favor of the new service or - if they have special requirements not
  covered by the Hoist implementation - rename their own service to avoid a naming conflict.
* The `StoreFilterField.onFilterChange` callback will now be passed a `StoreFilter`, rather than a
  function.
* `DateInput` now has a calendar button on the right side of the input which is 22 pixels square.
  Applications explicitly setting width or height on this component should ensure that they are
  providing enough space for it to display its contents without clipping.

### 🐞 Bug Fixes

* Performance for bulk grid selections has been greatly improved (#1157)
* Toolbars now specify a minimum height (or width when vertical) to avoid shrinking unexpectedly
  when they contain only labels or are entirely empty (but still desired to e.g. align UIs across
  multiple panels). Customize if needed via the new `--xh-tbar-min-size` CSS var.
* All Hoist Components that accept a `model` prop now have that properly documented in their
  prop-types.
* Admin Log Viewer no longer reverses its lines when not in tail mode.

### ⚙️ Technical

* The `AppSpec` config passed to `XH.renderApp()` now supports a `clientAppCode` value to compliment
  the existing `clientAppName`. Both values are now optional and defaulted from the project-wide
  `appCode` and `appName` values set via the project's Webpack config. (Note that `clientAppCode` is
  referenced by the new `AutoRefreshService` to support configurable auto-refresh intervals on a
  per-app basis.)

### 📚 Libraries

* ag-grid `20.0 -> 21.0`
* react-select `2.4 -> 3.0`
* mobx-react `5.4 -> 6.0.3`
* font-awesome `5.8 -> 5.9`
* react-beautiful-dnd `10.1.1 -> 11.0.4`

[Commit Log](https://github.com/exhi/hoist-react/compare/v23.0.0...v24.0.0)

## v23.0.0 - 2019-05-30

### 🎁 New Features

* `GridModel` now accepts a config of `cellBorders`, similar to `rowBorders`
* `Panel.tbar` and `Panel.bbar` props now accept an array of Elements and will auto-generate a
  `Toolbar` to contain them, avoiding the need for the extra import of `toolbar()`.
* New functions `withDebug` and `withShortDebug` have been added to provide a terse syntax for
  adding debug messages that track the execution of specific blocks of code.
* `XH.toast()` now supports an optional `containerRef` argument that can be used for anchoring a
  toast within another component (desktop only). Can be used to display more targeted toasts within
  the relevant section of an application UI, as opposed to the edge of the screen.
* `ButtonGroupInput` accepts a new `enableClear` prop that allows the active / depressed button to
  be unselected by pressing it again - this sets the value of the input as a whole to `null`.
* Hoist Admins now always see the VersionBar in the footer.
* `Promise.track` now accepts an optional `omit` config that indicates when no tracking will be
  performed.
* `fmtNumber` now accepts an optional `prefix` config that prepends immediately before the number,
  but after the sign (`+`, `-`).
* New utility methods `forEachAsync()` and `whileAsync()` have been added to allow non-blocking
  execution of time-consuming loops.

### 💥 Breaking Changes

* The `AppOption.refreshRequired` config has been renamed to `reloadRequired` to better match the
  `XH.reloadApp()` method called to reload the entire app in the browser. Any options defined by an
  app that require it to be fully reloaded should have this renamed config set to `true`.
* The options dialog will now automatically trigger an app-wide data _refresh_ via
  `XH.refreshAppAsync()` if options have changed that don't require a _reload_.
* The `EventSupport` mixin has been removed. There are no known uses of it and it is in conflict
  with the overall reactive structure of the hoist-react API. If your app listens to the
  `appStateChanged`, `prefChange` or `prefsPushed` events you will need to adjust accordingly.

### 🐞 Bug Fixes

* `Select` will now let the user edit existing text in conditions where it is expected to be
  editable. #880
* The Admin "Config Differ" tool has been updated to reflect changes to `Record` made in v22. It is
  once again able to apply remote config values.
* A `Panel` with configs `resizable: true, collapsible: false` now renders with a splitter.
* A `Panel` with no `icon`, `title`, or `headerItems` will not render a blank header.
* `FileChooser.enableMulti` now behaves as one might expect -- true to allow multiple files in a
  single upload. Previous behavior (the ability to add multiple files to dropzone) is now controlled
  by `enableAddMulti`.

[Commit Log](https://github.com/exhi/hoist-react/compare/v22.0.0...v23.0.0)


## v22.0.0 - 2019-04-29

### 🎁 New Features

* A new `DockContainer` component provides a user-friendly way to render multiple child components
  "docked" to its bottom edge. Each child view is rendered with a configurable header and controls
  to allow the user to expand it, collapse it, or optionally "pop it out" into a modal dialog.
* A new `AgGrid` component provides a much lighter Hoist wrapper around ag-Grid while maintaining
  consistent styling and layout support. This allows apps to use any features supported by ag-Grid
  without conflicting with functionality added by the core Hoist `Grid`.
  * Note that this lighter wrapper lacks a number of core Hoist features and integrations, including
    store support, grid state, enhanced column and renderer APIs, absolute value sorting, and more.
  * An associated `AgGridModel` provides access to to the ag-Grid APIs, minimal styling configs, and
    several utility methods for managing Grid state.
* Added `GridModel.groupSortFn` config to support custom group sorting (replaces any use of
  `agOptions.defaultGroupSortComparator`).
* The `Column.cellClass` and `Column.headerClass` configs now accept functions to dynamically
  generate custom classes based on the Record and/or Column being rendered.
* The `Record` object now provides an additional getter `Record.allChildren` to return all children
  of the record, irrespective of the current filter in place on the record's store. This supplements
  the existing `Record.children` getter, which returns only the children meeting the filter.

### 💥 Breaking Changes

* The class `LocalStore` has been renamed `Store`, and is now the main implementation and base class
  for Store Data. The extraneous abstract superclass `BaseStore` has been removed.
* `Store.dataLastUpdated` had been renamed `Store.lastUpdated` on the new class and is now a simple
  timestamp (ms) rather than a Javascript Date object.
* The constructor argument `Store.processRawData` now expects a function that *returns* a modified
  object with the necessary edits. This allows implementations to safely *clone* the raw data rather
  than mutating it.
* The method `Store.removeRecord` has been replaced with the method `Store.removeRecords`. This will
  facilitate efficient bulk deletes.

### ⚙️ Technical

* `Grid` now performs an important performance workaround when loading a new dataset that would
  result in the removal of a significant amount of existing records/rows. The underlying ag-Grid
  component has a serious bottleneck here (acknowledged as AG-2879 in their bug tracker). The Hoist
  grid wrapper will now detect when this is likely and proactively clear all data using a different
  API call before loading the new dataset.
* The implementations `Store`, `RecordSet`, and `Record` have been updated to more efficiently
  re-use existing record references when loading, updating, or filtering data in a store. This keeps
  the Record objects within a store as stable as possible, and allows additional optimizations by
  ag-Grid and its `deltaRowDataMode`.
* When loading raw data into store `Record`s, Hoist will now perform additional conversions based on
  the declared `Field.type`. The unused `Field.nullable` has been removed.
* `LocalStorageService` now uses both the `appCode` and current username for its namespace key,
  ensuring that e.g. local prefs/grid state are not overwritten across multiple app users on one OS
  profile, or when admin impersonation is active. The service will automatically perform a one-time
  migration of existing local state from the old namespace to the new. #674
* `elem` no longer skips `null` children in its calls to `React.createElement()`. These children may
  play the role of placeholders when using conditional rendering, and skipping them was causing
  React to trigger extra re-renders. This change further simplifies Hoist's element factory and
  removes an unnecessary divergence with the behavior of JSX.


### 🐞 Bug Fixes

* `Grid` exports retain sorting, including support for absolute value sorting. #1068
* Ensure `FormField`s are keyed with their model ID, so that React can properly account for dynamic
  changes to fields within a form. #1031
* Prompt for app refresh in (rare) case of mismatch between client and server-side session user.
  (This can happen during impersonation and is defended against in server-side code.) #675

[Commit Log](https://github.com/exhi/hoist-react/compare/v21.0.2...v22.0.0)

## v21.0.2 - 2019-04-05

### 📚 Libraries

* Rollback ag-Grid to v20.0.0 after running into new performance issues with large datasets and
  `deltaRowDataMode`. Updates to tree filtering logic, also related to grid performance issues with
  filtered tree results returning much larger record counts.

## v21.0.0 - 2019-04-04

### 🎁 New Features

* `FetchService` fetch methods now accept a plain object as the `headers` argument. These headers
  will be merged with the default headers provided by FetchService.
* An app can also now specify default headers to be sent with every fetch request via
  `XH.fetchService.setDefaultHeaders()`. You can pass either a plain object, or a closure which
  returns one.
* `Grid` supports a new `onGridReady` prop, allowing apps to hook into the ag-Grid event callback
  without inadvertently short-circuiting the Grid's own internal handler.

### 💥 Breaking Changes

* The shortcut getter `FormModel.isNotValid` was deemed confusing and has been removed from the API.
  In most cases applications should use `!FormModel.isValid` instead; this expression will return
  `false` for the `Unknown` as well as the `NotValid` state. Applications that wish to explicitly
  test for the `NotValid` state should use the `validationState` getter.
* Multiple HoistInputs have changed their `onKeyPress` props to `onKeyDown`, including TextInput,
  NumberInput, TextArea & SearchInput. The `onKeyPress` event has been deprecated in general and has
  limitations on which keys will trigger the event to fire (i.e. it would not fire on an arrow
  keypress).
* FetchService's fetch methods no longer support `contentType` parameter. Instead, specify a custom
  content-type by setting a 'Content-Type' header using the `headers` parameter.
* FetchService's fetch methods no longer support `acceptJson` parameter. Instead, pass an {"Accept":
  "application/json"} header using the `headers` parameter.

### ✨ Style

* Black point + grid colors adjusted in dark theme to better blend with overall blue-gray tint.
* Mobile styles have been adjusted to increase the default font size and grid row height, in
  addition to a number of other smaller visual adjustments.

### 🐞 Bug Fixes

* Avoid throwing React error due to tab / routing interactions. Tab / routing / state support
  generally improved. (#1052)
* `GridModel.selectFirst()` improved to reliably select first visible record even when one or more
  groupBy levels active. (#1058)

### 📚 Libraries

* ag-Grid `~20.1 -> ~20.2` (fixes ag-grid sorting bug with treeMode)
* @blueprint/core `3.14 -> 3.15`
* @blueprint/datetime `3.7 -> 3.8`
* react-dropzone `10.0 -> 10.1`
* react-transition-group `2.6 -> 2.8`

[Commit Log](https://github.com/exhi/hoist-react/compare/v20.2.1...v21.0.0)

## v20.2.1 - 2019-03-28

* Minor tweaks to grid styles - CSS var for pinned column borders, drop left/right padding on
  center-aligned grid cells.

[Commit Log](https://github.com/exhi/hoist-react/compare/v20.2.0...v20.2.1)

## v20.2.0 - 2019-03-27

### 🎁 New Features

* `GridModel` exposes three new configs - `rowBorders`, `stripeRows`, and `showCellFocus` - to
  provide additional control over grid styling. The former `Grid` prop `showHover` has been
  converted to a `GridModel` config for symmetry with these other flags and more efficient
  re-rendering. Note that some grid-related CSS classes have also been modified to better conform to
  the BEM approach used elsewhere - this could be a breaking change for apps that keyed off of
  certain Hoist grid styles (not expected to be a common case).
* `Select` adds a `queryBuffer` prop to avoid over-eager calls to an async `queryFn`. This buffer is
  defaulted to 300ms to provide some out-of-the-box debouncing of keyboard input when an async query
  is provided. A longer value might be appropriate for slow / intensive queries to a remote API.

### 🐞 Bug Fixes

* A small `FormField.labelWidth` config value will now be respected, even if it is less than the
  default minWidth of 80px.
* Unnecessary re-renders of inactive tab panels now avoided.
* `Grid`'s filter will now be consistently applied to all tree grid records. Previously, the filter
  skipped deeply nested records under specific conditions.
* `Timer` no longer requires its `runFn` to be a promise, as it briefly (and unintentionally) did.
* Suppressed default browser resize handles on `textarea`.

[Commit Log](https://github.com/exhi/hoist-react/compare/v20.1.1...v20.2.0)

## v20.1.1 - 2019-03-27

### 🐞 Bug Fixes

* Fix form field reset so that it will call computeValidationAsync even if revalidation is not
  triggered because the field's value did not change when reset.

[Commit Log](https://github.com/exhi/hoist-react/compare/v20.1.0...v20.1.1)


## v20.1.0 - 2019-03-14

### 🎁 New Features

* Standard app options panel now includes a "Restore Defaults" button to clear all user preferences
  as well as any custom grid state, resetting the app to its default state for that user.

### 🐞 Bug Fixes

* Removed a delay from `HoistInput` blur handling, ensuring `noteBlurred()` is called as soon as the
  element loses focus. This should remove a class of bugs related to input values not flushing into
  their models quickly enough when `commitOnChange: false` and the user moves directly from an input
  to e.g. clicking a submit button. #1023
* Fix to Admin ConfigDiffer tool (missing decorator).

### ⚙️ Technical

* The `GridModel.store` config now accepts a plain object and will internally create a `LocalStore`.
  This store config can also be partially specified or even omitted entirely. GridModel will ensure
  that the store is auto-configured with all fields in configured grid columns, reducing the need
  for app code boilerplate (re)enumerating field names.
* `Timer` class reworked to allow its interval to be adjusted dynamically via `setInterval()`,
  without requiring the Timer to be re-created.

[Commit Log](https://github.com/exhi/hoist-react/compare/v20.0.1...v20.1.0)


## v20.0.1 - 2019-03-08

### 🐞 Bug Fixes

* Ensure `RestStore` processes records in a standard way following a save/add operation (#1010).

[Commit Log](https://github.com/exhi/hoist-react/compare/v20.0.0...v20.0.1)


## v20.0.0 - 2019-03-06

### 💥 Breaking Changes

* The `@LoadSupport` decorator has been substantially reworked and enhanced from its initial release
  in v19. It is no longer needed on the HoistComponent, but rather should be put directly on the
  owned HoistModel implementing the loading. IMPORTANT NOTE: all models should implement
  `doLoadAsync` rather than `loadAsync`. Please see `LoadSupport` for more information on this
  important change.
* `TabContainer` and `TabContainerModel` are now cross-platform. Apps should update their code to
  import both from `@xh/hoist/cmp/tab`.
* `TabContainer.switcherPosition` has been moved to `TabContainerModel`. Please note that changes to
  `switcherPosition` are not supported on mobile, where the switcher will always appear beneath the
  container.
* The `Label` component from `@xh/hoist/desktop/cmp/input` has been removed. Applications should
  consider using the basic html `label` element instead (or a `FormField` if applicable).
* The `LeftRightChooserModel` constructor no longer accepts a `leftSortBy` and `rightSortBy`
  property. The implementation of these properties was generally broken. Use `leftSorted` and
  `rightSorted` instead.

#### Mobile

* Mobile `Page` has changed - `Pages` are now wrappers around `Panels` that are designed to be used
  with a `NavigationModel` or `TabContainer`. `Page` accepts the same props as `Panel`, meaning uses
  of `loadModel` should be replaced with `mask`.
* The mobile `AppBar` title is static and defaults to the app name. If you want to display page
  titles, it is recommended to use the `title` prop on the `Page`.

### 🎁 New Features

* Enhancements to Model and Component data loading via `@LoadSupport` provides a stronger set of
  conventions and better support for distinguishing between initial loads / auto/background
  refreshes / user- driven refreshes. It also provides new patterns for ensuring application
  Services are refreshed as part of a reworked global refresh cycle.
* RestGridModel supports a new `cloneAction` to take an existing record and open the editor form in
  "add mode" with all editable fields pre-populated from the source record. The action calls
  `prepareCloneFn`, if defined on the RestGridModel, to perform any transform operations before
  rendering the form.
* Tabs in `TabContainerModel` now support an `icon` property on the desktop.
* Charts take a new optional `aspectRatio` prop.
* Added new `Column.headerTooltip` config.
* Added new method `markManaged` on `ManagedSupport`.
* Added new function decorator `debounced`.
* Added new function `applyMixin` providing support for structured creation of class decorators
  (mixins).

#### Mobile

* Column chooser support available for mobile Grids. Users can check/uncheck columns to add/remove
  them from a configurable grid and reorder the columns in the list via drag and drop. Pair
  `GridModel.enableColChooser` with a mobile `colChooserButton` to allow use.
* Added `DialogPage` to the mobile toolkit. These floating pages do not participate in navigation or
  routing, and are used for showing fullscreen views outside of the Navigator / TabContainer
  context.
* Added `Panel` to the mobile toolkit, which offers a header element with standardized styling,
  title, and icon, as well as support for top and bottom toolbars.
* The mobile `AppBar` has been updated to more closely match the desktop `AppBar`, adding `icon`,
  `leftItems`, `hideAppMenuButton` and `appMenuButtonProps` props.
* Added routing support to mobile.

### 🐞 Bug Fixes

* The HighCharts wrapper component properly resizes its chart.
* Mobile dimension chooser button properly handles overflow for longer labels.
* Sizing fixes for multi-line inputs such as textArea and jsonInput.
* NumberInput calls a `onKeyPress` prop if given.
* Layout fixes on several admin panels and detail popups.

### 📚 Libraries

* @blueprintjs/core `3.13 -> 3.14`
* @xh/hoist-dev-utils `3.5 -> 3.6`
* ag-Grid `~20.0 -> ~20.1`
* react-dropzone `~8.0 -> ~9.0`
* react-select `~2.3 -> ~2.4`
* router5 `~6.6 -> ~7.0`
* react `~16.7 -> ~16.8`

[Commit Log](https://github.com/exhi/hoist-react/compare/v19.0.1...v20.0.0)

## v19.0.1 - 2019-02-12

### 🐞 Bug Fixes

* Additional updates and simplifications to `FormField` sizing of child `HoistInput` elements, for
  more reliable sizing and spacing filling behavior.

[Commit Log](https://github.com/exhi/hoist-react/compare/v19.0.0...v19.0.1)


## v19.0.0 - 2019-02-08

### 🎁 New Features

* Added a new architecture for signaling the need to load / refresh new data across either the
  entire app or a section of the component hierarchy. This new system relies on React context to
  minimizes the need for explicit application wiring, and improves support for auto-refresh. See
  newly added decorator `@LoadSupport` and classes/components `RefreshContext`,
  `RefreshContextModel`, and `RefreshContextView` for more info.
* `TabContainerModel` and `TabModel` now support `refreshMode` and `renderMode` configs to allow
  better control over how inactive tabs are mounted/unmounted and how tabs handle refresh requests
  when hidden or (re)activated.
* Apps can implement `getAppOptions()` in their `AppModel` class to specify a set of app-wide
  options that should be editable via a new built-in Options dialog. This system includes built-in
  support for reading/writing options to preferences, or getting/setting their values via custom
  handlers. The toolkit handles the rendering of the dialog.
* Standard top-level app buttons - for actions such as launching the new Options dialog, switching
  themes, launching the admin client, and logging out - have been moved into a new menu accessible
  from the top-right corner of the app, leaving more space for app-specific controls in the AppBar.
* `RecordGridModel` now supports an enhanced `editors` configuration that exposes the full set of
  validation and display support from the Forms package.
* `HoistInput` sizing is now consistently implemented using `LayoutSupport`. All sizable
  `HoistInputs` now have default `width` to ensure a standard display out of the box. `JsonInput`
  and `TextArea` also have default `height`. These defaults can be overridden by declaring explicit
  `width` and `height` values, or unset by setting the prop to `null`.
* `HoistInputs` within `FormFields` will be automatically sized to fill the available space in the
  `FormField`. In these cases, it is advised to either give the `FormField` an explicit size or
  render it in a flex layout.

### 💥 Breaking Changes

* ag-Grid has been updated to v20.0.0. Most apps shouldn't require any changes - however, if you are
  using `agOptions` to set sorting, filtering or resizing properties, these may need to change:

  For the `Grid`, `agOptions.enableColResize`, `agOptions.enableSorting` and `agOptions.enableFilter`
  have been removed. You can replicate their effects by using `agOptions.defaultColDef`. For
  `Columns`, `suppressFilter` has been removed, an should be replaced with `filter: false`.

* `HoistAppModel.requestRefresh` and `TabContainerModel.requestRefresh` have been removed.
  Applications should use the new Refresh architecture described above instead.
* `tabRefreshMode` on TabContainer has been renamed `renderMode`.
* `TabModel.reloadOnShow` has been removed. Set the `refreshMode` property on TabContainerModel or
  TabModel to `TabRefreshMode.ON_SHOW_ALWAYS` instead.
* The mobile APIs for `TabContainerModel`, `TabModel`, and `RefreshButton` have been rewritten to
  more closely mirror the desktop API.
* The API for `RecordGridModel` editors has changed -- `type` is no longer supported. Use
  `fieldModel` and `formField` intead.
* `LocalStore.loadRawData` requires that all records presented to store have unique IDs specified.
  See `LocalStore.idSpec` for more information.

### 🐞 Bug Fixes

* SwitchInput and RadioInput now properly highlight validation errors in `minimal` mode.

### 📚 Libraries

* @blueprintjs/core `3.12 -> 3.13`
* ag-Grid `~19.1.4 -> ~20.0.0`

[Commit Log](https://github.com/exhi/hoist-react/compare/v18.1.2...v19.0.0)


## v18.1.2 - 2019-01-30

### 🐞 Bug Fixes

* Grid integrations relying on column visibility (namely export, storeFilterField) now correctly
  consult updated column state from GridModel. #935
* Ensure `FieldModel.initialValue` is observable to ensure that computed dirty state (and any other
  derivations) are updated if it changes. #934
* Fixes to ensure Admin console log viewer more cleanly handles exceptions (e.g. attempting to
  auto-refresh on a log file that has been deleted).

[Commit Log](https://github.com/exhi/hoist-react/compare/v18.1.1...v18.1.2)

## v18.1.1 - 2019-01-29

* Grid cell padding can be controlled via a new set of CSS vars and is reduced by default for grids
  in compact mode.
* The `addRecordAsync()` and `saveRecordAsync()` methods on `RestStore` return the updated record.

[Commit Log](https://github.com/exhi/hoist-react/compare/v18.1.0...v18.1.1)


## v18.1.0 - 2019-01-28

### 🎁 New Features

* New `@managed` class field decorator can be used to mark a property as fully created/owned by its
  containing class (provided that class has installed the matching `@ManagedSupport` decorator).
  * The framework will automatically pass any `@managed` class members to `XH.safeDestroy()` on
    destroy/unmount to ensure their own `destroy()` lifecycle methods are called and any related
    resources are disposed of properly, notably MobX observables and reactions.
  * In practice, this should be used to decorate any properties on `HoistModel`, `HoistService`, or
    `HoistComponent` classes that hold a reference to a `HoistModel` created by that class. All of
    those core artifacts support the new decorator, `HoistModel` already provides a built-in
    `destroy()` method, and calling that method when an app is done with a Model is an important
    best practice that can now happen more reliably / easily.
* `FormModel.getData()` accepts a new single parameter `dirtyOnly` - pass true to get back only
  fields which have been modified.
* The mobile `Select` component indicates the current value with a ✅ in the drop-down list.
* Excel exports from tree grids now include the matching expand/collapse tree controls baked into
  generated Excel file.

### 🐞 Bug Fixes

* The `JsonInput` component now properly respects / indicates disabled state.

### 📚 Libraries

* Hoist-dev-utils `3.4.1 -> 3.5.0` - updated webpack and other build tool dependencies, as well as
  an improved eslint configuration.
* @blueprintjs/core `3.10 -> 3.12`
* @blueprintjs/datetime `3.5 -> 3.7`
* fontawesome `5.6 -> 5.7`
* mobx `5.8 -> 5.9`
* react-select `2.2 -> 2.3`
* Other patch updates

[Commit Log](https://github.com/exhi/hoist-react/compare/v18.0.0...v18.1.0)

## v18.0.0 - 2019-01-15

### 🎁 New Features

* Form support has been substantially enhanced and restructured to provide both a cleaner API and
  new functionality:
  * `FormModel` and `FieldModel` are now concrete classes and provide the main entry point for
    specifying the contents of a form. The `Field` and `FieldSupport` decorators have been removed.
  * Fields and sub-forms may now be dynamically added to FormModel.
  * The validation state of a FormModel is now *immediately* available after construction and
    independent of the GUI. The triggering of the *display* of that state is now a separate process
    triggered by GUI actions such as blur.
  * `FormField` has been substantially reworked to support a read-only display and inherit common
    property settings from its containing `Form`.
  * `HoistInput` has been moved into the `input` package to clarify that these are lower level
    controls and independent of the Forms package.

* `RestGrid` now supports a `mask` prop. RestGrid loading is now masked by default.
* `Chart` component now supports a built-in zoom out gesture: click and drag from right-to-left on
  charts with x-axis zooming.
* `Select` now supports an `enableClear` prop to control the presence of an optional inline clear
  button.
* `Grid` components take `onCellClicked` and `onCellDoubleClicked` event handlers.
* A new desktop `FileChooser` wraps a preconfigured react-dropzone component to allow users to
  easily select files for upload or other client-side processing.

### 💥 Breaking Changes

* Major changes to Form (see above). `HoistInput` imports will also need to be adjusted to move from
  `form` to `input`.
* The name of the HoistInput `field` prop has been changed to `bind`. This change distinguishes the
  lower-level input package more clearly from the higher-level form package which uses it. It also
  more clearly relates the property to the associated `@bindable` annotation for models.
* A `Select` input with `enableMulti = true` will by default no longer show an inline x to clear the
  input value. Use the `enableClear` prop to re-enable.
* Column definitions are exported from the `grid` package. To ensure backwards compatibility,
  replace imports from `@xh/hoist/desktop/columns` with `@xh/hoist/desktop/cmp/grid`.

### 📚 Libraries

* React `~16.6.0 -> ~16.7.0`
* Patch version updates to multiple other dependencies.

[Commit Log](https://github.com/exhi/hoist-react/compare/v17.0.0...v18.0.0)

## v17.0.0 - 2018-12-21

### 💥 Breaking Changes

* The implementation of the `model` property on `HoistComponent` has been substantially enhanced:
  *  "Local" Models should now be specified on the Component class declaration by simply setting the
     `model` property, rather than the confusing `localModel` property.
  *  HoistComponent now supports a static `modelClass` class property. If set, this property will
     allow a HoistComponent to auto-create a model internally when presented with a plain javascript
     object as its `model` prop. This is especially useful in cases like `Panel` and `TabContainer`,
     where apps often need to specify a model but do not require a reference to the model. Those
     usages can now skip importing and instantiating an instance of the component's model class
     themselves.
  *  Hoist will now throw an Exception if an application attempts to changes the model on an
     existing HoistComponent instance or presents the wrong type of model to a HoistComponent where
     `modelClass` has been specified.

* `PanelSizingModel` has been renamed `PanelModel`. The class now also has the following new
  optional properties, all of which are `true` by default:
  * `showSplitter` - controls visibility of the splitter bar on the outside edge of the component.
  * `showSplitterCollapseButton` - controls visibility of the collapse button on the splitter bar.
  * `showHeaderCollapseButton` - controls visibility of a (new) collapse button in the header.

* The API methods for exporting grid data have changed and gained new features:
  * Grids must opt-in to export with the `GridModel.enableExport` config.
  * Exporting a `GridModel` is handled by the new `GridExportService`, which takes a collection of
    `exportOptions`. See `GridExportService.exportAsync` for available `exportOptions`.
  * All export entry points (`GridModel.exportAsync()`, `ExportButton` and the export context menu
    items) support `exportOptions`. Additionally, `GridModel` can be configured with default
    `exportOptions` in its config.

* The `buttonPosition` prop on `NumberInput` has been removed due to problems with the underlying
  implementation. Support for incrementing buttons on NumberInputs will be re-considered for future
  versions of Hoist.

### 🎁 New Features

* `TextInput` on desktop now supports an `enableClear` property to allow easy addition of a clear
  button at the right edge of the component.
* `TabContainer` enhancements:
  * An `omit` property can now be passed in the tab configs passed to the `TabContainerModel`
    constructor to conditionally exclude a tab from the container
  * Each `TabModel` can now be retrieved by id via the new `getTabById` method on
    `TabContainerModel`.
  * `TabModel.title` can now be changed at runtime.
  * `TabModel` now supports the following properties, which can be changed at runtime or set via the
    config:
    * `disabled` - applies a disabled style in the switcher and blocks navigation to the tab via
      user click, routing, or the API.
    * `excludeFromSwitcher` - removes the tab from the switcher, but the tab can still be navigated
      to programmatically or via routing.
* `MultiFieldRenderer` `multiFieldConfig` now supports a `delimiter` property to separate
  consecutive SubFields.
* `MultiFieldRenderer` SubFields now support a `position` property, to allow rendering in either the
  top or bottom row.
* `StoreCountLabel` now supports a new 'includeChildren' prop to control whether or not children
  records are included in the count. By default this is `false`.
* `Checkbox` now supports a `displayUnsetState` prop which may be used to display a visually
  distinct state for null values.
* `Select` now renders with a checkbox next to the selected item in its drowndown menu, instead of
  relying on highlighting. A new `hideSelectedOptionCheck` prop is available to disable.
* `RestGridModel` supports a `readonly` property.
* `DimensionChooser`, various `HoistInput` components, `Toolbar` and `ToolbarSeparator` have been
  added to the mobile component library.
* Additional environment enums for UAT and BCP, added to Hoist Core 5.4.0, are supported in the
  application footer.

### 🐞 Bug Fixes

* `NumberInput` will no longer immediately convert its shorthand value (e.g. "3m") into numeric form
  while the user remains focused on the input.
* Grid `actionCol` columns no longer render Button components for each action, relying instead on
  plain HTML / CSS markup for a significant performance improvement when there are many rows and/or
  actions per row.
* Grid exports more reliably include the appropriate file extension.
* `Select` will prevent an `<esc>` keypress from bubbling up to parent components only when its menu
  is open. (In that case, the component assumes escape was pressed to close its menu and captures
  the keypress, otherwise it should leave it alone and let it e.g. close a parent popover).

[Commit Log](https://github.com/exhi/hoist-react/compare/v16.0.1...v17.0.0)

## v16.0.1 - 2018-12-12

### 🐞 Bug Fixes

* Fix to FeedbackForm allowing attempted submission with an empty message.

[Commit Log](https://github.com/exhi/hoist-react/compare/v16.0.0...v16.0.1)


## v16.0.0

### 🎁 New Features

* Support for ComboBoxes and Dropdowns have been improved dramatically, via a new `Select` component
  based on react-select.
* The ag-Grid based `Grid` and `GridModel` are now available on both mobile and desktop. We have
  also added new support for multi-row/multi-field columns via the new `multiFieldRenderer` renderer
  function.
* The app initialization lifecycle has been restructured so that no App classes are constructed
  until Hoist is fully initialized.
* `Column` now supports an optional `rowHeight` property.
* `Button` now defaults to 'minimal' mode, providing a much lighter-weight visual look-and-feel to
  HoistApps. `Button` also implements `@LayoutSupport`.
* Grouping state is now saved by the grid state support on `GridModel`.
* The Hoist `DimChooser` component has been ported to hoist-react.
* `fetchService` now supports an `autoAbortKey` in its fetch methods. This can be used to
  automatically cancel obsolete requests that have been superceded by more recent variants.
* Support for new `clickableLabel` property on `FormField`.
* `RestForm` now supports a read-only view.
* Hoist now supports automatic tracking of app/page load times.

### 💥 Breaking Changes

* The new location for the cross-platform grid component is `@xh/hoist/cmp/grid`. The `columns`
  package has also moved under a new sub-package in this location.
* Hoist top-level App Structure has changed in order to improve consistency of the Model-View
  conventions, to improve the accessibility of services, and to support the improvements in app
  initialization mentioned above:
  - `XH.renderApp` now takes a new `AppSpec` configuration.
  - `XH.app` is now `XH.appModel`.
  - All services are installed directly on `XH`.
  - `@HoistApp` is now `@HoistAppModel`
* `RecordAction` has been substantially refactored and improved. These are now typically immutable
  and may be shared.
  - `prepareFn` has been replaced with a `displayFn`.
  - `actionFn` and `displayFn` now take a single object as their parameter.
* The `hide` property on `Column` has been changed to `hidden`.
* The `ColChooserButton` has been moved from the incorrect location `@xh/hoist/cmp/grid` to
  `@xh/hoist/desktop/cmp/button`. This is a desktop-only component. Apps will have to adjust these
  imports.
* `withDefaultTrue` and `withDefaultFalse` in `@xh/hoist/utils/js` have been removed. Use
  `withDefault` instead.
* `CheckBox` has been renamed `Checkbox`


### ⚙️ Technical

* ag-Grid has been upgraded to v19.1
* mobx has been upgraded to v5.6
* React has been upgraded to v16.6
* Allow browsers with proper support for Proxy (e.g Edge) to access Hoist Applications.


### 🐞 Bug Fixes

* Extensive. See full change list below.

[Commit Log](https://github.com/exhi/hoist-react/compare/v15.1.2...v16.0.0)


## v15.1.2

🛠 Hotfix release to MultiSelect to cap the maximum number of options rendered by the drop-down
list. Note, this component is being replaced in Hoist v16 by the react-select library.

[Commit Log](https://github.com/exhi/hoist-react/compare/v15.1.1...v15.1.2)

## v15.1.1

### 🐞 Bug Fixes

* Fix to minimal validation mode for FormField disrupting input focus.
* Fix to JsonInput disrupting input focus.

### ⚙️ Technical

* Support added for TLBR-style notation when specifying margin/padding via layoutSupport - e.g.
  box({margin: '10 20 5 5'}).
* Tweak to lockout panel message when the user has no roles.

[Commit Log](https://github.com/exhi/hoist-react/compare/v15.1.0...v15.1.1)


## v15.1.0

### 🎁 New Features

* The FormField component takes a new minimal prop to display validation errors with a tooltip only
  as opposed to an inline message string. This can be used to help reduce shifting / jumping form
  layouts as required.
* The admin-only user impersonation toolbar will now accept new/unknown users, to support certain
  SSO application implementations that can create users on the fly.

### ⚙️ Technical

* Error reporting to server w/ custom user messages is disabled if the user is not known to the
  client (edge case with errors early in app lifecycle, prior to successful authentication).

[Commit Log](https://github.com/exhi/hoist-react/compare/v15.0.0...v15.1.0)


## v15.0.0

### 💥 Breaking Changes

* This update does not require any application client code changes, but does require updating the
  Hoist Core Grails plugin to >= 5.0. Hoist Core changes to how application roles are loaded and
  users are authenticated required minor changes to how JS clients bootstrap themselves and load
  user data.
* The Hoist Core HoistImplController has also been renamed to XhController, again requiring Hoist
  React adjustments to call the updated /xh/ paths for these (implementation) endpoints. Again, no
  app updates required beyond taking the latest Hoist Core plugin.

[Commit Log](https://github.com/exhi/hoist-react/compare/v14.2.0...v15.0.0)


## v14.2.0

### 🎁 New Features

* Upgraded hoist-dev-utils to 3.0.3. Client builds now use the latest Webpack 4 and Babel 7 for
  noticeably faster builds and recompiles during CI and at development time.
* GridModel now has a top-level agColumnApi property to provide a direct handle on the ag-Grid
  Column API object.

### ⚙️ Technical

* Support for column groups strengthened with the addition of a dedicated ColumnGroup sibling class
  to Column. This includes additional internal refactoring to reduce unnecessary cloning of Column
  configurations and provide a more managed path for Column updates. Public APIs did not change.
  (#694)

### 📚 Libraries

* Blueprint Core `3.6.1 -> 3.7.0`
* Blueprint Datetime `3.2.0 -> 3.3.0`
* Fontawesome `5.3.x -> 5.4.x`
* MobX `5.1.2 -> 5.5.0`
* Router5 `6.5.0 -> 6.6.0`

[Commit Log](https://github.com/exhi/hoist-react/compare/v14.1.3...v14.2.0)


## v14.1.3

### 🐞 Bug Fixes

* Ensure JsonInput reacts properly to value changes.

### ⚙️ Technical

* Block user pinning/unpinning in Grid via drag-and-drop - pending further work via #687.
* Support "now" as special token for dateIs min/max validation rules.
* Tweak grouped grid row background color.

[Commit Log](https://github.com/exhi/hoist-react/compare/v14.1.1...v14.1.3)


## v14.1.1

### 🐞 Bug Fixes

* Fixes GridModel support for row-level grouping at same time as column grouping.

[Commit Log](https://github.com/exhi/hoist-react/compare/v14.1.0...v14.1.1)


## v14.1.0

### 🎁 New Features

* GridModel now supports multiple levels of row grouping. Pass the public setGroupBy() method an
  array of string column IDs, or a falsey value / empty array to ungroup. Note that the public and
  observable groupBy property on GridModel will now always be an array, even if the grid is not
  grouped or has only a single level of grouping.
* GridModel exposes public expandAll() and collapseAll() methods for grouped / tree grids, and
  StoreContextMenu supports a new "expandCollapseAll" string token to insert context menu items.
  These are added to the default menu, but auto-hide when the grid is not in a grouped state.
* The Grid component provides a new onKeyDown prop, which takes a callback and will fire on any
  keypress targeted within the Grid. Note such a handler is not provided directly by ag-Grid.
* The Column class supports pinned as a top-level config. Supports passing true to pin to the left.

### 🐞 Bug Fixes

* Updates to Grid column widths made via ag-Grid's "autosize to fit" API are properly persisted to
  grid state.

[Commit Log](https://github.com/exhi/hoist-react/compare/v14.0.0...v14.1.0)


## v14.0.0

* Along with numerous bug fixes, v14 brings with it a number of important enhancements for grids,
  including support for tree display, 'action' columns, and absolute value sorting. It also includes
  some new controls and improvement to focus display.

### 💥 Breaking Changes

* The signatures of the Column.elementRenderer and Column.renderer have been changed to be
  consistent with each other, and more extensible. Each takes two arguments -- the value to be
  rendered, and a single bundle of metadata.
* StoreContextMenuAction has been renamed to RecordAction. Its action property has been renamed to
  actionFn for consistency and clarity.
* LocalStore : The method LocalStore.processRawData no longer takes an array of all records, but
  instead takes just a single record. Applications that need to operate on all raw records in bulk
  should do so before presenting them to LocalStore. Also, LocalStores template methods for override
  have also changed substantially, and sub-classes that rely on these methods will need to be
  adjusted accordingly.

### 🎁 New Features

#### Grid

* The Store API now supports hierarchical datasets. Applications need to simply provide raw data for
  records with a "children" property containing the raw data for their children.
* Grid supports a 'TreeGrid' mode. To show a tree grid, bind the GridModel to a store containing
  hierarchical data (as above), set treeMode: true on the GridModel, and specify a column to display
  the tree controls (isTreeColumn: true)
* Grid supports absolute sorting for numerical columns. Specify absSort: true on your column config
  to enable. Clicking the grid header will now cycle through ASC > DESC > DESC (abs) sort modes.
* Grid supports an 'Actions' column for one-click record actions. See cmp/desktop/columns/actionCol.
* A new showHover prop on the desktop Grid component will highlight the hovered row with default
  styling. A new GridModel.rowClassFn callback was added to support per-row custom classes based on
  record data.
* A new ExportFormat.LONG_TEXT format has been added, along with a new Column.exportWidth config.
  This supports exporting columns that contain long text (e.g. notes) as multi-line cells within
  Excel.

#### Other Components

* RadioInput and ButtonGroupInputhave been added to the desktop/cmp/form package.
* DateInput now has support for entering and displaying time values.
* NumberInput displays its unformatted value when focused.
* Focused components are now better highlighted, with additional CSS vars provided to customize as
  needed.

### 🐞 Bug Fixes

* Calls to GridModel.setGroupBy() work properly not only on the first, but also all subsequent calls
  (#644).
* Background / style issues resolved on several input components in dark theme (#657).
* Grid context menus appear properly over other floating components.

### 📚 Libraries

* React `16.5.1 -> 16.5.2`
* router5 `6.4.2 -> 6.5.0`
* CodeMirror, Highcharts, and MobX patch updates

[Commit Log](https://github.com/exhi/hoist-react/compare/v13.0.0...v14.0.0)


## v13.0.0

🍀Lucky v13 brings with it a number of enhancements for forms and validation, grouped column
support in the core Grid API, a fully wrapped MultiSelect component, decorator syntax adjustments,
and a number of other fixes and enhancements.

It also includes contributions from new ExHI team members Arjun and Brendan. 🎉

### 💥 Breaking Changes

* The core `@HoistComponent`, `@HoistService`, and `@HoistModel` decorators are **no longer
  parameterized**, meaning that trailing `()` should be removed after each usage. (#586)
* The little-used `hoistComponentFactory()` method was also removed as a further simplification
  (#587).
* The `HoistField` superclass has been renamed to `HoistInput` and the various **desktop form
  control components have been renamed** to match (55afb8f). Apps using these components (which will
  likely be most apps) will need to adapt to the new names.
  * This was done to better distinguish between the input components and the upgraded Field concept
    on model classes (see below).

### 🎁 New Features

⭐️ **Forms and Fields** have been a major focus of attention, with support for structured data
fields added to Models via the `@FieldSupport` and `@field()` decorators.
* Models annotated with `@FieldSupport` can decorate member properties with `@field()`, making those
  properties observable and settable (with a generated `setXXX()` method).
* The `@field()` decorators themselves can be passed an optional display label string as well as
  zero or more *validation rules* to define required constraints on the value of the field.
* A set of predefined constraints is provided within the toolkit within the `/field/` package.
* Models using `FieldSupport` should be sure to call the `initFields()` method installed by the
  decorator within their constructor. This method can be called without arguments to generally
  initialize the field system, or it can be passed an object of field names to initial/default
  values, which will set those values on the model class properties and provide change/dirty
  detection and the ability to "reset" a form.
* A new `FormField` UI component can be used to wrap input components within a form. The `FormField`
  wrapper can accept the source model and field name, and will apply those to its child input. It
  leverages the Field model to automatically display a label, indicate required fields, and print
  validation error messages. This new component should be the building-block for most non-trivial
  forms within an application.

Other enhancements include:
* **Grid columns can be grouped**, with support for grouping added to the grid state management
  system, column chooser, and export manager (#565). To define a column group, nest column
  definitions passed to `GridModel.columns` within a wrapper object of the form `{headerName: 'My
  group', children: [...]}`.

(Note these release notes are incomplete for this version.)

[Commit Log](https://github.com/exhi/hoist-react/compare/v12.1.2...v13.0.0)


## v12.1.2

### 🐞 Bug Fixes

* Fix casing on functions generated by `@settable` decorator
  (35c7daa209a4205cb011583ebf8372319716deba).

[Commit Log](https://github.com/exhi/hoist-react/compare/v12.1.1...v12.1.2)


## v12.1.1

### 🐞 Bug Fixes

* Avoid passing unknown HoistField component props down to Blueprint select/checkbox controls.

### 📚 Libraries

* Rollback update of `@blueprintjs/select` package `3.1.0 -> 3.0.0` - this included breaking API
  changes and will be revisited in #558.

[Commit Log](https://github.com/exhi/hoist-react/compare/v12.1.0...v12.1.1)


## v12.1.0

### 🎁 New Features

* New `@bindable` and `@settable` decorators added for MobX support. Decorating a class member
  property with `@bindable` makes it a MobX `@observable` and auto-generates a setter method on the
  class wrapped in a MobX `@action`.
* A `fontAwesomeIcon` element factory is exported for use with other FA icons not enumerated by the
  `Icon` class.
* CSS variables added to control desktop Blueprint form control margins. These remain defaulted to
  zero, but now within CSS with support for variable overrides. A Blueprint library update also
  brought some changes to certain field-related alignment and style properties. Review any form
  controls within apps to ensure they remain aligned as desired
  (8275719e66b4677ec5c68a56ccc6aa3055283457 and df667b75d41d12dba96cbd206f5736886cb2ac20).

### 🐞 Bug Fixes

* Grid cells are fully refreshed on a data update, ensuring cell renderers that rely on data other
  than their primary display field are updated (#550).
* Grid auto-sizing is run after a data update, ensuring flex columns resize to adjust for possible
  scrollbar visibility changes (#553).
* Dropdown fields can be instantiated with fewer required properties set (#541).

### 📚 Libraries

* Blueprint `3.0.1 -> 3.4.0`
* FontAwesome `5.2.0 -> 5.3.0`
* CodeMirror `5.39.2 -> 5.40.0`
* MobX `5.0.3 -> 5.1.0`
* router5 `6.3.0 -> 6.4.2`
* React `16.4.1 -> 16.4.2`

[Commit Log](https://github.com/exhi/hoist-react/compare/v12.0.0...v12.1.0)


## v12.0.0

Hoist React v12 is a relatively large release, with multiple refactorings around grid columns,
`elemFactory` support, classNames, and a re-organization of classes and exports within `utils`.

### 💥 Breaking Changes

#### ⭐️ Grid Columns

**A new `Column` class describes a top-level API for columns and their supported options** and is
intended to be a cross-platform layer on top of ag-Grid and TBD mobile grid implementations.
* The desktop `GridModel` class now accepts a collection of `Column` configuration objects to define
  its available columns.
* Columns may be configured with `flex: true` to cause them to stretch all available horizontal
  space within a grid, sharing it equally with any other flex columns. However note that this should
  be used sparingly, as flex columns have some deliberate limitations to ensure stable and
  consistent behavior. Most noticeably, they cannot be resized directly by users. Often, a best
  practice will be to insert an `emptyFlexCol` configuration as the last column in a grid - this
  will avoid messy-looking gaps in the layout while not requiring a data-driven column be flexed.
* User customizations to column widths are now saved if the GridModel has been configured with a
  `stateModel` key or model instance - see `GridStateModel`.
* Columns accept a `renderer` config to format text or HTML-based output. This is a callback that is
  provided the value, the row-level record, and a metadata object with the column's `colId`. An
  `elementRenderer` config is also available for cells that should render a Component.
* An `agOptions` config key continues to provide a way to pass arbitrary options to the underlying
  ag-Grid instance (for desktop implementations). This is considered an "escape hatch" and should be
  used with care, but can provide a bridge to required ag-Grid features as the Hoist-level API
  continues to develop.
* The "factory pattern" for Column templates / defaults has been removed, replaced by a simpler
  approach that recommends exporting simple configuration partials and spreading them into
  instance-specific column configs.
  [See the Admin app for some examples](https://github.com/exhi/hoist-react/blob/a1b14ac6d41aa8f8108a518218ce889fe5596780/admin/tabs/activity/tracking/ActivityGridModel.js#L42)
  of this pattern.
* See 0798f6bb20092c59659cf888aeaf9ecb01db52a6 for primary commit.

#### ⭐️ Element Factory, LayoutSupport, BaseClassName

Hoist provides core support for creating components via a factory pattern, powered by the `elem()`
and `elemFactory()` methods. This approach remains the recommended way to instantiate component
elements, but was **simplified and streamlined**.
* The rarely used `itemSpec` argument was removed (this previously applied defaults to child items).
* Developers can now also use JSX to instantiate all Hoist-provided components while still taking
  advantage of auto-handling for layout-related properties provided by the `LayoutSupport` mixin.
  * HoistComponents should now spread **`...this.getLayoutProps()`** into their outermost rendered
    child to enable promotion of layout properties.
* All HoistComponents can now specify a **baseClassName** on their component class and should pass
  `className: this.getClassName()` down to their outermost rendered child. This allows components to
  cleanly layer on a base CSS class name with any instance-specific classes.
* See 8342d3870102ee9bda4d11774019c4928866f256 for primary commit.

#### ⭐️ Panel resizing / collapsing

**The `Panel` component now takes a `sizingModel` prop to control and encapsulate newly built-in
resizing and collapsing behavior** (#534).
* See the `PanelSizingModel` class for configurable details, including continued support for saving
  sizing / collapsed state as a user preference.
* **The standalone `Resizable` component was removed** in favor of the improved support built into
  Panel directly.

#### Other

* Two promise-related models have been combined into **a new, more powerful `PendingTaskModel`**,
  and the `LoadMask` component has been removed and consolidated into `Mask`
  (d00a5c6e8fc1e0e89c2ce3eef5f3e14cb842f3c8).
  * `Panel` now exposes a single `mask` prop that can take either a configured `mask` element or a
    simple boolean to display/remove a default mask.
* **Classes within the `utils` package have been re-organized** into more standardized and scalable
  namespaces. Imports of these classes will need to be adjusted.

### 🎁 New Features

* **The desktop Grid component now offers a `compact` mode** with configurable styling to display
  significantly more data with reduced padding and font sizes.
* The top-level `AppBar` refresh button now provides a default implementation, calling a new
  abstract `requestRefresh()` method on `HoistApp`.
* The grid column chooser can now be configured to display its column groups as initially collapsed,
  for especially large collections of columns.
* A new `XH.restoreDefaultsAsync()` method provides a centralized way to wipe out user-specific
  preferences or customizations (#508).
* Additional Blueprint `MultiSelect`, `Tag`, and `FormGroup` controls re-exported.

### 🐞 Bug Fixes

* Some components were unintentionally not exporting their Component class directly, blocking JSX
  usage. All components now export their class.
* Multiple fixes to `DayField` (#531).
* JsonField now responds properly when switching from light to dark theme (#507).
* Context menus properly filter out duplicated separators (#518).

[Commit Log](https://github.com/exhi/hoist-react/compare/v11.0.0...v12.0.0)


## v11.0.0

### 💥 Breaking Changes

* **Blueprint has been upgraded to the latest 3.x release.** The primary breaking change here is the
  renaming of all `pt-` CSS classes to use a new `bp3-` prefix. Any in-app usages of the BP
  selectors will need to be updated. See the
  [Blueprint "What's New" page](http://blueprintjs.com/docs/#blueprint/whats-new-3.0).
* **FontAwesome has been upgraded to the latest 5.2 release.** Only the icons enumerated in the
  Hoist `Icon` class are now registered via the FA `library.add()` method for inclusion in bundled
  code, resulting in a significant reduction in bundle size. Apps wishing to use other FA icons not
  included by Hoist must import and register them - see the
  [FA React Readme](https://github.com/FortAwesome/react-fontawesome/blob/master/README.md) for
  details.
* **The `mobx-decorators` dependency has been removed** due to lack of official support for the
  latest MobX update, as well as limited usage within the toolkit. This package was primarily
  providing the optional `@setter` decorator, which should now be replaced as needed by dedicated
  `@action` setter methods (19cbf86138499bda959303e602a6d58f6e95cb40).

### 🎁 Enhancements

* `HoistComponent` now provides a `getClassNames()` method that will merge any `baseCls` CSS class
  names specified on the component with any instance-specific classes passed in via props (#252).
  * Components that wish to declare and support a `baseCls` should use this method to generate and
    apply a combined list of classes to their outermost rendered elements (see `Grid`).
  * Base class names have been added for relevant Hoist-provided components - e.g. `.xh-panel` and
    `.xh-grid`. These will be appended to any instance class names specified within applications and
    be available as public CSS selectors.
* Relevant `HoistField` components support inline `leftIcon` and `rightElement` props. `DayField`
  adds support for `minDay / maxDay` props.
* Styling for the built-in ag-Grid loading overlay has been simplified and improved (#401).
* Grid column definitions can now specify an `excludeFromExport` config to drop them from
  server-generated Excel/CSV exports (#485).

### 🐞 Bug Fixes

* Grid data loading and selection reactions have been hardened and better coordinated to prevent
  throwing when attempting to set a selection before data has been loaded (#484).

### 📚 Libraries

* Blueprint `2.x -> 3.x`
* FontAwesome `5.0.x -> 5.2.x`
* CodeMirror `5.37.0 -> 5.39.2`
* router5 `6.2.4 -> 6.3.0`

[Commit Log](https://github.com/exhi/hoist-react/compare/v10.0.1...v11.0.0)


## v10.0.1

### 🐞 Bug Fixes

* Grid `export` context menu token now defaults to server-side 'exportExcel' export.
  * Specify the `exportLocal` token to return a menu item for local ag-Grid export.
* Columns with `field === null` skipped for server-side export (considered spacer / structural
  columns).

## v10.0.0

### 💥 Breaking Changes

* **Access to the router API has changed** with the `XH` global now exposing `router` and
  `routerState` properties and a `navigate()` method directly.
* `ToastManager` has been deprecated. Use `XH.toast` instead.
* `Message` is no longer a public class (and its API has changed). Use `XH.message/confirm/alert`
  instead.
*  Export API has changed. The Built-in grid export now uses more powerful server-side support. To
   continue to use local AG based export, call method `GridModel.localExport()`. Built-in export
   needs to be enabled with the new property on `GridModel.enableExport`. See `GridModel` for more
   details.

### 🎁 Enhancements

* New Mobile controls and `AppContainer` provided services (impersonation, about, and version bars).
* Full-featured server-side Excel export for grids.

### 🐞 Bug Fixes

* Prevent automatic zooming upon input focus on mobile devices (#476).
* Clear the selection when showing the context menu for a record which is not already selected
  (#469).
* Fix to make lockout script readable by Compatibility Mode down to IE5.

### 📚 Libraries

* MobX `4.2.x -> 5.0.x`

[Commit Log](https://github.com/exhi/hoist-react/compare/v9.0.0...v10.0.0)


## v9.0.0

### 💥 Breaking Changes

* **Hoist-provided mixins (decorators) have been refactored to be more granular and have been broken
  out of `HoistComponent`.**
  * New discrete mixins now exist for `LayoutSupport` and `ContextMenuSupport` - these should be
    added directly to components that require the functionality they add for auto-handling of
    layout-related props and support for showing right-click menus. The corresponding options on
    `HoistComponent` that used to enable them have been removed.
  * For consistency, we have also renamed `EventTarget -> EventSupport` and `Reactive ->
    ReactiveSupport` mixins. These both continue to be auto-applied to HoistModel and HoistService
    classes, and ReactiveSupport enabled by default in HoistComponent.
* **The Context menu API has changed.** The
  [`ContextMenuSupport` mixin](https://github.com/exhi/hoist-react/blob/develop/desktop/cmp/contextmenu/ContextMenuSupport.js)
  now specifies an abstract `getContextMenuItems()` method for component implementation (replacing
  the previous `renderContextMenu()` method). See the new
  [`ContextMenuItem` class](https://github.com/exhi/hoist-react/blob/develop/desktop/cmp/contextmenu/ContextMenuItem.js)
  for what these items support, as well as several static default items that can be used.
  * The top-level `AppContainer` no longer provides a default context menu, instead allowing the
    browser's own context menu to show unless an app / component author has implemented custom
    context-menu handling at any level of their component hierarchy.

### 🐞 Bug Fixes

* TabContainer active tab can become out of sync with the router state (#451)
  * ⚠️ Note this also involved a change to the `TabContainerModel` API - `activateTab()` is now the
    public method to set the active tab and ensure both the tab and the route land in the correct
    state.
* Remove unintended focused cell borders that came back with the prior ag-Grid upgrade.

[Commit Log](https://github.com/exhi/hoist-react/compare/v8.0.0...v9.0.0)


## v8.0.0

Hoist React v8 brings a big set of improvements and fixes, some API and package re-organizations,
and ag-Grid upgrade, and more. 🚀

### 💥 Breaking Changes

* **Component package directories have been re-organized** to provide better symmetry between
  pre-existing "desktop" components and a new set of mobile-first component. Current desktop
  applications should replace imports from `@xh/hoist/cmp/xxx` with `@xh/hoist/desktop/cmp/xxx`.
  * Important exceptions include several classes within `@xh/hoist/cmp/layout/`, which remain
    cross-platform.
  * `Panel` and `Resizable` components have moved to their own packages in
    `@xh/hoist/desktop/cmp/panel` and `@xh/hoist/desktop/cmp/resizable`.
* **Multiple changes and improvements made to tab-related APIs and components.**
  * The `TabContainerModel` constructor API has changed, notably `children` -> `tabs`, `useRoutes` ->
    `route` (to specify a starting route as a string) and `switcherPosition` has moved from a model
    config to a prop on the `TabContainer` component.
  * `TabPane` and `TabPaneModel` have been renamed `Tab` and `TabModel`, respectively, with several
    related renames.
* **Application entry-point classes decorated with `@HoistApp` must implement the new getter method
  `containerClass()`** to specify the platform specific component used to wrap the app's
  `componentClass`.
  * This will typically be `@xh/hoist/[desktop|mobile]/AppContainer` depending on platform.

### 🎁 New Features

* **Tab-related APIs re-worked and improved**, including streamlined support for routing, a new
  `tabRenderMode` config on `TabContainerModel`, and better naming throughout.
* **Ag-grid updated to latest v18.x** - now using native flex for overall grid layout and sizing
  controls, along with multiple other vendor improvements.
* Additional `XH` API methods exposed for control of / integration with Router5.
* The core `@HoistComponent` decorated now installs a new `isDisplayed` getter to report on
  component visibility, taking into account the visibility of its ancestors in the component tree.
* Mobile and Desktop app package / component structure made more symmetrical (#444).
* Initial versions of multiple new mobile components added to the toolkit.
* Support added for **`IdleService` - automatic app suspension on inactivity** (#427).
* Hoist wrapper added for the low-level Blueprint **button component** - provides future hooks into
  button customizations and avoids direct BP import (#406).
* Built-in support for collecting user feedback via a dedicated dialog, convenient XH methods and
  default appBar button (#379).
* New `XH.isDevelopmentMode` constant added, true when running in local Webpack dev-server mode.
* CSS variables have been added to customize and standardize the Blueprint "intent" based styling,
  with defaults adjusted to be less distracting (#420).

### 🐞 Bug Fixes

* Preference-related events have been standardized and bugs resolved related to pushAsync() and the
  `prefChange` event (ee93290).
* Admin log viewer auto-refreshes in tail-mode (#330).
* Distracting grid "loading" overlay removed (#401).
* Clipboard button ("click-to-copy" functionality) restored (#442).

[Commit Log](https://github.com/exhi/hoist-react/compare/v7.2.0...v8.0.0)

## v7.2.0

### 🎁 New Features

+ Admin console grids now outfitted with column choosers and grid state. #375
+ Additional components for Onsen UI mobile development.

### 🐞 Bug Fixes

+ Multiple improvements to the Admin console config differ. #380 #381 #392

[Commit Log](https://github.com/exhi/hoist-react/compare/v7.1.0...v7.2.0)

## v7.1.0

### 🎁 New Features

* Additional kit components added for Onsen UI mobile development.

### 🐞 Bug Fixes

* Dropdown fields no longer default to `commitOnChange: true` - avoiding unexpected commits of
  type-ahead query values for the comboboxes.
* Exceptions thrown from FetchService more accurately report the remote host when unreachable, along
  with some additional enhancements to fetch exception reporting for clarity.

[Commit Log](https://github.com/exhi/hoist-react/compare/v7.0.0...v7.1.0)

## v7.0.0

### 💥 Breaking Changes

* **Restructuring of core `App` concept** with change to new `@HoistApp` decorator and conventions
  around defining `App.js` and `AppComponent.js` files as core app entry points. `XH.app` now
  installed to provide access to singleton instance of primary app class. See #387.

### 🎁 New Features

* **Added `AppBar` component** to help further standardize a pattern for top-level application
  headers.
* **Added `SwitchField` and `SliderField`** form field components.
* **Kit package added for Onsen UI** - base component library for mobile development.
* **Preferences get a group field for better organization**, parity with AppConfigs. (Requires
  hoist-core 3.1.x.)

### 🐞 Bug Fixes

* Improvements to `Grid` component's interaction with underlying ag-Grid instance, avoiding extra
  renderings and unwanted loss of state. 03de0ae7

[Commit Log](https://github.com/exhi/hoist-react/compare/v6.0.0...v7.0.0)


## v6.0.0

### 💥 Breaking Changes

* API for `MessageModel` has changed as part of the feature addition noted below, with `alert()` and
  `confirm()` replaced by `show()` and new `XH` convenience methods making the need for direct calls
  rare.
* `TabContainerModel` no longer takes an `orientation` prop, replaced by the more flexible
  `switcherPosition` as noted below.

### 🎁 New Features

* **Initial version of grid state** now available, supporting easy persistence of user grid column
  selections and sorting. The `GridModel` constructor now takes a `stateModel` argument, which in
  its simplest form is a string `xhStateId` used to persist grid state to local storage. See the
  [`GridStateModel` class](https://github.com/exhi/hoist-react/blob/develop/cmp/grid/GridStateModel.js)
  for implementation details. #331
* The **Message API** has been improved and simplified, with new `XH.confirm()` and `XH.alert()`
  methods providing an easy way to show pop-up alerts without needing to manually construct or
  maintain a `MessageModel`. #349
* **`TabContainer` components can now be controlled with a remote `TabSwitcher`** that does not need
  to be directly docked to the container itself. Specify `switcherPosition:none` on the
  `TabContainerModel` to suppress showing the switching affordance on the tabs themselves and
  instantiate a `TabSwitcher` bound to the same model to control a tabset from elsewhere in the
  component hierarchy. In particular, this enabled top-level application tab navigation to move up
  into the top toolbar, saving vertical space in the layout. #368
* `DataViewModel` supports an `emptyText` config.

### 🐞 Bugfixes

* Dropdown fields no longer fire multiple commit messages, and no longer commit partial entries
  under some circumstances. #353 and #354
* Grids resizing fixed when shrinking the containing component. #357

[Commit Log](https://github.com/exhi/hoist-react/compare/v5.0.0...v6.0.0)


## v5.0.0

### 💥 Breaking Changes

* **Multi environment configs have been unwound** See these release notes/instructions for how to
  migrate: https://github.com/exhi/hoist-core/releases/tag/release-3.0.0
* **Breaking change to context menus in dataviews and grids not using the default context menu:**
  StoreContextMenu no longer takes an array of items as an argument to its constructor. Instead it
  takes a configuration object with an ‘items’ key that will point to any current implementation’s
  array of items. This object can also contain an optional gridModel argument which is intended to
  support StoreContextMenuItems that may now be specified as known ‘hoist tokens’, currently limited
  to a ‘colChooser’ token.

### 🎁 New Features

* Config differ presents inline view, easier to read diffs now.
* Print Icon added!

### 🐞 Bugfixes

* Update processFailedLoad to loadData into gridModel store, Fixes #337
* Fix regression to ErrorTracking. Make errorTrackingService safer/simpler to call at any point in
  life-cycle.
*  Fix broken LocalStore state.
* Tweak flex prop for charts. Side by side charts in a flexbox now auto-size themselves! Fixes #342
* Provide token parsing for storeContextMenus. Context menus are all grown up! Fixes #300

## v4.0.1

### 🐞 Bugfixes

* DataView now properly re-renders its items when properties on their records change (and the ID
  does not)


## v4.0.0

### 💥 Breaking Changes

* **The `GridModel` selection API has been reworked for clarity.** These models formerly exposed
  their selectionModel as `grid.selection` - now that getter returns the selected records. A new
  `selectedRecord` getter is also available to return a single selection, and new string shortcut
  options are available when configuring GridModel selection behavior.
* **Grid components can now take an `agOptions` prop** to pass directly to the underlying ag-grid
  component, as well as an `onRowDoubleClicked` handler function.
  16be2bfa10e5aab4ce8e7e2e20f8569979dd70d1

### 🎁 New Features

* Additional core components have been updated with built-in `layoutSupport`, allowing developers to
  set width/height/flex and other layout properties directly as top-level props for key comps such
  as Grid, DataView, and Chart. These special props are processed via `elemFactory` into a
  `layoutConfig` prop that is now passed down to the underlying wrapper div for these components.
  081fb1f3a2246a4ff624ab123c6df36c1474ed4b

### 🐞 Bugfixes

* Log viewer tail mode now working properly for long log files - #325


## v3.0.1

### 🐞 Bugfixes

* FetchService throws a dedicated exception when the server is unreachable, fixes a confusing
  failure case detailed in #315


## v3.0.0

### 💥 Breaking Changes

* **An application's `AppModel` class must now implement a new `checkAccess()` method.** This method
  is passed the current user, and the appModel should determine if that user should see the UI and
  return an object with a `hasAccess` boolean and an optional `message` string. For a return with
  `hasAccess: false`, the framework will render a lockout panel instead of the primary UI.
  974c1def99059f11528c476f04e0d8c8a0811804
  * Note that this is only a secondary level of "security" designed to avoid showing an unauthorized
    user a confusing / non-functional UI. The server or any other third-party data sources must
    always be the actual enforcer of access to data or other operations.
* **We updated the APIs for core MobX helper methods added to component/model/service classes.** In
  particular, `addReaction()` was updated to take a more declarative / clear config object.
  8169123a4a8be6940b747e816cba40bd10fa164e
  * See Reactive.js - the mixin that provides this functionality.

### 🎁 New Features

* Built-in client-side lockout support, as per above.

### 🐞 Bugfixes

* None<|MERGE_RESOLUTION|>--- conflicted
+++ resolved
@@ -2,38 +2,30 @@
 
 ## v28.0.0-SNAPSHOT - Unreleased
 
-### 🎁 New Features
-
-* Hoist now fully supports React functional components and hooks. See the new function
-  `hoistComponent`, `useLocalModel()`, and `useContextModel()` for more information. 
-  (Note that Class-based Components remain fully supported (by both Hoist and React) using the 
-  familiar `@HoistComponent` decorator.
+_"The one with the hooks."_
+
+### 🎁 New Features
+
+* **Hoist now fully supports React functional components and hooks.** See the new function
+  `hoistComponent`, `useLocalModel()`, and `useContextModel()` for more information. (Note that
+  Class-based Components remain fully supported (by both Hoist and React) using the familiar
+  `@HoistComponent` decorator.
 * Hoist components are now be able to read their models from context, allowing a much less verbose
-  specification of application code.  Currently only functional components can publish models to context.  
+  specification of application code. Currently only functional components can publish models to
+  context.
 * The default text input shown by `XH.prompt()` now has `selectOnFocus: true` and will confirm the
-  user's entry on an <enter> keypress (same as clicking 'OK').
-<<<<<<< HEAD
-* `stringExcludes` function added to form validation constraints.  This allows
-   an input value to block specific characters or strings, e.g. no slash "/" in a textInput for
-   a filename.
-* `constrainAll` function added to form validation constraints.  This takes another
-   constraint as its only argument, and applies that constraint to an array of values,
-   rather than just to one value.  This is useful for applying a constraint to inputs that produce
-   arrays, such as tag pickers.
-* `DateInput` will now accept LocalDates as `value`, `minDate` and `maxDate` props.
-=======
+  user's entry on an `<enter>` keypress (same as clicking 'OK').
 * `stringExcludes` function added to form validation constraints. This allows an input value to
   block specific characters or strings, e.g. no slash "/" in a textInput for a filename.
 * `constrainAll` function added to form validation constraints. This takes another constraint as its
   only argument, and applies that constraint to an array of values, rather than just to one value.
   This is useful for applying a constraint to inputs that produce arrays, such as tag pickers.
-* `DateInput` will now accept LocalDates as `minDate` and `maxDate` props.
->>>>>>> 9eb8fdf6
+* `DateInput` will now accept LocalDates as `value`, `minDate` and `maxDate` props.
 * Individual `Buttons` within a `ButtonGroupInput` will accept a disabled prop while continuing to
   respect the overall `ButtonGroupInput`'s disabled prop.
-* `createObservableRef()` is now available in `@xh/hoist/utils/react` package.  Use this function for
-   creating ref's that are  functionally equivalent to refs created with `React.createRef()`, yet fully 
-   observable.  With this change the `Ref` class in the same package is now obsolete..
+* `createObservableRef()` is now available in `@xh/hoist/utils/react` package. Use this function for
+  creating ref's that are functionally equivalent to refs created with `React.createRef()`, yet
+  fully observable. With this change the `Ref` class in the same package is now obsolete..
 
 ### 💥 Breaking Changes
 
@@ -43,16 +35,12 @@
 
 ### 🐞 Bug Fixes
 
-<<<<<<< HEAD
-* Date picker month and year controls will now work properly in `localDate` mode.
-=======
-* Date picker month and year controls will now work properly in LocalDate mode. (Previously would
+* Date picker month and year controls will now work properly in `localDate` mode. (Previously would
   reset to underlying value.)
 
 ### 📚 Libraries
 
 * ag-grid `21.1 -> 21.2`
->>>>>>> 9eb8fdf6
 
 [Commit Log](https://github.com/exhi/hoist-react/compare/v27.1.0...develop)
 
@@ -133,7 +121,7 @@
 * Panel resize events are now properly throttled, avoiding extreme lagginess when resizing panels
   that contain complex components such as big grids.
 * Workaround for issues with the mobile Onsen toolkit throwing errors while resetting page stack.
-* Dialogs call `doCancel()` handler if cancelled via <escape> key.
+* Dialogs call `doCancel()` handler if cancelled via `<esc>` keypress.
 
 ### 📚 Libraries
 
