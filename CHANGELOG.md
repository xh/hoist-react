# Changelog

## 59.0.0-SNAPSHOT - unreleased

### 💥 Breaking Changes

* Apps must update their `typescript` dependency to v5.1. This should be a drop-in for most
  applications, or require only minor changes. Note that Hoist has not yet adopted the updated
  approach to decorators added in TS v5, maintaining compatibility with the "legacy" syntax.
* Apps must also update their `@xh/hoist-dev-utils` dependency to v7.0.0 or higher.
    * We recommend specifying this as `"@xh/hoist-dev-utils": "7.x"` in your `package.json` to
      automatically pick up future minor releases.
* `DataViewConfig` no longer directly supports `GridConfig` parameters - instead, nest `GridConfig`
  options you wish to set via the new `gridOptions` parameter. Please note that, as before, not
  all `GridConfig` options are supported by (or make sense for) the `DataView` component.

<<<<<<< HEAD
### 🐞 Bug Fixes

* `ButtonGroupInput` now allows `null` values for buttons as long as both `enableClear` and
  `enableMulti` are false
=======
### 🎁 New Features

* New `GridAutosizeOptions.includeHiddenColumns` config controls whether hidden columns should
  also be included during the autosize process. Default of `false`. Useful when applications
  provide quick toggles between different column sets and would prefer to take the up-front cost of
  autosizing rather than doing it after the user loads a column set.
* New `DashModel.refreshContextModel` allows apps to programmatically refresh all widgets within
  a `DashCanvas` or `DashContainer`.
* New `NumberFormatOptions.strictZero`. If set to false, small numbers that would show only digits
  of zero due to precision will be formatted as *exactly* zero. In particular, if a zeroDisplay
  is specified it will be used and sign-based glyphs, '+/-' characters, and colors will not
  be shown.

### 🐞 Bug Fixes

* Fixed bug where `manuallySized` was not being set properly on column state
* Grid header bottom border still rendering when hiding grid headers fix.

### ⚙️ Technical

* Prevent Blueprint Toaster from triggering ReactDOM.render console warnings
>>>>>>> ef1cc54e

### 📚 Libraries

* mobx `6.8 -> 6.9`
* semver `7.3 -> 7.5`
* typescript `4.9 -> 5.1`

## 58.0.1 - 2023-07-13

### 🐞 Bug Fixes

* Fixed bug where `TabContainerModel` with routing enabled would drop route params when navigating
  between tabs.

## 58.0.0 - 2023-07-07

### 🎁 New Features

* Deprecated `xhAppVersionCheckEnabled` config in favor of object-based `xhAppVersionCheck`. Hoist
  will auto-migrate the existing value to this new config's `mode` flag. While backwards
  compatible with older versions of hoist-core, the new `forceReload` mode
  requires `hoist-core >= v16.4`.
* Enhanced `NumberFormatOptions.colorSpec` to accept CSS properties in addition to class names.
* Enhanced `TabSwitcher` to allow navigation using arrow keys when focused.
* Added new option `TrackOptions.logData` to provide support for logging application data in
  `TrackService.`  Requires `hoist-core >= v16.4`.
* New `XH.pageState` provides observable access to the current lifecycle state of the app, allowing
  apps to react to changes in page visibility and focus, as well as detecting when the browser has
  frozen a tab due to inactivity or navigation.

### 💥 Breaking Changes

* The `Column.getValueFn` and `Column.renderer` functions will no longer be passed the `agParams`
  argument. This argument was not passed consistently by Hoist when calling these functions; and was
  specifically omitted during operations such as column sizing, tooltip generation and Grid content
  searching. We do not expect this argument was being used in practice by applications, but
  applications should ensure this is the case, and adjust these callbacks if necessary.

## 57.0.0 - 2023-06-20

### 🎁 New Features

* Enhanced Admin alert banners with the ability to save messages as presets. Useful for
  standardizing alert or downtime banners, where pre-approved language can be saved as a preset for
  later loaded into a banner by members of an application support team (
  requires `hoist-core >= v16.3.0`).
* Added bindable `readonly` property to `LeftRightChooserModel`.

### ⚙️ Technical

* Support the `HOIST_IMPERSONATOR` role introduced in hoist-core `v16.3.0`
* Hoist now supports and requires ag-Grid v30 or higher. This version includes critical
  performance improvements to scrolling without the problematic 'ResizeObserver' issues discussed
  below.

### 💥 Breaking Changes

* The deprecated `@settable` decorator has now been removed. Use `@bindable` instead.
* The deprecated class `@xh/hoist/admin/App` has been removed. Use `@xh/hoist/admin/AppComponent`
  instead.

### 🐞 Bug Fixes

* Fixed a bug where Onsen components wrappers could not forward refs.
* Improved the exceptions thrown by fetchService when errors occur parsing response JSON.

## 56.6.0 - 2023-06-01

### 🎁 New Features

* New global property `AgGrid.DEFAULT_PROPS` to provide application wide defaults for any instances
  of `AgGrid` and `Grid` components.

### ⚙️ Technical

* The workaround of defaulting the AG Grid prop `suppressBrowserResizeObserver: true`, added in
  v56.3.0, has been removed. This workaround can cause sizing issues with flex columns and should
  not be needed once [the underlying issue](https://github.com/ag-grid/ag-grid/issues/6562) is fixed
  in an upcoming AG Grid release.
    * As of this release date, we recommend apps stay at AG Grid 29.2. This does not include the
      latest AG performance improvements, but avoids the sizing issues present in 29.3.5.
    * If you want to take the latest AG Grid 29.3.5, please re-enable
      the `suppressBrowserResizeObserver` flag with the new `DEFAULT_PROPS` static described
      above. Scan your app carefully for column sizing issues.

### 🐞 Bug Fixes

* Fixed broken change handler for mobile inputs that wrap around Onsen UI inputs, including
  `NumberInput`, `SearchInput`, and `TextInput`.

### 📚 Libraries

* @blueprintjs/core `^4.14 -> ^4.20` (apps might have already updated to a newer minor version)

## 56.5.0 - 2023-05-26

### 🎁 New Features

* Added `regexOption` and `caseSensitive` props to the `LogDisplayModel`. (Case-sensitive search
  requires `hoist-core >= v16.2.0`).
* Added new `GroupingChooserModel.commitOnChange` config - enable to update the observable grouping
  value as the user adjusts their choices within the control. Default behavior is unchanged,
  requiring user to dismiss the popover to commit the new value.
* Added new `Select.enableTooltips` prop - enable for select inputs where the text of a
  selected value might be elided due to space constraints. The tooltip will display the full text.
* Enabled user-driven sorting for the list of available values within Grid column filters.
* Updated `CodeInput.showCopyButton` (copy-to-clipboard feature) default to true (enabled).

### ⚙️ Technical

* `DataView` now supports an `agOptions` prop to allow passing arbitrary AG Grid props to the
  underlying grid instance. (Always supported by `Grid`, now also supported by `DataView`.)

### 🐞 Bug Fixes

* Fixed layout bug where popovers triggered from a parent `Panel` with `modalSupport` active could
  render beneath that parent's own modal dialog.
* Fixed broken `CodeInput` copy-to-clipboard feature.

## v56.4.0 - 2023-05-10

### 🎁 New Features

* Ensure that non-committed values are also checked when filtering a store with a FieldFilter.
  This will maximize chances that records under edit will not disappear from user view due to
  active filters.

### 🐞 Bug Fixes

* Fix bug where Grid ColumnHeaders could throw when `groupDisplayType` was set to `singleColumn`.

### ⚙️ Technical

* Adjustment to core model lookup in Hoist components to better support automated testing.
  Components no longer strictly require rendering within an `AppContainer`.

### ⚙️ Typescript API Adjustments

* Improved return types for `FetchService` methods and corrected `FetchOptions` interface.

## v56.3.0 - 2023-05-08

### 🎁 New Features

* Added support for new `sortOrder` argument to `XH.showBanner()`. A default sort order is applied
  if unspecified, ensuring banners do not unexpectedly change order when refreshed.

### ⚙️ Typescript API Adjustments

* Improved the recommendation for the app `declare` statement within
  our [TypeScript migration docs](https://github.com/xh/hoist-react/blob/develop/docs/upgrade-to-typescript.md#bootstrapts--service-declarations).
    * See this [Toolbox commit](https://github.com/xh/toolbox/commit/8df642cf) for a small,
      recommended app-level change to improve autocompletion and usage checks within IntelliJ.
* Added generic support to `XH.message()` and `XH.prompt()` signatures with return type
  of `Promise<T | boolean>`.
* Moved declaration of optional `children` prop to base `HoistProps` interface - required for TSX
  support.

### ✨ Styles

* Removed `--xh-banner-height` CSS var.
    * Desktop banners are implemented via `Toolbar`, which correctly sets a min height.
    * Mobile banners now specify `min-height: 40px` via the `.xh-banner` class.
    * This change allows banners containing custom components to grow to fit their contents without
      requiring app-level CSS overrides.
* Added new `--xh-grid-filter-popover-[height|width]-px` CSS variables to support easier custom
  sizing for grid column header filter popovers.

### ⚙️ Technical

* Updated internal config defaults to support latest AG Grid v29.3.4+ with use of
  AG `suppressBrowserResizeObserver` config. Applications are encouraged to update to the latest AG
  Grid dependencies to take advantage of ongoing performance updates.

## v56.2.0 - 2023-04-28

### 🎁 New Features

* Added `DashContainerModel.margin` config to customize the width of the resize splitters
  between widgets.

### ⚙️ Technical

* Improve scrolling performance for `Grid` and `DataView` via internal configuration updates.

## v56.1.0 - 2023-04-14

### 🎁 New Features

* Display improved memory management diagnostics within Admin console Memory Monitor.
    * New metrics require optional-but-recommended update to `hoist-core >= v16.1.0`.

### 🐞 Bug Fixes

* Fixes bug with display/reporting of exceptions during app initialization sequence.

## v56.0.0 - 2023-03-29

### 🎁 New Features

* `PanelModel` now supports a `defaultSize` property specified in percentage as well as pixels
  (e.g. `defaultSize: '20%'` as well as `defaultSize: 200`).
* `DashCanvas` views can now be programmatically added with specified width and height dimensions.
* New `FetchService.abort()` API allows manually aborting a pending fetch request.
* Hoist exceptions have been enhanced and standardized, including new TypeScript types. The
  `Error.cause` property is now populated for wrapping exceptions.
* New `GridModel.headerMenuDisplay` config for limiting column header menu visibility to on hover.

### 💥 Breaking Changes

* Requires Hoist Core v16 or higher.
* Requires AG Grid v29.0.0 or higher - update your AG Grid dependency in your app's `package.json`
  file. See the [AG Grid Changelog](https://www.ag-grid.com/changelog) for details.
    * Add a dependency on `@ag-grid-community/styles` to import new dedicated styles package.
    * Imports of AG Grid CSS files within your app's `Bootstrap.ts` file will also need to be
      updated to import styles from their new location. The recommended imports are now:

```typescript
import '@ag-grid-community/styles/ag-grid.css';
import '@ag-grid-community/styles/ag-theme-balham.css';
```

* New `xhActivityTrackingConfig` soft-configuration entry places new limits on the size of
  any `data` objects passed to `XH.track()` calls.
    * Any track requests with data objects exceeding this length will be persisted, but without the
      requested data.
    * Activity tracking can also be disabled (completely) via this same config.
* "Local" preferences are no longer supported. Application should use `LocalStorageService` instead.
  With v56, the `local` flag on any preferences will be ignored, and all preferences will be saved
  on the server instead.
    * Note that Hoist will execute a one-time migration of any existing local preference values
      from the user's browser to the server on app load.
* Removed `Column.tooltipElement`. Use `tooltip` instead.
* Removed `fill` prop on `TextArea` and `NumberInput` component. Use `flex` instead.
* Removed previously deprecated `Button.modifier.outline` and `Button.modifier.quiet` (mobile only).
* Removed previously deprecated `AppMenuButton.extraItems.onClick`. Use `actionFn` instead.

### ⚙️ Typescript API Adjustments

* New Typescript types for all Hoist exceptions.
* Integration of AG Grid community types.

### ⚙️ Technical

* Hoist source code has been reformatted with Prettier.
* Admin Console modules that have been disabled via config are no longer hidden completely, but
  instead will render a placeholder pointing to the relevant config name.

### 📚 Libraries

* mobx `6.7 -> 6.8`
* dompurify `2.4 -> 3.0`

## v55.4.0 - 2023-03-23

### 💥 Breaking Changes

* Requires AG Grid v29.0.0 or higher - see release notes for v56.0.0 above.

### 🐞 Bug Fixes

* Addresses `AgGrid` v28 regression whereby changing column visibility via state breaks grid
  rendering when column groups are set via the `groupId` property.

## v55.3.2 - 2023-03-22

### 🐞 Bug Fixes

* Fixed issue where a filter on a `LocalDate` field created via `FilterChooser` would cause a
  grid column filter on the same field to fail to properly render when shown.

## v55.3.1 - 2023-03-14

### 🐞 Bug Fixes

* Revert native `structuredClone` to lodash `deepClone` throughout toolkit.

## v55.3.0 - 2023-03-03

### 🐞 Bug Fixes

* Grid column filters scroll their internal grid horizontally to avoid clipping longer values.
* Minor improvements to the same grid filter dialog's alignment and labelling.

### ⚙️ Technical

* Use native `structuredClone` instead of lodash `deepClone` throughout toolkit.

## v55.2.1 - 2023-02-24

### 🐞 Bug Fixes

* Fixed issue where a resizable `Panel` splitter could be rendered incorrectly while dragging.

## v55.2.0 - 2023-02-10

### 🎁 New Features

* `DashCanvas` enhancements:
    * Views now support minimum and maximum dimensions.
    * Views now expose an `allowDuplicate` flag for controlling the `Duplicate` menu item
      visibility.

### 🐞 Bug Fixes

* Fixed a bug with Cube views having dimensions containing non-string or `null` values. Rows grouped
  by these dimensions would report values for the dimension which were incorrectly stringified (e.g.
  `'null'` vs. `null` or `'5'` vs. `5`). This has been fixed. Note that the stringified value is
  still reported for the rows' `cubeLabel` value, and will be used for the purposes of grouping.

### ⚙️ Typescript API Adjustments

* Improved signatures of `RestStore` APIs.

## v55.1.0 - 2023-02-09

Version 55 is the first major update of the toolkit after our transition to Typescript. In addition
to a host of runtime fixes and features, it also contains a good number of important Typescript
typing adjustments, which are listed below. It also includes a helpful
[Typescript upgrade guide](https://github.com/xh/hoist-react/blob/develop/docs/upgrade-to-typescript.md).

### 🎁 New Features

* Grid exports can now be tracked in the admin activity tab by setting `exportOptions.track` to
  true (defaults to false).
* Miscellaneous performance improvements to the cube package.
* The implementation of the `Cube.omitFn` feature has been enhanced. This function will now be
  called on *all* non-leaf nodes, not just single child nodes. This allows for more flexible
  editing of the shape of the resulting hierarchical data emitted by cube views.

### 🐞 Bug Fixes

* Fixed: grid cell editors would drop a single character edit.
* Fixed: grid date input editor's popup did not position correctly in a grid with pinned columns.
* Fixed issue with `DashContainer` flashing its "empty" text briefly before loading.
* Several Hoist TypeScript types, interfaces, and signatures have been improved or corrected (typing
  changes only).
* Fix bug where a `className` provided to a `Panel` with `modalSupport` would be dropped when in a
  modal state. Note this necessitated an additional layer in the `Panel` DOM hierarchy. Highly
  specific CSS selectors may be affected.
* Fix bug where `TileFrame` would not pass through the keys of its children.

### 💥 Breaking Changes

* The semantics of `Cube.omitFn` have changed such that it will now be called on all aggregate
  nodes, not just nodes with a single child. Applications may need to adjust any implementation of
  this function accordingly.
* `hoistCmp.containerFactory` and `hoistCmp.withContainerFactory` are removed in favor of
  the basic `hoistCmp.factory` and `hoistCmp.withFactory` respectively. See typescript
  API adjustments below.

### ⚙️ Typescript API Adjustments

The following Typescript API were adjusted in v55.

* Removed the distinction between `StandardElementFactory` and `ContainerElementFactory`. This
  distinction was deemed to be unnecessary, and overcomplicated the understanding of Hoist.
  Applications should simply continue to use `ElementFactory` instead. `hoistCmp.containerFactory`
  and `hoistCmp.withContainerFactory` are also removed in favor of the basic `hoistCmp.factory` and
  `hoistCmp.withFactory` respectively.
* `HoistProps.modelConfig` now references the type declaration of `HoistModel.config`. See
  `PanelModel` and `TabContainerModel` for examples.
* The new `SelectOption` type has been made multi-platform and moved to `@xh/hoist/core`.

**Note** that we do not intend to make such extensive Typescript changes going forward post-v55.0.
These changes were deemed critical and worth adjusting in our first typescript update, and before
typescript has been widely adopted in production Hoist apps.

### ⚙️ Technical

* Hoist's `Icon` enumeration has been re-organized slightly to better separate icons that describe
  "what they look like" - e.g. `Icon.magnifyingGlass()` - from an expanded set of aliases that
  describe "how they are used" - e.g. `Icon.search()`.
    * This allows apps to override icon choices made within Hoist components in a more targeted way,
      e.g. by setting `Icon.columnMenu = Icon.ellipsisVertical`.
* All Hoist configurations that support `omit: boolean` now additionally support a "thunkable"
  callback of type `() => boolean`.
* `Grid` will only persist minimal user column state for hidden columns, to reduce user pref sizes.

### 📚 Libraries

* @blueprintjs/core `^4.12 -> ^4.14`
* corejs `^3.26 -> ^3.27`
* mobx `6.6 -> 6.7`
* onsenui `2.11 -> 2.12` (*see testing note below)
* react-onsenui `1.11 > 1.13`

### ✅ Testing Scope

* *Full regression testing recommended for _mobile_ apps.* While the upgrade from 2.11 to 2.12
  appears as a minor release, it was in fact a major update to the library.
  See [the Onsen release notes](https://github.com/OnsenUI/OnsenUI/releases/tag/2.12.0) for
  additional details. Note that Hoist has handled all changes required to its Onsen API calls,
  and there are no breaking changes to the Hoist mobile component APIs. As a result, mobile apps
  _might_ not need to change anything, but extra care in testing is still recommended.

## v54.0.0 - 2022-12-31

We are pleased to announce that Hoist React has been fully rewritten in TypeScript! ✨🚀

All core Hoist Components, Models, and other utilities now have TypeScript interfaces for their
public APIs, improving the developer ergonomics of the toolkit with much more accurate dev-time type
checking and intellisense. Developers now also have the option (but are not required) to write
application code using TypeScript.

Runtime support for TypeScript is provided by `@xh/hoist-dev-utils v6.1+`, which recognizes and
transpiles TypeScript files (`.ts|.tsx`) via the `@babel/plugin-transform-typescript` plugin.
Development-time support can be provided by the user's IDE (e.g. IntelliJ or VSCode, which both
provide strong TypeScript-based error checking and auto-completion).

The goal of this release is to be backward compatible with v53 to the greatest degree possible, and
most applications will run with minimal or no changes. However, some breaking changes were required
and can require application adjustments, as detailed below.

As always, please review our [Toolbox project](https://github.com/xh/toolbox/), which we've updated
to use TypeScript for its own app-level code.

### 🎁 New Features

* New TypeScript interface `HoistProps` and per-component extensions to specify props for all
  components. This replaces the use of the `PropTypes` library, which is no longer included.
* ~~Enhanced TypeScript-aware implementations of `ElementFactory`, including separate factories for
  standard components (`elementFactory`) and components that often take children only
  (`containerElementFactory`).~~
* The `@bindable` annotation has been enhanced to produce a native javascript setter for its
  property as well as the `setXXX()` method it currently produces. This provides a more typescript
  friendly way to set properties in a mobx action, and should be the favored method going forward.
  The use of the `setXXX()` method will continue to be supported for backward compatibility.
* References to singleton instances of services and the app model can now also be gained via the
  static `instance` property on the class name of the singleton - e.g. `MyAppModel.instance`.
  Referencing app-level services and the AppModel via `XH` is still fully supported and recommended.
* New utility function `waitFor` returns a promise that will resolve after a specified condition
  has been met, polling at a specified interval.
* Hoist Components will now automatically remount if the model passed to them (via context or props)
  is changed during the lifetime of the component. This allows applications to swap out models
  without needing to manually force the remounting of related components with an explicit
  `key` setting, i.e.  `key: model.xhId`.
* `fmtQuantity` function now takes two new flags `useMillions` and `useBillions`.

### 💥 Breaking Changes

* The constructors for `GridModel` and `Column` no long accept arbitrary rest (e.g `...rest`)
  arguments for applying app-specific data to the object. Instead, use the new `appData` property
  on these objects.
* ~~The `elemFactory` function has been removed. Applications calling this function should specify
  `elementFactory` (typically) or `containerElementFactory` instead.~~
    * ~~Most application components are defined using helper aliases `hoistCmp.factory`
      and `hoistCmp.withFactory` - these calls do _not_ need to change, unless your component
      needs to take a list of children directly (i.e. `someComponent(child1, child2)`).~~
    * ~~Update the definition of any such components to use `hoistCmp.containerFactory` instead.~~
    * ~~Where possible, favor the simpler, default factory for more streamlined type suggestions /
      error messages regarding your component's valid props.~~
* The use of the `model` prop to provide a config object for a model to be created on-the-fly
  is deprecated.
    * Use the new `modelConfig` prop when passing a *plain object config* -
      e.g. `someComp({modelConfig: {modelOpt: true}})`
    * Continue to use the `model` prop when passing an existing model *instance* -
      e.g. `someComp({model: someCompModel})`.
* PropTypes support has been removed in favor of the type script interfaces discussed above. Apps
  importing Hoist Proptypes instances should simply remove these compile-time references.

### 🐞 Bug Fixes

* Fix bug where dragging on any panel header which is a descendant of a `DashCanvasView` would move
  the `DashCanvasView`.
* Fix bug where `GridModel.ensureRecordsVisibleAsync` could fail to make collapsed nodes visible.
* Fix bug where `GridPersistenceModel` would not clean outdated column state.
* Fix animation bug when popping pages in the mobile navigator.

### ⚙️ Technical

* Update `preflight.js` to catch errors that occur on startup, before our in-app exception handling
  is initialized.

### 📚 Libraries

* @blueprintjs/core `4.11 -> 4.12`
* @xh/hoist-dev-utils `6.0 -> 6.1`
* typescript `added @ 4.9`
* highcharts `9.3 -> 10.3`

### ✅ Testing Scope

* *Full regression testing recommended* - this is a major Hoist release and involved a significant
  amount of refactoring to the toolkit code. As such, we recommend a thorough regression test of any
  applications updating to this release from prior versions.

## v53.2.0 - 2022-11-15

### 🎁 New Features

* New methods `Store.errors`, `Store.errorCount`, and `StoreRecord.allErrors` provide convenient
  access to validation errors in the data package.
* New flag `Store.validationIsComplex` indicates whether *all* uncommitted records in a store should
  be revalidated when *any* record in the store is changed.
    * Defaults to `false`, which should be adequate for most use cases and can provide a significant
      performance boost in apps that bulk-insert 100s or 1000s of rows into editable grids.
    * Set to `true` for stores with validations that depend on other editable record values in the
      store (e.g. unique constraints), where a change to record X should cause another record Y to
      change its own validation status.

## v53.1.0 - 2022-11-03

### 🎁 New Features

* `PanelModel` now supports `modalSupport.defaultModal` option to allow rendering a Panel in an
  initially modal state.

### 🐞 Bug Fixes

* Fixed layout issues caused by top-level DOM elements created by `ModalSupport`
  and `ColumnWidthCalculator` (grid auto-sizing). Resolved occasional gaps between select inputs and
  their drop-down menus.
* Fix desktop styling bug where buttons inside a `Toast` could be rendered with a different color
  than the rest of the toast contents.
* Fix `GridModel` bug where `Store` would fail to recognize dot-separated field names as paths
  when provided as part of a field spec in object form.

### ⚙️ Technical

* Snap info (if available) from the `navigator.connection` global within the built-in call to track
  each application load.

## v53.0.0 - 2022-10-19

### 🎁 New Features

* The Hoist Admin Console is now accessible in a read-only capacity to users assigned the
  new `HOIST_ADMIN_READER` role.
* The pre-existing `HOIST_ADMIN` role inherits this new role, and is still required to take any
  actions that modify data.

### 💥 Breaking Changes

* Requires `hoist-core >= 14.4` to support the new `HOIST_ADMIN_READER` role described above. (Core
  upgrade _not_ required otherwise.)

## v52.0.2 - 2022-10-13

### 🐞 Bug Fixes

* Form field dirty checking now uses lodash `isEqual` to compare initial and current values,
  avoiding false positives with Array values.

## v52.0.1 - 2022-10-10

### 🎁 New Features

* New "Hoist Inspector" tool supports displaying and querying all of the Models, Services, and
  Stores within a running application.
    * Admin/dev-focused UI is built into all Desktop apps, activated via discrete new toggle in the
      bottom version bar (look for the 🔍 icon), or by running `XH.inspectorService.activate()`.
    * Selecting a model/service/store instance provides a quick view of its properties, including
      reactively updated observables. Useful for realtime troubleshooting of application state.
    * Includes auto-updated stats on total application model count and memory usage. Can aid in
      detecting and debugging memory leaks due to missing `@managed` annotations and other issues.
* New `DashCanvasViewModel.autoHeight` option fits the view's height to its rendered contents.
* New `DashCanvasAddViewButton` component supports adding views to `DashCanvas`.
* New `TabContainerModel.refreshContextModel` allows apps to programmatically load a `TabContainer`.
* `FilterChooserModel` now accepts shorthand inputs for numeric fields (e.g. "2m").
* Admin Console Config/Pref/Blob differ now displays the last updated time and user for each value.
* New observable `XH.environmentService.serverVersion` property, updated in the background via
  pre-existing `xhAppVersionCheckSecs` config. Note this does not replace or change the built-in
  upgrade prompt banner, but allows apps to take their own actions (e.g. reload immediately) when
  they detect an update on the server.

### 💥 Breaking Changes

* This release moves Hoist to **React v18**. Update your app's `package.json` to require the latest
  18.x versions of `react` and `react-dom`. Unless your app uses certain react-dom APIs directly, no
  other changes should be required.
* Removed deprecated method `XH.setDarkTheme()`. Use `XH.setTheme()` instead to select from our
  wide range of (two) theme options.

### 🐞 Bug Fixes

* `CompoundTaskObserver` improved to prioritize using specific messages from subtasks over the
  overall task message.
* Grid's built in context-menu option for filtering no longer shows `[object Object]` for columns
  that render React elements.
* `Store.updateData()` properly handles data in the `{rawData, parentId}` format, as documented.
* Disabled tabs now render with a muted text color on both light and dark themes, with
  new `--tab-disabled-text-color` CSS var added to customize.

### ⚙️ Technical

* `HoistComponents` no longer mutate the props object passed to them in React production mode. This
  was not causing noticeable application issues, but could result in a component's base CSS class
  being applied multiple times to its DOM element.
* `ModelSelector` used for model lookup and matching will now accept the class name of the model to
  match. Previously only a class reference could be provided.
* New check within service initialization to ensure that app service classes extend `HoistService`
  as required. (Has always been the expectation, but was not previously enforced.)
* `GridModel` will once again immediately sync data with its underlying AG Grid component. This
  reverses a v50.0.0 change that introduced a minimal debounce in order to work around an AG Grid
  rendering bug. The AG Grid bug has been resolved, and this workaround is no longer needed.
* `GridExportService` has improved support for columns of `FieldType.AUTO` and for columns with
  multiple data types and custom export functions. (`hoist-core >= 14.3` required for these
  particular improvements, but not for this Hoist React version in general.)
* The `trimToDepth` has been improved to return a depth-limited clone of its input that better
  handles nested arrays and passes through primitive inputs unchanged.

### 📚 Libraries

* @blueprintjs/core `4.6 -> 4.11`
* @blueprintjs/datetime `4.3 -> 4.4`
* @fortawesome `6.1 -> 6.2`
* dompurify `2.3 -> 2.4`
* react `17.0.1 -> 18.2.0`
* react-dom `17.0.1 -> 18.2.0`

## v51.0.0 - 2022-08-29

### 🎁 New Features

* `ButtonGroupInput` supports new `enableMulti` prop.
* `AboutDialog` can now display more dynamic custom properties.
* New option added to the Admin Activity Tracking chart to toggle on/off weekends when viewing a
  time series.
* The `filterText` field in `ColumnHeaderFilter` now gets autoFocused.

### 💥 Breaking Changes

* `CodeInput` is now rendered within an additional `div` element. Unlikely to cause issues, unless
  using targeted styling of this component.
* `xhAboutMenuConfigs` soft-config is no longer supported. To customize the `AboutDialog`, see
  `HoistAppModel.getAboutDialogItems()`

### 🐞 Bug Fixes

* Fixed issue where `ModalSupport` would trigger `MobX` memo warning in console.
* Fixed issues with `ModalSupport` implementation in `CodeInput`.
* Fixed `Grid` rendering glitches when used inside `Panel` with `ModalSupport`.
* Fixed incorrect text color on desktop toasts with a warning intent.
* Fixed potential for duplication of default Component `className` within list of CSS classes
  rendered into the DOM.
* Added missing `@computed` annotations to several `Store` getters that relay properties from
  its internal recordsets, including `maxDepth` and getters returning counts and empty status.
    * Avoids unnecessary internal render cycles within `Grid` when in tree mode.
    * Could require adjustments for apps that unintentionally relied on these observable getters
      triggering re-renders when records have changed in any way (but their output values have not).
* Hoist-supported menus will no longer filter out a `MenuDivider` if it has a `title`.
* The default `FormField` read-only renderer now supports line breaks.

### ⚙️ Technical

* The `addReaction()` and `addAutorun()` methods on `HoistBase` (i.e. models and services) now
  support passing multiple reactions in a single call and will ignore nullish inputs.

## v50.1.1 - 2022-07-29

### 🐞 Bug Fixes

* Fixed bug where components utilizing `ModalSupport` could render incorrectly when switching
  between inline and modal views.
* Improved behavior of `GridModel.whenReadyAsync()` to allow Grid more time to finish loading data.
  This improves the behavior of related methods `preSelectFirstAsync`, `selectFirstAsync`, and
  `ensureVisibleAsync`.
* `Grid` context menus are now disabled when a user is inline editing.
* An empty `DashCanvas` / `DashContainer` 'Add View' button now only displays a menu of available
  views, without unnecessarily nesting them inside an 'Add' submenu.
* Update `AppMenuButton` and `ContextMenu` to support Blueprint4 `menuItem`.

## v50.1.0 - 2022-07-21

### 🎁 New Features

* New `GridModel` method `ensureRecordsVisibleAsync` accepts one or more store records or IDs and
  scrolls to make them visible in the grid.

### 📚 Libraries

* @blueprintjs/core `4.5 -> 4.6`
* qs `6.10 -> 6.11`
* react-popper `2.2 -> 2.3`

## v50.0.0 - 2022-07-12

### 🎁 New Features

* New `PanelModel.modalSupport` option allows the user to expand a panel into a configurable modal
  dialog - without developers needing to write custom dialog implementations and without triggering
  a remount/rerender of the panel's contents.
* FilterChooser field suggestions now search within multi-word field names.
* Autosize performance has been improved for very large grids.
* New `@abstract` decorator now available for enforcing abstract methods / getters.
* `MessageModel` now receives `dismissable` and `cancelOnDismiss` flags to control the behavior of a
  popup message when clicking the background or hitting the escape key.

### 💥 Breaking Changes

* Hoist now requires AG Grid v28.0.0 or higher - update your AG Grid dependency in your app's
  `package.json` file. See the [AG Grid Changelog](https://www.ag-grid.com/changelog) for details.
* The data reactions between `GridModel` and the underlying Ag-Grid is now minimally debounced. This
  avoids multiple data updates during a single event loop tick, which can corrupt Ag-Grid's
  underlying state in the latest versions of that library.
    * This change should not affect most apps, but code that queries grid state immediately after
      loading or filtering a grid (e.g. selection, row visibility, or expansion state) should be
      tested carefully and may require a call to `await whenReadyAsync()`.
    * Note that this method is already incorporated in to several public methods on `GridModel`,
      including `selectFirstAsync()` and `ensureSelectionVisibleAsync()`.
    * ⚠ NOTE - this change has been reverted as of v52 (see above).
* Blueprint has updated all of its CSS class names to use the `bp4-` prefix instead of the `bp3-`
  prefix. Any apps styling these classes directly may need to be adjusted. See
  https://github.com/palantir/blueprint/wiki/Blueprint-4.0 for more info.
* Both `Panel.title` and `Panel.icon` props must be null or undefined to avoid rendering
  a `PanelHeader`. Previously specifying any 'falsey' value for both (e.g. an empty string
  title) would omit the header.
* `XHClass` (top-level Singleton model for Hoist) no longer extends `HoistBase`
* `DockView` component has been moved into the desktop-specific package `@xh/hoist/desktop/cmp`.
  Users of this component will need to adjust their imports accordingly.
* Requires `hoist-core >= 14.0`. Excel file exporting defaults to using column FieldType.

### 🐞 Bug Fixes

* Fixed several issues introduced with Ag-Grid v27 where rows gaps and similar rendering issues
  could appear after operating on it programmatically (see breaking changes above).
* `ColumnHeaders` now properly respond to mouse events on tablets (e.g. when using a Bluetooth
  trackpad on an iPad).
* Fixed bug where `DashCanvasModel.removeView()` was not properly disposing of removed views
* Fixed exception dialog getting overwhelmed by large messages.
* Fixed exporting to Excel file erroneously coercing certain strings (like "1e10") into numbers.

### ⚙️ Technical

* Hoist will now throw if you import a desktop specific class to a mobile app or vice-versa.

### 📚 Libraries

* @blueprintjs `3.54 -> 4.5`

[Commit Log](https://github.com/xh/hoist-react/compare/v49.2.0...v50.0.0)

## v49.2.0 - 2022-06-14

### 🎁 New Features

* New `@enumerable` decorator for making class members `enumerable`
* New `GridAutosizeOption` `renderedRowsOnly` supports more limited autosizing
  for very large grids.

### 🐞 Bug Fixes

* Fix `FilterChooser` looping between old values if updated too rapidly.
* Allow user to clear an unsupported `FilterChooser` value.
* Fix bug where `Panel` would throw when `headerItems = null`
* Fix column values filtering on `tags` fields if another filter is already present.
* Fix bug where `SwitchInput` `labelSide` would render inappropriately if within `compact` `toolbar`
* Fix bug where `SplitTreeMapModel.showSplitter` property wasn't being set in constructor

### 📚 Libraries

* mobx `6.5 -> 6.6`

[Commit Log](https://github.com/xh/hoist-react/compare/v49.1.0...v49.2.0)

## v49.1.0 - 2022-06-03

### 🎁 New Features

* A `DashCanvasViewModel` now supports `headerItems` and `extraMenuItems`
* `Store` now supports a `tags` field type
* `FieldFilter` supports `includes` and `excludes` operators for `tags` fields

### 🐞 Bug Fixes

* Fix regression with `begins`, `ends`, and `not like` filters.
* Fix `DashCanvas` styling so drag-handles no longer cause horizontal scroll bar to appear
* Fix bug where `DashCanvas` would not resize appropriately on scrollbar visibility change

[Commit Log](https://github.com/xh/hoist-react/compare/v49.0.0...v49.1.0)

## v49.0.0 - 2022-05-24

### 🎁 New Features

* Improved desktop `NumberInput`:
    * Re-implemented `min` and `max` props to properly constrain the value entered and fix several
      bugs with the underlying Blueprint control.
    * Fixed the `precision` prop to be fully respected - values emitted by the input are now
      truncated to the specified precision, if set.
    * Added additional debouncing to keep the value more stable while a user is typing.
* Added new `getAppMenuButtonExtraItems()` extension point on `@xh/hoist/admin/AppModel` to allow
  customization of the Admin Console's app menu.
* Devs can now hide the Admin > General > Users tab by setting `hideUsersTab: true` within a new,
  optional `xhAdminAppConfig` soft-config.
* Added new `SplitTreeMapModel.showSplitter` config to insert a four pixel buffer between the
  component's nested maps. Useful for visualizations with both positive and negative heat values on
  each side, to keep the two sides clearly distinguished from each other.
* New `xhChangelogConfig.limitToRoles` soft-config allows the in-app changelog (aka release notes)
  to be gated to a subset of users based on their role.
* Add support for `Map` and `WeakMap` collections in `LangUtils.getOrCreate()`.
* Mobile `textInput` now accepts an `enableClear` property with a default value of false.

### 💥 Breaking Changes

* `GridModel.groupRowElementRenderer` and `DataViewModel.groupRowElementRenderer` have been removed,
  please use `groupRowRenderer` instead. It must now return a React Element rather than an HTML
  string (plain strings are also OK, but any formatting must be done via React).
* Model classes passed to `HoistComponents` or configured in their factory must now
  extend `HoistModel`. This has long been a core assumption, but was not previously enforced.
* Nested model instances stored at properties with a `_` prefix are now considered private and will
  not be auto-wired or returned by model lookups. This should not affect most apps, but will require
  minor changes for apps that were binding components to non-standard or "private" models.
* Hoist will now throw if `Store.summaryRecord` does not have a unique ID.

### 🐞 Bug Fixes

* Fixed a bug with Panel drag-to-resize within iframes on Windows.
* Worked around an Ag-Grid bug where the grid would render incorrectly on certain sorting changes,
  specifically for abs sort columns, leaving mis-aligned rows and gaps in the grid body layout.
* Fixed a bug in `SelectEditor` that would cause the grid to lose keyboard focus during editing.

### ⚙️ Technical

* Hoist now protects against custom Grid renderers that may throw by catching the error and printing
  an "#ERROR" placeholder token in the affected cell.
* `TreeMapModel.valueRenderer` and `heatRenderer` callbacks are now passed the `StoreRecord` as a
  second argument.
* Includes a new, additional `index-manifest.html` static file required for compatibility with the
  upcoming `hoist-dev-utils v6.0` release (but remains compatible with current/older dev-utils).

### 📚 Libraries

* mobx-react-lite `3.3 -> 3.4`

[Commit Log](https://github.com/xh/hoist-react/compare/v48.0.1...v49.0.0)

## v48.0.1 - 2022-04-22

### 🐞 Bug Fixes

* Improve default rendering to call `toString()` on non-react elements returned by renderers.
* Fixed issue with `model` property missing from `Model.componentProps` under certain conditions.

[Commit Log](https://github.com/xh/hoist-react/compare/v48.0.0...v48.0.1)

## v48.0.0 - 2022-04-21

### 🎁 New Features

* A new `DashCanvas` layout component for creating scrollable dashboards that allow users to
  manually place and size their widgets using a grid-based layout. Note that this component is in
  beta and its API is subject to change.
* FontAwesome upgraded to v6. This includes redesigns of the majority of bundled icons - please
  check your app's icon usages carefully.
* Enhancements to admin log viewer. Log file metadata (size & last modified) available with
  optional upgrade to `hoist-core >= 13.2`.
* Mobile `Dialog` will scroll internally if taller than the screen.
* Configs passed to `XH.message()` and its variants now take an optional `className` to apply to the
  message dialog.
* `fmtQuantity` now displays values greater than one billion with `b` unit, similar to current
  handling of millions with `m`.

### 💥 Breaking Changes

* Hoist now requires AG Grid v27.2.0 or higher - update your AG Grid dependency in your app's
  `package.json` file. See the [AG Grid Changelog](https://www.ag-grid.com/changelog) for details.
  NOTE that AG Grid 27 includes a big breaking change to render cell contents via native React
  elements rather than HTML, along with other major API changes. To accommodate these changes, the
  following changes are required in Hoist apps:
    * `Column.renderer` must now return a React Element rather than an HTML string (plain strings
      are also OK, but any formatting must be done via React). Please review your app grids and
      update any custom renderers accordingly. `Column.elementRenderer` has been removed.
    * `DataViewModel.elementRenderer` has been renamed `DataViewModel.renderer`.
    * Formatter methods and renderers (e.g. `fmtNumber`, `numberRenderer`, etc.) now return React
      Elements by default. The `asElement` option to these functions has been removed. Use the
      new `asHtml` option to return an HTML string where required.
    * The `isPopup` argument to `useInlineEditorModel()` has been removed. If you want to display
      your inline editor in a popup, you must set the new flag `Column.editorIsPopup` to `true`.
* Deprecated message configs `confirmText`, `confirmIntent`, `cancelText`, `cancelIntent` have been
  removed.

### 🐞 Bug Fixes

* Set AG Grid's `suppressLastEmptyLineOnPaste` to true to work around a bug with Excel (Windows)
  that adds an empty line beneath the range pasted from the clipboard in editable grids.
* Fixes an issue where `NumberInput` would initially render blank values if `max` or `min` were
  set.
* Fixes an issue where tree maps would always show green for a `heatValue` of zero.

### 📚 Libraries

* @fortawesome/fontawesome-pro `5.14 -> 6.1`
* mobx `6.3 -> 6.5`
* mobx-react-lite `3.2 -> 3.3`

[Commit Log](https://github.com/xh/hoist-react/compare/v47.1.2...v48.0.0)

## v47.1.2 - 2022-04-01

### 🐞 Bug Fixes

* `FieldFilter`'s check of `committedData` is now null safe. A record with no `committedData` will
  not be filtered out.

[Commit Log](https://github.com/xh/hoist-react/compare/v47.1.1...v47.1.2)

## v47.1.1 - 2022-03-26

### 🎁 New Features

* New "sync with system" theme option - sets the Hoist theme to light/dark based on the user's OS.
* Added `cancelAlign` config to `XH.message()` and variants. Customize to "left" to render
  Cancel and Confirm actions separated by a filler.
* Added `GridModel.restoreDefaultsFn`, an optional function called after `restoreDefaultsAsync`.
  Allows apps to run additional, app-specific logic after a grid has been reset (e.g. resetting
  other, related preferences or state not managed by `GridModel` directly).
* Added `AppSpec.lockoutPanel`, allowing apps to specify a custom component.

### 🐞 Bug Fixes

* Fixed column auto-sizing when `headerName` is/returns an element.
* Fixed bug where subforms were not properly registering as dirty.
* Fixed an issue where `Select` inputs would commit `null` whilst clearing the text input.
* Fixed `Clock` component bug introduced in v47 (configured timezone was not respected).

### 📚 Libraries

* @blueprintjs/core `3.53 -> 3.54`
* @blueprintjs/datetime `3.23 -> 3.24`

[Commit Log](https://github.com/xh/hoist-react/compare/v47.0.1...v47.1.1)

## v47.0.1 - 2022-03-06

### 🐞 Bug Fixes

* Fix to mobile `ColChooser` error re. internal model handling.

[Commit Log](https://github.com/xh/hoist-react/compare/v47.0.0...v47.0.1)

## v47.0.0 - 2022-03-04

### 🎁 New Features

* Version 47 provides new features to simplify the wiring of models to each other and the components
  they render. In particular, it formalizes the existing concept of "linked" HoistModels - models
  created by Hoist via the `creates` directive or the `useLocalModel` hook - and provides them with
  the following new features:
    - an observable `componentProps` property with access to the props of their rendered component.
    - a `lookupModel()` method and a `@lookup` decorator that can be used to acquire references to
      other HoistModels that are ancestors of the model in the component hierarchy.
    - new `onLinked()` and `afterLinked()` lifecycle methods, called when the model's associated
      component is first rendered.
* As before, linked models are auto-loaded and registered for refreshes within the `RefreshContext`
  they reside in, as well as destroyed when their linked component is unmounted. Also note that the
  new features described above are all "opt-in" and should be fully backward compatible with
  existing application code.
* Hoist will now more clearly alert if a model specified via the `uses()` directive cannot be
  resolved. A new `optional` config (default false) supports components with optional models.
* New support in Cube views for aggregators that depend on rows in the data set other than their
  direct children. See new property `Aggregator.dependOnChildrenOnly` and new `AggregationContext`
  argument passed to `Aggregator.aggregate()` and `Aggregator.replace()`
* Clarified internal CSS classes and styling for `FormField`.
    * ⚠️ Note that as part of this change, the `xh-form-field-fill` class name is no longer in use.
      Apps should check for any styles for that class and replace with `.xh-form-field-inner--flex`.

### 🐞 Bug Fixes

* Fixed an issue where the menu would flash open and closed when clicking on the `FilterChooser`
  favorites button.

### 💥 Breaking Changes

* Dashboard widgets no longer receive the `viewModel` prop. Access to the `DashViewModel` within a
  widget should be obtained using either the lookup decorator (i.e. `@lookup(DashViewModel)`)
  or the `lookupModel()` method.

### 📚 Libraries

* @blueprintjs/core `3.52 -> 3.53`

[Commit Log](https://github.com/xh/hoist-react/compare/v46.1.2...v47.0.0)

## v46.1.2 - 2022-02-18

### 🐞 Bug Fixes

* Fixed an issue where column autosize can reset column order under certain circumstances.

[Commit Log](https://github.com/xh/hoist-react/compare/v46.1.1...v46.1.2)

## v46.1.1 - 2022-02-15

### 🐞 Bug Fixes

* Prevent `onClick` for disabled mobile `Buttons`.

[Commit Log](https://github.com/xh/hoist-react/compare/v46.1.0...v46.1.1)

## v46.1.0 - 2022-02-07

### Technical

* This release modifies our workaround to handle the AG Grid v26 changes to cast all of their node
  ids to strings. The initial approach in v46.0.0 - matching the AG Grid behavior by casting all
  `StoreRecord` ids to strings - was deemed too problematic for applications and has been reverted.
  Numerical ids in Store are once again fully supported.
* To accommodate the AG Grid changes, applications that are using AG Grid APIs (e.g.
  `agApi.getNode()`) should be sure to use the new property `StoreRecord.agId` to locate and compare
  records. We expect such usages to be rare in application code.

### 🎁 New Features

* `XH.showFeedbackDialog()` now takes an optional message to pre-populate within the dialog.
* Admins can now force suspension of individual client apps from the Server > WebSockets tab.
  Intended to e.g. force an app to stop refreshing an expensive query or polling an endpoint removed
  in a new release. Requires websockets to be enabled on both server and client.
* `FormField`s no longer need to specify a child input, and will simply render their readonly
  version if no child is specified. This simplifies the common use-case of fields/forms that are
  always readonly.

### 🐞 Bug Fixes

* `FormField` no longer throw if given a child that did not have `propTypes`.

[Commit Log](https://github.com/xh/hoist-react/compare/v46.0.0...v46.1.0)

## v46.0.0 - 2022-01-25

### 🎁 New Features

* `ExceptionHandler` provides a collection of overridable static properties, allowing you to set
  app-wide default behaviour for exception handling.
* `XH.handleException()` takes new `alertType` option to render error alerts via the familiar
  `dialog` or new `toast` UI.
* `XH.toast()` takes new `actionButtonProps` option to render an action button within a toast.
* New `GridModel.highlightRowOnClick` config adds a temporary highlight class to grid rows on user
  click/tap. Intended to improve UI feedback - especially on mobile, where it's enabled by default.
* New `GridModel.isInEditingMode` observable tracks inline editing start/stop with a built-in
  debounce, avoiding rapid cycling when e.g. tabbing between cells.
* `NumberInput` now supports a new `scaleFactor` prop which will be applied when converting between
  the internal and external values.
* `FilterChooser` now displays more minimal field name suggestions when first focused, as well as a
  new, configurable usage hint (`FilterChooserModel.introHelpText`) above those suggestions.

### 💥 Breaking Changes

* Hoist now requires AG Grid v26.2.0 or higher - update your AG Grid dependency in your app's
  `package.json` file. See the [AG Grid Changelog](https://www.ag-grid.com/changelog) for details.
* ~~`StoreRecord.id` must now be a String. Integers IDs were previously supported, but will be cast
  Strings during record creation.~~
    * ~~Apps using numeric record IDs for internal or server-side APIs will need to be reviewed and
      updated to handle/convert string values.~~
    * ~~This change was necessitated by a change to Ag-Grid, which now also requires String IDs for
      its row node APIs.~~
    * NOTE - the change above to require string IDs was unwound in v46.1.
* `LocalDate` methods `toString()`, `toJSON()`, `valueOf()`, and `isoString()` now all return the
  standard ISO format `YYYY-MM-DD`, consistent with built-in `Date.toISOString()`. Prior versions
  returned`YYYYMMDD`.
* The `stringifyErrorSafely` function has been moved from the `@xh/hoist/exception` package to a
  public method on `XH.exceptionHandler`. (No/little impact expected on app code.)

### 🐞 Bug Fixes

* Fix to incorrect viewport orientation reporting due to laggy mobile resize events and DOM APIs.

[Commit Log](https://github.com/xh/hoist-react/compare/v45.0.2...v46.0.0)

## v45.0.2 - 2022-01-13

### 🎁 New Features

* `FilterChooser` has new `menuWidth` prop, allowing you to specify as width for the dropdown menu
  that is different from the control.

### 🐞 Bug Fixes

* Fixed cache clearing method on Admin Console's Server > Services tab.
* Several fixes to behavior of `GridAutosizeMode.MANAGED`

[Commit Log](https://github.com/xh/hoist-react/compare/v45.0.1...v45.0.2)

## v45.0.1 - 2022-01-07

### 🐞 Bug Fixes

* Fixed a minor bug preventing Hoist apps from running on mobile Blackberry Access (Android)
  browsers

### ⚙️ Technical

* New flag `Store.experimental.castIdToString`

[Commit Log](https://github.com/xh/hoist-react/compare/v45.0.0...v45.0.1)

## v45.0.0 - 2022-01-05

### 🎁 New Features

* Grid filters configured with `GridFilterFieldSpec.enableValues` offer autocomplete suggestions
  for 'Equals' and 'Not Equals' filters.
* `GridFilterFieldSpec` has new `values` and `forceSelection` configs.
* `FilterChooser` displays a list of fields configured for filtering to improve the usability /
  discoverability of the control. Enabled by default, but can be disabled via
  new `suggestFieldsWhenEmpty` model config.
* `TreeMap` uses lightest shading for zero heat, reserving grey for nil.
* New property `Store.reuseRecords` controls if records should be reused across loads based on
  sharing identical (by reference) raw data. NOTE - this behavior was previously always enabled, but
  can be problematic under certain conditions and is not necessary for most applications. Apps with
  large datasets that want to continue to use this caching should set this flag explicitly.
* Grid column filters tweaked with several improvements to usability and styling.
* `LocalDate.get()` now supports both 'YYYY-MM-DD' and 'YYYYMMDD' inputs.
* Mobile `Button` has new `intent`, `minimal` and `outlined` props.

### 💥 Breaking Changes

* `FilterChooserFieldSpec.suggestValues` has been renamed `enableValues`, and now only accepts a
  boolean.
* `Column.exportFormat`, `Column.exportWidth` and the `ExportFormat` enum have been renamed
  `Column.excelFormat`, `Column.excelWidth` and `ExcelFormat` respectively.
* `Store.reuseRecords` must now be explicitly set on Stores with large datasets that wish to cache
  records by raw data identity (see above).
* `Record` class renamed to `StoreRecord` in anticipation of upcoming changes to JavaScript standard
  and to improve compatibility with TypeScript.
    * Not expected to have much or any impact on application code, except potentially JSDoc typings.
* Mobile `Button` no longer supports `modifier` prop. Use `minimal` and `outlined` instead.
* The following deprecated APIs were removed:
    * GridModel.selection
    * GridModel.selectedRecordId
    * StoreSelectionModel.records
    * StoreSelectionModel.ids
    * StoreSelectionModel.singleRecord
    * StoreSelectionModel.selectedRecordId
    * DataViewModel.selection
    * DataViewModel.selectedRecordId
    * RestGridModel.selection
    * LogUtils.withShortDebug
    * Promise.start

### 🐞 Bug Fixes

* `DashContainer` overflow menu still displays when the optional menu button is enabled.
* Charts in fullscreen mode now exit fullscreen mode gracefully before re-rendering.

### 📚 Libraries

* @popperjs/core `2.10 -> 2.11`
* codemirror `5.63 -> 6.65`
* http-status-codes `2.1 -> 2.2`
* prop-types `15.7 -> 15.8`
* store2 `2.12 -> 2.13`
* ua-parser-js `0.7 -> 1.0.2` (re-enables auto-patch updates)

[Commit Log](https://github.com/xh/hoist-react/compare/v44.3.0...v45.0.0)

## v44.3.0 - 2021-12-15

### 🐞 Bug Fixes

* Fixes issue with columns failing to resize on first try.
* Fixes issue preventing use of context menus on iPad.

### 📚 Libraries

* @blueprintjs/core `3.51 -> 3.52`

* [Commit Log](https://github.com/xh/hoist-react/compare/v44.2.0...v44.3.0)

## v44.2.0 - 2021-12-07

### 🎁 New Features

* Desktop inline grid editor `Select` now commits the value immediately on selection.
* `DashContainerModel` now supports an observable `showMenuButton` config which will display a
  button in the stack header for showing the context menu
* Added `GridAutosizeMode.MANAGED` to autosize Grid columns on data or `sizingMode` changes, unless
  the user has manually modified their column widths.
* Copying from Grids to the clipboard will now use the value provided by the `exportValue`
  property on the column.
* Refresh application hotkey is now built into hoist's global hotkeys (shift + r).
* Non-SSO applications will now automatically reload when a request fails due to session timeout.
* New utility methods `withInfo` and `logInfo` provide variants of the existing `withDebug` and
  `logDebug` methods, but log at the more verbose `console.log` level.

### 🐞 Bug Fixes

* Desktop panel splitter can now be dragged over an `iframe` and reliably resize the panel.
* Ensure scrollbar does not appear on multi-select in toolbar when not needed.
* `XH.isPortrait` property fixed so that it no longer changes due to the appearance of the mobile
  keyboard.

[Commit Log](https://github.com/xh/hoist-react/compare/v44.1.0...v44.2.0)

## v44.1.0 - 2021-11-08

### 🎁 New Features

* Changes to App Options are now tracked in the admin activity tab.
* New Server > Environment tab added to Admin Console to display UI server environment variables and
  JVM system properties. (Requires `hoist-core >= 10.1` to enable this optional feature.)
* Provided observable getters `XH.viewportSize`, `XH.isPortrait` and `XH.isLandscape` to allow apps
  to react to changes in viewport size and orientation.

### 🐞 Bug Fixes

* Desktop inline grid editor `DateInput` now reliably shows its date picker pop-up aligned with the
  grid cell under edit.
* Desktop `Select.hideDropdownIndicator` now defaults to `true` on tablet devices due to UX bugs
  with the select library component and touch devices.
* Ensure `Column.autosizeBufferPx` is respected if provided.

### ✨ Styles

* New `--xh-menu-item` CSS vars added, with tweaks to default desktop menu styling.
* Highlight background color added to mobile menu items while pressed.

[Commit Log](https://github.com/xh/hoist-react/compare/v44.0.0...v44.1.0)

## v44.0.0 - 2021-10-26

⚠ NOTE - apps must update to `hoist-core >= 10.0.0` when taking this hoist-react update.

### 🎁 New Features

* TileFrame now supports new `onLayoutChange` callback prop.

### 🐞 Bug Fixes

* Field Filters in data package now act only on the `committed` value of the record. This stabilizes
  filtering behavior in editable grids.
* `JsonBlobService.updateAsync()` now supports data modifications with `null` values.
* Fixes an issue with Alert Banner not broadcasting to all users.
* Selected option in `Select` now scrolls into view on menu open.

### 💥 Breaking Changes

* Update required to `hoist-core >= 10.0.0` due to changes in `JsonBlobService` APIs and the
  addition of new, dedicated endpoints for Alert Banner management.

[Commit Log](https://github.com/xh/hoist-react/compare/v43.2.0...v44.0.0)

## v43.2.0 - 2021-10-14

### 🎁 New Features

* Admins can now configure an app-wide alert banner via a new tab in the Hoist Admin console.
  Intended to alert users about planned maintenance / downtime, known problems with data or upstream
  systems, and other similar use cases.
* Minor re-org of the Hoist Admin console tabs. Panels relating primarily to server-side features
  (including logging) are now grouped under a top-level "Server" tab. Configs have moved under
  "General" with the new Alert Banner feature.

### 🐞 Bug Fixes

* Always enforce a minimal `wait()` within `GridModel.autosizeAsync()` to ensure that the Grid has
  reacted to any data changes and AG Grid accurately reports on expanded rows to measure.

[Commit Log](https://github.com/xh/hoist-react/compare/v43.1.0...v43.2.0)

## v43.1.0 - 2021-10-04

### 🎁 New Features

* The Admin Console log viewer now supports downloading log files.
    * Note apps must update to `hoist-core >= v10.0` to enable this feature.
    * Core upgrade is _not_ a general requirement of this Hoist React release.
* The `field` key in the constructor for `Column` will now accept an Object with field defaults, as
  an alternative to the field name. This form allows the auto-construction of fully-defined `Field`
  objects from the column specification.

### 🐞 Bug Fixes

* `GridModel` no longer mutates any `selModel` or `colChooser` config objects provided to its
  constructor, resolving an edge-case bug where re-using the same object for either of these configs
  across multiple GridModel instances (e.g. as a shared set of defaults) would break.
* Grid autosizing tweaked to improve size estimation for indented tree rows and on mobile.

### 📚 Libraries

* @blueprintjs/core `3.50 -> 3.51`

[Commit Log](https://github.com/xh/hoist-react/compare/v43.0.2...v43.1.0)

## v43.0.2 - 2021-10-04

### 🐞 Bug Fixes

* Fix (important) to ensure static preload spinner loaded from the intended path.
    * Please also update to latest `hoist-dev-utils >= 5.11.1` if possible.
    * Avoids issue where loading an app on a nested route could trigger double-loading of app
      assets.

[Commit Log](https://github.com/xh/hoist-react/compare/v43.0.1...v43.0.2)

## v43.0.1 - 2021-10-04

### 🎁 New Features

* New `GridFindField` component that enables users to search through a Grid and select rows that
  match the entered search term, _without_ applying any filtering. Especially useful for grids with
  aggregations or other logic that preclude client-side filtering of the data.
* Tree grid rows can be expanded / collapsed by clicking anywhere on the row. The new
  `GridModel.clicksToExpand` config can be used to control how many clicks will toggle the row.
  Defaults to double-click for desktop, and single tap for mobile - set to 0 to disable entirely.
* Added `GridModel.onCellContextMenu` handler. Note that for mobile (phone) apps, this handler fires
  on the "long press" (aka "tap and hold") gesture. This means it can be used as an alternate event
  for actions like drilling into a record detail, especially for parent rows on tree grids, where
  single tap will by default expand/collapse the node.
* In the `@xh/hoist/desktop/grid` package, `CheckboxEditor` has been renamed `BooleanEditor`. This
  new component supports a `quickToggle` prop which allows for more streamlined inline editing of
  boolean values.
* `LoadSpec` now supports a new `meta` property. Use this property to pass app-specific metadata
  through the `LoadSupport` loading and refresh lifecycle.
* A spinner is now shown while the app downloads and parses its javascript - most noticeable when
  loading a new (uncached) version, especially on a slower mobile connection. (Requires
  `@xh/hoist-dev-utils` v5.11 or greater to enable.)
* Log Levels now include information on when the custom config was last updated and by whom.
    * Note apps must update their server-side to `hoist-core v10.0` or greater to persist the date
      and username associated with the config (although this is _not_ a general or hard requirement
      for taking this version of hoist-react).

### ⚙️ Technical

* Removed `DEFAULT_SORTING_ORDER` static from `Column` class in favor of three new preset constants:
  `ASC_FIRST`, `DESC_FIRST`, and `ABS_DESC_FIRST`. Hoist will now default sorting order on columns
  based on field type. Sorting order can still be manually set via `Column.sortingOrder`.

### 🐞 Bug Fixes

* The ag-grid grid property `stopEditingWhenCellsLoseFocus` is now enabled by default to ensure
  values are committed to the Store if the user clicks somewhere outside the grid while editing a
  cell.
* Triggering inline editing of text or select editor cells by typing characters will no longer lose
  the first character pressed.

### ✨ Styles

* New `TreeStyle.COLORS` and `TreeStyle.COLORS_AND_BORDERS` tree grid styles have been added. Use
  the `--xh-grid-tree-group-color-level-*` CSS vars to customize colors as needed.
* `TreeStyle.HIGHLIGHTS` and `TreeStyle.HIGHLIGHTS_AND_BORDERS` now highlight row nodes on a
  gradient according to their depth.
* Default colors for masks and dialog backdrops have been adjusted, with less obtrusive colors used
  for masks via `--xh-mask-bg` and a darker `--xh-backdrop-bg` var now used behind dialogs.
* Mobile-specific styles and CSS vars for panel and dialog title background have been tweaked to use
  desktop defaults, and mobile dialogs now respect `--xh-popup-*` vars as expected.

### 💥 Breaking Changes

* In the `@xh/hoist/desktop/grid` package, `CheckboxEditor` has been renamed `BooleanEditor`.

### ⚙️ Technical

* The `xhLastReadChangelog` preference will not save SNAPSHOT versions to ensure the user continues
  to see the 'What's New?' notification for non-SNAPSHOT releases.

### 📚 Libraries

* @blueprintjs/core `3.49 -> 3.50`
* codemirror `5.62 -> 5.63`

[Commit Log](https://github.com/xh/hoist-react/compare/v42.6.0...v43.0.1)

## v42.6.0 - 2021-09-17

### 🎁 New Features

* New `Column.autosizeBufferPx` config applies column-specific autosize buffer and overrides
  `GridAutosizeOptions.bufferPx`.
* `Select` input now supports new `maxMenuHeight` prop.

### 🐞 Bug Fixes

* Fixes issue with incorrect Grid auto-sizing for Grids with certain row and cell styles.
* Grid sizing mode styles no longer conflict with custom use of `groupUseEntireRow: false` within
  `agOptions`.
* Fixes an issue on iOS where `NumberInput` would incorrectly bring up a text keyboard.

### ✨ Styles

* Reduced default Grid header and group row heights to minimize their use of vertical space,
  especially at larger sizing modes. As before, apps can override via the `AgGrid.HEADER_HEIGHTS`
  and `AgGrid.GROUP_ROW_HEIGHTS` static properties. The reduction in height does not apply to group
  rows that do not use the entire width of the row.
* Restyled Grid header rows with `--xh-grid-bg` and `--xh-text-color-muted` for a more minimal look
  overall. As before, use the `--xh-grid-header-*` CSS vars to customize if needed.

[Commit Log](https://github.com/xh/hoist-react/compare/v42.5.0...v42.6.0)

## v42.5.0 - 2021-09-10

### 🎁 New Features

* Provide applications with the ability to override default logic for "restore defaults". This
  allows complex and device-specific sub-apps to perform more targeted and complete clearing of user
  state. See new overridable method `HoistAppModel.restoreDefaultsAsync` for more information.

### 🐞 Bug Fixes

* Improved coverage of Fetch `abort` errors.
* The in-app changelog will no longer prompt the user with the "What's New" button if category-based
  filtering results in a version without any release notes.

### ✨ Styles

* New CSS vars added to support easier customization of desktop Tab font/size/color. Tabs now
  respect standard `--xh-font-size` by default.

### 📚 Libraries

* @blueprintjs/core `3.48 -> 3.49`
* @popperjs/core `2.9 -> 2.10`

[Commit Log](https://github.com/xh/hoist-react/compare/v42.4.0...v42.5.0)

## v42.4.0 - 2021-09-03

### 🎁 New Features

* New `GridFilterModel.commitOnChange` config (default `true`) applies updated filters as soon as
  they are changed within the pop-up menu. Set to `false` for large datasets or whenever filtering
  is a more intensive operation.
* Mobile `Select` input now supports async `queryFn` prop for parity with desktop.
* `TreeMapModel` now supports new `maxLabels` config for improved performance.

### ✨ Styles

* Hoist's default font is now [Inter](https://rsms.me/inter/), shipped and bundled via the
  `inter-ui` npm package. Inter is a modern, open-source font that leverages optical sizing to
  ensure maximum readability, even at very small sizes (e.g. `sizingMode: 'tiny'`). It's also a
  "variable" font, meaning it supports any weights from 1-1000 with a single font file download.
* Default Grid header heights have been reduced for a more compact display and greater
  differentiation between header and data rows. As before, apps can customize the pixel heights used
  by overwriting the `AgGrid.HEADER_HEIGHTS` static, typically within `Bootstrap.js`.

### ⚙️ Technical

* Mobile pull-to-refresh/swipe-to-go-back gestures now disabled over charts to avoid disrupting
  their own swipe-based zooming and panning features.

[Commit Log](https://github.com/xh/hoist-react/compare/v42.2.0...v42.4.0)

## v42.2.0 - 2021-08-27

### 🎁 New Features

* Charts now hide scrollbar, rangeSelector, navigator, and export buttons and show axis labels when
  printing or exporting images.

[Commit Log](https://github.com/xh/hoist-react/compare/v42.1.1...v42.2.0)

## v42.1.1 - 2021-08-20

* Update new `XH.sizingMode` support to store distinct values for the selected sizing mode on
  desktop, tablet, and mobile (phone) platforms.
* Additional configuration supported for newly-introduced `AppOption` preset components.

### 📚 Libraries

* @blueprintjs/core `3.47 -> 3.48`

[Commit Log](https://github.com/xh/hoist-react/compare/v42.1.0...v42.1.1)

## v42.1.0 - 2021-08-19

### 🎁 New Features

* Added observable `XH.sizingMode` to govern app-wide `sizingMode`. `GridModel`s will bind to this
  `sizingMode` by default. Apps that have already implemented custom solutions around a centralized
  `sizingMode` should endeavor to unwind in favor of this.
    * ⚠ NOTE - this change requires a new application preference be defined - `xhSizingMode`. This
      should be a JSON pref, with a suggested default value of `{}`.
* Added `GridAutosizeMode.ON_SIZING_MODE_CHANGE` to autosize Grid columns whenever
  `GridModel.sizingMode` changes - it is now the default `GridAutosizeOptions.mode`.
* Added a library of reusable `AppOption` preset components, including `ThemeAppOption`,
  `SizingModeAppOption` and `AutoRefreshAppOptions`. Apps that have implemented custom `AppOption`
  controls to manage these Hoist-provided options should consider migrating to these defaults.
* `Icon` factories now support `intent`.
* `TreeMapModel` and `SplitTreeMapModel` now supports a `theme` config, accepting the strings
  'light' or 'dark'. Leave it undefined to use the global theme.
* Various usability improvements and simplifications to `GroupingChooser`.

### 🐞 Bug Fixes

* Fixed an issue preventing `FormField` labels from rendering if `fieldDefaults` was undefined.

### ✨ Styles

* New `Badge.compact` prop sets size to half that of parent element when true (default false). The
  `position` prop has been removed in favor of customizing placement of the component.

[Commit Log](https://github.com/xh/hoist-react/compare/v42.0.0...v42.1.0)

## v42.0.0 - 2021-08-13

### 🎁 New Features

* Column-level filtering is now officially supported for desktop grids!
    * New `GridModel.filterModel` config accepts a config object to customize filtering options, or
      `true` to enable grid-based filtering with defaults.
    * New `Column.filterable` config enables a customized header menu with filtering options. The
      new control offers two tabs - a "Values" tab for an enumerated "set-type" filter and a "
      Custom" tab to support more complex queries with multiple clauses.
* New `TaskObserver` replaces existing `PendingTaskModel`, providing improved support for joining
  and masking multiple asynchronous tasks.
* Mobile `NavigatorModel` provides a new 'pull down' gesture to trigger an app-wide data refresh.
  This gesture is enabled by default, but can be disabled via the `pullDownToRefresh` flag.
* `RecordAction` now supports a `className` config.
* `Chart` provides a default context menu with its standard menu button actions, including a new
  'Copy to Clipboard' action.

### 💥 Breaking Changes

* `FilterChooserModel.sourceStore` and `FilterChooserModel.targetStore` have been renamed
  `FilterChooserModel.valueSource` and `FilterChooserModel.bind` respectively. Furthermore, both
  configs now support either a `Store` or a cube `View`. This is to provide a common API with the
  new `GridFilterModel` filtering described above.
* `GridModel.setFilter()` and `DataViewModel.setFilter()` have been removed. Either configure your
  grid with a `GridFilterModel`, or set the filter on the underlying `Store` instead.
* `FunctionFilter` now requires a `key` property.
* `PendingTaskModel` has been replaced by the new `TaskObserver` in `@xh/hoist/core`.
    * ⚠ NOTE - `TaskObserver` instances should be created via the provided static factory methods
      and
      _not_ directly via the `new` keyword. `TaskObserver.trackLast()` can be used as a drop-in
      replacement for `new PendingTaskModel()`.
* The `model` prop on `LoadingIndicator` and `Mask` has been replaced with `bind`. Provide one or
  more `TaskObserver`s to this prop.

### ⚙️ Technical

* `GridModel` has a new `selectedIds` getter to get the IDs of currently selected records. To
  provide consistency across models, the following getters have been deprecated and renamed:
    + `selectedRecordId` has been renamed `selectedId` in `GridModel`, `StoreSelectionModel`, and
      `DataViewModel`
    + `selection` has been renamed `selectedRecords` in `GridModel`, `DataViewModel`, and
      `RestGridModel`
    + `singleRecord`, `records`, and `ids` have been renamed `selectedRecord`, `selectedRecords`,
      and
      `selectedIds`, respectively, in `StoreSelectionModel`

### ✨ Styles

* Higher contrast on grid context menus for improved legibility.

[Commit Log](https://github.com/xh/hoist-react/compare/v41.3.0...v42.0.0)

## v41.3.0 - 2021-08-09

### 🎁 New Features

* New `Cube` aggregators `ChildCountAggregator` and `LeafCountAggregator`.
* Mobile `NavigatorModel` provides a new "swipe" gesture to go back in the page stack. This is
  enabled by default, but may be turned off via the new `swipeToGoBack` prop.
* Client error reports now include the full URL for additional troubleshooting context.
    * Note apps must update their server-side to `hoist-core v9.3` or greater to persist URLs with
      error reports (although this is _not_ a general or hard requirement for taking this version of
      hoist-react).

[Commit Log](https://github.com/xh/hoist-react/compare/v41.2.0...v41.3.0)

## v41.2.0 - 2021-07-30

### 🎁 New Features

* New `GridModel.rowClassRules` and `Column.cellClassRules` configs added. Previously apps needed to
  use `agOptions` to dynamically apply and remove CSS classes using either of these options - now
  they are fully supported by Hoist.
    * ⚠ Note that, to avoid conflicts with internal usages of these configs, Hoist will check and
      throw if either is passed via `agOptions`. Apps only need to move their configs to the new
      location - the shape of the rules object does *not* need to change.
* New `GridAutosizeOptions.includeCollapsedChildren` config controls whether values from collapsed
  (i.e. hidden) child records should be measured when computing column sizes. Default of `false`
  improves autosize performance for large tree grids and should generally match user expectations
  around WYSIWYG autosizing.
* New `GridModel.beginEditAsync()` and `endEditAsync()` APIs added to start/stop inline editing.
    * ⚠ Note that - in a minor breaking change - the function form of the `Column.editable` config
      is no longer passed an `agParams` argument, as editing might now begin and need to be
      evaluated outside the context of an AG-Grid event.
* New `GridModel.clicksToEdit` config controls the number of clicks required to trigger
  inline-editing of a grid cell. Default remains 2 (double click ).
* Timeouts are now configurable on grid exports via a new `exportOptions.timeout` config.
* Toasts may now be dismissed programmatically - use the new `ToastModel` returned by the
  `XH.toast()` API and its variants.
* `Form` supports setting readonlyRenderer in `fieldDefaults` prop.
* New utility hook `useCached` provides a more flexible variant of `React.useCallback`.

### 🐞 Bug Fixes

* Inline grid editing supports passing of JSX editor components.
* `GridExportService` catches any exceptions thrown during export preparation and warns the user
  that something went wrong.
* GridModel with 'disabled' selection no longer shows "ghost" selection when using keyboard.
* Tree grids now style "parent" rows consistently with highlights/borders if requested, even for
  mixed-depth trees where some rows have children at a given level and others do not.

### ⚙️ Technical

* `FetchService` will now actively `abort()` fetch requests that it is abandoning due to its own
  `timeout` option. This allows the browser to release the associated resources associated with
  these requests.
* The `start()` function in `@xh/hoist/promise` has been deprecated. Use `wait()` instead, which can
  now be called without any args to establish a Promise chain and/or introduce a minimal amount of
  asynchronousity.
* ⚠ Note that the raw `AgGrid` component no longer enhances the native keyboard handling provided by
  AG Grid. All Hoist key handling customizations are now limited to `Grid`. If you wish to provide
  custom handling in a raw `AgGrid` component, see the example here:
  https://www.ag-grid.com/javascript-grid/row-selection/#example-selection-with-keyboard-arrow-keys

### ✨ Styles

* The red and green color values applied in dark mode have been lightened for improved legibility.
* The default `colorSpec` config for number formatters has changed to use new dedicated CSS classes
  and variables.
* New/renamed CSS vars `--xh-grid-selected-row-bg` and `--xh-grid-selected-row-text-color` now used
  to style selected grid rows.
    * ⚠ Note the `--xh-grid-bg-highlight` CSS var has been removed.
* New `.xh-cell--editable` CSS class applied to cells with inline editing enabled.
    * ⚠ Grid CSS class `.xh-invalid-cell` has been renamed to `.xh-cell--invalid` for consistency -
      any app style overrides should update to this new classname.

### 📚 Libraries

* core-js `3.15 -> 3.16`

[Commit Log](https://github.com/xh/hoist-react/compare/v41.1.0...v41.2.0)

## v41.1.0 - 2021-07-23

### 🎁 New Features

* Button to expand / collapse all rows within a tree grid now added by default to the primary tree
  column header. (New `Column.headerHasExpandCollapse` property provided to disable.)
* New `@logWithDebug` annotation provides easy timed logging of method execution (via `withDebug`).
* New `AppSpec.disableXssProtection` config allows default disabling of Field-level XSS protection
  across the app. Intended for secure, internal apps with tight performance tolerances.
* `Constraint` callbacks are now provided with a `record` property when validating Store data and a
  `fieldModel` property when validating Form data.
* New `Badge` component allows a styled badge to be placed inline with text/title, e.g. to show a
  counter or status indicator within a tab title or menu item.
* Updated `TreeMap` color scheme, with a dedicated set of colors for dark mode.
* New XH convenience methods `successToast()`, `warningToast()`, and `dangerToast()` show toast
  alerts with matching intents and appropriate icons.
    * ⚠ Note that the default `XH.toast()` call now shows a toast with the primary (blue) intent and
      no icon. Previously toasts displayed by default with a success (green) intent and checkmark.
* GridModel provides a public API method `setColumnState` for taking a previously saved copy of
  gridModel.columnState and applying it back to a GridModel in one call.

### 🐞 Bug Fixes

* Fixed an issue preventing export of very large (>100k rows) grids.
* Fixed an issue where updating summary data in a Store without also updating other data would not
  update the bound grid.
* Intent styles now properly applied to minimal buttons within `Panel.headerItems`.
* Improved `GridModel` async selection methods to ensure they do not wait forever if grid does not
  mount.
* Fixed an issue preventing dragging the chart navigator range in a dialog.

### ⚙️ Technical

* New `Exception.timeout()` util to throw exceptions explicitly marked as timeouts, used by
  `Promise.timeout` extension.
* `withShortDebug` has been deprecated. Use `withDebug` instead, which has the identical behavior.
  This API simplification mirrors a recent change to `hoist-core`.

### ✨ Styles

* If the first child of a `Placeholder` component is a Hoist icon, it will not automatically be
  styled to 4x size with reduced opacity. (See new Toolbox example under the "Other" tab.)

### 📚 Libraries

* @blueprintjs/core `3.46 -> 3.47`
* dompurify `2.2 -> 2.3`

[Commit Log](https://github.com/xh/hoist-react/compare/v41.0.0...v41.1.0)

## v41.0.0 - 2021-07-01

### 🎁 New Features

* Inline editing of Grid/Record data is now officially supported:
    + New `Column.editor` config accepts an editor component to enable managed editing of the cells
      in that column. New `CheckboxEditor`, `DateEditor`, `NumberEditor`, `SelectEditor`
      , `TextAreaEditor`
      and `TextEditor` components wrap their corresponding HoistInputs with the required hook-based
      API and can be passed to this new config directly.
    + `Store` now contains built-in support for validation of its uncommitted records. To enable,
      specify the new `rules` property on the `Field`s in your `Store`. Note that these rules and
      constraints use the same API as the forms package, and rules and constraints may be shared
      between the `data` and `form` packages freely.
    + `GridModel` will automatically display editors and record validation messages as the user
      moves between cells and records. The new `GridModel.fullRowEditing` config controls whether
      editors are displayed for the focused cell only or for the entire row.
* All Hoist Components now support a `modelRef` prop. Supply a ref to this prop in order to gain a
  pointer to a Component's backing `HoistModel`.
* `DateInput` has been improved to allow more flexible parsing of user input with multiple formats.
  See the new prop `DateInput.parseStrings`.
* New `Column.sortValue` config takes an alternate field name (as a string) to sort the column by
  that field's value, or a function to produce a custom cell-level value for comparison. The values
  produced by this property will be also passed to any custom comparator, if one is defined.
* New `GridModel.hideEmptyTextBeforeLoad` config prevents showing the `emptyText` until the store
  has been loaded at least once. Apps that depend on showing `emptyText` before first load should
  set this property to `false`.
* `ExpandCollapseButton` now works for grouped grids in addition to tree grids.
* `FieldModel.initialValue` config now accepts functions, allowing for just-in-time initialization
  of Form data (e.g. to pre-populate a Date field with the current time).
* `TreeMapModel` and `SplitTreeMapModel` now support a `maxHeat` config, which can be used to
  provide a stable absolute maximum brightness (positive or negative) within the entire TreeMap.
* `ErrorMessage` will now automatically look for an `error` property on its primary context model.
* `fmtNumber()` supports new flags `withCommas` and `omitFourDigitComma` to customize the treatment
  of commas in number displays.
* `isValidJson` function added to form validation constraints.
* New `Select.enableFullscreen` prop added to the mobile component. Set to true (default on phones)
  to render the input in a full-screen modal when focused, ensuring there is enough room for the
  on-screen keyboard.

### 💥 Breaking Changes

* Removed support for class-based Hoist Components via the `@HoistComponent` decorator (deprecated
  in v38). Use functional components created via the `hoistCmp()` factory instead.
* Removed `DimensionChooser` (deprecated in v37). Use `GroupingChooser` instead.
* Changed the behavior of `FormModel.init()` to always re-initialize *all* fields. (Previously, it
  would only initialize fields explicitly passed via its single argument). We believe that this is
  more in line with developer expectations and will allow the removal of app workarounds to force a
  reset of all values. Most apps using FormModel should not need to change, but please review and
  test any usages of this particular method.
* Replaced the `Grid`, `DataView`, and `RestGrid` props below with new configurable fields on
  `GridModel`, `DataViewModel`, and `RestGridModel`, respectively. This further consolidates grid
  options into the model layer, allowing for more consistent application code and developer
  discovery.
    + `onKeyDown`
    + `onRowClicked`
    + `onRowDoubleClicked`
    + `onCellClicked`
    + `onCellDoubleClicked`
* Renamed the confusing and ambiguous property name `labelAlign` in several components:
    + `FormField`: `labelAlign` has been renamed to `labelTextAlign`
    + `SwitchInput`, `RadioInput`, and `Checkbox`: `labelAlign` has been renamed `labelSide`.
* Renamed all CSS variables beginning with `--navbar` to start with `--appbar`, matching the Hoist
  component name.
* Removed `TreeMapModel.colorMode` value 'balanced'. Use the new `maxHeat` config to prevent outlier
  values from dominating the color range of the TreeMap.
* The classes `Rule` and `ValidationState` and all constraint functions (e.g. `required`,
  `validEmail`, `numberIs`, etc.) have been moved from the `cmp\form` package to the `data` package.
* Hoist grids now require AG Grid v25.3.0 or higher - update your AG Grid dependency in your app's
  `package.json` file. See the [AG Grid Changelog](https://www.ag-grid.com/ag-grid-changelog/) for
  details.
* Hoist charts now require Highcharts v9.1.0 or higher - update your Highcharts dependency in your
  app's `package.json` file. See the
  [Highcharts Changelog](https://www.highcharts.com/changelog/#highcharts-stock) for details.

### 🐞 Bug Fixes

* Fixed disable behavior for Hoist-provided button components using popover.
* Fixed default disabling of autocomplete within `TextInput`.
* Squelched console warning re. precision/stepSize emitted by Blueprint-based `numberInput`.

### ⚙️ Technical

* Improved exception serialization to better handle `LocalDate` and similar custom JS classes.
* Re-exported Blueprint `EditableText` component (w/elemFactory wrapper) from `kit/blueprint`.

### 📚 Libraries

* @blueprintjs/core `3.44 -> 3.46`
* codemirror `5.60 -> 5.62`
* core-js `3.10 -> 3.15`
* filesize `6.2 -> 6.4`
* mobx `6.1 -> 6.3`
* react-windowed-select `3.0 -> 3.1`

[Commit Log](https://github.com/xh/hoist-react/compare/v40.0.0...v41.0.0)

## v40.0.0 - 2021-04-22

⚠ Please ensure your `@xh/hoist-dev-utils` dependency is >= v5.7.0. This is required to support the
new changelog feature described below. Even if you are not yet using the feature, you must update
your dev-utils dependency for your project to build.

### 🎁 New Features

* Added support for displaying an in-app changelog (release notes) to the user. See the new
  `ChangelogService` for details and instructions on how to enable.
* Added `XH.showBanner()` to display a configurable banner across the top of viewport, as another
  non-modal alternative for attention-getting application alerts.
* New method `XH.showException()` uses Hoist's built-in exception display to show exceptions that
  have already been handled directly by application code. Use as an alternative to
  `XH.handleException()`.
* `XH.track()` supports a new `oncePerSession` option. This flag can be set by applications to avoid
  duplicate tracking messages for certain types of activity.
* Mobile `NavigatorModel` now supports a `track` flag to automatically track user page views,
  equivalent to the existing `track` flag on `TabContainerModel`. Both implementations now use the
  new `oncePerSession` flag to avoid duplicate messages as a user browses within a session.
* New `Spinner` component returns a simple img-based spinner as an animated PNG, available in two
  sizes. Used for the platform-specific `Mask` and `LoadingIndicator` components. Replaces previous
  SVG-based implementations to mitigate rendering performance issues over remote connections.

### 💥 Breaking Changes

* `Store` now creates a shared object to hold the default values for every `Field` and uses this
  object as the prototype for the `data` property of every `Record` instance.
    * Only non-default values are explicitly written to `Record.data`, making for a more efficient
      representation of default values and improving the performance of `Record` change detection.
    * Note this means that `Record.data` *no longer* contains keys for *all* fields as
      `own-enumerable` properties.
    * Applications requiring a full enumeration of all values should call the
      new `Record.getValues()`
      method, which returns a new and fully populated object suitable for spreading or cloning.
    * This behavior was previously available via `Store.experimental.shareDefaults` but is now
      always enabled.
* For API consistency with the new `showBanner()` util, the `actionFn` prop for the recently-added
  `ErrorMessage` component has been deprecated. Specify as an `onClick` handler within the
  component's `actionButtonProps` prop instead.
* The `GridModel.experimental.externalSort` flag has been promoted from an experiment to a
  fully-supported config. Default remains `false`, but apps that were using this flag must now pass
  it directly: `new GridModel({externalSort: true, ...})`.
* Hoist re-exports and wrappers for the Blueprint `Spinner` and Onsen `ProgressCircular` components
  have been removed, in favor of the new Hoist `Spinner` component mentioned above.
* Min version for `@xh/hoist-dev-utils` is now v5.7.0, as per above.

### 🐞 Bug Fixes

* Formatters in the `@xh/hoist/format` package no longer modify their options argument.
* `TileFrame` edge-case bug fixed where the appearance of an internal scrollbar could thrash layout
  calculations.
* XSS protection (dompurify processing) disabled on selected REST editor grids within the Hoist
  Admin console. Avoids content within configs and JSON blobs being unintentionally mangled.

### ⚙️ Technical

* Improvements to exception serialization, especially for any raw javascript `Error` thrown by
  client-side code.

### ✨ Styles

* Buttons nested inline within desktop input components (e.g. clear buttons) tweaked to avoid
  odd-looking background highlight on hover.
* Background highlight color of minimal/outlined buttons tweaked for dark theme.
* `CodeInput` respects standard XH theme vars for its background-color and (monospace) font family.
  Its built-in toolbar has also been made compact and slightly re-organized.

### 📚 Libraries

* @blueprintjs/core `3.41 -> 3.44`
* @blueprintjs/datetime `3.21 -> 3.23`
* classnames `2.2 -> 2.3`
* codemirror `5.59 -> 5.60`
* core-js `3.9 -> 3.10`
* filesize `6.1 -> 6.2`
* qs `6.9 -> 6.10`
* react-beautiful-dnd `13.0 -> 13.1`
* react-select `4.2 -> 4.3`

[Commit Log](https://github.com/xh/hoist-react/compare/v39.0.1...v40.0.0)

## v39.0.1 - 2021-03-24

### 🐞 Bug Fixes

* Fixes regression preventing the loading of the Activity Tab in the Hoist Admin console.
* Fixes icon alignment in `DateInput`.

[Commit Log](https://github.com/xh/hoist-react/compare/v39.0.0...v39.0.1)

## v39.0.0 - 2021-03-23

### 🎁 New Features

#### Components + Props

* New `TileFrame` layout component renders a collection of child items using a layout that balances
  filling the available space against maintaining tile width / height ratio.
* Desktop `Toolbar` accepts new `compact` prop. Set to `true` to render the toolbar with reduced
  height and font-size.
* New `StoreFilterField` prop `autoApply` allows developers to more easily use `StoreFilterField` in
  conjunction with other filters or custom logic. Set to `false` and specify an `onFilterChange`
  callback to take full control of filter application.
* New `RestGrid` prop `formClassName` allows custom CSS class to be applied to its managed
  `RestForm` dialog.

#### Models + Configs

* New property `selectedRecordId` on `StoreSelectionModel`, `GridModel`, and `DataViewModel`.
  Observe this instead of `selectedRecord` when you wish to track only the `id` of the selected
  record and not changes to its data.
* `TreeMapModel.colorMode` config supports new value `wash`, which retains the positive and negative
  color while ignoring the intensity of the heat value.
* New method `ChartModel.updateHighchartsConfig()` provides a more convenient API for changing a
  chart's configuration post-construction.
* New `Column.omit` config supports conditionally excluding a column from its `GridModel`.

#### Services + Utils

* New method `FetchService.setDefaultTimeout()`.
* New convenience getter `LocalDate.isToday`.
* `HoistBase.addReaction()` now accepts convenient string values for its `equals` flag.

### 💥 Breaking Changes

* The method `HoistAppModel.preAuthInitAsync()` has been renamed to `preAuthAsync()` and should now
  be defined as `static` within apps that implement it to run custom pre-authentication routines.
    * This change allows Hoist to defer construction of the `AppModel` until Hoist itself has been
      initialized, and also better reflects the special status of this function and when it is
      called in the Hoist lifecycle.
* Hoist grids now require AG Grid v25.1.0 or higher - update your AG Grid dependency in your app's
  `package.json` file. See the [AG Grid Changelog](https://www.ag-grid.com/ag-grid-changelog/) for
  details.

### ⚙️ Technical

* Improvements to behavior/performance of apps in hidden/inactive browser tabs. See the
  [page visibility API reference](https://developer.mozilla.org/en-US/docs/Web/API/Page_Visibility_API)
  for details. Now, when the browser tab is hidden:
    * Auto-refresh is suspended.
    * The `forEachAsync()` and `whileAsync()` utils run synchronously, without inserting waits that
      would be overly throttled by the browser.
* Updates to support compatibility with agGrid 25.1.0.
* Improved serialization of `LoadSpec` instances within error report stacktraces.

### 📚 Libraries

* @blueprintjs/core `3.39 -> 3.41`
* @blueprintjs/datetime `3.20 -> 3.21`
* @popperjs/core `2.8 -> 2.9`
* core-js `3.8 -> 3.9`
* react-select `4.1 -> 4.2`

[Commit Log](https://github.com/xh/hoist-react/compare/v38.3.0...v39.0.0)

## v38.3.0 - 2021-03-03

### 🎁 New Features

* New `Store.freezeData` and `Store.idEncodesTreePath` configs added as performance optimizations
  when loading very large data sets (50k+ rows).
* New `ColChooserModel.autosizeOnCommit` config triggers an autosize run whenever the chooser is
  closed. (Defaulted to true on mobile.)

[Commit Log](https://github.com/xh/hoist-react/compare/v38.2.0...v38.3.0)

## v38.2.0 - 2021-03-01

### 🐞 Bug Fixes

* Fix to edge-case where `Grid` would lose its selection if set on the model prior to the component
  mounting and AG Grid full rendering.
* Fix to prevent unintended triggering of app auto-refresh immediately after init.

### ⚙️ Technical

* New config `Cube.fieldDefaults` - matches same config added to `Store` in prior release.
* App auto-refresh interval keys off of last *completed* refresh cycle if there is one. Avoids
  over-eager refresh when cycle is fast relative to the time it takes to do the refresh.
* New experimental property `Store.experimental.shareDefaults`. If true, `Record.data` will be
  created with default values for all fields stored on a prototype, with only non-default values
  stored on `data` directly. This can yield major performance improvements for stores with sparsely
  populated records (i.e. many records with default values). Note that when set, the `data` property
  on `Record` will no longer contain keys for *all* fields as `own-enumerable` properties. This may
  be a breaking change for some applications.

[Commit Log](https://github.com/xh/hoist-react/compare/v38.1.1...v38.2.0)

## v38.1.1 - 2021-02-26

### ⚙️ Technical

* New config `Store.fieldDefaults` supports defaulting config options for all `Field` instances
  created by a `Store`.

[Commit Log](https://github.com/xh/hoist-react/compare/v38.1.0...v38.1.1)

## v38.1.0 - 2021-02-24

⚠ Please ensure your `@xh/hoist-dev-utils` dependency is >= v5.6.0. This is required to successfully
resolve and bundle transitive dependencies of the upgraded `react-select` library.

### 🐞 Bug Fixes

* A collapsible `Panel` will now restore its user specified-size when re-opened. Previously the
  panel would be reset to the default size.
* `Store.lastLoaded` property now initialized to `null`. Previously this property had been set to
  the construction time of the Store.
* Tweak to `Grid` style rules to ensure sufficient specificity of rules related to indenting child
  rows within tree grids.
* Improvements to parsing of `Field`s of type 'int': we now correctly parse values presented in
  exponential notation and coerce `NaN` values to `null`.

### 🎁 New Features

* `GridModel` has new async variants of existing methods: `selectFirstAsync`, `selectAsync`, and
  `ensureSelectionVisibleAsync`. These methods build-in the necessary waiting for the underlying
  grid implementation to be ready and fully rendered to ensure reliable selection. In addition, the
  first two methods will internally call the third. The existing non-async counterparts for these
  methods have been deprecated.
* GridModel has a new convenience method `preSelectFirstAsync` for initializing the selection in
  grids, without disturbing any existing selection.
* Added new `Store.loadTreeData` config (default `true`) to enable or disable building of nested
  Records when the raw data elements being loaded have a `children` property.
* Cube `View` now detects and properly handles streaming updates to source data that include changes
  to row dimensions as well as measures.*
* `DataViewModel.itemHeight` can now be a function that returns a pixel height.
* The `LoadSpec` object passed to `doLoadAsync()` is now a defined class with additional properties
  `isStale`, `isObsolete` and `loadNumber`. Use these properties to abandon out-of-order
  asynchronous returns from the server.
    * 💥 NOTE that calls to `loadAsync()` no longer accept a plain object for their `loadSpec`
      parameter. Application code such as `fooModel.loadAsync({isRefresh: true})` should be updated
      to use the wrapper APIs provided by `LoadSupport` - e.g. `fooModel.refreshAsync()`. (This was
      already the best practice, but is now enforced.)
* New `autoHeight` property on grid `Column`. When set the grid will increase the row height
  dynamically to accommodate cell content in this column.

### 📚 Libraries

* @blueprintjs/core `3.38 -> 3.39`
* react-select `3.1 -> 4.1`
* react-windowed-select `2.0 -> 3.0`

[Commit Log](https://github.com/xh/hoist-react/compare/v38.0.0...v38.1.0)

## v38.0.0 - 2021-02-04

Hoist v38 includes major refactoring to streamline core classes, bring the toolkit into closer
alignment with the latest developments in Javascript, React, and MobX, and allow us to more easily
provide documentation and additional features. Most notably, we have removed the use of class based
decorators, in favor of a simpler inheritance-based approach to defining models and services.

* We are introducing a new root superclass `HoistBase` which provides many of the syntax
  enhancements and conventions used throughout Hoist for persistence, resource management, and
  reactivity.
* New base classes of `HoistModel` and `HoistService` replace the existing class decorators
  `@HoistModel` and `@HoistService`. Application models and services should now `extend` these base
  classes instead of applying the (now removed) decorators. For your application's `AppModel`,
  extend the new `HoistAppModel` superclass.
* We have also removed the need for the explicit `@LoadSupport` annotation on these classes. The
  presence of a defined `doLoadAsync()` method is now sufficient to allow classes extending
  `HoistModel` and `HoistService` to participate in the loading and refreshing lifecycle as before.
* We have deprecated support for class-based Components via the `@HoistComponent` class decorator.
  To continue to use this decorator, please import it from the `@xh\hoist\deprecated` package.
  Please note that we plan to remove `@HoistComponent` in a future version.
* Due to changes in MobX v6.0.1, all classes that host observable fields and actions will now also
  need to provide a constructor containing a call to `makeObservable(this)`. This change will
  require updates to most `HoistModel` and `HoistService` classes. See
  [this article from MobX](https://michel.codes/blogs/mobx6) for more on this change and the
  motivation behind it.

### 🎁 New Features

* New utility method `getOrCreate` for easy caching of properties on objects.
* The `Menu` system on mobile has been reworked to be more consistent with desktop. A new
  `MenuButton` component has been added to the mobile framework, which renders a `Menu` of
  `MenuItems` next to the `MenuButton`. This change also includes the removal of `AppMenuModel` (see
  Breaking Changes).
* Added `ExpandCollapseButton` to the mobile toolkit, to expand / collapse all rows in a tree grid.
* Added `Popover` to the mobile toolkit, a component to display floating content next to a target
  element. Its API is based on the Blueprint `Popover` component used on desktop.
* `StoreFilterField` now matches the rendered string values for `date` and `localDate` fields when
  linked to a properly configured `GridModel`.
* `GroupingChooser` gets several minor usability improvements + clearer support for an empty /
  ungrouped state, when so enabled.

### 💥 Breaking Changes

* All `HoistModel` and `HoistService` classes must be adjusted as described above.
* `@HoistComponent` has been deprecated and moved to `@xh\hoist\deprecated`
* Hoist grids now require AG Grid v25.0.1 or higher - if your app uses AG Grid, update your AG Grid
  dependency in your app's `package.json` file.
* The `uses()` function (called within `hoistComponent()` factory configs for model context lookups)
  and the `useContextModel()` function no longer accept class names as strings. Pass the class
  itself (or superclass) of the model you wish to select for your component. `Uses` will throw if
  given any string other than "*", making the need for any updates clear in that case.
* The `Ref` class, deprecated in v26, has now been removed. Use `createObservableRef` instead.
* `AppMenuModel` has been removed. The `AppMenuButton` is now configured via
  `AppBar.appMenuButtonProps`. As with desktop, menu items can be added with
  `AppBar.appMenuButtonProps.extraItems[]`

### ⚙️ Technical

* We have removed the experimental flags `useTransactions`, and `deltaSort` from `GridModel`. The
  former has been the default behavior for Hoist for several releases, and the latter is obsolete.

### 📚 Libraries

* @blueprintjs/core `3.36 -> 3.38`
* codemirror `5.58 -> 5.59`
* mobx `5.15 -> 6.1`
* mobx-react `6.3 -> 7.1`

[Commit Log](https://github.com/xh/hoist-react/compare/v37.2.0...v38.0.0)

## v37.2.0 - 2021-01-22

### 🎁 New Features

* New `ErrorMessage` component for standard "inline" rendering of Errors and Exceptions, with retry
  support.
* `Cube` now supports an `omitFn` to allow apps to remove unwanted, single-node children.

[Commit Log](https://github.com/xh/hoist-react/compare/v37.1.0...v37.2.0)

## v37.1.0 - 2021-01-20

### 🎁 New Features

* Columns in `ColChooser` can now be filtered by their `chooserGroup`.
* `Cube` now supports a `bucketSpecFn` config which allows dynamic bucketing and aggregation of
  rows.

### 🐞 Bug Fixes

* Fix issue where a `View` would create a root row even if there were no leaf rows.
* Fixed regression in `LeftRightChooser` not displaying description callout.

[Commit Log](https://github.com/xh/hoist-react/compare/v37.0.0...v37.1.0)

## v37.0.0 - 2020-12-15

### 🎁 New Features

* New `GroupingChooser` component provides a new interface for selecting a list of fields
  (dimensions) for grouping APIs, offering drag-and-drop reordering and persisted favorites.
    * This is intended as a complete replacement for the existing `DimensionChooser`. That component
      should be considered deprecated and will be removed in future releases.
* New props added to `TabSwitcher`:
    * `enableOverflow` shows tabs that would normally overflow their container in a drop down menu.
    * `tabWidth`, `tabMinWidth` & `tabMaxWidth` allow flexible configuration of tab sizes within the
      switcher.
* `TabModel` now supports a bindable `tooltip`, which can be used to render strings or elements
  while hovering over tabs.
* New `Placeholder` component provides a thin wrapper around `Box` with standardized, muted styling.
* New `StoreFilterField.matchMode` prop allows customizing match to `start`, `startWord`, or `any`.
* `Select` now implements enhanced typeahead filtering of options. The default filtering is now
  based on a case-insensitive match of word starts in the label. (Previously it was based on a match
  _anywhere_ in the label _or_ value.) To customize this behavior, applications should use the new
  `filterFn` prop.
* New Admin Console Monitor > Memory tab added to view snapshots of JVM memory usage. (Requires
  Hoist Core v8.7 or greater.)
* `FormModel` and `FieldModel` gain support for Focus Management.
* New `boundInput` getter on `FieldModel` to facilitate imperative access to controls, when needed.
  This getter will return the new `HoistInputModel` interface, which support basic DOM access as
  well as standard methods for `focus()`, `blur()`, and `select()`.
* New `GridModel` config `lockColumnGroups` to allow controlling whether child columns can be moved
  outside their parent group. Defaults to `true` to maintain existing behavior.

### 💥 Breaking Changes

* New `TabContainerModel` config `switcher` replaces `switcherPosition` to allow for more flexible
  configuration of the default `TabSwitcher`.
    * Use `switcher: true` to retain default behavior.
    * Use `switcher: false` to not include a TabSwitcher. (previously `switcherPosition: 'none'`)
    * Use `switcher: {...}` to provide customisation props for the `TabSwitcher`. See `TabSwitcher`
      documentation for more information.
* The `HoistInput` base class has been removed. This change marks the completion of our efforts to
  remove all internal uses of React class-based Components in Hoist. The following adjustments are
  required:
    * Application components extending `HoistInput` should use the `useHoistInputModel` hook
      instead.
    * Applications getting refs to `HoistInputs` should be aware that these refs now return a ref to
      a
      `HoistInputModel`. In order to get the DOM element associated with the component use the new
      `domEl` property of that model rather than the`HoistComponent.getDOMNode()` method.
* Hoist grids now require AG Grid v24.1.0 or higher - update your AG Grid dependency in your app's
  `package.json` file. AG Grid v24.1.0
  [lists 5 breaking changes](https://www.ag-grid.com/ag-grid-changelog/), including the two called
  out below. *Note that these cautions apply only to direct use of the AG Grid APIs* - if your app
  is using the Hoist `Grid` and `GridModel` exclusively, there should be no need to adjust code
  around columns or grid state, as the related Hoist classes have been updated to handle these
  changes.
    * AG-4291 - Reactive Columns - the state pattern for ag-grid wrapper has changed as a result of
      this change. If your app made heavy use of saving/loading grid state, please test carefully
      after upgrade.
    * AG-1959 - Aggregation - Add additional parameters to the Custom Aggregation methods. If your
      app implements custom aggregations, they might need to be updated.

### 🔒 Security

* The data package `Field` class now sanitizes all String values during parsing, using the DOMPurify
  library to defend against XSS attacks and other issues with malformed HTML or scripting content
  loaded into `Record`s and rendered by `Grid` or other data-driven components. Please contact XH if
  you find any reason to disable this protection, or observe any unintended side effects of this
  additional processing.

### 🐞 Bug Fixes

* Fix issue where grid row striping inadvertently disabled by default for non-tree grids.
* Fix issue where grid empty text cleared on autosize.

### ✨ Styles

* Default `Chart` themes reworked in both light and dark modes to better match overall Hoist theme.

### ⚙️ Technical

* Note that the included Onsen fork has been replaced with the latest Onsen release. Apps should not
  need to make any changes.
* `Cube.info` is now directly observable.
* `@managed` and `markManaged` have been enhanced to allow for the cleanup of arrays of objects as
  well as objects. This matches the existing array support in `XH.safeDestroy()`.

### 📚 Libraries

* @xh/onsenui `~0.1.2` -> onsenui `~2.11.1`
* @xh/react-onsenui `~0.1.2` -> react-onsenui `~1.11.3`
* @blueprintjs/core `3.35 -> 3.36`
* @blueprintjs/datetime `3.19 -> 3.20`
* clipboard-copy `3.1 -> 4.0`
* core-js `3.6 -> 3.8`
* dompurify `added @ 2.2`
* react `16.13 -> 17.0`
* semver `added @ 7.3`

[Commit Log](https://github.com/xh/hoist-react/compare/v36.6.1...v37.0.0)

## v36.6.1 - 2020-11-06

### 🐞 Bug Fixes

* Fix issue where grid row striping would be turned off by default for non-tree grids

[Commit Log](https://github.com/xh/hoist-react/compare/v36.6.0...v36.6.1)

## v36.6.0 - 2020-10-28

### 🎁 New Features

* New `GridModel.treeStyle` config enables more distinctive styling of tree grids, with optional
  background highlighting and ledger-line style borders on group rows.
    * ⚠ By default, tree grids will now have highlighted group rows (but no group borders). Set
      `treeStyle: 'none'` on any `GridModel` instances where you do _not_ want the new default
      style.
* New `DashContainerModel.extraMenuItems` config supports custom app menu items in Dashboards
* An "About" item has been added to the default app menu.
* The default `TabSwitcher` now supports scrolling, and will show overflowing tabs in a drop down
  menu.

### 🐞 Bug Fixes

* Ensure that `Button`s with `active: true` set directly (outside of a `ButtonGroupInput`) get the
  correct active/pressed styling.
* Fixed regression in `Column.tooltip` function displaying escaped HTML characters.
* Fixed issue where the utility method `calcActionColWidth` was not correctly incorporating the
  padding in the returned value.

### ⚙️ Technical

* Includes technical updates to `JsonBlob` archiving. This change requires an update to `hoist-core`
  `v8.6.1` or later, and modifications to the `xh_json_blob` table. See the
  [hoist-core changelog](https://github.com/xh/hoist-core/blob/develop/CHANGELOG.md) for further
  details.

### 📚 Libraries

* @blueprintjs/core `3.33 -> 3.35`

[Commit Log](https://github.com/xh/hoist-react/compare/v36.5.0...v36.6.0)

## v36.5.0 - 2020-10-16

### 🐞 Bug Fixes

* Fix text and hover+active background colors for header tool buttons in light theme.

### ⚙️ Technical

* Install a default simple string renderer on all columns. This provides consistency in column
  rendering, and fixes some additional issues with alignment and rendering of Grid columns
  introduced by the change to flexbox-based styling in grid cells.
* Support (optional) logout action in SSO applications.

### 📚 Libraries

* @blueprintjs/core `3.31 -> 3.33`
* @blueprintjs/datetime `3.18 -> 3.19`
* @fortawesome/fontawesome-pro `5.14 -> 5.15`
* moment `2.24 -> 2.29`
* numbro `2.2 -> 2.3`

[Commit Log](https://github.com/xh/hoist-react/compare/v36.4.0...v36.5.0)

## v36.4.0 - 2020-10-09

### 🎁 New Features

* `TabContainerModel` supports dynamically adding and removing tabs via new public methods.
* `Select` supports a new `menuWidth` prop to control the width of the dropdown.

### 🐞 Bug Fixes

* Fixed v36.3.0 regression re. horizontal alignment of Grid columns.

[Commit Log](https://github.com/xh/hoist-react/compare/v36.3.0...v36.4.0)

## v36.3.0 - 2020-10-07

### 💥 Breaking Changes

* The following CSS variables are no longer in use:
    + `--xh-grid-line-height`
    + `--xh-grid-line-height-px`
    + `--xh-grid-large-line-height`
    + `--xh-grid-large-line-height-px`
    + `--xh-grid-compact-line-height`
    + `--xh-grid-compact-line-height-px`
    + `--xh-grid-tiny-line-height`
    + `--xh-grid-tiny-line-height-px`

### ⚙️ Technical

* We have improved and simplified the vertical centering of content within Grid cells using
  flexbox-based styling, rather than the CSS variables above.

### 🎁 New Features

* `Select` now supports `hideSelectedOptions` and `closeMenuOnSelect` props.
* `XH.message()` and its variants (`XH.prompt(), XH.confirm(), XH.alert()`) all support an optional
  new config `messageKey`. This key can be used by applications to prevent popping up the same
  dialog repeatedly. Hoist will only show the last message posted for any given key.
* Misc. Improvements to organization of admin client tabs.

### 🐞 Bug Fixes

* Fixed issue with sporadic failures reading grid state using `legacyStateKey`.
* Fixed regression to the display of `autoFocus` buttons; focus rectangle restored.

[Commit Log](https://github.com/xh/hoist-react/compare/v36.2.1...v36.3.0)

## v36.2.1 - 2020-10-01

### 🐞 Bug Fixes

* Fixed issue in `LocalDate.previousWeekday()` which did not correctly handle Sunday dates.
* Fixed regression in `Grid` column header rendering for non-string headerNames.

[Commit Log](https://github.com/xh/hoist-react/compare/v36.2.0...v36.2.1)

## v36.2.0 - 2020-09-25

### 💥 Breaking Changes

* New `GridModel` config `colChooserModel` replaces `enableColChooser` to allow for more flexible
  configuration of the grid `colChooser`
    * Use `colChooserModel: true` to retain default behavior.
    * See documentation on `GridModel.ColChooserModelConfig` for more information.
* The `Grid` `hideHeaders` prop has been converted to a field on `AgGridModel` and `GridModel`. All
  grid options of this type are now on the model hierarchy, allowing consistent application code and
  developer discovery.

### 🎁 New Features

* Provides new `CustomProvider` for applications that want to use the Persistence API, but need to
  provide their own storage implementation.
* Added `restoreDefaults` action to default context menu for `GridModel`.
* Added `restoreDefaultsWarning` config to `GridModel`.
* `FormModel` has a new convenience method `setValues` for putting data into one or more fields in
  the form.
* Admin Preference and Config panels now support bulk regrouping actions.

### 🐞 Bug Fixes

* Fixed an error in implementation of `@managed` preventing proper cleanup of resources.
* Fixed a regression introduced in v36.1.0 in `FilterChooser`: Restore support for `disabled` prop.

[Commit Log](https://github.com/xh/hoist-react/compare/v36.1.0...v36.2.0)

## v36.1.0 - 2020-09-22

⚠ NOTE - apps should update to `hoist-core >= 8.3.0` when taking this hoist-react update. This is
required to support both the new `JsonBlobService` and updates to the Admin Activity and Client
Error tracking tabs described below.

### 🎁 New Features

* Added new `JsonBlobService` for saving and updating named chunks of arbitrary JSON data.
* `GridModelPersistOptions` now supports a `legacyStateKey` property. This key will identify the
  pre-v35 location for grid state, and can be used by applications to provide a more flexible
  migration of user grid state after an upgrade to Hoist v35.0.0 or greater. The value of this
  property will continue to default to 'key', preserving the existing upgrade behavior of the
  initial v35 release.
* The Admin Config and Pref diff tools now support pasting in a config for comparison instead of
  loading one from a remote server (useful for deployments where the remote config cannot be
  accessed via an XHR call).
* The `ClipboardButton.getCopyText` prop now supports async functions.
* The `Select` input supports a new `leftIcon` prop.
* `RestGrid` now supports bulk delete when multiple rows are selected.
* `RestGrid`'s `actionWarning` messages may now be specified as functions.

### 🐞 Bug Fixes

* Fixed several cases where `selectOnFocus` prop on `Select` was not working.
* `FilterChooser` auto-suggest values sourced from the *unfiltered* records on `sourceStore`.
* `RestForm` editors will now source their default label from the corresponding `Field.displayName`
  property. Previously an undocumented `label` config could be provided with each editor object -
  this has been removed.
* Improved time zone handling in the Admin Console "Activity Tracking" and "Client Errors" tabs.
    * Users will now see consistent bucketing of activity into an "App Day" that corresponds to the
      LocalDate when the event occurred in the application's timezone.
    * This day will be reported consistently regardless of the time zones of the local browser or
      deployment server.
* Resetting Grid columns to their default state (e.g. via the Column Chooser) retains enhancements
  applied from matching Store fields.
* Desktop `DateInput` now handles out-of-bounds dates without throwing exception during rendering.
* Dragging a grid column with an element-based header no longer displays `[object Object]` in the
  draggable placeholder.

### 📚 Libraries

* codemirror `5.57 -> 5.58`

[Commit Log](https://github.com/xh/hoist-react/compare/v36.0.0...v36.1.0)

## v36.0.0 - 2020-09-04

### 🎁 New Features

#### Data Filtering

We have enhanced support for filtering data in Hoist Grids, Stores, and Cubes with an upgraded
`Filter` API and a new `FilterChooser` component. This bundle of enhancements includes:

* A new `@xh/hoist/data/filter` package to support the creation of composable filters, including the
  following new classes:
    * `FieldFilter` - filters by comparing the value of a given field to one or more given candidate
      values using one of several supported operators.
    * `FunctionFilter` - filters via a custom function specified by the developer.
    * `CompoundFilter` - combines multiple filters (including other nested CompoundFilters) via an
      AND or OR operator.
* A new `FilterChooser` UI component that integrates tightly with these data package classes to
  provide a user and developer friendly autocomplete-enabled UI for filtering data based on
  dimensions (e.g. trader = jdoe, assetClass != Equities), metrics (e.g. P&L > 1m), or any
  combination thereof.
* Updates to `Store`, `StoreFilterField`, and `cube/Query` to use the new Filter API.
* A new `setFilter()` convenience method to `Grid` and `DataView`.

To get the most out of the new Filtering capabilities, developers are encouraged to add or expand
the configs for any relevant `Store.fields` to include both their `type` and a `displayName`. Many
applications might not have Field configs specified at all for their Stores, instead relying on
Store's ability to infer its Fields from Grid Column definitions.

We are looking to gradually invert this relationship, so that core information about an app's
business objects and their properties is configured once at the `data/Field` level and then made
available to related APIs and components such as grids, filters, and forms. See note in New Features
below regarding related updates to `GridModel.columns` config processing.

#### Grid

* Added new `GridModel.setColumnVisible()` method, along with `showColumn()` and `hideColumn()`
  convenience methods. Can replace calls to `applyColumnStateChanges()` when all you need to do is
  show or hide a single column.
* Elided Grid column headers now show the full `headerName` value in a tooltip.
* Grid column definitions now accept a new `displayName` config as the recommended entry point for
  defining a friendly user-facing label for a Column.
    * If the GridModel's Store has configured a `displayName` for the linked data field, the column
      will default to use that (if not otherwise specified).
    * If specified or sourced from a Field, `displayName` will be used as the default value for the
      pre-existing `headerName` and `chooserName` configs.
* Grid columns backed by a Store Field of type `number` or `int` will be right-aligned by default.
* Added new `GridModel.showGroupRowCounts` config to allow easy hiding of group row member counts
  within each full-width group row. Default is `true`, maintaining current behavior of showing the
  counts for each group.

#### Other

* Added new `AppSpec.showBrowserContextMenu` config to control whether the browser's default context
  menu will be shown if no app-specific context menu (e.g. from a grid) would be triggered.
    * ⚠ Note this new config defaults to `false`, meaning the browser context menu will *not* be
      available. Developers should set to true for apps that expect/depend on the built-in menu.
* `LocalDate` has gained several new static factories: `tomorrow()`, `yesterday()`,
  `[start/end]OfMonth()`, and `[start/end]OfYear()`.
* A new `@computeOnce` decorator allows for lazy computation and caching of the results of decorated
  class methods or getters. Used in `LocalDate` and intended for similar immutable, long-lived
  objects that can benefit from such caching.
* `CodeInput` and `JsonInput` get new `enableSearch` and `showToolbar` props. Enabling search
  provides an simple inline find feature for searching the input's contents.
* The Admin console's Monitor Status tab displays more clearly when there are no active monitors.

### 💥 Breaking Changes

* Renamed the `data/Field.label` property to `displayName`.
* Changed the `DimensionChooserModel.dimensions` config to require objects of the
  form `{name, displayName, isLeafDimension}` when provided as an `Object[]`.
    * Previously these objects were expected to be of the form `{value, label, isLeaf}`.
    * Note however that this same config can now be passed the `dimensions` directly from a
      configured
      `Cube` instead, which is the recommended approach and should DRY up dimension definitions for
      typical use cases.
* Changes required due to the new filter API:
    * The classes `StoreFilter` and `ValueFilter` have been removed and replaced by `FunctionFilter`
      and `FieldFilter`, respectively. In most cases apps will need to make minimal or no changes.
    * The `filters/setFilters` property on `Query` has been changed to `filter/setFilter`. In most
      case apps should not need to change anything other than the name of this property - the new
      property will continue to support array representations of multiple filters.
    * `Store` has gained a new property `filterIncludesChildren` to replace the functionality
      previously provided by `StoreFilter.includesChildren`.
    * `StoreFilterField.filterOptions` has been removed. Set `filterIncludesChildren` directly on
      the store instead.

### ✨ Styles

* CSS variables for "intents" - most commonly used on buttons - have been reworked to use HSL color
  values and support several standard variations of lightness and transparency.
    * Developers are encouraged to customize intents by setting the individual HSL vars provided for
      each intent (e.g. `--intent-primary-h` to adjust the primary hue) and/or the different levels
      of lightness (e.g. `--intent-primary-l3` to adjust the default lightness).
    * ⚠ Uses of the prior intent var overrides such as `--intent-primary` will no longer work. It is
      possible to set directly via `--xh-intent-primary`, but components such as buttons will still
      use the default intent shades for variations such as hover and pressed states. Again, review
      and customize the HSL vars if required.
* Desktop `Button` styles and classes have been rationalized and reworked to allow for more
  consistent and direct styling of buttons in all their many permutations (standard/minimal/outlined
  styles * default/hovered/pressed/disabled states * light/dark themes).
    * Customized intent colors will now also be applied to outlined and minimal buttons.
    * Dedicated classes are now applied to desktop buttons based on their style and state.
      Developers can key off of these classes directly if required.

### 🐞 Bug Fixes

* Fixed `Column.tooltipElement` so that it can work if a `headerTooltip` is also specified on the
  same column.
* Fixed issue where certain values (e.g. `%`) would break in `Column.tooltipElement`.
* Fixed issue where newly loaded records in `Store` were not being frozen as promised by the API.

### 📚 Libraries

* @blueprintjs/core `3.30 -> 3.31`
* codemirror `5.56 -> 5.57`
* http-status-codes `1.4 -> 2.1`
* mobx-react `6.2 -> 6.3`
* store2 `2.11 -> 2.12`

[Commit Log](https://github.com/xh/hoist-react/compare/v35.2.1...v36.0.0)

## v35.2.1 - 2020-07-31

### 🐞 Bug Fixes

* A Grid's docked summary row is now properly cleared when its bound Store is cleared.
* Additional SVG paths added to `requiredBlueprintIcons.js` to bring back calendar scroll icons on
  the DatePicker component.
* Colors specified via the `--xh-intent-` CSS vars have been removed from minimal / outlined desktop
  `Button` components because of incompatibility with `ButtonGroupInput` component. Fix to address
  issue forthcoming. (This reverts the change made in 35.2.0 below.)

[Commit Log](https://github.com/xh/hoist-react/compare/v35.2.0...v35.2.1)

## v35.2.0 - 2020-07-21

### 🎁 New Features

* `TabContainerModel` now supports a `persistWith` config to persist the active tab.
* `TabContainerModel` now supports a `emptyText` config to display when TabContainer gets rendered
  with no children.

### ⚙️ Technical

* Supports smaller bundle sizes via a greatly reduced set of BlueprintJS icons. (Requires apps to be
  built with `@xh/hoist-dev-utils` v5.2 or greater to take advantage of this optimization.)

### 🐞 Bug Fixes

* Colors specified via the `--xh-intent-` CSS vars are now applied to minimal / outlined desktop
  `Button` components. Previously they fell through to use default Blueprint colors in these modes.
* Code input correctly handles dynamically toggling readonly/disabled state.

### 📚 Libraries

* @fortawesome/fontawesome-pro `5.13 -> 5.14`
* codemirror `5.55 -> 5.56`

[Commit Log](https://github.com/xh/hoist-react/compare/v35.1.1...v35.2.0)

## v35.1.1 - 2020-07-17

### 📚 Libraries

* @blueprintjs/core `3.29 -> 3.30`

[Commit Log](https://github.com/xh/hoist-react/compare/v35.1.0...v35.1.1)

## v35.1.0 - 2020-07-16

### 🎁 New Features

* Extend existing environment diff tool to preferences. Now, both configs and preferences may be
  diffed across servers. This feature will require an update of hoist-core to a version 8.1.0 or
  greater.
* `ExportOptions.columns` provided to `GridModel` can now be specified as a function, allowing for
  full control of columns to export, including their sort order.

### 🐞 Bug Fixes

* `GridModel`s export feature was previously excluding summary rows. These are now included.
* Fixed problems with coloring and shading algorithm in `TreeMap`.
* Fixed problems with sort order of exports in `GridModel`.
* Ensure that preferences are written to server, even if set right before navigating away from page.
* Prevent situation where a spurious exception can be sent to server when application is unloaded
  while waiting on a fetch request.

[Commit Log](https://github.com/xh/hoist-react/compare/v35.0.1...v35.1.0)

## v35.0.1 - 2020-07-02

### 🐞 Bug Fixes

* Column headers no longer allocate space for a sort arrow icon when the column has an active
  `GridSorter` in the special state of `sort: null`.
* Grid auto-sizing better accounts for margins on sort arrow icons.

[Commit Log](https://github.com/xh/hoist-react/compare/v35.0.0...v35.0.1)

## v35.0.0 - 2020-06-29

### ⚖️ Licensing Change

As of this release, Hoist is [now licensed](LICENSE.md) under the popular and permissive
[Apache 2.0 open source license](https://www.apache.org/licenses/LICENSE-2.0). Previously, Hoist was
"source available" via our public GitHub repository but still covered by a proprietary license.

We are making this change to align Hoist's licensing with our ongoing commitment to openness,
transparency and ease-of-use, and to clarify and emphasize the suitability of Hoist for use within a
wide variety of enterprise software projects. For any questions regarding this change, please
[contact us](https://xh.io/contact/).

### 🎁 New Features

* Added a new Persistence API to provide a more flexible yet consistent approach to saving state for
  Components, Models, and Services to different persistent locations such as Hoist Preferences,
  browser local storage, and Hoist Dashboard views.
    * The primary entry points for this API are the new `@PersistSupport` and `@persist`
      annotations.
      `@persist` can be added to any observable property on a `@PersistSupport` to make it
      automatically synchronize with a `PersistenceProvider`. Both `HoistModel` and `HoistService`
      are decorated with `@PersistSupport`.
    * This is designed to replace any app-specific code previously added to synchronize fields and
      their values to Preferences via ad-hoc initializers and reactions.
    * This same API is now used to handle state persistence for `GridStateModel`, `PanelModel`,
      `DimensionChooserModel`, and `DashContainerModel` - configurable via the new `persistWith`
      option on those classes.
* `FetchService` now installs a default timeout of 30 seconds for all requests. This can be disabled
  by setting timeout to `null`. Fetch Timeout Exceptions have also been improved to include the same
  information as other standard exceptions thrown by this service.
    * 💥 Apps that were relying on the lack of a built-in timeout for long-running requests should
      ensure they configure such calls with a longer or null timeout.
* `Store` gets new `clearFilter()` and `recordIsFiltered()` helper functions.
* The Admin console's Activity Tracking tab has been significantly upgraded to allow admins to
  better analyze both built-in and custom tracking data generated by their application. Its sibling
  Client Errors tab has also been updated with a docked detail panel.
* `CodeInput` gets new `showCopyButton` prop - set to true to provide an inline action button to
  copy the editor contents to the clipboard.
* Hoist config `xhEnableMonitoring` can be used to enable/disable the Admin monitor tab and its
  associated server-side jobs

### 💥 Breaking Changes

* Applications should update to `hoist-core` v8.0.1 or above, required to support the upgraded Admin
  Activity Tracking tab. Contact XH for assistance with this update.
* The option `PanelModel.prefName` has been removed in favor of `persistWith`. Existing user state
  will be transferred to the new format, assuming a `PersistenceProvider` of type 'pref' referring
  to the same preference is used (e.g. `persistWith: {prefKey: 'my-panel-model-prefName'}`.
* The option `GridModel.stateModel` has been removed in favor of `persistWith`. Existing user state
  will be transferred to the new format, assuming a `PersistenceProvider` of type 'localStorage'
  referring to the same key is used (e.g. `persistWith: {localStorageKey: 'my-grid-state-id'}`.
    * Use the new `GridModel.persistOptions` config for finer control over what grid state is
      persisted (replacement for stateModel configs to disable persistence of column
      state/sorting/grouping).
* The options `DimensionChooserModel.preference` and `DimensionChooserModel.historyPreference` have
  been removed in favor of `persistWith`.
* `AppSpec.idleDetectionEnabled` has been removed. App-specific Idle detection is now enabled via
  the new `xhIdleConfig` config. The old `xhIdleTimeoutMins` has also been deprecated.
* `AppSpec.idleDialogClass` has been renamed `AppSpec.idlePanel`. If specified, it should be a
  full-screen component.
* `PinPad` and `PinPadModel` have been moved to `@xh/hoist/cmp/pinpad`, and is now available for use
  with both standard and mobile toolkits.
* Third-party dependencies updated to properly reflect application-level licensing requirements.
  Applications must now import and provide their licensed version of AG Grid, and Highcharts to
  Hoist. See file `Bootstrap.js` in Toolbox for an example.

### 🐞 Bug Fixes

* Sorting special columns generated by custom AG Grid configurations (e.g. auto-group columns) no
  longer throws with an error.
* The `deepFreeze()` util - used to freeze data in `Record` instances - now only attempts to freeze
  a whitelist of object types that are known to be safely freezable. Custom application classes and
  other potentially-problematic objects (such as `moment` instances) are no longer frozen when
  loaded into `Record` fields.

### 📚 Libraries

Note that certain licensed third-party dependencies have been removed as direct dependencies of this
project, as per note in Breaking Changes above.

* @xh/hoist-dev-utils `4.x -> 5.x` - apps should also update to the latest 5.x release of dev-utils.
  Although license and dependency changes triggered a new major version of this dev dependency, no
  application-level changes should be required.
* @blueprintjs/core `3.28 -> 3.29`
* codemirror `5.54 -> 5.55`
* react-select `3.0 -> 3.1`

### 📚 Optional Libraries

* AG Grid `23.0.2` > `23.2.0` (See Toolbox app for example on this upgrade)
* Highcharts `8.0.4 -> 8.1.1`

[Commit Log](https://github.com/xh/hoist-react/compare/v34.0.0...v35.0.0)

## v34.0.0 - 2020-05-26

### 🎁 New Features

* Hoist's enhanced autosizing is now enabled on all grids by default. See `GridModel` and
  `GridAutosizeService` for more details.
* New flags `XH.isPhone`, `XH.isTablet`, and `XH.isDesktop` available for device-specific switching.
  Corresponding `.xh-phone`, `.xh-tablet`, and `.xh-desktop` CSS classes are added to the document
  `body`. These flags and classes are set based on the detected device, as per its user-agent.
    * One of the two higher-level CSS classes `.xh-standard` or `.xh-mobile` will also be applied
      based on an app's use of the primary (desktop-centric) components vs mobile components - as
      declared by its `AppSpec.isMobileApp` - regardless of the detected device.
    * These changes provide more natural support for use cases such as apps that are built with
      standard components yet target/support tablet users.
* New method `Record.get()` provides an alternative API for checked data access.
* The mobile `Select` component supports the `enableFilter` and `enableCreate` props.
* `DashContainerModel` supports new `layoutLocked`, `contentLocked` and `renameLocked` modes.
* `DimensionChooser` now has the ability to persist its value and history separately.
* Enhance Hoist Admin's Activity Tracking tab.
* Enhance Hoist Admin's Client Error tab.

### 💥 Breaking Changes

* `emptyFlexCol` has been removed from the Hoist API and should simply be removed from all client
  applications. Improvements to agGrid's default rendering of empty space have made it obsolete.
* `isMobile` property on `XH` and `AppSpec` has been renamed to `isMobileApp`. All apps will need to
  update their (required) use of this flag in the app specifications within their
  `/client-app/src/apps` directory.
* The `xh-desktop` class should no longer be used to indicate a non-mobile toolkit based app. For
  this purpose, use `xh-standard` instead.

### 🐞 Bug Fixes

* Fix to Average Aggregators when used with hierarchical data.
* Fixes to Context Menu handling on `Panel` to allow better handling of `[]` and `null`.

### 📚 Libraries

* @blueprintjs/core `3.26 -> 3.28`
* @blueprintjs/datetime `3.16 -> 3.18`
* codemirror `5.53 -> 5.54`
* react-transition-group `4.3 -> 4.4`

[Commit Log](https://github.com/xh/hoist-react/compare/v33.3.0...v34.0.0)

## v33.3.0 - 2020-05-08

### ⚙️ Technical

* Additional updates to experimental autosize feature: standardization of naming, better masking
  control, and API fixes. Added new property `autosizeOptions` on `GridModel` and main entry point
  is now named `GridModel.autosizeAsync()`.

### 🐞 Bug Fixes

* `Column.hideable` will now be respected by ag-grid column drag and drop
  [#1900](https://github.com/xh/hoist-react/issues/1900)
* Fixed an issue where dragging a column would cause it to be sorted unintentionally.

[Commit Log](https://github.com/xh/hoist-react/compare/v33.2.0...v33.3.0)

## v33.2.0 - 2020-05-07

### 🎁 New Features

* Virtual column rendering has been disabled by default, as it offered a minimal performance benefit
  for most grids while compromising autosizing. See new `GridModel.useVirtualColumns` config, which
  can be set to `true` to re-enable this behavior if required.
* Any `GridModel` can now be reset to its code-prescribed defaults via the column chooser reset
  button. Previously, resetting to defaults was only possible for grids that persisted their state
  with a `GridModel.stateModel` config.

### 🐞 Bug Fixes

* Fixed several issues with new grid auto-sizing feature.
* Fixed issues with and generally improved expand/collapse column alignment in tree grids.
    * 💥 Note that this improvement introduced a minor breaking change for apps that have customized
      tree indentation via the removed `--grid-tree-indent-px` CSS var. Use `--grid-tree-indent`
      instead. Note the new var is specified in em units to scale well across grid sizing modes.

### ⚙️ Technical

* Note that the included version of Onsen has been replaced with a fork that includes updates for
  react 16.13. Apps should not need to make any changes.

### 📚 Libraries

* react `~16.8 -> ~16.13`
* onsenui `~16.8` -> @xh/onsenui `~16.13`
* react-onsenui `~16.8` -> @xh/react-onsenui `~16.13`

[Commit Log](https://github.com/xh/hoist-react/compare/v33.1.0...33.2.0)

## v33.1.0 - 2020-05-05

### 🎁 New Features

* Added smart auto-resizing of columns in `GridModel` Unlike AG Grid's native auto-resizing support,
  Hoist's auto-resizing will also take into account collapsed rows, off-screen cells that are not
  currently rendered in the DOM, and summary rows. See the new `GridAutosizeService` for details.
    * This feature is currently marked as 'experimental' and must be enabled by passing a special
      config to the `GridModel` constructor of the form `experimental: {useHoistAutosize: true}`. In
      future versions of Hoist, we expect to make it the default behavior.
* `GridModel.autoSizeColumns()` has been renamed `GridModel.autosizeColumns()`, with lowercase 's'.
  Similarly, the `autoSizeColumns` context menu token has been renamed `autosizeColumns`.

### 🐞 Bug Fixes

* Fixed a regression with `StoreFilterField` introduced in v33.0.1.

[Commit Log](https://github.com/xh/hoist-react/compare/v33.0.2...33.1.0)

## v33.0.2 - 2020-05-01

### 🎁 New Features

* Add Hoist Cube Aggregators: `AverageAggregator` and `AverageStrictAggregator`
* `ColAutosizeButton` has been added to desktop and mobile

### 🐞 Bug Fixes

* Fixed mobile menus to constrain to the bottom of the viewport, scrolling if necessary.
  [#1862](https://github.com/xh/hoist-react/issues/1862)
* Tightened up mobile tree grid, fixed issues in mobile column chooser.
* Fixed a bug with reloading hierarchical data in `Store`.
  [#1871](https://github.com/xh/hoist-react/issues/1871)

[Commit Log](https://github.com/xh/hoist-react/compare/v33.0.1...33.0.2)

## v33.0.1 - 2020-04-29

### 🎁 New Features

* `StoreFieldField` supports dot-separated field names in a bound `GridModel`, meaning it will now
  match on columns with fields such as `address.city`.

* `Toolbar.enableOverflowMenu` now defaults to `false`. This was determined safer and more
  appropriate due to issues with the underlying Blueprint implementation, and the need to configure
  it carefully.

### 🐞 Bug Fixes

* Fixed an important bug with state management in `StoreFilterField`. See
  https://github.com/xh/hoist-react/issues/1854

* Fixed the default sort order for grids. ABS DESC should be first when present.

### 📚 Libraries

* @blueprintjs/core `3.25 -> 3.26`
* codemirror `5.52 -> 5.53`

[Commit Log](https://github.com/xh/hoist-react/compare/v33.0.0...v33.0.1)

## v33.0.0 - 2020-04-22

### 🎁 New Features

* The object returned by the `data` property on `Record` now includes the record `id`. This will
  allow for convenient access of the id with the other field values on the record.
* The `Timer` class has been enhanced and further standardized with its Hoist Core counterpart:
    * Both the `interval` and `timeout` arguments may be specified as functions, or config keys
      allowing for dynamic lookup and reconfiguration.
    * Added `intervalUnits` and `timeoutUnits` arguments.
    * `delay` can now be specified as a boolean for greater convenience.

### 💥 Breaking Changes

* We have consolidated the import location for several packages, removing unintended nested index
  files and 'sub-packages'. In particular, the following locations now provide a single index file
  for import for all of their public contents: `@xh/hoist/core`, `@xh/hoist/data`,
  `@xh/hoist/cmp/grid`, and `@xh/hoist/desktop/cmp/grid`. Applications may need to update import
  statements that referred to index files nested within these directories.
* Removed the unnecessary and confusing `values` getter on `BaseFieldModel`. This getter was not
  intended for public use and was intended for the framework's internal implementation only.
* `ColumnGroup.align` has been renamed to `ColumnGroup.headerAlign`. This avoids confusion with the
  `Column` API, where `align` refers to the alignment of cell contents within the column.

### 🐞 Bug Fixes

* Exceptions will no longer overwrite the currently shown exception in the exception dialog if the
  currently shown exception requires reloading the application.
  [#1834](https://github.com/xh/hoist-react/issues/1834)

### ⚙️ Technical

* Note that the Mobx React bindings have been updated to 6.2, and we have enabled the recommended
  "observer batching" feature as per
  [the mobx-react docs](https://github.com/mobxjs/mobx-react-lite/#observer-batching).

### 📚 Libraries

* @blueprintjs/core `3.24 -> 3.25`
* @blueprintjs/datetime `3.15 -> 3.16`
* mobx-react `6.1 -> 6.2`

[Commit Log](https://github.com/xh/hoist-react/compare/v32.0.4...v33.0.0)

## v32.0.5 - 2020-07-14

### 🐞 Bug Fixes

* Fixes a regression in which grid exports were no longer sorting rows properly.

[Commit Log](https://github.com/xh/hoist-react/compare/v32.0.4...v32.0.5)

## v32.0.4 - 2020-04-09

### 🐞 Bug Fixes

* Fixes a regression with the alignment of `ColumnGroup` headers.
* Fixes a bug with 'Copy Cell' context menu item for certain columns displaying the Record ID.
* Quiets console logging of 'routine' exceptions to 'debug' instead of 'log'.

[Commit Log](https://github.com/xh/hoist-react/compare/v32.0.3...v32.0.4)

## v32.0.3 - 2020-04-06

### 🐞 Bug Fixes

* Suppresses a console warning from AG Grid for `GridModel`s that do not specify an `emptyText`.

[Commit Log](https://github.com/xh/hoist-react/compare/v32.0.2...v32.0.3)

## v32.0.2 - 2020-04-03

⚠ Note that this release includes a *new major version of AG Grid*. Please consult the
[AG Grid Changelog](https://www.ag-grid.com/ag-grid-changelog/) for versions 22-23 to review
possible breaking changes to any direct/custom use of AG Grid APIs and props within applications.

### 🎁 New Features

* GridModel `groupSortFn` now accepts `null` to turn off sorting of group rows.
* `DockViewModel` now supports optional `width`, `height` and `collapsedWidth` configs.
* The `appMenuButton.extraItems` prop now accepts `MenuItem` configs (as before) but also React
  elements and the special string token '-' (shortcut to render a `MenuDivider`).
* Grid column `flex` param will now accept numbers, with available space divided between flex
  columns in proportion to their `flex` value.
* `Column` now supports a `sortingOrder` config to allow control of the sorting options that will be
  cycled through when the user clicks on the header.
* `PanelModel` now supports setting a `refreshMode` to control how collapsed panels respond to
  refresh requests.

### 💥 Breaking Changes

* The internal DOM structure of desktop `Panel` has changed to always include an inner frame with
  class `.xh-panel__content`. You may need to update styling that targets the inner structure of
  `Panel` via `.xh-panel`.
* The hooks `useOnResize()` and `useOnVisibleChange()` no longer take a `ref` argument. Use
  `composeRefs` to combine the ref that they return with any ref you wish to compose them with.
* The callback for `useOnResize()` will now receive an object representing the locations and
  dimensions of the element's content box. (Previously it incorrectly received an array of
  `ResizeObserver` entries that had to be de-referenced)
* `PanelModel.collapsedRenderMode` has been renamed to `PanelModel.renderMode`, to be more
  consistent with other Hoist APIs such as `TabContainer`, `DashContainer`, and `DockContainer`.

### 🐞 Bug Fixes

* Checkboxes in grid rows in Tiny sizing mode have been styled to fit correctly within the row.
* `GridStateModel` no longer saves/restores the width of non-resizable columns.
  [#1718](https://github.com/xh/hoist-react/issues/1718)
* Fixed an issue with the hooks useOnResize and useOnVisibleChange. In certain conditions these
  hooks would not be called. [#1808](https://github.com/xh/hoist-react/issues/1808)
* Inputs that accept a rightElement prop will now properly display an Icon passed as that element.
  [#1803](https://github.com/xh/hoist-react/issues/1803)

### ⚙️ Technical

* Flex columns now use the built-in AG Grid flex functionality.

### 📚 Libraries

* ag-grid-community `removed @ 21.2`
* ag-grid-enterprise `21.2` replaced with @ag-grid-enterprise/all-modules `23.0`
* ag-grid-react `21.2` replaced with @ag-grid-community/react `23.0`
* @fortawesome/* `5.12 -> 5.13`
* codemirror `5.51 -> 5.52`
* filesize `6.0 -> 6.1`
* numbro `2.1 -> 2.2`
* react-beautiful-dnd `12.0 -> 13.0`
* store2 `2.10 -> 2.11`
* compose-react-refs `NEW 1.0.4`

[Commit Log](https://github.com/xh/hoist-react/compare/v31.0.0...v32.0.2)

## v31.0.0 - 2020-03-16

### 🎁 New Features

* The mobile `Navigator` / `NavigatorModel` API has been improved and made consistent with other
  Hoist content container APIs such as `TabContainer`, `DashContainer`, and `DockContainer`.
    * `NavigatorModel` and `PageModel` now support setting a `RenderMode` and `RefreshMode` to
      control how inactive pages are mounted/unmounted and how they respond to refresh requests.
    * `Navigator` pages are no longer required to to return `Page` components - they can now return
      any suitable component.
* `DockContainerModel` and `DockViewModel` also now support `refreshMode` and `renderMode` configs.
* `Column` now auto-sizes when double-clicking / double-tapping its header.
* `Toolbar` will now collapse overflowing items into a drop down menu. (Supported for horizontal
  toolbars only at this time.)
* Added new `xhEnableLogViewer` config (default `true`) to enable or disable the Admin Log Viewer.

#### 🎨 Icons

* Added `Icon.icon()` factory method as a new common entry point for creating new FontAwesome based
  icons in Hoist. It should typically be used instead of using the `FontAwesomeIcon` component
  directly.
* Also added a new `Icon.fileIcon()` factory. This method take a filename and returns an appropriate
  icon based on its extension.
* All Icon factories can now accept an `asHtml` parameter, as an alternative to calling the helper
  function `convertIconToSVG()` on the element. Use this to render icons as raw html where needed
  (e.g. grid renderers).
* Icons rendered as html will now preserve their styling, tooltips, and size.

### 💥 Breaking Changes

* The application's primary `HoistApplicationModel` is now instantiated and installed as
  `XH.appModel` earlier within the application initialization sequence, with construction happening
  prior to the init of the XH identity, config, and preference services.
    * This allows for a new `preAuthInitAsync()` lifecycle method to be called on the model before
      auth has completed, but could be a breaking change for appModel code that relied on these
      services for field initialization or in its constructor.
    * Such code should be moved to the core `initAsync()` method instead, which continues to be
      called after all XH-level services are initialized and ready.
* Mobile apps may need to adjust to the following updates to `NavigatorModel` and related APIs:
    * `NavigatorModel`'s `routes` constructor parameter has been renamed `pages`.
    * `NavigatorModel`'s observable `pages[]` has been renamed `stack[]`.
    * `NavigatorPageModel` has been renamed `PageModel`. Apps do not usually create `PageModels`
      directly, so this change is unlikely to require code updates.
    * `Page` has been removed from the mobile toolkit. Components that previously returned a `Page`
      for inclusion in a `Navigator` or `TabContainer` can now return any component. It is
      recommended you replace `Page` with `Panel` where appropriate.
* Icon enhancements described above removed the following public methods:
    * The `fontAwesomeIcon()` factory function (used to render icons not already enumerated by
      Hoist)
      has been replaced by the improved `Icon.icon()` factory - e.g. `fontAwesomeIcon({icon: ['far',
      'alicorn']}) -> Icon.icon({iconName: 'alicorn'})`.
    * The `convertIconToSvg()` utility method has been replaced by the new `asHtml` parameter on
      icon factory functions. If you need to convert an existing icon element,
      use `convertIconToHtml()`.
* `Toolbar` items should be provided as direct children. Wrapping Toolbar items in container
  components can result in unexpected item overflow.

### 🐞 Bug Fixes

* The `fmtDate()` utility now properly accepts, parses, and formats a string value input as
  documented.
* Mobile `PinPad` input responsiveness improved on certain browsers to avoid lag.

### ⚙️ Technical

* New lifecycle methods `preAuthInitAsync()` and `logoutAsync()` added to the `HoistAppModel`
  decorator (aka the primary `XH.appModel`).

[Commit Log](https://github.com/xh/hoist-react/compare/v30.1.0...v31.0.0)

## v30.1.0 - 2020-03-04

### 🐞 Bug Fixes

* Ensure `WebSocketService.connected` remains false until `channelKey` assigned and received from
  server.
* When empty, `DashContainer` now displays a user-friendly prompt to add an initial view.

### ⚙️ Technical

* Form validation enhanced to improve handling of asynchronous validation. Individual rules and
  constraints are now re-evaluated in parallel, allowing for improved asynchronous validation.
* `Select` will now default to selecting contents on focus if in filter or creatable mode.

[Commit Log](https://github.com/xh/hoist-react/compare/v30.0.0...30.1.0)

## v30.0.0 - 2020-02-29

### 🎁 New Features

* `GridModel` and `DataViewModel` now support `groupRowHeight`, `groupRowRenderer` and
  `groupRowElementRenderer` configs. Grouping is new in general to `DataViewModel`, which now takes
  a `groupBy` config.
    * `DataViewModel` allows for settable and multiple groupings and sorters.
    * `DataViewModel` also now supports additional configs from the underlying `GridModel` that make
      sense in a `DataView` context, such as `showHover` and `rowBorders`.
* `TabContainerModel` now accepts a `track` property (default false) for easily tracking tab views
  via Hoist's built-in activity tracking.
* The browser document title is now set to match `AppSpec.clientAppName` - helpful for projects with
  multiple javascript client apps.
* `StoreFilterField` accepts all other config options from `TextInput` (e.g. `disabled`).
* Clicking on a summary row in `Grid` now clears its record selection.
* The `@LoadSupport` decorator now provides an additional observable property `lastException`. The
  decorator also now logs load execution times and failures to `console.debug` automatically.
* Support for mobile `Panel.scrollable` prop made more robust with re-implementation of inner
  content element. Note this change included a tweak to some CSS class names for mobile `Panel`
  internals that could require adjustments if directly targeted by app stylesheets.
* Added new `useOnVisibleChange` hook.
* Columns now support a `headerAlign` config to allow headers to be aligned differently from column
  contents.

### 💥 Breaking Changes

* `Toolbar` items must be provided as direct children. Wrapping Toolbar items in container
  components can result in unexpected item overflow.
* `DataView.rowCls` prop removed, replaced by new `DataViewModel.rowClassFn` config for more
  flexibility and better symmetry with `GridModel`.
* `DataViewModel.itemRenderer` renamed to `DataViewModel.elementRenderer`
* `DataView` styling has been updated to avoid applying several unwanted styles from `Grid`. Note
  that apps might rely on these styles (intentionally or not) for their `itemRenderer` components
  and appearance and will need to adjust.
* Several CSS variables related to buttons have been renamed for consistency, and button style rules
  have been adjusted to ensure they take effect reliably across desktop and mobile buttons
  ([#1568](https://github.com/xh/hoist-react/pull/1568)).
* The optional `TreeMapModel.highchartsConfig` object will now be recursively merged with the
  top-level config generated by the Hoist model and component, where previously it was spread onto
  the generated config. This could cause a change in behavior for apps using this config to
  customize map instances, but provides more flexibility for e.g. customizing the `series`.
* The signature of `useOnResize` hook has been modified slightly for API consistency and clarity.
  Options are now passed in a configuration object.

### 🐞 Bug Fixes

* Fixed an issue where charts that are rendered while invisible would have the incorrect size.
  [#1703](https://github.com/xh/hoist-react/issues/1703)
* Fixed an issue where zeroes entered by the user in `PinPad` would be displayed as blanks.
* Fixed `fontAwesomeIcon` elem factory component to always include the default 'fa-fw' className.
  Previously, it was overridden if a `className` prop was provided.
* Fixed an issue where ConfigDiffer would always warn about deletions, even when there weren't any.
  [#1652](https://github.com/xh/hoist-react/issues/1652)
* `TextInput` will now set its value to `null` when all text is deleted and the clear icon will
  automatically hide.
* Fixed an issue where multiple buttons in a `ButtonGroupInput` could be shown as active
  simultaneously. [#1592](https://github.com/xh/hoist-react/issues/1592)
* `StoreFilterField` will again match on `Record.id` if bound to a Store or a GridModel with the
  `id` column visible. [#1697](https://github.com/xh/hoist-react/issues/1697)
* A number of fixes have been applied to `RelativeTimeStamp` and `getRelativeTimestamp`, especially
  around its handling of 'equal' or 'epsilon equal' times. Remove unintended leading whitespace from
  `getRelativeTimestamp`.

### ⚙️ Technical

* The `addReaction` and `addAutorun` methods (added to Hoist models, components, and services by the
  `ReactiveSupport` mixin) now support a configurable `debounce` argument. In many cases, this is
  preferable to the built-in MobX `delay` argument, which only provides throttling and not true
  debouncing.
* New `ChartModel.highchart` property provides a reference to the underlying HighChart component.

### 📚 Libraries

* @blueprintjs/core `3.23 -> 3.24`
* react-dates `21.7 -> 21.8`
* react-beautiful-dnd `11.0 -> 12.2`

[Commit Log](https://github.com/xh/hoist-react/compare/v29.1.0...v30.0.0)

## v29.1.0 - 2020-02-07

### 🎁 New Features

#### Grid

* The `compact` config on `GridModel` has been deprecated in favor of the more powerful `sizingMode`
  which supports the values 'large', 'standard', 'compact', or 'tiny'.
    * Each new mode has its own set of CSS variables for applications to override as needed.
    * Header and row heights are configurable for each via the `HEADER_HEIGHTS` and `ROW_HEIGHTS`
      static properties of the `AgGrid` component. These objects can be modified on init by
      applications that wish to customize the default row heights globally.
    * 💥 Note that these height config objects were previously exported as constants from AgGrid.js.
      This would be a breaking change for any apps that imported the old objects directly (
      considered unlikely).
* `GridModel` now exposes an `autoSizeColumns` method, and the Grid context menu now contains an
  `Autosize Columns` option by default.
* `Column` and `ColumnGroup` now support React elements for `headerName`.

#### Data

* The `Store` constructor now accepts a `data` argument to load data at initialization.
* The `xh/hoist/data/cube` package has been modified substantially to better integrate with the core
  data package and support observable "Views". See documentation on `Cube` for more information.

#### Other

* Added a `PinPad` component for streamlined handling of PIN entry on mobile devices.
* `FormField` now takes `tooltipPosition` and `tooltipBoundary` props for customizing minimal
  validation tooltip.
* `RecordAction.actionFn` parameters now include a `buttonEl` property containing the button element
  when used in an action column.
* Mobile Navigator component now takes an `animation` prop which can be set to 'slide' (default),
  'lift', 'fade', or 'none'. These values are passed to the underlying onsenNavigator component.
  ([#1641](https://github.com/xh/hoist-react/pull/1641))
* `AppOption` configs now accept an `omit` property for conditionally excluding options.

### 🐞 Bug Fixes

* Unselectable grid rows are now skipped during up/down keyboard navigation.
* Fix local quick filtering in `LeftRightChooser` (v29 regression).
* Fix `SplitTreeMap` - the default filtering once again splits the map across positive and negative
  values as intended (v29 regression).

### ⚙️ Technical

* `FormFields` now check that they are contained in a Hoist `Form`.

### 📚 Libraries

* @blueprintjs/core `3.22 -> 3.23`
* codemirror `5.50 -> 5.51`
* react-dates `21.5 -> 21.7`

[Commit Log](https://github.com/xh/hoist-react/compare/v29.0.0...v29.1.0)

## v29.0.0 - 2020-01-24

### 🗄️ Data Package Changes

Several changes have been made to data package (`Store` and `Record`) APIs for loading, updating,
and modifying data. They include some breaking changes, but pave the way for upcoming enhancements
to fully support inline grid editing and other new features.

Store now tracks the "committed" state of its records, which represents the data as it was loaded
(typically from the server) via `loadData()` or `updateData()`. Records are now immutable and
frozen, so they cannot be changed directly, but Store offers a new `modifyRecords()` API to apply
local modifications to data in a tracked and managed way. (Store creates new records internally to
hold both this modified data and the original, "committed" data.) This additional state tracking
allows developers to query Stores for modified or added records (e.g. to flush back to the server
and persist) as well as call new methods to revert changes (e.g. to undo a block of changes that the
user wishes to discard).

Note the following more specific changes to these related classes:

#### Record

* 💥 Record data properties are now nested within a `data` object on Record instances and are no
  longer available as top-level properties on the Record itself.
    * Calls to access data such as `rec.quantity` must be modified to `rec.data.quantity`.
    * When accessing multiple properties, destructuring provides an efficient syntax -
      e.g. `const {quantity, price} = rec.data;`.
* 💥 Records are now immutable and cannot be modified by applications directly.
    * This is a breaking change, but should only affect apps with custom inline grid editing
      implementations or similar code that modifies individual record values.
    * Calls to change data such as `rec.quantity = 100` must now be made through the Record's Store,
      e.g. `store.modifyData({id: 41, quantity: 100})`
* Record gains new getters for inspecting its state, including: `isAdd`, `isModified`, and
  `isCommitted`.

#### Store

* 💥 `noteDataUpdated()` has been removed, as out-of-band modifications to Store Records are no
  longer possible.
* 💥 Store's `idSpec` function is now called with the raw record data - previously it was passed
  source data after it had been run through the store's optional `processRawData` function. (This is
  unlikely to have a practical impact on most apps, but is included here for completeness.)
* `Store.updateData()` now accepts a flat list of raw data to process into Record additions and
  updates. Previously developers needed to call this method with an object containing add, update,
  and/or remove keys mapped to arrays. Now Store will produce an object of this shape automatically.
* `Store.refreshFilter()` method has been added to allow applications to rebuild the filtered data
  set if some application state has changed (apart from the store's data itself) which would affect
  the store filter.
* Store gains new methods for manipulating its Records and data, including `addRecords()`,
  `removeRecords()`, `modifyRecords()`, `revertRecords()`, and `revert()`. New getters have been
  added for `addedRecords`, `removedRecords`, `modifiedRecords`, and `isModified`.

#### Column

* Columns have been enhanced for provide basic support for inline-editing of record data. Further
  inline editing support enhancements are planned for upcoming Hoist releases.
* `Column.getValueFn` config added to retrieve the cell value for a Record field. The default
  implementation pulls the value from the Record's new `data` property (see above). Apps that
  specify custom `valueGetter` callbacks via `Column.agOptions` should now implement their custom
  logic in this new config.
* `Column.setValueFn` config added to support modifying the Column field's value on the underlying
  Record. The default implementation calls the new `Store.modifyRecords()` API and should be
  sufficient for the majority of cases.
* `Column.editable` config added to indicate if a column/cell should be inline-editable.

### 🎁 New Features

* Added keyboard support to AG Grid context menus.
* Added `GridModel.setEmptyText()` to allow updates to placeholder text after initial construction.
* Added `GridModel.ensureSelectionVisible()` to scroll the currently selected row into view.
* When a `TreeMap` is bound to a `GridModel`, the grid will now respond to map selection changes by
  scrolling to ensure the selected grid row is visible.
* Added a `Column.tooltipElement` config to support fully customizable tooltip components.
* Added a `useOnResize` hook, which runs a function when a component is resized.
* Exposed an `inputRef` prop on numberInput, textArea, and textInput
* `PanelModel` now accepts a `maxSize` config.
* `RelativeTimeStamp` now support a `relativeTo` option, allowing it to display the difference
  between a timestamp and another reference time other than now. Both the component and the
  `getRelativeTimestamp()` helper function now leverage moment.js for their underlying
  implementation.
* A new `Clock` component displays the time, either local to the browser or for a configurable
  timezone.
* `LeftRightChooser` gets a new `showCounts` option to print the number of items on each side.
* `Select` inputs support a new property `enableWindowed` (desktop platform only) to improve
  rendering performance with large lists of options.
* `Select` inputs support grouped options. To use, add an attribute `options` containing an array of
  sub-options.
* `FetchService` methods support a new `timeout` option. This config chains `Promise.timeout()` to
  the promises returned by the service.
* Added alpha version of `DashContainer` for building dynamic, draggable dashboard-style layouts.
  Please note: the API for this component is subject to change - use at your own risk!
* `Select` now allows the use of objects as values.
* Added a new `xhEnableImpersonation` config to enable or disable the ability of Hoist Admins to
  impersonate other users. Note that this defaults to `false`. Apps will need to set this config to
  continue using impersonation. (Note that an update to hoist-core 6.4+ is required for this config
  to be enforced on the server.)
* `FormField` now supports a `requiredIndicator` to customize how required fields are displayed.
* Application build tags are now included in version update checks, primarily to prompt dev/QA users
  to refresh when running SNAPSHOT versions. (Note that an update to hoist-core 6.4+ is required for
  the server to emit build tag for comparison.)
* `CodeInput` component added to provide general `HoistInput` support around the CodeMirror code
  editor. The pre-existing `JsonInput` has been converted to a wrapper around this class.
* `JsonInput` now supports an `autoFocus` prop.
* `Select` now supports a `hideDropdownIndicator` prop.
* `useOnResize` hook will now ignore visibility changes, i.e. a component resizing to a size of 0.
* `DimensionChooser` now supports a `popoverPosition` prop.
* `AppBar.appMenuButtonPosition` prop added to configure the App Menu on the left or the right, and
  `AppMenuButton` now accepts and applies any `Button` props to customize.
* New `--xh-grid-tree-indent-px` CSS variable added to allow control over the amount of indentation
  applied to tree grid child nodes.

### 💥 Breaking Changes

* `GridModel.contextMenuFn` config replaced with a `contextMenu` parameter. The new parameter will
  allow context menus to be specified with a simple array in addition to the function specification
  currently supported.
* `GridModel.defaultContextMenuTokens` config renamed to `defaultContextMenu`.
* `Chart` and `ChartModel` have been moved from `desktop/cmp/charts` to `cmp/charts`.
* `StoreFilterField` has been moved from `desktop/cmp/store` to `cmp/store`.
* The options `nowEpsilon` and `nowString` on `RelativeTimestamp` have been renamed to `epsilon` and
  `equalString`, respectively.
* `TabRenderMode` and `TabRefreshMode` have been renamed to `RenderMode` and `RefreshMode` and moved
  to the `core` package. These enumerations are now used in the APIs for `Panel`, `TabContainer`,
  and `DashContainer`.
* `DockViewModel` now requires a function, or a HoistComponent as its `content` param. It has always
  been documented this way, but a bug in the original implementation had it accepting an actual
  element rather than a function. As now implemented, the form of the `content` param is consistent
  across `TabModel`, `DockViewModel`, and `DashViewSpec`.
* `JsonInput.showActionButtons` prop replaced with more specific `showFormatButton` and
  `showFullscreenButton` props.
* The `DataView.itemHeight` prop has been moved to `DataViewModel` where it can now be changed
  dynamically by applications.
* Desktop `AppBar.appMenuButtonOptions` prop renamed to `appMenuButtonProps` for consistency.

### 🐞 Bug Fixes

* Fixed issue where JsonInput was not receiving its `model` from context
  ([#1456](https://github.com/xh/hoist-react/issues/1456))
* Fixed issue where TreeMap would not be initialized if the TreeMapModel was created after the
  GridModel data was loaded ([#1471](https://github.com/xh/hoist-react/issues/1471))
* Fixed issue where export would create malformed file with dynamic header names
* Fixed issue where exported tree grids would have incorrect aggregate data
  ([#1447](https://github.com/xh/hoist-react/issues/1447))
* Fixed issue where resizable Panels could grow larger than desired
  ([#1498](https://github.com/xh/hoist-react/issues/1498))
* Changed RestGrid to only display export button if export is enabled
  ([#1490](https://github.com/xh/hoist-react/issues/1490))
* Fixed errors when grouping rows in Grids with `groupUseEntireRow` turned off
  ([#1520](https://github.com/xh/hoist-react/issues/1520))
* Fixed problem where charts were resized when being hidden
  ([#1528](https://github.com/xh/hoist-react/issues/1528))
* Fixed problem where charts were needlessly re-rendered, hurting performance and losing some state
  ([#1505](https://github.com/xh/hoist-react/issues/1505))
* Removed padding from Select option wrapper elements which was making it difficult for custom
  option renderers to control the padding ([1571](https://github.com/xh/hoist-react/issues/1571))
* Fixed issues with inconsistent indentation for tree grid nodes under certain conditions
  ([#1546](https://github.com/xh/hoist-react/issues/1546))
* Fixed autoFocus on NumberInput.

### 📚 Libraries

* @blueprintjs/core `3.19 -> 3.22`
* @blueprintjs/datetime `3.14 -> 3.15`
* @fortawesome/fontawesome-pro `5.11 -> 5.12`
* codemirror `5.49 -> 5.50`
* core-js `3.3 -> 3.6`
* fast-deep-equal `2.0 -> 3.1`
* filesize `5.0 -> 6.0`
* highcharts 7.2 -> 8.0`
* mobx `5.14 -> 5.15`
* react-dates `21.3 -> 21.5`
* react-dropzone `10.1 -> 10.2`
* react-windowed-select `added @ 2.0.1`

[Commit Log](https://github.com/xh/hoist-react/compare/v28.2.0...v29.0.0)

## v28.2.0 - 2019-11-08

### 🎁 New Features

* Added a `DateInput` component to the mobile toolkit. Its API supports many of the same options as
  its desktop analog with the exception of `timePrecision`, which is not yet supported.
* Added `minSize` to panelModel. A resizable panel can now be prevented from resizing to a size
  smaller than minSize. ([#1431](https://github.com/xh/hoist-react/issues/1431))

### 🐞 Bug Fixes

* Made `itemHeight` a required prop for `DataView`. This avoids an issue where agGrid went into an
  infinite loop if this value was not set.
* Fixed a problem with `RestStore` behavior when `dataRoot` changed from its default value.

[Commit Log](https://github.com/xh/hoist-react/compare/v28.1.1...v28.2.0)

## v28.1.1 - 2019-10-23

### 🐞 Bug Fixes

* Fixes a bug with default model context being set incorrectly within context inside of `Panel`.

[Commit Log](https://github.com/xh/hoist-react/compare/v28.1.0...v28.1.1)

## v28.1.0 - 2019-10-18

### 🎁 New Features

* `DateInput` supports a new `strictInputParsing` prop to enforce strict parsing of keyed-in entries
  by the underlying moment library. The default value is false, maintained the existing behavior
  where [moment will do its best](https://momentjs.com/guides/#/parsing/) to parse an entered date
  string that doesn't exactly match the specified format
* Any `DateInput` values entered that exceed any specified max/minDate will now be reset to null,
  instead of being set to the boundary date (which was surprising and potentially much less obvious
  to a user that their input had been adjusted automatically).
* `Column` and `ColumnGroup` now accept a function for `headerName`. The header will be
  automatically re-rendered when any observable properties referenced by the `headerName` function
  are modified.
* `ColumnGroup` now accepts an `align` config for setting the header text alignment
* The flag `toContext` for `uses` and `creates` has been replaced with a new flag `publishMode` that
  provides more granular control over how models are published and looked up via context. Components
  can specify `ModelPublishMode.LIMITED` to make their model available for contained components
  without it becoming the default model or exposing its sub-models.

### 🐞 Bug Fixes

* Tree columns can now specify `renderer` or `elementRenderer` configs without breaking the standard
  AG Grid group cell renderer auto-applied to tree columns (#1397).
* Use of a custom `Column.comparator` function will no longer break agGrid-provided column header
  filter menus (#1400).
* The MS Edge browser does not return a standard Promise from `async` functions, so the the return
  of those functions did not previously have the required Hoist extensions installed on its
  prototype. Edge "native" Promises are now also polyfilled / extended as required. (#1411).
* Async `Select` combobox queries are now properly debounced as per the `queryBuffer` prop (#1416).

### ⚙️ Technical

* Grid column group headers now use a custom React component instead of the default AG Grid column
  header, resulting in a different DOM structure and CSS classes. Existing CSS overrides of the
  AG Grid column group headers may need to be updated to work with the new structure/classes.
* We have configured `stylelint` to enforce greater consistency in our stylesheets within this
  project. The initial linting run resulted in a large number of updates to our SASS files, almost
  exclusively whitespace changes. No functional changes are intended/expected. We have also enabled
  hooks to run both JS and style linting on pre-commit. Neither of these updates directly affects
  applications, but the same tools could be configured for apps if desired.

### 📚 Libraries

* core-js `3.2 -> 3.3`
* filesize `4.2 -> 5.0`
* http-status-codes `added @ 1.3`

[Commit Log](https://github.com/xh/hoist-react/compare/v28.0.0...v28.1.0)

## v28.0.0 - 2019-10-07

_"The one with the hooks."_

**Hoist now fully supports React functional components and hooks.** The new `hoistComponent`
function is now the recommended method for defining new components and their corresponding element
factories. See that (within HoistComponentFunctional.js) and the new `useLocalModel()` and
`useContextModel()` hooks (within [core/hooks](core/hooks)) for more information.

Along with the performance benefits and the ability to use React hooks, Hoist functional components
are designed to read and write their models via context. This allows a much less verbose
specification of component element trees.

Note that **Class-based Components remain fully supported** (by both Hoist and React) using the
familiar `@HoistComponent` decorator, but transitioning to functional components within Hoist apps
is now strongly encouraged. In particular note that Class-based Components will *not* be able to
leverage the context for model support discussed above.

### 🎁 New Features

* Resizable panels now default to not redrawing their content when resized until the resize bar is
  dropped. This offers an improved user experience for most situations, especially when layouts are
  complex. To re-enable the previous dynamic behavior, set `PanelModel.resizeWhileDragging: true`.
* The default text input shown by `XH.prompt()` now has `selectOnFocus: true` and will confirm the
  user's entry on an `<enter>` keypress (same as clicking 'OK').
* `stringExcludes` function added to form validation constraints. This allows an input value to
  block specific characters or strings, e.g. no slash "/" in a textInput for a filename.
* `constrainAll` function added to form validation constraints. This takes another constraint as its
  only argument, and applies that constraint to an array of values, rather than just to one value.
  This is useful for applying a constraint to inputs that produce arrays, such as tag pickers.
* `DateInput` now accepts LocalDates as `value`, `minDate` and `maxDate` props.
* `RelativeTimestamp` now accepts a `bind` prop to specify a model field name from which it can pull
  its timestamp. The model itself can either be passed as a prop or (better) sourced automatically
  from the parent context. Developers are encouraged to take this change to minimize re-renders of
  parent components (which often contain grids and other intensive layouts).
* `Record` now has properties and methods for accessing and iterating over children, descendants,
  and ancestors
* `Store` now has methods for retrieving the descendants and ancestors of a given Record

### 💥 Breaking Changes

* **Apps must update their dev dependencies** to the latest `@xh/hoist-dev-utils` package: v4.0+.
  This updates the versions of Babel / Webpack used in builds to their latest / current versions and
  swaps to the updated Babel recommendation of `core-js` for polyfills.
* The `allSettled` function in `@xh/promise` has been removed. Applications using this method should
  use the ECMA standard (stage-2) `Promise.allSettled` instead. This method is now fully available
  in Hoist via bundled polyfills. Note that the standard method returns an array of objects of the
  form `{status: [rejected|fulfilled], ...}`, rather than `{state: [rejected|fulfilled], ...}`.
* The `containerRef` argument for `XH.toast()` should now be a DOM element. Component instances are
  no longer supported types for this value. This is required to support functional Components
  throughout the toolkit.
* Apps that need to prevent a `StoreFilterField` from binding to a `GridModel` in context, need to
  set the `store` or `gridModel` property explicitly to null.
* The Blueprint non-standard decorators `ContextMenuTarget` and `HotkeysTarget` are no longer
  supported. Use the new hooks `useContextMenu()` and `useHotkeys()` instead. For convenience, this
  functionality has also been made available directly on `Panel` via the `contextMenu` and `hotkeys`
  props.
* `DataView` and `DataViewModel` have been moved from `/desktop/cmp/dataview` to the cross-platform
  package `/cmp/dataview`.
* `isReactElement` has been removed. Applications should use the native React API method
  `React.isValidElement` instead.

### ⚙️ Technical

* `createObservableRef()` is now available in `@xh/hoist/utils/react` package. Use this function for
  creating refs that are functionally equivalent to refs created with `React.createRef()`, yet fully
  observable. With this change the `Ref` class in the same package is now obsolete.
* Hoist now establishes a proper react "error boundary" around all application code. This means that
  errors throw when rendering will be caught and displayed in the standard Hoist exception dialog,
  and stack traces for rendering errors should be significantly less verbose.
* Not a Hoist feature, exactly, but the latest version of `@xh/hoist-dev-utils` (see below) enables
  support for the `optional chaining` (aka null safe) and `nullish coalescing` operators via their
  Babel proposal plugins. Developers are encouraged to make good use of the new syntax below:
    * conditional-chaining: `let foo = bar?.baz?.qux;`
    * nullish coalescing: `let foo = bar ?? 'someDefaultValue';`

### 🐞 Bug Fixes

* Date picker month and year controls will now work properly in `localDate` mode. (Previously would
  reset to underlying value.)
* Individual `Buttons` within a `ButtonGroupInput` will accept a disabled prop while continuing to
  respect the overall `ButtonGroupInput`'s disabled prop.
* Raised z-index level of AG-Grid tooltip to ensure tooltips for AG-Grid context menu items appear
  above the context menu.

### 📚 Libraries

* @blueprintjs/core `3.18 -> 3.19`
* @blueprintjs/datetime `3.12 -> 3.14`
* @fortawesome/fontawesome-pro `5.10 -> 5.11`
* @xh/hoist-dev-utils `3.8 -> 4.3` (multiple transitive updates to build tooling)
* ag-grid `21.1 -> 21.2`
* highcharts `7.1 -> 7.2`
* mobx `5.13 -> 5.14`
* react-transition-group `4.2 -> 4.3`
* rsvp (removed)
* store2 `2.9 -> 2.10`

[Commit Log](https://github.com/xh/hoist-react/compare/v27.1.0...v28.0.0)

## v27.1.0 - 2019-09-05

### 🎁 New Features

* `Column.exportFormat` can now be a function, which supports setting Excel formats on a per-cell
  (vs. entire column) basis by returning a conditional `exportFormat` based upon the value and / or
  record.
    * ⚠️ Note that per-cell formatting _requires_ that apps update their server to use hoist-core
      v6.3.0+ to work, although earlier versions of hoist-core _are_ backwards compatible with the
      pre-existing, column-level export formatting.
* `DataViewModel` now supports a `sortBy` config. Accepts the same inputs as `GridModel.sortBy`,
  with the caveat that only a single-level sort is supported at this time.

[Commit Log](https://github.com/xh/hoist-react/compare/v27.0.1...v27.1.0)

## v27.0.1 - 2019-08-26

### 🐞 Bug Fixes

* Fix to `Store.clear()` and `GridModel.clear()`, which delegates to the same (#1324).

[Commit Log](https://github.com/xh/hoist-react/compare/v27.0.0...v27.0.1)

## v27.0.0 - 2019-08-23

### 🎁 New Features

* A new `LocalDate` class has been added to the toolkit. This class provides client-side support for
  "business" or "calendar" days that do not have a time component. It is an immutable class that
  supports '==', '<' and '>', as well as a number of convenient manipulation functions. Support for
  the `LocalDate` class has also been added throughout the toolkit, including:
    * `Field.type` now supports an additional `localDate` option for automatic conversion of server
      data to this type when loading into a `Store`.
    * `fetchService` is aware of this class and will automatically serialize all instances of it for
      posting to the server. ⚠ NOTE that along with this change, `fetchService` and its methods such
      as `XH.fetchJson()` will now serialize regular JS Date objects as ms timestamps when provided
      in params. Previously Dates were serialized in their default `toString()` format. This would
      be a breaking change for an app that relied on that default Date serialization, but it was
      made for increased symmetry with how Hoist JSON-serializes Dates and LocalDates on the
      server-side.
    * `DateInput` can now be used to seamlessly bind to a `LocalDate` as well as a `Date`. See its
      new prop of `valueType` which can be set to `localDate` or `date` (default).
    * A new `localDateCol` config has been added to the `@xh/hoist/grid/columns` package with
      standardized rendering and formatting.
* New `TreeMap` and `SplitTreeMap` components added, to render hierarchical data in a configurable
  TreeMap visualization based on the Highcharts library. Supports optional binding to a GridModel,
  which syncs selection and expand / collapse state.
* `Column` gets a new `highlightOnChange` config. If true, the grid will highlight the cell on each
  change by flashing its background. (Currently this is a simple on/off config - future iterations
  could support a function variant or other options to customize the flash effect based on the
  old/new values.) A new CSS var `--xh-grid-cell-change-bg-highlight` can be used to customize the
  color used, app-wide or scoped to a particular grid selector. Note that columns must *not* specify
  `rendererIsComplex` (see below) if they wish to enable the new highlight flag.

### 💥 Breaking Changes

* The updating of `Store` data has been reworked to provide a simpler and more powerful API that
  allows for the applications of additions, deletions, and updates in a single transaction:
    * The signature of `Store.updateData()` has been substantially changed, and is now the main
      entry point for all updates.
    * `Store.removeRecords()` has been removed. Use `Store.updateData()` instead.
    * `Store.addData()` has been removed. Use `Store.updateData()` instead.
* `Column` takes an additional property `rendererIsComplex`. Application must set this flag to
  `true` to indicate if a column renderer uses values other than its own bound field. This change
  provides an efficiency boost by allowing AG Grid to use its default change detection instead of
  forcing a cell refresh on any change.

### ⚙️ Technical

* `Grid` will now update the underlying AG Grid using AG Grid transactions rather than relying on
  agGrid `deltaRowMode`. This is intended to provide the best possible grid performance and
  generally streamline the use of the AG Grid Api.

### 🐞 Bug Fixes

* Panel resize events are now properly throttled, avoiding extreme lagginess when resizing panels
  that contain complex components such as big grids.
* Workaround for issues with the mobile Onsen toolkit throwing errors while resetting page stack.
* Dialogs call `doCancel()` handler if cancelled via `<esc>` keypress.

### 📚 Libraries

* @xh/hoist-dev-utils `3.7 -> 3.8`
* qs `6.7 -> 6.8`
* store2 `2.8 -> 2.9`

[Commit Log](https://github.com/xh/hoist-react/compare/v26.0.1...v27.0.0)

## v26.0.1 - 2019-08-07

### 🎁 New Features

* **WebSocket support** has been added in the form of `XH.webSocketService` to establish and
  maintain a managed websocket connection with the Hoist UI server. This is implemented on the
  client via the native `WebSocket` object supported by modern browsers and relies on the
  corresponding service and management endpoints added to Hoist Core v6.1.
    * Apps must declare `webSocketsEnabled: true` in their `AppSpec` configuration to enable this
      overall functionality on the client.
    * Apps can then subscribe via the new service to updates on a requested topic and will receive
      any inbound messages for that topic via a callback.
    * The service will monitor the socket connection with a regular heartbeat and attempt to
      re-establish if dropped.
    * A new admin console snap-in provides an overview of connected websocket clients.
* The `XH.message()` and related methods such as `XH.alert()` now support more flexible
  `confirmProps` and `cancelProps` configs, each of which will be passed to their respective button
  and merged with suitable defaults. Allows use of the new `autoFocus` prop with these preconfigured
  dialogs.
    * By default, `XH.alert()` and `XH.confirm()` will auto focus the confirm button for user
      convenience.
    * The previous text/intent configs have been deprecated and the message methods will log a
      console warning if they are used (although it will continue to respect them to aid
      transitioning to the new configs).
* `GridModel` now supports a `copyCell` context menu action. See `StoreContextMenu` for more
  details.
* New `GridCountLabel` component provides an alternative to existing `StoreCountLabel`, outputting
  both overall record count and current selection count in a configurable way.
* The `Button` component accepts an `autoFocus` prop to attempt to focus on render.
* The `Checkbox` component accepts an `autoFocus` prop to attempt to focus on render.

### 💥 Breaking Changes

* `StoreCountLabel` has been moved from `/desktop/cmp/store` to the cross-platform package
  `/cmp/store`. Its `gridModel` prop has also been removed - usages with grids should likely switch
  to the new `GridCountLabel` component, noted above and imported from `/cmp/grid`.
* The API for `ClipboardButton` and `ClipboardMenuItem` has been simplified, and made implementation
  independent. Specify a single `getCopyText` function rather than the `clipboardSpec`.
  (`clipboardSpec` is an artifact from the removed `clipboard` library).
* The `XH.prompt()` and `XH.message()` input config has been updated to work as documented, with any
  initial/default value for the input sourced from `input.initialValue`. Was previously sourced from
  `input.value` (#1298).
* ChartModel `config` has been deprecated. Please use `highchartsConfig` instead.

### 🐞 Bug Fixes

* The `Select.selectOnFocus` prop is now respected when used in tandem with `enableCreate` and/or
  `queryFn` props.
* `DateInput` popup _will_ now close when input is blurred but will _not_ immediately close when
  `enableTextInput` is `false` and a month or year is clicked (#1293).
* Buttons within a grid `actionCol` now render properly in compact mode, without clipping/overflow.

### ⚙️ Technical

* `AgGridModel` will now throw an exception if any of its methods which depend on AG Grid state are
  called before the grid has been fully initialized (AG Grid onGridReady event has fired).
  Applications can check the new `isReady` property on `AgGridModel` before calling such methods
  to️️ verify the grid is fully initialized.

### 📚 Libraries

* @blueprintjs/core `3.17 -> 3.18`
* @blueprintjs/datetime `3.11 -> 3.12`
* @fortawesome/fontawesome `5.9 -> 5.10`
* ag-grid `21.0.1 -> 21.1.1`
* store2 `2.7 -> 2.8`
* The `clipboard` library has been replaced with the simpler `clipboard-copy` library.

[Commit Log](https://github.com/xh/hoist-react/compare/v25.2.0...v26.0.1)

## v25.2.0 - 2019-07-25

### 🎁 New Features

* `RecordAction` supports a new `secondaryText` property. When used for a Grid context menu item,
  this text appears on the right side of the menu item, usually used for displaying the shortcut key
  associated with an action.

### 🐞 Bug Fixes

* Fixed issue with loopy behavior when using `Select.selectOnFocus` and changing focus
  simultaneously with keyboard and mouse.

[Commit Log](https://github.com/xh/hoist-react/compare/v25.1.0...v25.2.0)

## v25.1.0 - 2019-07-23

### 🎁 New Features

* `JsonInput` includes buttons for toggling showing in a full-screen dialog window. Also added a
  convenience button to auto-format `JsonInput's` content.
* `DateInput` supports a new `enableTextInput` prop. When this property is set to false, `DateInput`
  will be entirely driven by the provided date picker. Additionally, `DateInput` styles have been
  improved for its various modes to more clearly convey its functionality.
* `ExportButton` will auto-disable itself if bound to an empty `GridModel`. This helper button will
  now also throw a console warning (to alert the developer) if `gridModel.enableExport != true`.

### ⚙️ Technical

* Classes decorated with `@LoadSupport` will now throw an exception out of their provided
  `loadAsync()` method if called with a parameter that's not a plain object (i.e. param is clearly
  not a `LoadSpec`). Note this might be a breaking change, in so far as it introduces additional
  validation around this pre-existing API requirement.
* Requirements for the `colorSpec` option passed to Hoist number formatters have been relaxed to
  allow partial definitions such that, for example, only negative values may receive the CSS class
  specified, without having to account for positive value styling.

### 🐞 Bug Fixes

* `RestFormModel` now submits dirty fields only when editing a record, as intended (#1245).
* `FormField` will no longer override the disabled prop of its child input if true (#1262).

### 📚 Libraries

* mobx `5.11 -> 5.13`
* Misc. patch-level updates

[Commit Log](https://github.com/xh/hoist-react/compare/v25.0.0...v25.1.0)

## v25.0.0 - 2019-07-16

### 🎁 New Features

* `Column` accepts a new `comparator` callback to customize how column cell values are sorted by the
  grid.
* Added `XH.prompt()` to show a simple message popup with a built-in, configurable HoistInput. When
  submitted by the user, its callback or resolved promise will include the input's value.
* `Select` accepts a new `selectOnFocus` prop. The behaviour is analogous to the `selectOnFocus`
  prop already in `TextInput`, `TextArea` and `NumberInput`.

### 💥 Breaking Changes

* The `fmtPercent` and `percentRenderer` methods will now multiply provided value by 100. This is
  consistent with the behavior of Excel's percentage formatting and matches the expectations of
  `ExportFormat.PCT`. Columns that were previously using `exportValue: v => v/100` as a workaround
  to the previous renderer behavior should remove this line of code.
* `DimensionChooserModel`'s `historyPreference` config has been renamed `preference`. It now
  supports saving both value and history to the same preference (existing history preferences will
  be handled).

[Commit Log](https://github.com/xh/hoist-react/compare/v24.2.0...v25.0.0)

## v24.2.0 - 2019-07-08

### 🎁 New Features

* `GridModel` accepts a new `colDefaults` configuration. Defaults provided via this object will be
  merged (deeply) into all column configs as they are instantiated.
* New `Panel.compactHeader` and `DockContainer.compactHeaders` props added to enable more compact
  and space efficient styling for headers in these components.
    * ⚠️ Note that as part of this change, internal panel header CSS class names changed slightly -
      apps that were targeting these internal selectors would need to adjust. See
      desktop/cmp/panel/impl/PanelHeader.scss for the relevant updates.
* A new `exportOptions.columns` option on `GridModel` replaces `exportOptions.includeHiddenCols`.
  The updated and more flexible config supports special strings 'VISIBLE' (default), 'ALL', and/or a
  list of specific colIds to include in an export.
    * To avoid immediate breaking changes, GridModel will log a warning on any remaining usages of
      `includeHiddenCols` but auto-set to `columns: 'ALL'` to maintain the same behavior.
* Added new preference `xhShowVersionBar` to allow more fine-grained control of when the Hoist
  version bar is showing. It defaults to `auto`, preserving the current behavior of always showing
  the footer to Hoist Admins while including it for non-admins *only* in non-production
  environments. The pref can alternatively be set to 'always' or 'never' on a per-user basis.

### 📚 Libraries

* @blueprintjs/core `3.16 -> 3.17`
* @blueprintjs/datetime `3.10 -> 3.11`
* mobx `5.10 -> 5.11`
* react-transition-group `2.8 -> 4.2`

[Commit Log](https://github.com/xh/hoist-react/compare/v24.1.1...v24.2.0)

## v24.1.1 - 2019-07-01

### 🐞 Bug Fixes

* Mobile column chooser internal layout/sizing fixed when used in certain secure mobile browsers.

[Commit Log](https://github.com/xh/hoist-react/compare/v24.1.0...v24.1.1)

## v24.1.0 - 2019-07-01

### 🎁 New Features

* `DateInput.enableClear` prop added to support built-in button to null-out a date input's value.

### 🐞 Bug Fixes

* The `Select` component now properly shows all options when the pick-list is re-shown after a
  change without first blurring the control. (Previously this interaction edge case would only show
  the option matching the current input value.) #1198
* Mobile mask component `onClick` callback prop restored - required to dismiss mobile menus when not
  tapping a menu option.
* When checking for a possible expired session within `XH.handleException()`, prompt for app login
  only for Ajax requests made to relative URLs (not e.g. remote APIs accessed via CORS). #1189

### ✨ Styles

* Panel splitter collapse button more visible in dark theme. CSS vars to customize further fixed.
* The mobile app menu button has been moved to the right side of the top appBar, consistent with its
  placement in desktop apps.

### 📚 Libraries

* @blueprintjs/core `3.15 -> 3.16`
* @blueprintjs/datetime `3.9 -> 3.10`
* codemirror `5.47 -> 5.48`
* mobx `6.0 -> 6.1`

[Commit Log](https://github.com/xh/hoist-react/compare/v24.0.0...v24.1.0)

## v24.0.0 - 2019-06-24

### 🎁 New Features

#### Data

* A `StoreFilter` object has been introduced to the data API. This allows `Store` and
  `StoreFilterField` to support the ability to conditionally include all children when filtering
  hierarchical data stores, and could support additional filtering customizations in the future.
* `Store` now provides a `summaryRecord` property which can be used to expose aggregated data for
  the data it contains. The raw data for this record can be provided to `loadData()` and
  `updateData()` either via an explicit argument to these methods, or as the root node of the raw
  data provided (see `Store.loadRootAsSummary`).
* The `StoreFilterField` component accepts new optional `model` and `bind` props to allow control of
  its text value from an external model's observable.
* `pwd` is now a new supported type of `Field` in the `@xh/hoist/core/data` package.

#### Grid

* `GridModel` now supports a `showSummary` config which can be used to display its store's
  summaryRecord (see above) as either a pinned top or bottom row.
* `GridModel` also adds a `enableColumnPinning` config to enable/disable user-driven pinning. On
  desktop, if enabled, users can pin columns by dragging them to the left or right edges of the grid
  (the default AG Grid gesture). Column pinned state is now also captured and maintained by the
  overall grid state system.
* The desktop column chooser now options in a non-modal popover when triggered from the standard
  `ColChooserButton` component. This offers a quicker and less disruptive alternative to the modal
  dialog (which is still used when launched from the grid context menu). In this popover mode,
  updates to columns are immediately reflected in the underlying grid.
* The mobile `ColChooser` has been improved significantly. It now renders displayed and available
  columns as two lists, allowing drag and drop between to update the visibility and ordering. It
  also provides an easy option to toggle pinning the first column.
* `DimensionChooser` now supports an optional empty / ungrouped configuration with a value of `[]`.
  See `DimensionChooserModel.enableClear` and `DimensionChooser.emptyText`.

#### Other Features

* Core `AutoRefreshService` added to trigger an app-wide data refresh on a configurable interval, if
  so enabled via a combination of soft-config and user preference. Auto-refresh relies on the use of
  the root `RefreshContextModel` and model-level `LoadSupport`.
* A new `LoadingIndicator` component is available as a more minimal / unobtrusive alternative to a
  modal mask. Typically configured via a new `Panel.loadingIndicator` prop, the indicator can be
  bound to a `PendingTaskModel` and will automatically show/hide a spinner and/or custom message in
  an overlay docked to the corner of the parent Panel.
* `DateInput` adds support for new `enablePicker` and `showPickerOnFocus` props, offering greater
  control over when the calendar picker is shown. The new default behaviour is to not show the
  picker on focus, instead showing it via a built-in button.
* Transitions have been disabled by default on desktop Dialog and Popover components (both are from
  the Blueprint library) and on the Hoist Mask component. This should result in a snappier user
  experience, especially when working on remote / virtual workstations. Any in-app customizations to
  disable or remove transitions can now be removed in favor of this toolkit-wide change.
* Added new `@bindable.ref` variant of the `@bindable` decorator.

### 💥 Breaking Changes

* Apps that defined and initialized their own `AutoRefreshService` service or functionality should
  leverage the new Hoist service if possible. Apps with a pre-existing custom service of the same
  name must either remove in favor of the new service or - if they have special requirements not
  covered by the Hoist implementation - rename their own service to avoid a naming conflict.
* The `StoreFilterField.onFilterChange` callback will now be passed a `StoreFilter`, rather than a
  function.
* `DateInput` now has a calendar button on the right side of the input which is 22 pixels square.
  Applications explicitly setting width or height on this component should ensure that they are
  providing enough space for it to display its contents without clipping.

### 🐞 Bug Fixes

* Performance for bulk grid selections has been greatly improved (#1157)
* Toolbars now specify a minimum height (or width when vertical) to avoid shrinking unexpectedly
  when they contain only labels or are entirely empty (but still desired to e.g. align UIs across
  multiple panels). Customize if needed via the new `--xh-tbar-min-size` CSS var.
* All Hoist Components that accept a `model` prop now have that properly documented in their
  prop-types.
* Admin Log Viewer no longer reverses its lines when not in tail mode.

### ⚙️ Technical

* The `AppSpec` config passed to `XH.renderApp()` now supports a `clientAppCode` value to compliment
  the existing `clientAppName`. Both values are now optional and defaulted from the project-wide
  `appCode` and `appName` values set via the project's Webpack config. (Note that `clientAppCode` is
  referenced by the new `AutoRefreshService` to support configurable auto-refresh intervals on a
  per-app basis.)

### 📚 Libraries

* ag-grid `20.0 -> 21.0`
* react-select `2.4 -> 3.0`
* mobx-react `5.4 -> 6.0.3`
* font-awesome `5.8 -> 5.9`
* react-beautiful-dnd `10.1.1 -> 11.0.4`

[Commit Log](https://github.com/xh/hoist-react/compare/v23.0.0...v24.0.0)

## v23.0.0 - 2019-05-30

### 🎁 New Features

* `GridModel` now accepts a config of `cellBorders`, similar to `rowBorders`
* `Panel.tbar` and `Panel.bbar` props now accept an array of Elements and will auto-generate a
  `Toolbar` to contain them, avoiding the need for the extra import of `toolbar()`.
* New functions `withDebug` and `withShortDebug` have been added to provide a terse syntax for
  adding debug messages that track the execution of specific blocks of code.
* `XH.toast()` now supports an optional `containerRef` argument that can be used for anchoring a
  toast within another component (desktop only). Can be used to display more targeted toasts within
  the relevant section of an application UI, as opposed to the edge of the screen.
* `ButtonGroupInput` accepts a new `enableClear` prop that allows the active / depressed button to
  be unselected by pressing it again - this sets the value of the input as a whole to `null`.
* Hoist Admins now always see the VersionBar in the footer.
* `Promise.track` now accepts an optional `omit` config that indicates when no tracking will be
  performed.
* `fmtNumber` now accepts an optional `prefix` config that prepends immediately before the number,
  but after the sign (`+`, `-`).
* New utility methods `forEachAsync()` and `whileAsync()` have been added to allow non-blocking
  execution of time-consuming loops.

### 💥 Breaking Changes

* The `AppOption.refreshRequired` config has been renamed to `reloadRequired` to better match the
  `XH.reloadApp()` method called to reload the entire app in the browser. Any options defined by an
  app that require it to be fully reloaded should have this renamed config set to `true`.
* The options dialog will now automatically trigger an app-wide data _refresh_ via
  `XH.refreshAppAsync()` if options have changed that don't require a _reload_.
* The `EventSupport` mixin has been removed. There are no known uses of it and it is in conflict
  with the overall reactive structure of the hoist-react API. If your app listens to the
  `appStateChanged`, `prefChange` or `prefsPushed` events you will need to adjust accordingly.

### 🐞 Bug Fixes

* `Select` will now let the user edit existing text in conditions where it is expected to be
  editable. #880
* The Admin "Config Differ" tool has been updated to reflect changes to `Record` made in v22. It is
  once again able to apply remote config values.
* A `Panel` with configs `resizable: true, collapsible: false` now renders with a splitter.
* A `Panel` with no `icon`, `title`, or `headerItems` will not render a blank header.
* `FileChooser.enableMulti` now behaves as one might expect -- true to allow multiple files in a
  single upload. Previous behavior (the ability to add multiple files to dropzone) is now controlled
  by `enableAddMulti`.

[Commit Log](https://github.com/xh/hoist-react/compare/v22.0.0...v23.0.0)

## v22.0.0 - 2019-04-29

### 🎁 New Features

* A new `DockContainer` component provides a user-friendly way to render multiple child components
  "docked" to its bottom edge. Each child view is rendered with a configurable header and controls
  to allow the user to expand it, collapse it, or optionally "pop it out" into a modal dialog.
* A new `AgGrid` component provides a much lighter Hoist wrapper around AG Grid while maintaining
  consistent styling and layout support. This allows apps to use any features supported by AG Grid
  without conflicting with functionality added by the core Hoist `Grid`.
    * Note that this lighter wrapper lacks a number of core Hoist features and integrations,
      including store support, grid state, enhanced column and renderer APIs, absolute value
      sorting, and more.
    * An associated `AgGridModel` provides access to to the AG Grid APIs, minimal styling configs,
      and several utility methods for managing Grid state.
* Added `GridModel.groupSortFn` config to support custom group sorting (replaces any use of
  `agOptions.defaultGroupSortComparator`).
* The `Column.cellClass` and `Column.headerClass` configs now accept functions to dynamically
  generate custom classes based on the Record and/or Column being rendered.
* The `Record` object now provides an additional getter `Record.allChildren` to return all children
  of the record, irrespective of the current filter in place on the record's store. This supplements
  the existing `Record.children` getter, which returns only the children meeting the filter.

### 💥 Breaking Changes

* The class `LocalStore` has been renamed `Store`, and is now the main implementation and base class
  for Store Data. The extraneous abstract superclass `BaseStore` has been removed.
* `Store.dataLastUpdated` had been renamed `Store.lastUpdated` on the new class and is now a simple
  timestamp (ms) rather than a Javascript Date object.
* The constructor argument `Store.processRawData` now expects a function that *returns* a modified
  object with the necessary edits. This allows implementations to safely *clone* the raw data rather
  than mutating it.
* The method `Store.removeRecord` has been replaced with the method `Store.removeRecords`. This will
  facilitate efficient bulk deletes.

### ⚙️ Technical

* `Grid` now performs an important performance workaround when loading a new dataset that would
  result in the removal of a significant amount of existing records/rows. The underlying AG Grid
  component has a serious bottleneck here (acknowledged as AG-2879 in their bug tracker). The Hoist
  grid wrapper will now detect when this is likely and proactively clear all data using a different
  API call before loading the new dataset.
* The implementations `Store`, `RecordSet`, and `Record` have been updated to more efficiently
  re-use existing record references when loading, updating, or filtering data in a store. This keeps
  the Record objects within a store as stable as possible, and allows additional optimizations by
  AG Grid and its `deltaRowDataMode`.
* When loading raw data into store `Record`s, Hoist will now perform additional conversions based on
  the declared `Field.type`. The unused `Field.nullable` has been removed.
* `LocalStorageService` now uses both the `appCode` and current username for its namespace key,
  ensuring that e.g. local prefs/grid state are not overwritten across multiple app users on one OS
  profile, or when admin impersonation is active. The service will automatically perform a one-time
  migration of existing local state from the old namespace to the new. #674
* `elem` no longer skips `null` children in its calls to `React.createElement()`. These children may
  play the role of placeholders when using conditional rendering, and skipping them was causing
  React to trigger extra re-renders. This change further simplifies Hoist's element factory and
  removes an unnecessary divergence with the behavior of JSX.

### 🐞 Bug Fixes

* `Grid` exports retain sorting, including support for absolute value sorting. #1068
* Ensure `FormField`s are keyed with their model ID, so that React can properly account for dynamic
  changes to fields within a form. #1031
* Prompt for app refresh in (rare) case of mismatch between client and server-side session user.
  (This can happen during impersonation and is defended against in server-side code.) #675

[Commit Log](https://github.com/xh/hoist-react/compare/v21.0.2...v22.0.0)

## v21.0.2 - 2019-04-05

### 📚 Libraries

* Rollback AG Grid to v20.0.0 after running into new performance issues with large datasets and
  `deltaRowDataMode`. Updates to tree filtering logic, also related to grid performance issues with
  filtered tree results returning much larger record counts.

## v21.0.0 - 2019-04-04

### 🎁 New Features

* `FetchService` fetch methods now accept a plain object as the `headers` argument. These headers
  will be merged with the default headers provided by FetchService.
* An app can also now specify default headers to be sent with every fetch request via
  `XH.fetchService.setDefaultHeaders()`. You can pass either a plain object, or a closure which
  returns one.
* `Grid` supports a new `onGridReady` prop, allowing apps to hook into the AG Grid event callback
  without inadvertently short-circuiting the Grid's own internal handler.

### 💥 Breaking Changes

* The shortcut getter `FormModel.isNotValid` was deemed confusing and has been removed from the API.
  In most cases applications should use `!FormModel.isValid` instead; this expression will return
  `false` for the `Unknown` as well as the `NotValid` state. Applications that wish to explicitly
  test for the `NotValid` state should use the `validationState` getter.
* Multiple HoistInputs have changed their `onKeyPress` props to `onKeyDown`, including TextInput,
  NumberInput, TextArea & SearchInput. The `onKeyPress` event has been deprecated in general and has
  limitations on which keys will trigger the event to fire (i.e. it would not fire on an arrow
  keypress).
* FetchService's fetch methods no longer support `contentType` parameter. Instead, specify a custom
  content-type by setting a 'Content-Type' header using the `headers` parameter.
* FetchService's fetch methods no longer support `acceptJson` parameter. Instead, pass an {"Accept":
  "application/json"} header using the `headers` parameter.

### ✨ Styles

* Black point + grid colors adjusted in dark theme to better blend with overall blue-gray tint.
* Mobile styles have been adjusted to increase the default font size and grid row height, in
  addition to a number of other smaller visual adjustments.

### 🐞 Bug Fixes

* Avoid throwing React error due to tab / routing interactions. Tab / routing / state support
  generally improved. (#1052)
* `GridModel.selectFirst()` improved to reliably select first visible record even when one or more
  groupBy levels active. (#1058)

### 📚 Libraries

* AG Grid `~20.1 -> ~20.2` (fixes ag-grid sorting bug with treeMode)
* @blueprint/core `3.14 -> 3.15`
* @blueprint/datetime `3.7 -> 3.8`
* react-dropzone `10.0 -> 10.1`
* react-transition-group `2.6 -> 2.8`

[Commit Log](https://github.com/xh/hoist-react/compare/v20.2.1...v21.0.0)

## v20.2.1 - 2019-03-28

* Minor tweaks to grid styles - CSS var for pinned column borders, drop left/right padding on
  center-aligned grid cells.

[Commit Log](https://github.com/xh/hoist-react/compare/v20.2.0...v20.2.1)

## v20.2.0 - 2019-03-27

### 🎁 New Features

* `GridModel` exposes three new configs - `rowBorders`, `stripeRows`, and `showCellFocus` - to
  provide additional control over grid styling. The former `Grid` prop `showHover` has been
  converted to a `GridModel` config for symmetry with these other flags and more efficient
  re-rendering. Note that some grid-related CSS classes have also been modified to better conform to
  the BEM approach used elsewhere - this could be a breaking change for apps that keyed off of
  certain Hoist grid styles (not expected to be a common case).
* `Select` adds a `queryBuffer` prop to avoid over-eager calls to an async `queryFn`. This buffer is
  defaulted to 300ms to provide some out-of-the-box debouncing of keyboard input when an async query
  is provided. A longer value might be appropriate for slow / intensive queries to a remote API.

### 🐞 Bug Fixes

* A small `FormField.labelWidth` config value will now be respected, even if it is less than the
  default minWidth of 80px.
* Unnecessary re-renders of inactive tab panels now avoided.
* `Grid`'s filter will now be consistently applied to all tree grid records. Previously, the filter
  skipped deeply nested records under specific conditions.
* `Timer` no longer requires its `runFn` to be a promise, as it briefly (and unintentionally) did.
* Suppressed default browser resize handles on `textarea`.

[Commit Log](https://github.com/xh/hoist-react/compare/v20.1.1...v20.2.0)

## v20.1.1 - 2019-03-27

### 🐞 Bug Fixes

* Fix form field reset so that it will call computeValidationAsync even if revalidation is not
  triggered because the field's value did not change when reset.

[Commit Log](https://github.com/xh/hoist-react/compare/v20.1.0...v20.1.1)

## v20.1.0 - 2019-03-14

### 🎁 New Features

* Standard app options panel now includes a "Restore Defaults" button to clear all user preferences
  as well as any custom grid state, resetting the app to its default state for that user.

### 🐞 Bug Fixes

* Removed a delay from `HoistInput` blur handling, ensuring `noteBlurred()` is called as soon as the
  element loses focus. This should remove a class of bugs related to input values not flushing into
  their models quickly enough when `commitOnChange: false` and the user moves directly from an input
  to e.g. clicking a submit button. #1023
* Fix to Admin ConfigDiffer tool (missing decorator).

### ⚙️ Technical

* The `GridModel.store` config now accepts a plain object and will internally create a `LocalStore`.
  This store config can also be partially specified or even omitted entirely. GridModel will ensure
  that the store is auto-configured with all fields in configured grid columns, reducing the need
  for app code boilerplate (re)enumerating field names.
* `Timer` class reworked to allow its interval to be adjusted dynamically via `setInterval()`,
  without requiring the Timer to be re-created.

[Commit Log](https://github.com/xh/hoist-react/compare/v20.0.1...v20.1.0)

## v20.0.1 - 2019-03-08

### 🐞 Bug Fixes

* Ensure `RestStore` processes records in a standard way following a save/add operation (#1010).

[Commit Log](https://github.com/xh/hoist-react/compare/v20.0.0...v20.0.1)

## v20.0.0 - 2019-03-06

### 💥 Breaking Changes

* The `@LoadSupport` decorator has been substantially reworked and enhanced from its initial release
  in v19. It is no longer needed on the HoistComponent, but rather should be put directly on the
  owned HoistModel implementing the loading. IMPORTANT NOTE: all models should implement
  `doLoadAsync` rather than `loadAsync`. Please see `LoadSupport` for more information on this
  important change.
* `TabContainer` and `TabContainerModel` are now cross-platform. Apps should update their code to
  import both from `@xh/hoist/cmp/tab`.
* `TabContainer.switcherPosition` has been moved to `TabContainerModel`. Please note that changes to
  `switcherPosition` are not supported on mobile, where the switcher will always appear beneath the
  container.
* The `Label` component from `@xh/hoist/desktop/cmp/input` has been removed. Applications should
  consider using the basic html `label` element instead (or a `FormField` if applicable).
* The `LeftRightChooserModel` constructor no longer accepts a `leftSortBy` and `rightSortBy`
  property. The implementation of these properties was generally broken. Use `leftSorted` and
  `rightSorted` instead.

#### Mobile

* Mobile `Page` has changed - `Pages` are now wrappers around `Panels` that are designed to be used
  with a `NavigationModel` or `TabContainer`. `Page` accepts the same props as `Panel`, meaning uses
  of `loadModel` should be replaced with `mask`.
* The mobile `AppBar` title is static and defaults to the app name. If you want to display page
  titles, it is recommended to use the `title` prop on the `Page`.

### 🎁 New Features

* Enhancements to Model and Component data loading via `@LoadSupport` provides a stronger set of
  conventions and better support for distinguishing between initial loads / auto/background
  refreshes / user- driven refreshes. It also provides new patterns for ensuring application
  Services are refreshed as part of a reworked global refresh cycle.
* RestGridModel supports a new `cloneAction` to take an existing record and open the editor form in
  "add mode" with all editable fields pre-populated from the source record. The action calls
  `prepareCloneFn`, if defined on the RestGridModel, to perform any transform operations before
  rendering the form.
* Tabs in `TabContainerModel` now support an `icon` property on the desktop.
* Charts take a new optional `aspectRatio` prop.
* Added new `Column.headerTooltip` config.
* Added new method `markManaged` on `ManagedSupport`.
* Added new function decorator `debounced`.
* Added new function `applyMixin` providing support for structured creation of class decorators
  (mixins).

#### Mobile

* Column chooser support available for mobile Grids. Users can check/uncheck columns to add/remove
  them from a configurable grid and reorder the columns in the list via drag and drop. Pair
  `GridModel.enableColChooser` with a mobile `colChooserButton` to allow use.
* Added `DialogPage` to the mobile toolkit. These floating pages do not participate in navigation or
  routing, and are used for showing fullscreen views outside of the Navigator / TabContainer
  context.
* Added `Panel` to the mobile toolkit, which offers a header element with standardized styling,
  title, and icon, as well as support for top and bottom toolbars.
* The mobile `AppBar` has been updated to more closely match the desktop `AppBar`, adding `icon`,
  `leftItems`, `hideAppMenuButton` and `appMenuButtonProps` props.
* Added routing support to mobile.

### 🐞 Bug Fixes

* The HighCharts wrapper component properly resizes its chart.
* Mobile dimension chooser button properly handles overflow for longer labels.
* Sizing fixes for multi-line inputs such as textArea and jsonInput.
* NumberInput calls a `onKeyPress` prop if given.
* Layout fixes on several admin panels and detail popups.

### 📚 Libraries

* @blueprintjs/core `3.13 -> 3.14`
* @xh/hoist-dev-utils `3.5 -> 3.6`
* ag-grid `~20.0 -> ~20.1`
* react-dropzone `~8.0 -> ~9.0`
* react-select `~2.3 -> ~2.4`
* router5 `~6.6 -> ~7.0`
* react `~16.7 -> ~16.8`

[Commit Log](https://github.com/xh/hoist-react/compare/v19.0.1...v20.0.0)

## v19.0.1 - 2019-02-12

### 🐞 Bug Fixes

* Additional updates and simplifications to `FormField` sizing of child `HoistInput` elements, for
  more reliable sizing and spacing filling behavior.

[Commit Log](https://github.com/xh/hoist-react/compare/v19.0.0...v19.0.1)

## v19.0.0 - 2019-02-08

### 🎁 New Features

* Added a new architecture for signaling the need to load / refresh new data across either the
  entire app or a section of the component hierarchy. This new system relies on React context to
  minimizes the need for explicit application wiring, and improves support for auto-refresh. See
  newly added decorator `@LoadSupport` and classes/components `RefreshContext`,
  `RefreshContextModel`, and `RefreshContextView` for more info.
* `TabContainerModel` and `TabModel` now support `refreshMode` and `renderMode` configs to allow
  better control over how inactive tabs are mounted/unmounted and how tabs handle refresh requests
  when hidden or (re)activated.
* Apps can implement `getAppOptions()` in their `AppModel` class to specify a set of app-wide
  options that should be editable via a new built-in Options dialog. This system includes built-in
  support for reading/writing options to preferences, or getting/setting their values via custom
  handlers. The toolkit handles the rendering of the dialog.
* Standard top-level app buttons - for actions such as launching the new Options dialog, switching
  themes, launching the admin client, and logging out - have been moved into a new menu accessible
  from the top-right corner of the app, leaving more space for app-specific controls in the AppBar.
* `RecordGridModel` now supports an enhanced `editors` configuration that exposes the full set of
  validation and display support from the Forms package.
* `HoistInput` sizing is now consistently implemented using `LayoutSupport`. All sizable
  `HoistInputs` now have default `width` to ensure a standard display out of the box. `JsonInput`
  and `TextArea` also have default `height`. These defaults can be overridden by declaring explicit
  `width` and `height` values, or unset by setting the prop to `null`.
* `HoistInputs` within `FormFields` will be automatically sized to fill the available space in the
  `FormField`. In these cases, it is advised to either give the `FormField` an explicit size or
  render it in a flex layout.

### 💥 Breaking Changes

* AG Grid has been updated to v20.0.0. Most apps shouldn't require any changes - however, if you are
  using `agOptions` to set sorting, filtering or resizing properties, these may need to change:

  For the `Grid`, `agOptions.enableColResize`, `agOptions.enableSorting`
  and `agOptions.enableFilter`
  have been removed. You can replicate their effects by using `agOptions.defaultColDef`. For
  `Columns`, `suppressFilter` has been removed, an should be replaced with `filter: false`.

* `HoistAppModel.requestRefresh` and `TabContainerModel.requestRefresh` have been removed.
  Applications should use the new Refresh architecture described above instead.
* `tabRefreshMode` on TabContainer has been renamed `renderMode`.
* `TabModel.reloadOnShow` has been removed. Set the `refreshMode` property on TabContainerModel or
  TabModel to `TabRefreshMode.ON_SHOW_ALWAYS` instead.
* The mobile APIs for `TabContainerModel`, `TabModel`, and `RefreshButton` have been rewritten to
  more closely mirror the desktop API.
* The API for `RecordGridModel` editors has changed -- `type` is no longer supported. Use
  `fieldModel` and `formField` instead.
* `LocalStore.loadRawData` requires that all records presented to store have unique IDs specified.
  See `LocalStore.idSpec` for more information.

### 🐞 Bug Fixes

* SwitchInput and RadioInput now properly highlight validation errors in `minimal` mode.

### 📚 Libraries

* @blueprintjs/core `3.12 -> 3.13`
* ag-grid `~19.1.4 -> ~20.0.0`

[Commit Log](https://github.com/xh/hoist-react/compare/v18.1.2...v19.0.0)

## v18.1.2 - 2019-01-30

### 🐞 Bug Fixes

* Grid integrations relying on column visibility (namely export, storeFilterField) now correctly
  consult updated column state from GridModel. #935
* Ensure `FieldModel.initialValue` is observable to ensure that computed dirty state (and any other
  derivations) are updated if it changes. #934
* Fixes to ensure Admin console log viewer more cleanly handles exceptions (e.g. attempting to
  auto-refresh on a log file that has been deleted).

[Commit Log](https://github.com/xh/hoist-react/compare/v18.1.1...v18.1.2)

## v18.1.1 - 2019-01-29

* Grid cell padding can be controlled via a new set of CSS vars and is reduced by default for grids
  in compact mode.
* The `addRecordAsync()` and `saveRecordAsync()` methods on `RestStore` return the updated record.

[Commit Log](https://github.com/xh/hoist-react/compare/v18.1.0...v18.1.1)

## v18.1.0 - 2019-01-28

### 🎁 New Features

* New `@managed` class field decorator can be used to mark a property as fully created/owned by its
  containing class (provided that class has installed the matching `@ManagedSupport` decorator).
    * The framework will automatically pass any `@managed` class members to `XH.safeDestroy()` on
      destroy/unmount to ensure their own `destroy()` lifecycle methods are called and any related
      resources are disposed of properly, notably MobX observables and reactions.
    * In practice, this should be used to decorate any properties on `HoistModel`, `HoistService`,
      or
      `HoistComponent` classes that hold a reference to a `HoistModel` created by that class. All of
      those core artifacts support the new decorator, `HoistModel` already provides a built-in
      `destroy()` method, and calling that method when an app is done with a Model is an important
      best practice that can now happen more reliably / easily.
* `FormModel.getData()` accepts a new single parameter `dirtyOnly` - pass true to get back only
  fields which have been modified.
* The mobile `Select` component indicates the current value with a ✅ in the drop-down list.
* Excel exports from tree grids now include the matching expand/collapse tree controls baked into
  generated Excel file.

### 🐞 Bug Fixes

* The `JsonInput` component now properly respects / indicates disabled state.

### 📚 Libraries

* Hoist-dev-utils `3.4.1 -> 3.5.0` - updated webpack and other build tool dependencies, as well as
  an improved eslint configuration.
* @blueprintjs/core `3.10 -> 3.12`
* @blueprintjs/datetime `3.5 -> 3.7`
* fontawesome `5.6 -> 5.7`
* mobx `5.8 -> 5.9`
* react-select `2.2 -> 2.3`
* Other patch updates

[Commit Log](https://github.com/xh/hoist-react/compare/v18.0.0...v18.1.0)

## v18.0.0 - 2019-01-15

### 🎁 New Features

* Form support has been substantially enhanced and restructured to provide both a cleaner API and
  new functionality:
    * `FormModel` and `FieldModel` are now concrete classes and provide the main entry point for
      specifying the contents of a form. The `Field` and `FieldSupport` decorators have been
      removed.
    * Fields and sub-forms may now be dynamically added to FormModel.
    * The validation state of a FormModel is now *immediately* available after construction and
      independent of the GUI. The triggering of the *display* of that state is now a separate
      process triggered by GUI actions such as blur.
    * `FormField` has been substantially reworked to support a read-only display and inherit common
      property settings from its containing `Form`.
    * `HoistInput` has been moved into the `input` package to clarify that these are lower level
      controls and independent of the Forms package.

* `RestGrid` now supports a `mask` prop. RestGrid loading is now masked by default.
* `Chart` component now supports a built-in zoom out gesture: click and drag from right-to-left on
  charts with x-axis zooming.
* `Select` now supports an `enableClear` prop to control the presence of an optional inline clear
  button.
* `Grid` components take `onCellClicked` and `onCellDoubleClicked` event handlers.
* A new desktop `FileChooser` wraps a preconfigured react-dropzone component to allow users to
  easily select files for upload or other client-side processing.

### 💥 Breaking Changes

* Major changes to Form (see above). `HoistInput` imports will also need to be adjusted to move from
  `form` to `input`.
* The name of the HoistInput `field` prop has been changed to `bind`. This change distinguishes the
  lower-level input package more clearly from the higher-level form package which uses it. It also
  more clearly relates the property to the associated `@bindable` annotation for models.
* A `Select` input with `enableMulti = true` will by default no longer show an inline x to clear the
  input value. Use the `enableClear` prop to re-enable.
* Column definitions are exported from the `grid` package. To ensure backwards compatibility,
  replace imports from `@xh/hoist/desktop/columns` with `@xh/hoist/desktop/cmp/grid`.

### 📚 Libraries

* React `~16.6.0 -> ~16.7.0`
* Patch version updates to multiple other dependencies.

[Commit Log](https://github.com/xh/hoist-react/compare/v17.0.0...v18.0.0)

## v17.0.0 - 2018-12-21

### 💥 Breaking Changes

* The implementation of the `model` property on `HoistComponent` has been substantially enhanced:
    * "Local" Models should now be specified on the Component class declaration by simply setting
      the
      `model` property, rather than the confusing `localModel` property.
    * HoistComponent now supports a static `modelClass` class property. If set, this property will
      allow a HoistComponent to auto-create a model internally when presented with a plain
      javascript object as its `model` prop. This is especially useful in cases like `Panel`
      and `TabContainer`, where apps often need to specify a model but do not require a reference to
      the model. Those usages can now skip importing and instantiating an instance of the
      component's model class themselves.
    * Hoist will now throw an Exception if an application attempts to changes the model on an
      existing HoistComponent instance or presents the wrong type of model to a HoistComponent where
      `modelClass` has been specified.

* `PanelSizingModel` has been renamed `PanelModel`. The class now also has the following new
  optional properties, all of which are `true` by default:
    * `showSplitter` - controls visibility of the splitter bar on the outside edge of the component.
    * `showSplitterCollapseButton` - controls visibility of the collapse button on the splitter bar.
    * `showHeaderCollapseButton` - controls visibility of a (new) collapse button in the header.

* The API methods for exporting grid data have changed and gained new features:
    * Grids must opt-in to export with the `GridModel.enableExport` config.
    * Exporting a `GridModel` is handled by the new `GridExportService`, which takes a collection of
      `exportOptions`. See `GridExportService.exportAsync` for available `exportOptions`.
    * All export entry points (`GridModel.exportAsync()`, `ExportButton` and the export context menu
      items) support `exportOptions`. Additionally, `GridModel` can be configured with default
      `exportOptions` in its config.

* The `buttonPosition` prop on `NumberInput` has been removed due to problems with the underlying
  implementation. Support for incrementing buttons on NumberInputs will be re-considered for future
  versions of Hoist.

### 🎁 New Features

* `TextInput` on desktop now supports an `enableClear` property to allow easy addition of a clear
  button at the right edge of the component.
* `TabContainer` enhancements:
    * An `omit` property can now be passed in the tab configs passed to the `TabContainerModel`
      constructor to conditionally exclude a tab from the container
    * Each `TabModel` can now be retrieved by id via the new `getTabById` method on
      `TabContainerModel`.
    * `TabModel.title` can now be changed at runtime.
    * `TabModel` now supports the following properties, which can be changed at runtime or set via
      the config:
        * `disabled` - applies a disabled style in the switcher and blocks navigation to the tab via
          user click, routing, or the API.
        * `excludeFromSwitcher` - removes the tab from the switcher, but the tab can still be
          navigated to programmatically or via routing.
* `MultiFieldRenderer` `multiFieldConfig` now supports a `delimiter` property to separate
  consecutive SubFields.
* `MultiFieldRenderer` SubFields now support a `position` property, to allow rendering in either the
  top or bottom row.
* `StoreCountLabel` now supports a new 'includeChildren' prop to control whether or not children
  records are included in the count. By default this is `false`.
* `Checkbox` now supports a `displayUnsetState` prop which may be used to display a visually
  distinct state for null values.
* `Select` now renders with a checkbox next to the selected item in its dropdown menu, instead of
  relying on highlighting. A new `hideSelectedOptionCheck` prop is available to disable.
* `RestGridModel` supports a `readonly` property.
* `DimensionChooser`, various `HoistInput` components, `Toolbar` and `ToolbarSeparator` have been
  added to the mobile component library.
* Additional environment enums for UAT and BCP, added to Hoist Core 5.4.0, are supported in the
  application footer.

### 🐞 Bug Fixes

* `NumberInput` will no longer immediately convert its shorthand value (e.g. "3m") into numeric form
  while the user remains focused on the input.
* Grid `actionCol` columns no longer render Button components for each action, relying instead on
  plain HTML / CSS markup for a significant performance improvement when there are many rows and/or
  actions per row.
* Grid exports more reliably include the appropriate file extension.
* `Select` will prevent an `<esc>` keypress from bubbling up to parent components only when its menu
  is open. (In that case, the component assumes escape was pressed to close its menu and captures
  the keypress, otherwise it should leave it alone and let it e.g. close a parent popover).

[Commit Log](https://github.com/xh/hoist-react/compare/v16.0.1...v17.0.0)

## v16.0.1 - 2018-12-12

### 🐞 Bug Fixes

* Fix to FeedbackForm allowing attempted submission with an empty message.

[Commit Log](https://github.com/xh/hoist-react/compare/v16.0.0...v16.0.1)

## v16.0.0

### 🎁 New Features

* Support for ComboBoxes and Dropdowns have been improved dramatically, via a new `Select` component
  based on react-select.
* The AG Grid based `Grid` and `GridModel` are now available on both mobile and desktop. We have
  also added new support for multi-row/multi-field columns via the new `multiFieldRenderer` renderer
  function.
* The app initialization lifecycle has been restructured so that no App classes are constructed
  until Hoist is fully initialized.
* `Column` now supports an optional `rowHeight` property.
* `Button` now defaults to 'minimal' mode, providing a much lighter-weight visual look-and-feel to
  HoistApps. `Button` also implements `@LayoutSupport`.
* Grouping state is now saved by the grid state support on `GridModel`.
* The Hoist `DimChooser` component has been ported to hoist-react.
* `fetchService` now supports an `autoAbortKey` in its fetch methods. This can be used to
  automatically cancel obsolete requests that have been superseded by more recent variants.
* Support for new `clickableLabel` property on `FormField`.
* `RestForm` now supports a read-only view.
* Hoist now supports automatic tracking of app/page load times.

### 💥 Breaking Changes

* The new location for the cross-platform grid component is `@xh/hoist/cmp/grid`. The `columns`
  package has also moved under a new sub-package in this location.
* Hoist top-level App Structure has changed in order to improve consistency of the Model-View
  conventions, to improve the accessibility of services, and to support the improvements in app
  initialization mentioned above:
    - `XH.renderApp` now takes a new `AppSpec` configuration.
    - `XH.app` is now `XH.appModel`.
    - All services are installed directly on `XH`.
    - `@HoistApp` is now `@HoistAppModel`
* `RecordAction` has been substantially refactored and improved. These are now typically immutable
  and may be shared.
    - `prepareFn` has been replaced with a `displayFn`.
    - `actionFn` and `displayFn` now take a single object as their parameter.
* The `hide` property on `Column` has been changed to `hidden`.
* The `ColChooserButton` has been moved from the incorrect location `@xh/hoist/cmp/grid` to
  `@xh/hoist/desktop/cmp/button`. This is a desktop-only component. Apps will have to adjust these
  imports.
* `withDefaultTrue` and `withDefaultFalse` in `@xh/hoist/utils/js` have been removed. Use
  `withDefault` instead.
* `CheckBox` has been renamed `Checkbox`

### ⚙️ Technical

* AG Grid has been upgraded to v19.1
* mobx has been upgraded to v5.6
* React has been upgraded to v16.6
* Allow browsers with proper support for Proxy (e.g Edge) to access Hoist Applications.

### 🐞 Bug Fixes

* Extensive. See full change list below.

[Commit Log](https://github.com/xh/hoist-react/compare/v15.1.2...v16.0.0)

## v15.1.2

🛠 Hotfix release to MultiSelect to cap the maximum number of options rendered by the drop-down
list. Note, this component is being replaced in Hoist v16 by the react-select library.

[Commit Log](https://github.com/xh/hoist-react/compare/v15.1.1...v15.1.2)

## v15.1.1

### 🐞 Bug Fixes

* Fix to minimal validation mode for FormField disrupting input focus.
* Fix to JsonInput disrupting input focus.

### ⚙️ Technical

* Support added for TLBR-style notation when specifying margin/padding via layoutSupport - e.g. box(
  {margin: '10 20 5 5'}).
* Tweak to lockout panel message when the user has no roles.

[Commit Log](https://github.com/xh/hoist-react/compare/v15.1.0...v15.1.1)

## v15.1.0

### 🎁 New Features

* The FormField component takes a new minimal prop to display validation errors with a tooltip only
  as opposed to an inline message string. This can be used to help reduce shifting / jumping form
  layouts as required.
* The admin-only user impersonation toolbar will now accept new/unknown users, to support certain
  SSO application implementations that can create users on the fly.

### ⚙️ Technical

* Error reporting to server w/ custom user messages is disabled if the user is not known to the
  client (edge case with errors early in app lifecycle, prior to successful authentication).

[Commit Log](https://github.com/xh/hoist-react/compare/v15.0.0...v15.1.0)

## v15.0.0

### 💥 Breaking Changes

* This update does not require any application client code changes, but does require updating the
  Hoist Core Grails plugin to >= 5.0. Hoist Core changes to how application roles are loaded and
  users are authenticated required minor changes to how JS clients bootstrap themselves and load
  user data.
* The Hoist Core HoistImplController has also been renamed to XhController, again requiring Hoist
  React adjustments to call the updated /xh/ paths for these (implementation) endpoints. Again, no
  app updates required beyond taking the latest Hoist Core plugin.

[Commit Log](https://github.com/xh/hoist-react/compare/v14.2.0...v15.0.0)

## v14.2.0

### 🎁 New Features

* Upgraded hoist-dev-utils to 3.0.3. Client builds now use the latest Webpack 4 and Babel 7 for
  noticeably faster builds and recompiles during CI and at development time.
* GridModel now has a top-level agColumnApi property to provide a direct handle on the AG Grid
  Column API object.

### ⚙️ Technical

* Support for column groups strengthened with the addition of a dedicated ColumnGroup sibling class
  to Column. This includes additional internal refactoring to reduce unnecessary cloning of Column
  configurations and provide a more managed path for Column updates. Public APIs did not change.
  (#694)

### 📚 Libraries

* Blueprint Core `3.6.1 -> 3.7.0`
* Blueprint Datetime `3.2.0 -> 3.3.0`
* Fontawesome `5.3.x -> 5.4.x`
* MobX `5.1.2 -> 5.5.0`
* Router5 `6.5.0 -> 6.6.0`

[Commit Log](https://github.com/xh/hoist-react/compare/v14.1.3...v14.2.0)

## v14.1.3

### 🐞 Bug Fixes

* Ensure JsonInput reacts properly to value changes.

### ⚙️ Technical

* Block user pinning/unpinning in Grid via drag-and-drop - pending further work via #687.
* Support "now" as special token for dateIs min/max validation rules.
* Tweak grouped grid row background color.

[Commit Log](https://github.com/xh/hoist-react/compare/v14.1.1...v14.1.3)

## v14.1.1

### 🐞 Bug Fixes

* Fixes GridModel support for row-level grouping at same time as column grouping.

[Commit Log](https://github.com/xh/hoist-react/compare/v14.1.0...v14.1.1)

## v14.1.0

### 🎁 New Features

* GridModel now supports multiple levels of row grouping. Pass the public setGroupBy() method an
  array of string column IDs, or a falsey value / empty array to ungroup. Note that the public and
  observable groupBy property on GridModel will now always be an array, even if the grid is not
  grouped or has only a single level of grouping.
* GridModel exposes public expandAll() and collapseAll() methods for grouped / tree grids, and
  StoreContextMenu supports a new "expandCollapseAll" string token to insert context menu items.
  These are added to the default menu, but auto-hide when the grid is not in a grouped state.
* The Grid component provides a new onKeyDown prop, which takes a callback and will fire on any
  keypress targeted within the Grid. Note such a handler is not provided directly by AG Grid.
* The Column class supports pinned as a top-level config. Supports passing true to pin to the left.

### 🐞 Bug Fixes

* Updates to Grid column widths made via AG Grid's "autosize to fit" API are properly persisted to
  grid state.

[Commit Log](https://github.com/xh/hoist-react/compare/v14.0.0...v14.1.0)

## v14.0.0

* Along with numerous bug fixes, v14 brings with it a number of important enhancements for grids,
  including support for tree display, 'action' columns, and absolute value sorting. It also includes
  some new controls and improvement to focus display.

### 💥 Breaking Changes

* The signatures of the Column.elementRenderer and Column.renderer have been changed to be
  consistent with each other, and more extensible. Each takes two arguments -- the value to be
  rendered, and a single bundle of metadata.
* StoreContextMenuAction has been renamed to RecordAction. Its action property has been renamed to
  actionFn for consistency and clarity.
* LocalStore : The method LocalStore.processRawData no longer takes an array of all records, but
  instead takes just a single record. Applications that need to operate on all raw records in bulk
  should do so before presenting them to LocalStore. Also, LocalStores template methods for override
  have also changed substantially, and sub-classes that rely on these methods will need to be
  adjusted accordingly.

### 🎁 New Features

#### Grid

* The Store API now supports hierarchical datasets. Applications need to simply provide raw data for
  records with a "children" property containing the raw data for their children.
* Grid supports a 'TreeGrid' mode. To show a tree grid, bind the GridModel to a store containing
  hierarchical data (as above), set treeMode: true on the GridModel, and specify a column to display
  the tree controls (isTreeColumn: true)
* Grid supports absolute sorting for numerical columns. Specify absSort: true on your column config
  to enable. Clicking the grid header will now cycle through ASC > DESC > DESC (abs) sort modes.
* Grid supports an 'Actions' column for one-click record actions. See cmp/desktop/columns/actionCol.
* A new showHover prop on the desktop Grid component will highlight the hovered row with default
  styling. A new GridModel.rowClassFn callback was added to support per-row custom classes based on
  record data.
* A new ExportFormat.LONG_TEXT format has been added, along with a new Column.exportWidth config.
  This supports exporting columns that contain long text (e.g. notes) as multi-line cells within
  Excel.

#### Other Components

* RadioInput and ButtonGroupInput have been added to the desktop/cmp/form package.
* DateInput now has support for entering and displaying time values.
* NumberInput displays its unformatted value when focused.
* Focused components are now better highlighted, with additional CSS vars provided to customize as
  needed.

### 🐞 Bug Fixes

* Calls to GridModel.setGroupBy() work properly not only on the first, but also all subsequent calls
  (#644).
* Background / style issues resolved on several input components in dark theme (#657).
* Grid context menus appear properly over other floating components.

### 📚 Libraries

* React `16.5.1 -> 16.5.2`
* router5 `6.4.2 -> 6.5.0`
* CodeMirror, Highcharts, and MobX patch updates

[Commit Log](https://github.com/xh/hoist-react/compare/v13.0.0...v14.0.0)

## v13.0.0

🍀Lucky v13 brings with it a number of enhancements for forms and validation, grouped column support
in the core Grid API, a fully wrapped MultiSelect component, decorator syntax adjustments, and a
number of other fixes and enhancements.

It also includes contributions from new ExHI team members Arjun and Brendan. 🎉

### 💥 Breaking Changes

* The core `@HoistComponent`, `@HoistService`, and `@HoistModel` decorators are **no longer
  parameterized**, meaning that trailing `()` should be removed after each usage. (#586)
* The little-used `hoistComponentFactory()` method was also removed as a further simplification
  (#587).
* The `HoistField` superclass has been renamed to `HoistInput` and the various **desktop form
  control components have been renamed** to match (55afb8f). Apps using these components (which will
  likely be most apps) will need to adapt to the new names.
    * This was done to better distinguish between the input components and the upgraded Field
      concept on model classes (see below).

### 🎁 New Features

⭐️ **Forms and Fields** have been a major focus of attention, with support for structured data
fields added to Models via the `@FieldSupport` and `@field()` decorators.

* Models annotated with `@FieldSupport` can decorate member properties with `@field()`, making those
  properties observable and settable (with a generated `setXXX()` method).
* The `@field()` decorators themselves can be passed an optional display label string as well as
  zero or more *validation rules* to define required constraints on the value of the field.
* A set of predefined constraints is provided within the toolkit within the `/field/` package.
* Models using `FieldSupport` should be sure to call the `initFields()` method installed by the
  decorator within their constructor. This method can be called without arguments to generally
  initialize the field system, or it can be passed an object of field names to initial/default
  values, which will set those values on the model class properties and provide change/dirty
  detection and the ability to "reset" a form.
* A new `FormField` UI component can be used to wrap input components within a form. The `FormField`
  wrapper can accept the source model and field name, and will apply those to its child input. It
  leverages the Field model to automatically display a label, indicate required fields, and print
  validation error messages. This new component should be the building-block for most non-trivial
  forms within an application.

Other enhancements include:

* **Grid columns can be grouped**, with support for grouping added to the grid state management
  system, column chooser, and export manager (#565). To define a column group, nest column
  definitions passed to `GridModel.columns` within a wrapper object of the
  form `{headerName: 'My group', children: [...]}`.

(Note these release notes are incomplete for this version.)

[Commit Log](https://github.com/xh/hoist-react/compare/v12.1.2...v13.0.0)

## v12.1.2

### 🐞 Bug Fixes

* Fix casing on functions generated by `@settable` decorator
  (35c7daa209a4205cb011583ebf8372319716deba).

[Commit Log](https://github.com/xh/hoist-react/compare/v12.1.1...v12.1.2)

## v12.1.1

### 🐞 Bug Fixes

* Avoid passing unknown HoistField component props down to Blueprint select/checkbox controls.

### 📚 Libraries

* Rollback update of `@blueprintjs/select` package `3.1.0 -> 3.0.0` - this included breaking API
  changes and will be revisited in #558.

[Commit Log](https://github.com/xh/hoist-react/compare/v12.1.0...v12.1.1)

## v12.1.0

### 🎁 New Features

* New `@bindable` and `@settable` decorators added for MobX support. Decorating a class member
  property with `@bindable` makes it a MobX `@observable` and auto-generates a setter method on the
  class wrapped in a MobX `@action`.
* A `fontAwesomeIcon` element factory is exported for use with other FA icons not enumerated by the
  `Icon` class.
* CSS variables added to control desktop Blueprint form control margins. These remain defaulted to
  zero, but now within CSS with support for variable overrides. A Blueprint library update also
  brought some changes to certain field-related alignment and style properties. Review any form
  controls within apps to ensure they remain aligned as desired
  (8275719e66b4677ec5c68a56ccc6aa3055283457 and df667b75d41d12dba96cbd206f5736886cb2ac20).

### 🐞 Bug Fixes

* Grid cells are fully refreshed on a data update, ensuring cell renderers that rely on data other
  than their primary display field are updated (#550).
* Grid auto-sizing is run after a data update, ensuring flex columns resize to adjust for possible
  scrollbar visibility changes (#553).
* Dropdown fields can be instantiated with fewer required properties set (#541).

### 📚 Libraries

* Blueprint `3.0.1 -> 3.4.0`
* FontAwesome `5.2.0 -> 5.3.0`
* CodeMirror `5.39.2 -> 5.40.0`
* MobX `5.0.3 -> 5.1.0`
* router5 `6.3.0 -> 6.4.2`
* React `16.4.1 -> 16.4.2`

[Commit Log](https://github.com/xh/hoist-react/compare/v12.0.0...v12.1.0)

## v12.0.0

Hoist React v12 is a relatively large release, with multiple refactorings around grid columns,
`elemFactory` support, classNames, and a re-organization of classes and exports within `utils`.

### 💥 Breaking Changes

#### ⭐️ Grid Columns

**A new `Column` class describes a top-level API for columns and their supported options** and is
intended to be a cross-platform layer on top of AG Grid and TBD mobile grid implementations.

* The desktop `GridModel` class now accepts a collection of `Column` configuration objects to define
  its available columns.
* Columns may be configured with `flex: true` to cause them to stretch all available horizontal
  space within a grid, sharing it equally with any other flex columns. However note that this should
  be used sparingly, as flex columns have some deliberate limitations to ensure stable and
  consistent behavior. Most noticeably, they cannot be resized directly by users. Often, a best
  practice will be to insert an `emptyFlexCol` configuration as the last column in a grid - this
  will avoid messy-looking gaps in the layout while not requiring a data-driven column be flexed.
* User customizations to column widths are now saved if the GridModel has been configured with a
  `stateModel` key or model instance - see `GridStateModel`.
* Columns accept a `renderer` config to format text or HTML-based output. This is a callback that is
  provided the value, the row-level record, and a metadata object with the column's `colId`. An
  `elementRenderer` config is also available for cells that should render a Component.
* An `agOptions` config key continues to provide a way to pass arbitrary options to the underlying
  AG Grid instance (for desktop implementations). This is considered an "escape hatch" and should be
  used with care, but can provide a bridge to required AG Grid features as the Hoist-level API
  continues to develop.
* The "factory pattern" for Column templates / defaults has been removed, replaced by a simpler
  approach that recommends exporting simple configuration partials and spreading them into
  instance-specific column configs.
* See 0798f6bb20092c59659cf888aeaf9ecb01db52a6 for primary commit.

#### ⭐️ Element Factory, LayoutSupport, BaseClassName

Hoist provides core support for creating components via a factory pattern, powered by the `elem()`
and `elemFactory()` methods. This approach remains the recommended way to instantiate component
elements, but was **simplified and streamlined**.

* The rarely used `itemSpec` argument was removed (this previously applied defaults to child items).
* Developers can now also use JSX to instantiate all Hoist-provided components while still taking
  advantage of auto-handling for layout-related properties provided by the `LayoutSupport` mixin.
    * HoistComponents should now spread **`...this.getLayoutProps()`** into their outermost rendered
      child to enable promotion of layout properties.
* All HoistComponents can now specify a **baseClassName** on their component class and should pass
  `className: this.getClassName()` down to their outermost rendered child. This allows components to
  cleanly layer on a base CSS class name with any instance-specific classes.
* See 8342d3870102ee9bda4d11774019c4928866f256 for primary commit.

#### ⭐️ Panel resizing / collapsing

**The `Panel` component now takes a `sizingModel` prop to control and encapsulate newly built-in
resizing and collapsing behavior** (#534).

* See the `PanelSizingModel` class for configurable details, including continued support for saving
  sizing / collapsed state as a user preference.
* **The standalone `Resizable` component was removed** in favor of the improved support built into
  Panel directly.

#### Other

* Two promise-related models have been combined into **a new, more powerful `PendingTaskModel`**,
  and the `LoadMask` component has been removed and consolidated into `Mask`
  (d00a5c6e8fc1e0e89c2ce3eef5f3e14cb842f3c8).
    * `Panel` now exposes a single `mask` prop that can take either a configured `mask` element or a
      simple boolean to display/remove a default mask.
* **Classes within the `utils` package have been re-organized** into more standardized and scalable
  namespaces. Imports of these classes will need to be adjusted.

### 🎁 New Features

* **The desktop Grid component now offers a `compact` mode** with configurable styling to display
  significantly more data with reduced padding and font sizes.
* The top-level `AppBar` refresh button now provides a default implementation, calling a new
  abstract `requestRefresh()` method on `HoistApp`.
* The grid column chooser can now be configured to display its column groups as initially collapsed,
  for especially large collections of columns.
* A new `XH.restoreDefaultsAsync()` method provides a centralized way to wipe out user-specific
  preferences or customizations (#508).
* Additional Blueprint `MultiSelect`, `Tag`, and `FormGroup` controls re-exported.

### 🐞 Bug Fixes

* Some components were unintentionally not exporting their Component class directly, blocking JSX
  usage. All components now export their class.
* Multiple fixes to `DayField` (#531).
* JsonField now responds properly when switching from light to dark theme (#507).
* Context menus properly filter out duplicated separators (#518).

[Commit Log](https://github.com/xh/hoist-react/compare/v11.0.0...v12.0.0)

## v11.0.0

### 💥 Breaking Changes

* **Blueprint has been upgraded to the latest 3.x release.** The primary breaking change here is the
  renaming of all `pt-` CSS classes to use a new `bp3-` prefix. Any in-app usages of the BP
  selectors will need to be updated. See the
  [Blueprint "What's New" page](http://blueprintjs.com/docs/#blueprint/whats-new-3.0).
* **FontAwesome has been upgraded to the latest 5.2 release.** Only the icons enumerated in the
  Hoist `Icon` class are now registered via the FA `library.add()` method for inclusion in bundled
  code, resulting in a significant reduction in bundle size. Apps wishing to use other FA icons not
  included by Hoist must import and register them - see the
  [FA React Readme](https://github.com/FortAwesome/react-fontawesome/blob/master/README.md) for
  details.
* **The `mobx-decorators` dependency has been removed** due to lack of official support for the
  latest MobX update, as well as limited usage within the toolkit. This package was primarily
  providing the optional `@setter` decorator, which should now be replaced as needed by dedicated
  `@action` setter methods (19cbf86138499bda959303e602a6d58f6e95cb40).

### 🎁 Enhancements

* `HoistComponent` now provides a `getClassNames()` method that will merge any `baseCls` CSS class
  names specified on the component with any instance-specific classes passed in via props (#252).
    * Components that wish to declare and support a `baseCls` should use this method to generate and
      apply a combined list of classes to their outermost rendered elements (see `Grid`).
    * Base class names have been added for relevant Hoist-provided components - e.g. `.xh-panel` and
      `.xh-grid`. These will be appended to any instance class names specified within applications
      and be available as public CSS selectors.
* Relevant `HoistField` components support inline `leftIcon` and `rightElement` props. `DayField`
  adds support for `minDay / maxDay` props.
* Styling for the built-in AG Grid loading overlay has been simplified and improved (#401).
* Grid column definitions can now specify an `excludeFromExport` config to drop them from
  server-generated Excel/CSV exports (#485).

### 🐞 Bug Fixes

* Grid data loading and selection reactions have been hardened and better coordinated to prevent
  throwing when attempting to set a selection before data has been loaded (#484).

### 📚 Libraries

* Blueprint `2.x -> 3.x`
* FontAwesome `5.0.x -> 5.2.x`
* CodeMirror `5.37.0 -> 5.39.2`
* router5 `6.2.4 -> 6.3.0`

[Commit Log](https://github.com/xh/hoist-react/compare/v10.0.1...v11.0.0)

## v10.0.1

### 🐞 Bug Fixes

* Grid `export` context menu token now defaults to server-side 'exportExcel' export.
    * Specify the `exportLocal` token to return a menu item for local AG Grid export.
* Columns with `field === null` skipped for server-side export (considered spacer / structural
  columns).

## v10.0.0

### 💥 Breaking Changes

* **Access to the router API has changed** with the `XH` global now exposing `router` and
  `routerState` properties and a `navigate()` method directly.
* `ToastManager` has been deprecated. Use `XH.toast` instead.
* `Message` is no longer a public class (and its API has changed). Use `XH.message/confirm/alert`
  instead.
* Export API has changed. The Built-in grid export now uses more powerful server-side support. To
  continue to use local AG based export, call method `GridModel.localExport()`. Built-in export
  needs to be enabled with the new property on `GridModel.enableExport`. See `GridModel` for more
  details.

### 🎁 Enhancements

* New Mobile controls and `AppContainer` provided services (impersonation, about, and version bars).
* Full-featured server-side Excel export for grids.

### 🐞 Bug Fixes

* Prevent automatic zooming upon input focus on mobile devices (#476).
* Clear the selection when showing the context menu for a record which is not already selected
  (#469).
* Fix to make lockout script readable by Compatibility Mode down to IE5.

### 📚 Libraries

* MobX `4.2.x -> 5.0.x`

[Commit Log](https://github.com/xh/hoist-react/compare/v9.0.0...v10.0.0)

## v9.0.0

### 💥 Breaking Changes

* **Hoist-provided mixins (decorators) have been refactored to be more granular and have been broken
  out of `HoistComponent`.**
    * New discrete mixins now exist for `LayoutSupport` and `ContextMenuSupport` - these should be
      added directly to components that require the functionality they add for auto-handling of
      layout-related props and support for showing right-click menus. The corresponding options on
      `HoistComponent` that used to enable them have been removed.
    * For consistency, we have also renamed `EventTarget -> EventSupport` and `Reactive ->
      ReactiveSupport` mixins. These both continue to be auto-applied to HoistModel and HoistService
      classes, and ReactiveSupport enabled by default in HoistComponent.
* **The Context menu API has changed.** The `ContextMenuSupport` mixin now specifies an abstract
  `getContextMenuItems()` method for component implementation (replacing the previous
  `renderContextMenu()` method). See the new [`ContextMenuItem` class for what these items support,
  as well as several static default items that can be used.
    * The top-level `AppContainer` no longer provides a default context menu, instead allowing the
      browser's own context menu to show unless an app / component author has implemented custom
      context-menu handling at any level of their component hierarchy.

### 🐞 Bug Fixes

* TabContainer active tab can become out of sync with the router state (#451)
    * ⚠️ Note this also involved a change to the `TabContainerModel` API - `activateTab()` is now
      the public method to set the active tab and ensure both the tab and the route land in the
      correct state.
* Remove unintended focused cell borders that came back with the prior AG Grid upgrade.

[Commit Log](https://github.com/xh/hoist-react/compare/v8.0.0...v9.0.0)

## v8.0.0

Hoist React v8 brings a big set of improvements and fixes, some API and package re-organizations,
and AG Grid upgrade, and more. 🚀

### 💥 Breaking Changes

* **Component package directories have been re-organized** to provide better symmetry between
  pre-existing "desktop" components and a new set of mobile-first component. Current desktop
  applications should replace imports from `@xh/hoist/cmp/xxx` with `@xh/hoist/desktop/cmp/xxx`.
    * Important exceptions include several classes within `@xh/hoist/cmp/layout/`, which remain
      cross-platform.
    * `Panel` and `Resizable` components have moved to their own packages in
      `@xh/hoist/desktop/cmp/panel` and `@xh/hoist/desktop/cmp/resizable`.
* **Multiple changes and improvements made to tab-related APIs and components.**
    * The `TabContainerModel` constructor API has changed, notably `children` -> `tabs`, `useRoutes`
      ->
      `route` (to specify a starting route as a string) and `switcherPosition` has moved from a
      model config to a prop on the `TabContainer` component.
    * `TabPane` and `TabPaneModel` have been renamed `Tab` and `TabModel`, respectively, with
      several related renames.
* **Application entry-point classes decorated with `@HoistApp` must implement the new getter method
  `containerClass()`** to specify the platform specific component used to wrap the app's
  `componentClass`.
    * This will typically be `@xh/hoist/[desktop|mobile]/AppContainer` depending on platform.

### 🎁 New Features

* **Tab-related APIs re-worked and improved**, including streamlined support for routing, a new
  `tabRenderMode` config on `TabContainerModel`, and better naming throughout.
* **Ag-grid updated to latest v18.x** - now using native flex for overall grid layout and sizing
  controls, along with multiple other vendor improvements.
* Additional `XH` API methods exposed for control of / integration with Router5.
* The core `@HoistComponent` decorated now installs a new `isDisplayed` getter to report on
  component visibility, taking into account the visibility of its ancestors in the component tree.
* Mobile and Desktop app package / component structure made more symmetrical (#444).
* Initial versions of multiple new mobile components added to the toolkit.
* Support added for **`IdleService` - automatic app suspension on inactivity** (#427).
* Hoist wrapper added for the low-level Blueprint **button component** - provides future hooks into
  button customizations and avoids direct BP import (#406).
* Built-in support for collecting user feedback via a dedicated dialog, convenient XH methods and
  default appBar button (#379).
* New `XH.isDevelopmentMode` constant added, true when running in local Webpack dev-server mode.
* CSS variables have been added to customize and standardize the Blueprint "intent" based styling,
  with defaults adjusted to be less distracting (#420).

### 🐞 Bug Fixes

* Preference-related events have been standardized and bugs resolved related to pushAsync() and the
  `prefChange` event (ee93290).
* Admin log viewer auto-refreshes in tail-mode (#330).
* Distracting grid "loading" overlay removed (#401).
* Clipboard button ("click-to-copy" functionality) restored (#442).

[Commit Log](https://github.com/xh/hoist-react/compare/v7.2.0...v8.0.0)

## v7.2.0

### 🎁 New Features

+ Admin console grids now outfitted with column choosers and grid state. #375
+ Additional components for Onsen UI mobile development.

### 🐞 Bug Fixes

+ Multiple improvements to the Admin console config differ. #380 #381 #392

[Commit Log](https://github.com/xh/hoist-react/compare/v7.1.0...v7.2.0)

## v7.1.0

### 🎁 New Features

* Additional kit components added for Onsen UI mobile development.

### 🐞 Bug Fixes

* Dropdown fields no longer default to `commitOnChange: true` - avoiding unexpected commits of
  type-ahead query values for the comboboxes.
* Exceptions thrown from FetchService more accurately report the remote host when unreachable, along
  with some additional enhancements to fetch exception reporting for clarity.

[Commit Log](https://github.com/xh/hoist-react/compare/v7.0.0...v7.1.0)

## v7.0.0

### 💥 Breaking Changes

* **Restructuring of core `App` concept** with change to new `@HoistApp` decorator and conventions
  around defining `App.js` and `AppComponent.js` files as core app entry points. `XH.app` now
  installed to provide access to singleton instance of primary app class. See #387.

### 🎁 New Features

* **Added `AppBar` component** to help further standardize a pattern for top-level application
  headers.
* **Added `SwitchField` and `SliderField`** form field components.
* **Kit package added for Onsen UI** - base component library for mobile development.
* **Preferences get a group field for better organization**, parity with AppConfigs. (Requires
  hoist-core 3.1.x.)

### 🐞 Bug Fixes

* Improvements to `Grid` component's interaction with underlying AG Grid instance, avoiding extra
  renderings and unwanted loss of state. 03de0ae7

[Commit Log](https://github.com/xh/hoist-react/compare/v6.0.0...v7.0.0)

## v6.0.0

### 💥 Breaking Changes

* API for `MessageModel` has changed as part of the feature addition noted below, with `alert()` and
  `confirm()` replaced by `show()` and new `XH` convenience methods making the need for direct calls
  rare.
* `TabContainerModel` no longer takes an `orientation` prop, replaced by the more flexible
  `switcherPosition` as noted below.

### 🎁 New Features

* **Initial version of grid state** now available, supporting easy persistence of user grid column
  selections and sorting. The `GridModel` constructor now takes a `stateModel` argument, which in
  its simplest form is a string `xhStateId` used to persist grid state to local storage. See the
  `GridStateModel` class for implementation details. #331
* The **Message API** has been improved and simplified, with new `XH.confirm()` and `XH.alert()`
  methods providing an easy way to show pop-up alerts without needing to manually construct or
  maintain a `MessageModel`. #349
* **`TabContainer` components can now be controlled with a remote `TabSwitcher`** that does not need
  to be directly docked to the container itself. Specify `switcherPosition:none` on the
  `TabContainerModel` to suppress showing the switching affordance on the tabs themselves and
  instantiate a `TabSwitcher` bound to the same model to control a tabset from elsewhere in the
  component hierarchy. In particular, this enabled top-level application tab navigation to move up
  into the top toolbar, saving vertical space in the layout. #368
* `DataViewModel` supports an `emptyText` config.

### 🐞 Bugfixes

* Dropdown fields no longer fire multiple commit messages, and no longer commit partial entries
  under some circumstances. #353 and #354
* Grids resizing fixed when shrinking the containing component. #357

[Commit Log](https://github.com/xh/hoist-react/compare/v5.0.0...v6.0.0)

## v5.0.0

### 💥 Breaking Changes

* **Multi environment configs have been unwound** See these release notes/instructions for how to
  migrate: https://github.com/xh/hoist-core/releases/tag/release-3.0.0
* **Breaking change to context menus in dataviews and grids not using the default context menu:**
  StoreContextMenu no longer takes an array of items as an argument to its constructor. Instead it
  takes a configuration object with an ‘items’ key that will point to any current implementation’s
  array of items. This object can also contain an optional gridModel argument which is intended to
  support StoreContextMenuItems that may now be specified as known ‘hoist tokens’, currently limited
  to a ‘colChooser’ token.

### 🎁 New Features

* Config differ presents inline view, easier to read diffs now.
* Print Icon added!

### 🐞 Bugfixes

* Update processFailedLoad to loadData into gridModel store, Fixes #337
* Fix regression to ErrorTracking. Make errorTrackingService safer/simpler to call at any point in
  life-cycle.
* Fix broken LocalStore state.
* Tweak flex prop for charts. Side by side charts in a flexbox now auto-size themselves! Fixes #342
* Provide token parsing for storeContextMenus. Context menus are all grown up! Fixes #300

## v4.0.1

### 🐞 Bugfixes

* DataView now properly re-renders its items when properties on their records change (and the ID
  does not)

## v4.0.0

### 💥 Breaking Changes

* **The `GridModel` selection API has been reworked for clarity.** These models formerly exposed
  their selectionModel as `grid.selection` - now that getter returns the selected records. A new
  `selectedRecord` getter is also available to return a single selection, and new string shortcut
  options are available when configuring GridModel selection behavior.
* **Grid components can now take an `agOptions` prop** to pass directly to the underlying ag-grid
  component, as well as an `onRowDoubleClicked` handler function.
  16be2bfa10e5aab4ce8e7e2e20f8569979dd70d1

### 🎁 New Features

* Additional core components have been updated with built-in `layoutSupport`, allowing developers to
  set width/height/flex and other layout properties directly as top-level props for key comps such
  as Grid, DataView, and Chart. These special props are processed via `elemFactory` into a
  `layoutConfig` prop that is now passed down to the underlying wrapper div for these components.
  081fb1f3a2246a4ff624ab123c6df36c1474ed4b

### 🐞 Bugfixes

* Log viewer tail mode now working properly for long log files - #325

## v3.0.1

### 🐞 Bugfixes

* FetchService throws a dedicated exception when the server is unreachable, fixes a confusing
  failure case detailed in #315

## v3.0.0

### 💥 Breaking Changes

* **An application's `AppModel` class must now implement a new `checkAccess()` method.** This method
  is passed the current user, and the appModel should determine if that user should see the UI and
  return an object with a `hasAccess` boolean and an optional `message` string. For a return with
  `hasAccess: false`, the framework will render a lockout panel instead of the primary UI.
  974c1def99059f11528c476f04e0d8c8a0811804
    * Note that this is only a secondary level of "security" designed to avoid showing an
      unauthorized user a confusing / non-functional UI. The server or any other third-party data
      sources must always be the actual enforcer of access to data or other operations.
* **We updated the APIs for core MobX helper methods added to component/model/service classes.** In
  particular, `addReaction()` was updated to take a more declarative / clear config object.
  8169123a4a8be6940b747e816cba40bd10fa164e
    * See Reactive.js - the mixin that provides this functionality.

### 🎁 New Features

* Built-in client-side lockout support, as per above.

### 🐞 Bugfixes

* None

------------------------------------------

Copyright © 2023 Extremely Heavy Industries Inc. - all rights reserved

------------------------------------------

📫☎️🌎 info@xh.io | https://xh.io/contact<|MERGE_RESOLUTION|>--- conflicted
+++ resolved
@@ -14,12 +14,6 @@
   options you wish to set via the new `gridOptions` parameter. Please note that, as before, not
   all `GridConfig` options are supported by (or make sense for) the `DataView` component.
 
-<<<<<<< HEAD
-### 🐞 Bug Fixes
-
-* `ButtonGroupInput` now allows `null` values for buttons as long as both `enableClear` and
-  `enableMulti` are false
-=======
 ### 🎁 New Features
 
 * New `GridAutosizeOptions.includeHiddenColumns` config controls whether hidden columns should
@@ -35,13 +29,14 @@
 
 ### 🐞 Bug Fixes
 
-* Fixed bug where `manuallySized` was not being set properly on column state
-* Grid header bottom border still rendering when hiding grid headers fix.
-
-### ⚙️ Technical
-
-* Prevent Blueprint Toaster from triggering ReactDOM.render console warnings
->>>>>>> ef1cc54e
+* `ButtonGroupInput` now allows `null` values for buttons as long as both `enableClear` and
+  `enableMulti` are false.
+* Fixed bug where `manuallySized` was not being set properly on column state.
+* Suppressed extra top border added to Grids when `hideHeaders: true`.
+
+### ⚙️ Technical
+
+* Suppressed dev-time console warnings thrown by Blueprint Toaster.
 
 ### 📚 Libraries
 
