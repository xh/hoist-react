# Changelog

## v49.0.0-SNAPSHOT - unreleased

<<<<<<< HEAD
### 🐞 New Features

* Improve behavior of `NumberInput`:
 ** Improvements to  `min` and `max` props.
    The new implementation constrains the set value more fully whether changes being made by
    keyboard or mouse. Also fixed some bugs related to Blueprint.
 ** The `precision` prop is now respected more fully.  All values produced by editing the control
    will respect this value.
 ** Added debounce to make value more stable during user typing.
=======
### 🎁 New Features

* Apps can now add to the admin console's menu items through `AppModel.getAppMenuButtonExtraItems`.
* Apps can now hide the Admin > General > Users tab  by setting `hideUsersTab` to false in the new
  soft config `xhAdminAppConfig`.
* Tree maps now take a `showSplitter` property, defaulted to `false`, to insert a four pixel buffer
  between the two maps. Useful for tree maps that may have both positive and negative heat values on
  each side which can make it hard to determine where one map ends and the other begins.

### 🐞 Bug Fixes

* Hoist will now throw if `Store.summaryRecord`'s ID is not unique.

### ⚙️ Technical

* Stricter Model Binding/Lookup: This version of Hoist now more strictly enforces that only
 instances of `HoistModel` may serve as  models for `HoistComponent`s.  In addition, Hoist models
 stored at properties with the `_` prefix are also considered private and not eligible for model
 lookup. These changes are not expected to be a problem for most apps, but may require minor rework
 for applications that were binding components to non-standard or "private" models.
>>>>>>> e6d08734

## v48.0.1 - 2022-04-22

### 🐞 Bug Fixes

* Improve default rendering to call `toString()` on non-react elements returned by renderers.
* Fixed issue with `model` property missing from `Model.componentProps` under certain conditions.

[Commit Log](https://github.com/xh/hoist-react/compare/v48.0.0...v48.0.1)

## v48.0.0 - 2022-04-21

### 🎁 New Features

* A new `DashCanvas` layout component for creating scrollable dashboards that allow users to
  manually place and size their widgets using a grid-based layout. Note that this component is in
  beta and its API is subject to change.
* FontAwesome upgraded to v6. This includes redesigns of the majority of bundled icons - please
  check your app's icon usages carefully.
* Enhancements to admin log viewer. Log file metadata (size & last modified) available with
  optional upgrade to `hoist-core >= 13.2`.
* Mobile `Dialog` will scroll internally if taller than the screen.
* Configs passed to `XH.message()` and its variants now take an optional `className` to apply to the
  message dialog.
* `fmtQuantity` now displays values greater than one billion with `b` unit, similar to current
  handling of millions with `m`.

### 💥 Breaking Changes

* Hoist now requires ag-Grid v27.2.0 or higher - update your ag-Grid dependency in your app's
  `package.json` file. See the [ag-Grid Changelog](https://www.ag-grid.com/changelog) for details.
  NOTE that ag-Grid 27 includes a big breaking change to render cell contents via native React
  elements rather than HTML, along with other major API changes. To accommodate these changes, the
  following changes are required in Hoist apps:
    * `Column.renderer` must now return a React Element rather than an HTML string (plain strings
      are also OK, but any formatting must be done via React). Please review your app grids and
      update any custom renderers accordingly. `Column.elementRenderer` has been removed.
    * `DataViewModel.elementRenderer` has been renamed `DataViewModel.renderer`.
    * Formatter methods and renderers (e.g. `fmtNumber`, `numberRenderer`, etc.) now return React
      Elements by default. The `asElement` option to these functions has been removed. Use the
      new `asHtml` option to return an HTML string where required.
    * The `isPopup` argument to `useInlineEditorModel()` has been removed. If you want to display
      your inline editor in a popup, you must set the new flag `Column.editorIsPopup` to `true`.
* Deprecated message configs `confirmText`, `confirmIntent`, `cancelText`, `cancelIntent` have been
  removed.

### 🐞 Bug Fixes

* Set ag-Grid's `suppressLastEmptyLineOnPaste` to true to work around a bug with Excel (Windows)
  that adds an empty line beneath the range pasted from the clipboard in editable grids.
* Fixes an issue where `NumberInput` would initially render blank values if `max` or `min` were
  set.
* Fixes an issue where tree maps would always show green for a `heatValue` of zero.

### 📚 Libraries

* @fortawesome/fontawesome-pro `5.14 -> 6.1`
* mobx `6.3 -> 6.5`
* mobx-react-lite `3.2 -> 3.3`

[Commit Log](https://github.com/xh/hoist-react/compare/v47.1.2...v48.0.0)

## v47.1.2 - 2022-04-01

### 🐞 Bug Fixes

* `FieldFilter`'s check of `committedData` is now null safe. A record with no `committedData` will
  not be filtered out.

[Commit Log](https://github.com/xh/hoist-react/compare/v47.1.1...v47.1.2)

## v47.1.1 - 2022-03-26

### 🎁 New Features

* New "sync with system" theme option - sets the Hoist theme to light/dark based on the user's OS.
* Added `cancelAlign` config to `XH.message()` and variants. Customize to "left" to render
  Cancel and Confirm actions separated by a filler.
* Added `GridModel.restoreDefaultsFn`, an optional function called after `restoreDefaultsAsync`.
  Allows apps to run additional, app-specific logic after a grid has been reset (e.g. resetting
  other, related preferences or state not managed by `GridModel` directly).
* Added `AppSpec.lockoutPanel`, allowing apps to specify a custom component.

### 🐞 Bug Fixes

* Fixed column auto-sizing when `headerName` is/returns an element.
* Fixed bug where subforms were not properly registering as dirty.
* Fixed an issue where `Select` inputs would commit `null` whilst clearing the text input.
* Fixed `Clock` component bug introduced in v47 (configured timezone was not respected).

### 📚 Libraries

* @blueprintjs/core `3.53 -> 3.54`
* @blueprintjs/datetime `3.23 -> 3.24`

[Commit Log](https://github.com/xh/hoist-react/compare/v47.0.1...v47.1.1)

## v47.0.1 - 2022-03-06

### 🐞 Bug Fixes

* Fix to mobile `ColChooser` error re. internal model handling.

[Commit Log](https://github.com/xh/hoist-react/compare/v47.0.0...v47.0.1)

## v47.0.0 - 2022-03-04

### 🎁 New Features

* Version 47 provides new features to simplify the wiring of models to each other and the components
  they render. In particular, it formalizes the existing concept of "linked" HoistModels - models
  created by Hoist via the `creates` directive or the `useLocalModel` hook - and provides them with
  the following new features:
    - an observable `componentProps` property with access to the props of their rendered component.
    - a `lookupModel()` method and a `@lookup` decorator that can be used to acquire references to
      other HoistModels that are ancestors of the model in the component hierarchy.
    - new `onLinked()` and `afterLinked()` lifecycle methods, called when the model's associated
      component is first rendered.
* As before, linked models are auto-loaded and registered for refreshes within the `RefreshContext`
  they reside in, as well as destroyed when their linked component is unmounted. Also note that the
  new features described above are all "opt-in" and should be fully backward compatible with
  existing application code.
* Hoist will now more clearly alert if a model specified via the `uses()` directive cannot be
  resolved. A new `optional` config (default false) supports components with optional models.
* New support in Cube views for aggregators that depend on rows in the data set other than their
  direct children. See new property `Aggregator.dependOnChildrenOnly` and new `AggregationContext`
  argument passed to `Aggregator.aggregate()` and `Aggregator.replace()`
* Clarified internal CSS classes and styling for `FormField`.
    * ⚠️ Note that as part of this change, the `xh-form-field-fill` class name is no longer in use.
      Apps should check for any styles for that class and replace with `.xh-form-field-inner--flex`.

### 🐞 Bug Fixes

* Fixed an issue where the menu would flash open and closed when clicking on the `FilterChooser`
  favorites button.

### 💥 Breaking Changes

* Dashboard widgets no longer receive the `viewModel` prop. Access to the `DashViewModel` within a
  widget should be obtained using either the lookup decorator (i.e. `@lookup(DashViewModel)`)
  or the `lookupModel()` method.

### 📚 Libraries

* @blueprintjs/core `3.52 -> 3.53`

[Commit Log](https://github.com/xh/hoist-react/compare/v46.1.2...v47.0.0)

## v46.1.2 - 2022-02-18

### 🐞 Bug Fixes

* Fixed an issue where column autosize can reset column order under certain circumstances.

[Commit Log](https://github.com/xh/hoist-react/compare/v46.1.1...v46.1.2)

## v46.1.1 - 2022-02-15

### 🐞 Bug Fixes

* Prevent `onClick` for disabled mobile `Buttons`.

[Commit Log](https://github.com/xh/hoist-react/compare/v46.1.0...v46.1.1)

## v46.1.0 - 2022-02-07

### Technical

* This release modifies our workaround to handle the ag-Grid v26 changes to cast all of their node
  ids to strings. The initial approach in v46.0.0 - matching the ag-Grid behavior by casting all
  `StoreRecord` ids to strings - was deemed too problematic for applications and has been reverted.
  Numerical ids in Store are once again fully supported.
* To accommodate the ag-Grid changes, applications that are using ag-Grid APIs (e.g.
  `agApi.getNode()`) should be sure to use the new property `StoreRecord.agId` to locate and compare
  records. We expect such usages to be rare in application code.

### 🎁 New Features

* `XH.showFeedbackDialog()` now takes an optional message to pre-populate within the dialog.
* Admins can now force suspension of individual client apps from the Server > WebSockets tab.
  Intended to e.g. force an app to stop refreshing an expensive query or polling an endpoint removed
  in a new release. Requires websockets to be enabled on both server and client.
* `FormField`s no longer need to specify a child input, and will simply render their readonly
  version if no child is specified. This simplifies the common use-case of fields/forms that are
  always readonly.

### 🐞 Bug Fixes

* `FormField` no longer throw if given a child that did not have `propTypes`.

[Commit Log](https://github.com/xh/hoist-react/compare/v46.0.0...v46.1.0)

## v46.0.0 - 2022-01-25

### 🎁 New Features

* `ExceptionHandler` provides a collection of overridable static properties, allowing you to set
  app-wide default behaviour for exception handling.
* `XH.handleException()` takes new `alertType` option to render error alerts via the familiar
  `dialog` or new `toast` UI.
* `XH.toast()` takes new `actionButtonProps` option to render an action button within a toast.
* New `GridModel.highlightRowOnClick` config adds a temporary highlight class to grid rows on user
  click/tap. Intended to improve UI feedback - especially on mobile, where it's enabled by default.
* New `GridModel.isInEditingMode` observable tracks inline editing start/stop with a built-in
  debounce, avoiding rapid cycling when e.g. tabbing between cells.
* `NumberInput` now supports a new `scaleFactor` prop which will be applied when converting between
  the internal and external values.
* `FilterChooser` now displays more minimal field name suggestions when first focused, as well as a
  new, configurable usage hint (`FilterChooserModel.introHelpText`) above those suggestions.

### 💥 Breaking Changes

* Hoist now requires ag-Grid v26.2.0 or higher - update your ag-Grid dependency in your app's
  `package.json` file. See the [ag-Grid Changelog](https://www.ag-grid.com/changelog) for details.
* `StoreRecord.id` must now be a String. Integers IDs were previously supported, but will be cast
  Strings during record creation.
    * Apps using numeric record IDs for internal or server-side APIs will need to be reviewed and
      updated to handle/convert string values.
    * This change was necessitated by a change to Ag-Grid, which now also requires String IDs for
      its row node APIs.
* `LocalDate` methods `toString()`, `toJSON()`, `valueOf()`, and `isoString()` now all return the
  standard ISO format `YYYY-MM-DD`, consistent with built-in `Date.toISOString()`. Prior versions
  returned`YYYYMMDD`.
* The `stringifyErrorSafely` function has been moved from the `@xh/hoist/exception` package to a
  public method on `XH.exceptionHandler`. (No/little impact expected on app code.)

### 🐞 Bug Fixes

* Fix to incorrect viewport orientation reporting due to laggy mobile resize events and DOM APIs.

[Commit Log](https://github.com/xh/hoist-react/compare/v45.0.2...v46.0.0)

## v45.0.2 - 2022-01-13

### 🎁 New Features

* `FilterChooser` has new `menuWidth` prop, allowing you to specify as width for the dropdown menu
  that is different from the control.

### 🐞 Bug Fixes

* Fixed cache clearing method on Admin Console's Server > Services tab.
* Several fixes to behavior of `GridAutosizeMode.MANAGED`

[Commit Log](https://github.com/xh/hoist-react/compare/v45.0.1...v45.0.2)

## v45.0.1 - 2022-01-07

### 🐞 Bug Fixes

* Fixed a minor bug preventing Hoist apps from running on mobile Blackberry Access (Android)
  browsers

### ⚙️ Technical

* New flag `Store.experimental.castIdToString`

[Commit Log](https://github.com/xh/hoist-react/compare/v45.0.0...v45.0.1)

## v45.0.0 - 2022-01-05

### 🎁 New Features

* Grid filters configured with `GridFilterFieldSpec.enableValues` offer autocomplete suggestions
  for 'Equals' and 'Not Equals' filters.
* `GridFilterFieldSpec` has new `values` and `forceSelection` configs.
* `FilterChooser` displays a list of fields configured for filtering to improve the usability /
  discoverability of the control. Enabled by default, but can be disabled via
  new `suggestFieldsWhenEmpty` model config.
* `TreeMap` uses lightest shading for zero heat, reserving grey for nil.
* New property `Store.reuseRecords` controls if records should be reused across loads based on
  sharing identical (by reference) raw data. NOTE - this behavior was previously always enabled, but
  can be problematic under certain conditions and is not necessary for most applications. Apps with
  large datasets that want to continue to use this caching should set this flag explicitly.
* Grid column filters tweaked with several improvements to usability and styling.
* `LocalDate.get()` now supports both 'YYYY-MM-DD' and 'YYYYMMDD' inputs.
* Mobile `Button` has new `intent`, `minimal` and `outlined` props.

### 💥 Breaking Changes

* `FilterChooserFieldSpec.suggestValues` has been renamed `enableValues`, and now only accepts a
  boolean.
* `Column.exportFormat`, `Column.exportWidth` and the `ExportFormat` enum have been renamed
  `Column.excelFormat`, `Column.excelWidth` and `ExcelFormat` respectively.
* `Store.reuseRecords` must now be explicitly set on Stores with large datasets that wish to cache
  records by raw data identity (see above).
* `Record` class renamed to `StoreRecord` in anticipation of upcoming changes to JavaScript standard
  and to improve compatibility with TypeScript.
    * Not expected to have much or any impact on application code, except potentially JSDoc typings.
* Mobile `Button` no longer supports `modifier` prop. Use `minimal` and `outlined` instead.
* The following deprecated APIs were removed:
    * GridModel.selection
    * GridModel.selectedRecordId
    * StoreSelectionModel.records
    * StoreSelectionModel.ids
    * StoreSelectionModel.singleRecord
    * StoreSelectionModel.selectedRecordId
    * DataViewModel.selection
    * DataViewModel.selectedRecordId
    * RestGridModel.selection
    * LogUtils.withShortDebug
    * Promise.start

### 🐞 Bug Fixes

* `DashContainer` overflow menu still displays when the optional menu button is enabled.
* Charts in fullscreen mode now exit fullscreen mode gracefully before re-rendering.

### 📚 Libraries

* @popperjs/core `2.10 -> 2.11`
* codemirror `5.63 -> 6.65`
* http-status-codes `2.1 -> 2.2`
* prop-types `15.7 -> 15.8`
* store2 `2.12 -> 2.13`
* ua-parser-js `0.7 -> 1.0.2` (re-enables auto-patch updates)

[Commit Log](https://github.com/xh/hoist-react/compare/v44.3.0...v45.0.0)

## v44.3.0 - 2021-12-15

### 🐞 Bug Fixes

* Fixes issue with columns failing to resize on first try.
* Fixes issue preventing use of context menus on iPad.

### 📚 Libraries

* @blueprintjs/core `3.51 -> 3.52`

* [Commit Log](https://github.com/xh/hoist-react/compare/v44.2.0...v44.3.0)

## v44.2.0 - 2021-12-07

### 🎁 New Features

* Desktop inline grid editor `Select` now commits the value immediately on selection.
* `DashContainerModel` now supports an observable `showMenuButton` config which will display a
  button in the stack header for showing the context menu
* Added `GridAutosizeMode.MANAGED` to autosize Grid columns on data or `sizingMode` changes, unless
  the user has manually modified their column widths.
* Copying from Grids to the clipboard will now use the value provided by the `exportValue`
  property on the column.
* Refresh application hotkey is now built into hoist's global hotkeys (shift + r).
* Non-SSO applications will now automatically reload when a request fails due to session timeout.
* New utility methods `withInfo` and `logInfo` provide variants of the existing `withDebug` and
  `logDebug` methods, but log at the more verbose `console.log` level.

### 🐞 Bug Fixes

* Desktop panel splitter can now be dragged over an `iframe` and reliably resize the panel.
* Ensure scrollbar does not appear on multi-select in toolbar when not needed.
* `XH.isPortrait` property fixed so that it no longer changes due to the appearance of the mobile
  keyboard.

[Commit Log](https://github.com/xh/hoist-react/compare/v44.1.0...v44.2.0)

## v44.1.0 - 2021-11-08

### 🎁 New Features

* Changes to App Options are now tracked in the admin activity tab.
* New Server > Environment tab added to Admin Console to display UI server environment variables and
  JVM system properties. (Requires `hoist-core >= 10.1` to enable this optional feature.)
* Provided observable getters `XH.viewportSize`, `XH.isPortrait` and `XH.isLandscape` to allow apps
  to react to changes in viewport size and orientation.

### 🐞 Bug Fixes

* Desktop inline grid editor `DateInput` now reliably shows its date picker pop-up aligned with the
  grid cell under edit.
* Desktop `Select.hideDropdownIndicator` now defaults to `true` on tablet devices due to UX bugs
  with the select library component and touch devices.
* Ensure `Column.autosizeBufferPx` is respected if provided.

### ✨ Style

* New `--xh-menu-item` CSS vars added, with tweaks to default desktop menu styling.
* Highlight background color added to mobile menu items while pressed.

[Commit Log](https://github.com/xh/hoist-react/compare/v44.0.0...v44.1.0)

## v44.0.0 - 2021-10-26

⚠ NOTE - apps must update to `hoist-core >= 10.0.0` when taking this hoist-react update.

### 🎁 New Features

* TileFrame now supports new `onLayoutChange` callback prop.

### 🐞 Bug Fixes

* Field Filters in data package now act only on the `committed` value of the record. This stabilizes
  filtering behavior in editable grids.
* `JsonBlobService.updateAsync()` now supports data modifications with `null` values.
* Fixes an issue with Alert Banner not broadcasting to all users.
* Selected option in `Select` now scrolls into view on menu open.

### 💥 Breaking Changes

* Update required to `hoist-core >= 10.0.0` due to changes in `JsonBlobService` APIs and the
  addition of new, dedicated endpoints for Alert Banner management.

[Commit Log](https://github.com/xh/hoist-react/compare/v43.2.0...v44.0.0)

## v43.2.0 - 2021-10-14

### 🎁 New Features

* Admins can now configure an app-wide alert banner via a new tab in the Hoist Admin console.
  Intended to alert users about planned maintenance / downtime, known problems with data or upstream
  systems, and other similar use cases.
* Minor re-org of the Hoist Admin console tabs. Panels relating primarily to server-side features
  (including logging) are now grouped under a top-level "Server" tab. Configs have moved under
  "General" with the new Alert Banner feature.

### 🐞 Bug Fixes

* Always enforce a minimal `wait()` within `GridModel.autosizeAsync()` to ensure that the Grid has
  reacted to any data changes and ag-Grid accurately reports on expanded rows to measure.

[Commit Log](https://github.com/xh/hoist-react/compare/v43.1.0...v43.2.0)

## v43.1.0 - 2021-10-04

### 🎁 New Features

* The Admin Console log viewer now supports downloading log files.
    * Note apps must update to `hoist-core >= v10.0` to enable this feature.
    * Core upgrade is _not_ a general requirement of this Hoist React release.
* The `field` key in the constructor for `Column` will now accept an Object with field defaults, as
  an alternative to the field name. This form allows the auto-construction of fully-defined `Field`
  objects from the column specification.

### 🐞 Bug Fixes

* `GridModel` no longer mutates any `selModel` or `colChooser` config objects provided to its
  constructor, resolving an edge-case bug where re-using the same object for either of these configs
  across multiple GridModel instances (e.g. as a shared set of defaults) would break.
* Grid autosizing tweaked to improve size estimation for indented tree rows and on mobile.

### 📚 Libraries

* @blueprintjs/core `3.50 -> 3.51`

[Commit Log](https://github.com/xh/hoist-react/compare/v43.0.2...v43.1.0)

## v43.0.2 - 2021-10-04

### 🐞 Bug Fixes

* Fix (important) to ensure static preload spinner loaded from the intended path.
    * Please also update to latest `hoist-dev-utils >= 5.11.1` if possible.
    * Avoids issue where loading an app on a nested route could trigger double-loading of app
      assets.

[Commit Log](https://github.com/xh/hoist-react/compare/v43.0.1...v43.0.2)

## v43.0.1 - 2021-10-04

### 🎁 New Features

* New `GridFindField` component that enables users to search through a Grid and select rows that
  match the entered search term, _without_ applying any filtering. Especially useful for grids with
  aggregations or other logic that preclude client-side filtering of the data.
* Tree grid rows can be expanded / collapsed by clicking anywhere on the row. The new
  `GridModel.clicksToExpand` config can be used to control how many clicks will toggle the row.
  Defaults to double-click for desktop, and single tap for mobile - set to 0 to disable entirely.
* Added `GridModel.onCellContextMenu` handler. Note that for mobile (phone) apps, this handler fires
  on the "long press" (aka "tap and hold") gesture. This means it can be used as an alternate event
  for actions like drilling into a record detail, especially for parent rows on tree grids, where
  single tap will by default expand/collapse the node.
* In the `@xh/hoist/desktop/grid` package, `CheckboxEditor` has been renamed `BooleanEditor`. This
  new component supports a `quickToggle` prop which allows for more streamlined inline editing of
  boolean values.
* `LoadSpec` now supports a new `meta` property. Use this property to pass app-specific metadata
  through the `LoadSupport` loading and refresh lifecycle.
* A spinner is now shown while the app downloads and parses its javascript - most noticeable when
  loading a new (uncached) version, especially on a slower mobile connection. (Requires
  `@xh/hoist-dev-utils` v5.11 or greater to enable.)
* Log Levels now include information on when the custom config was last updated and by whom.
    * Note apps must update their server-side to `hoist-core v10.0` or greater to persist the date
      and username associated with the config (although this is _not_ a general or hard requirement
      for taking this version of hoist-react).

### ⚙️ Technical

* Removed `DEFAULT_SORTING_ORDER` static from `Column` class in favor of three new preset constants:
  `ASC_FIRST`, `DESC_FIRST`, and `ABS_DESC_FIRST`. Hoist will now default sorting order on columns
  based on field type. Sorting order can still be manually set via `Column.sortingOrder`.

### 🐞 Bug Fixes

* The ag-grid grid property `stopEditingWhenCellsLoseFocus` is now enabled by default to ensure
  values are committed to the Store if the user clicks somewhere outside the grid while editing a
  cell.
* Triggering inline editing of text or select editor cells by typing characters will no longer lose
  the first character pressed.

### ✨ Style

* New `TreeStyle.COLORS` and `TreeStyle.COLORS_AND_BORDERS` tree grid styles have been added. Use
  the `--xh-grid-tree-group-color-level-*` CSS vars to customize colors as needed.
* `TreeStyle.HIGHLIGHTS` and `TreeStyle.HIGHLIGHTS_AND_BORDERS` now highlight row nodes on a
  gradient according to their depth.
* Default colors for masks and dialog backdrops have been adjusted, with less obtrusive colors used
  for masks via `--xh-mask-bg` and a darker `--xh-backdrop-bg` var now used behind dialogs.
* Mobile-specific styles and CSS vars for panel and dialog title background have been tweaked to use
  desktop defaults, and mobile dialogs now respect `--xh-popup-*` vars as expected.

### 💥 Breaking Changes

* In the `@xh/hoist/desktop/grid` package, `CheckboxEditor` has been renamed `BooleanEditor`.

### ⚙️ Technical

* The `xhLastReadChangelog` preference will not save SNAPSHOT versions to ensure the user continues
  to see the 'What's New?' notification for non-SNAPSHOT releases.

### 📚 Libraries

* @blueprintjs/core `3.49 -> 3.50`
* codemirror `5.62 -> 5.63`

[Commit Log](https://github.com/xh/hoist-react/compare/v42.6.0...v43.0.1)

## v42.6.0 - 2021-09-17

### 🎁 New Features

* New `Column.autosizeBufferPx` config applies column-specific autosize buffer and overrides
  `GridAutosizeOptions.bufferPx`.
* `Select` input now supports new `maxMenuHeight` prop.

### 🐞 Bug Fixes

* Fixes issue with incorrect Grid auto-sizing for Grids with certain row and cell styles.
* Grid sizing mode styles no longer conflict with custom use of `groupUseEntireRow: false` within
  `agOptions`.
* Fixes an issue on iOS where `NumberInput` would incorrectly bring up a text keyboard.

### ✨ Style

* Reduced default Grid header and group row heights to minimize their use of vertical space,
  especially at larger sizing modes. As before, apps can override via the `AgGrid.HEADER_HEIGHTS`
  and `AgGrid.GROUP_ROW_HEIGHTS` static properties. The reduction in height does not apply to group
  rows that do not use the entire width of the row.
* Restyled Grid header rows with `--xh-grid-bg` and `--xh-text-color-muted` for a more minimal look
  overall. As before, use the `--xh-grid-header-*` CSS vars to customize if needed.

[Commit Log](https://github.com/xh/hoist-react/compare/v42.5.0...v42.6.0)

## v42.5.0 - 2021-09-10

### 🎁 New Features

* Provide applications with the ability to override default logic for "restore defaults". This
  allows complex and device-specific sub-apps to perform more targeted and complete clearing of user
  state. See new overridable method `HoistAppModel.restoreDefaultsAsync` for more information.

### 🐞 Bug Fixes

* Improved coverage of Fetch `abort` errors.
* The in-app changelog will no longer prompt the user with the "What's New" button if category-based
  filtering results in a version without any release notes.

### ✨ Style

* New CSS vars added to support easier customization of desktop Tab font/size/color. Tabs now
  respect standard `--xh-font-size` by default.

### 📚 Libraries

* @blueprintjs/core `3.48 -> 3.49`
* @popperjs/core `2.9 -> 2.10`

[Commit Log](https://github.com/xh/hoist-react/compare/v42.4.0...v42.5.0)

## v42.4.0 - 2021-09-03

### 🎁 New Features

* New `GridFilterModel.commitOnChange` config (default `true`) applies updated filters as soon as
  they are changed within the pop-up menu. Set to `false` for large datasets or whenever filtering
  is a more intensive operation.
* Mobile `Select` input now supports async `queryFn` prop for parity with desktop.
* `TreeMapModel` now supports new `maxLabels` config for improved performance.

### ✨ Style

* Hoist's default font is now [Inter](https://rsms.me/inter/), shipped and bundled via the
  `inter-ui` npm package. Inter is a modern, open-source font that leverages optical sizing to
  ensure maximum readability, even at very small sizes (e.g. `sizingMode: 'tiny'`). It's also a
  "variable" font, meaning it supports any weights from 1-1000 with a single font file download.
* Default Grid header heights have been reduced for a more compact display and greater
  differentiation between header and data rows. As before, apps can customize the pixel heights used
  by overwriting the `AgGrid.HEADER_HEIGHTS` static, typically within `Bootstrap.js`.

### ⚙️ Technical

* Mobile pull-to-refresh/swipe-to-go-back gestures now disabled over charts to avoid disrupting
  their own swipe-based zooming and panning features.

[Commit Log](https://github.com/xh/hoist-react/compare/v42.2.0...v42.4.0)

## v42.2.0 - 2021-08-27

### 🎁 New Features

* Charts now hide scrollbar, rangeSelector, navigator, and export buttons and show axis labels when
  printing or exporting images.

[Commit Log](https://github.com/xh/hoist-react/compare/v42.1.1...v42.2.0)

## v42.1.1 - 2021-08-20

* Update new `XH.sizingMode` support to store distinct values for the selected sizing mode on
  desktop, tablet, and mobile (phone) platforms.
* Additional configuration supported for newly-introduced `AppOption` preset components.

### 📚 Libraries

* @blueprintjs/core `3.47 -> 3.48`

[Commit Log](https://github.com/xh/hoist-react/compare/v42.1.0...v42.1.1)

## v42.1.0 - 2021-08-19

### 🎁 New Features

* Added observable `XH.sizingMode` to govern app-wide `sizingMode`. `GridModel`s will bind to this
  `sizingMode` by default. Apps that have already implemented custom solutions around a centralized
  `sizingMode` should endeavor to unwind in favor of this.
    * ⚠ NOTE - this change requires a new application preference be defined - `xhSizingMode`. This
      should be a JSON pref, with a suggested default value of `{}`.
* Added `GridAutosizeMode.ON_SIZING_MODE_CHANGE` to autosize Grid columns whenever
  `GridModel.sizingMode` changes - it is now the default `GridAutosizeOptions.mode`.
* Added a library of reusable `AppOption` preset components, including `ThemeAppOption`,
  `SizingModeAppOption` and `AutoRefreshAppOptions`. Apps that have implemented custom `AppOption`
  controls to manage these Hoist-provided options should consider migrating to these defaults.
* `Icon` factories now support `intent`.
* `TreeMapModel` and `SplitTreeMapModel` now supports a `theme` config, accepting the strings
  'light' or 'dark'. Leave it undefined to use the global theme.
* Various usability improvements and simplifications to `GroupingChooser`.

### 🐞 Bug Fixes

* Fixed an issue preventing `FormField` labels from rendering if `fieldDefaults` was undefined.

### ✨ Style

* New `Badge.compact` prop sets size to half that of parent element when true (default false). The
  `position` prop has been removed in favor of customizing placement of the component.

[Commit Log](https://github.com/xh/hoist-react/compare/v42.0.0...v42.1.0)

## v42.0.0 - 2021-08-13

### 🎁 New Features

* Column-level filtering is now officially supported for desktop grids!
    * New `GridModel.filterModel` config accepts a config object to customize filtering options, or
      `true` to enable grid-based filtering with defaults.
    * New `Column.filterable` config enables a customized header menu with filtering options. The
      new control offers two tabs - a "Values" tab for an enumerated "set-type" filter and a "
      Custom" tab to support more complex queries with multiple clauses.
* New `TaskObserver` replaces existing `PendingTaskModel`, providing improved support for joining
  and masking multiple asynchronous tasks.
* Mobile `NavigatorModel` provides a new 'pull down' gesture to trigger an app-wide data refresh.
  This gesture is enabled by default, but can be disabled via the `pullDownToRefresh` flag.
* `RecordAction` now supports a `className` config.
* `Chart` provides a default context menu with its standard menu button actions, including a new
  'Copy to Clipboard' action.

### 💥 Breaking Changes

* `FilterChooserModel.sourceStore` and `FilterChooserModel.targetStore` have been renamed
  `FilterChooserModel.valueSource` and `FilterChooserModel.bind` respectively. Furthermore, both
  configs now support either a `Store` or a cube `View`. This is to provide a common API with the
  new `GridFilterModel` filtering described above.
* `GridModel.setFilter()` and `DataViewModel.setFilter()` have been removed. Either configure your
  grid with a `GridFilterModel`, or set the filter on the underlying `Store` instead.
* `FunctionFilter` now requires a `key` property.
* `PendingTaskModel` has been replaced by the new `TaskObserver` in `@xh/hoist/core`.
    * ⚠ NOTE - `TaskObserver` instances should be created via the provided static factory methods
      and
      _not_ directly via the `new` keyword. `TaskObserver.trackLast()` can be used as a drop-in
      replacement for `new PendingTaskModel()`.
* The `model` prop on `LoadingIndicator` and `Mask` has been replaced with `bind`. Provide one or
  more `TaskObserver`s to this prop.

### ⚙️ Technical

* `GridModel` has a new `selectedIds` getter to get the IDs of currently selected records. To
  provide consistency across models, the following getters have been deprecated and renamed:
    + `selectedRecordId` has been renamed `selectedId` in `GridModel`, `StoreSelectionModel`, and
      `DataViewModel`
    + `selection` has been renamed `selectedRecords` in `GridModel`, `DataViewModel`, and
      `RestGridModel`
    + `singleRecord`, `records`, and `ids` have been renamed `selectedRecord`, `selectedRecords`,
      and
      `selectedIds`, respectively, in `StoreSelectionModel`

### ✨ Style

* Higher contrast on grid context menus for improved legibility.

[Commit Log](https://github.com/xh/hoist-react/compare/v41.3.0...v42.0.0)

## v41.3.0 - 2021-08-09

### 🎁 New Features

* New `Cube` aggregators `ChildCountAggregator` and `LeafCountAggregator`.
* Mobile `NavigatorModel` provides a new "swipe" gesture to go back in the page stack. This is
  enabled by default, but may be turned off via the new `swipeToGoBack` prop.
* Client error reports now include the full URL for additional troubleshooting context.
    * Note apps must update their server-side to `hoist-core v9.3` or greater to persist URLs with
      error reports (although this is _not_ a general or hard requirement for taking this version of
      hoist-react).

[Commit Log](https://github.com/xh/hoist-react/compare/v41.2.0...v41.3.0)

## v41.2.0 - 2021-07-30

### 🎁 New Features

* New `GridModel.rowClassRules` and `Column.cellClassRules` configs added. Previously apps needed to
  use `agOptions` to dynamically apply and remove CSS classes using either of these options - now
  they are fully supported by Hoist.
    * ⚠ Note that, to avoid conflicts with internal usages of these configs, Hoist will check and
      throw if either is passed via `agOptions`. Apps only need to move their configs to the new
      location - the shape of the rules object does *not* need to change.
* New `GridAutosizeOptions.includeCollapsedChildren` config controls whether values from collapsed
  (i.e. hidden) child records should be measured when computing column sizes. Default of `false`
  improves autosize performance for large tree grids and should generally match user expectations
  around WYSIWYG autosizing.
* New `GridModel.beginEditAsync()` and `endEditAsync()` APIs added to start/stop inline editing.
    * ⚠ Note that - in a minor breaking change - the function form of the `Column.editable` config
      is no longer passed an `agParams` argument, as editing might now begin and need to be
      evaluated outside the context of an AG-Grid event.
* New `GridModel.clicksToEdit` config controls the number of clicks required to trigger
  inline-editing of a grid cell. Default remains 2 (double click ).
* Timeouts are now configurable on grid exports via a new `exportOptions.timeout` config.
* Toasts may now be dismissed programmatically - use the new `ToastModel` returned by the
  `XH.toast()` API and its variants.
* `Form` supports setting readonlyRenderer in `fieldDefaults` prop.
* New utility hook `useCached` provides a more flexible variant of `React.useCallback`.

### 🐞 Bug Fixes

* Inline grid editing supports passing of JSX editor components.
* `GridExportService` catches any exceptions thrown during export preparation and warns the user
  that something went wrong.
* GridModel with 'disabled' selection no longer shows "ghost" selection when using keyboard.
* Tree grids now style "parent" rows consistently with highlights/borders if requested, even for
  mixed-depth trees where some rows have children at a given level and others do not.

### ⚙️ Technical

* `FetchService` will now actively `abort()` fetch requests that it is abandoning due to its own
  `timeout` option. This allows the browser to release the associated resources associated with
  these requests.
* The `start()` function in `@xh/hoist/promise` has been deprecated. Use `wait()` instead, which can
  now be called without any args to establish a Promise chain and/or introduce a minimal amount of
  asynchronousity.
* ⚠ Note that the raw `AgGrid` component no longer enhances the native keyboard handling provided by
  ag-Grid. All Hoist key handling customizations are now limited to `Grid`. If you wish to provide
  custom handling in a raw `AgGrid` component, see the example here:
  https://www.ag-grid.com/javascript-grid/row-selection/#example-selection-with-keyboard-arrow-keys

### ✨ Style

* The red and green color values applied in dark mode have been lightened for improved legibility.
* The default `colorSpec` config for number formatters has changed to use new dedicated CSS classes
  and variables.
* New/renamed CSS vars `--xh-grid-selected-row-bg` and `--xh-grid-selected-row-text-color` now used
  to style selected grid rows.
    * ⚠ Note the `--xh-grid-bg-highlight` CSS var has been removed.
* New `.xh-cell--editable` CSS class applied to cells with inline editing enabled.
    * ⚠ Grid CSS class `.xh-invalid-cell` has been renamed to `.xh-cell--invalid` for consistency -
      any app style overrides should update to this new classname.

### 📚 Libraries

* core-js `3.15 -> 3.16`

[Commit Log](https://github.com/xh/hoist-react/compare/v41.1.0...v41.2.0)

## v41.1.0 - 2021-07-23

### 🎁 New Features

* Button to expand / collapse all rows within a tree grid now added by default to the primary tree
  column header. (New `Column.headerHasExpandCollapse` property provided to disable.)
* New `@logWithDebug` annotation provides easy timed logging of method execution (via `withDebug`).
* New `AppSpec.disableXssProtection` config allows default disabling of Field-level XSS protection
  across the app. Intended for secure, internal apps with tight performance tolerances.
* `Constraint` callbacks are now provided with a `record` property when validating Store data and a
  `fieldModel` property when validating Form data.
* New `Badge` component allows a styled badge to be placed inline with text/title, e.g. to show a
  counter or status indicator within a tab title or menu item.
* Updated `TreeMap` color scheme, with a dedicated set of colors for dark mode.
* New XH convenience methods `successToast()`, `warningToast()`, and `dangerToast()` show toast
  alerts with matching intents and appropriate icons.
    * ⚠ Note that the default `XH.toast()` call now shows a toast with the primary (blue) intent and
      no icon. Previously toasts displayed by default with a success (green) intent and checkmark.
* GridModel provides a public API method `setColumnState` for taking a previously saved copy of
  gridModel.columnState and applying it back to a GridModel in one call.

### 🐞 Bug Fixes

* Fixed an issue preventing export of very large (>100k rows) grids.
* Fixed an issue where updating summary data in a Store without also updating other data would not
  update the bound grid.
* Intent styles now properly applied to minimal buttons within `Panel.headerItems`.
* Improved `GridModel` async selection methods to ensure they do not wait forever if grid does not
  mount.
* Fixed an issue preventing dragging the chart navigator range in a dialog.

### ⚙️ Technical

* New `Exception.timeout()` util to throw exceptions explicitly marked as timeouts, used by
  `Promise.timeout` extension.
* `withShortDebug` has been deprecated. Use `withDebug` instead, which has the identical behavior.
  This API simplification mirrors a recent change to `hoist-core`.

### ✨ Style

* If the first child of a `Placeholder` component is a Hoist icon, it will not automatically be
  styled to 4x size with reduced opacity. (See new Toolbox example under the "Other" tab.)

### 📚 Libraries

* @blueprintjs/core `3.46 -> 3.47`
* dompurify `2.2 -> 2.3`

[Commit Log](https://github.com/xh/hoist-react/compare/v41.0.0...v41.1.0)

## v41.0.0 - 2021-07-01

### 🎁 New Features

* Inline editing of Grid/Record data is now officially supported:
    + New `Column.editor` config accepts an editor component to enable managed editing of the cells
      in that column. New `CheckboxEditor`, `DateEditor`, `NumberEditor`, `SelectEditor`
      , `TextAreaEditor`
      and `TextEditor` components wrap their corresponding HoistInputs with the required hook-based
      API and can be passed to this new config directly.
    + `Store` now contains built-in support for validation of its uncommitted records. To enable,
      specify the new `rules` property on the `Field`s in your `Store`. Note that these rules and
      constraints use the same API as the forms package, and rules and constraints may be shared
      between the `data` and `form` packages freely.
    + `GridModel` will automatically display editors and record validation messages as the user
      moves between cells and records. The new `GridModel.fullRowEditing` config controls whether
      editors are displayed for the focused cell only or for the entire row.
* All Hoist Components now support a `modelRef` prop. Supply a ref to this prop in order to gain a
  pointer to a Component's backing `HoistModel`.
* `DateInput` has been improved to allow more flexible parsing of user input with multiple formats.
  See the new prop `DateInput.parseStrings`.
* New `Column.sortValue` config takes an alternate field name (as a string) to sort the column by
  that field's value, or a function to produce a custom cell-level value for comparison. The values
  produced by this property will be also passed to any custom comparator, if one is defined.
* New `GridModel.hideEmptyTextBeforeLoad` config prevents showing the `emptyText` until the store
  has been loaded at least once. Apps that depend on showing `emptyText` before first load should
  set this property to `false`.
* `ExpandCollapseButton` now works for grouped grids in addition to tree grids.
* `FieldModel.initialValue` config now accepts functions, allowing for just-in-time initialization
  of Form data (e.g. to pre-populate a Date field with the current time).
* `TreeMapModel` and `SplitTreeMapModel` now support a `maxHeat` config, which can be used to
  provide a stable absolute maximum brightness (positive or negative) within the entire TreeMap.
* `ErrorMessage` will now automatically look for an `error` property on its primary context model.
* `fmtNumber()` supports new flags `withCommas` and `omitFourDigitComma` to customize the treatment
  of commas in number displays.
* `isValidJson` function added to form validation constraints.
* New `Select.enableFullscreen` prop added to the mobile component. Set to true (default on phones)
  to render the input in a full-screen modal when focused, ensuring there is enough room for the
  on-screen keyboard.

### 💥 Breaking Changes

* Removed support for class-based Hoist Components via the `@HoistComponent` decorator (deprecated
  in v38). Use functional components created via the `hoistCmp()` factory instead.
* Removed `DimensionChooser` (deprecated in v37). Use `GroupingChooser` instead.
* Changed the behavior of `FormModel.init()` to always re-initialize *all* fields. (Previously, it
  would only initialize fields explicitly passed via its single argument). We believe that this is
  more in line with developer expectations and will allow the removal of app workarounds to force a
  reset of all values. Most apps using FormModel should not need to change, but please review and
  test any usages of this particular method.
* Replaced the `Grid`, `DataView`, and `RestGrid` props below with new configurable fields on
  `GridModel`, `DataViewModel`, and `RestGridModel`, respectively. This further consolidates grid
  options into the model layer, allowing for more consistent application code and developer
  discovery.
    + `onKeyDown`
    + `onRowClicked`
    + `onRowDoubleClicked`
    + `onCellClicked`
    + `onCellDoubleClicked`
* Renamed the confusing and ambiguous property name `labelAlign` in several components:
    + `FormField`: `labelAlign` has been renamed to `labelTextAlign`
    + `SwitchInput`, `RadioInput`, and `Checkbox`: `labelAlign` has been renamed `labelSide`.
* Renamed all CSS variables beginning with `--navbar` to start with `--appbar`, matching the Hoist
  component name.
* Removed `TreeMapModel.colorMode` value 'balanced'. Use the new `maxHeat` config to prevent outlier
  values from dominating the color range of the TreeMap.
* The classes `Rule` and `ValidationState` and all constraint functions (e.g. `required`,
  `validEmail`, `numberIs`, etc.) have been moved from the `cmp\form` package to the `data` package.
* Hoist grids now require ag-Grid v25.3.0 or higher - update your ag-Grid dependency in your app's
  `package.json` file. See the [ag-Grid Changelog](https://www.ag-grid.com/ag-grid-changelog/) for
  details.
* Hoist charts now require Highcharts v9.1.0 or higher - update your Highcharts dependency in your
  app's `package.json` file. See the
  [Highcharts Changelog](https://www.highcharts.com/changelog/#highcharts-stock) for details.

### 🐞 Bug Fixes

* Fixed disable behavior for Hoist-provided button components using popover.
* Fixed default disabling of autocomplete within `TextInput`.
* Squelched console warning re. precision/stepSize emitted by Blueprint-based `numberInput`.

### ⚙️ Technical

* Improved exception serialization to better handle `LocalDate` and similar custom JS classes.
* Re-exported Blueprint `EditableText` component (w/elemFactory wrapper) from `kit/blueprint`.

### 📚 Libraries

* @blueprintjs/core `3.44 -> 3.46`
* codemirror `5.60 -> 5.62`
* core-js `3.10 -> 3.15`
* filesize `6.2 -> 6.4`
* mobx `6.1 -> 6.3`
* react-windowed-select `3.0 -> 3.1`

[Commit Log](https://github.com/xh/hoist-react/compare/v40.0.0...v41.0.0)

## v40.0.0 - 2021-04-22

⚠ Please ensure your `@xh/hoist-dev-utils` dependency is >= v5.7.0. This is required to support the
new changelog feature described below. Even if you are not yet using the feature, you must update
your dev-utils dependency for your project to build.

### 🎁 New Features

* Added support for displaying an in-app changelog (release notes) to the user. See the new
  `ChangelogService` for details and instructions on how to enable.
* Added `XH.showBanner()` to display a configurable banner across the top of viewport, as another
  non-modal alternative for attention-getting application alerts.
* New method `XH.showException()` uses Hoist's built-in exception display to show exceptions that
  have already been handled directly by application code. Use as an alternative to
  `XH.handleException()`.
* `XH.track()` supports a new `oncePerSession` option. This flag can be set by applications to avoid
  duplicate tracking messages for certain types of activity.
* Mobile `NavigatorModel` now supports a `track` flag to automatically track user page views,
  equivalent to the existing `track` flag on `TabContainerModel`. Both implementations now use the
  new `oncePerSession` flag to avoid duplicate messages as a user browses within a session.
* New `Spinner` component returns a simple img-based spinner as an animated PNG, available in two
  sizes. Used for the platform-specific `Mask` and `LoadingIndicator` components. Replaces previous
  SVG-based implementations to mitigate rendering performance issues over remote connections.

### 💥 Breaking Changes

* `Store` now creates a shared object to hold the default values for every `Field` and uses this
  object as the prototype for the `data` property of every `Record` instance.
    * Only non-default values are explicitly written to `Record.data`, making for a more efficient
      representation of default values and improving the performance of `Record` change detection.
    * Note this means that `Record.data` *no longer* contains keys for *all* fields as
      `own-enumerable` properties.
    * Applications requiring a full enumeration of all values should call the
      new `Record.getValues()`
      method, which returns a new and fully populated object suitable for spreading or cloning.
    * This behavior was previously available via `Store.experimental.shareDefaults` but is now
      always enabled.
* For API consistency with the new `showBanner()` util, the `actionFn` prop for the recently-added
  `ErrorMessage` component has been deprecated. Specify as an `onClick` handler within the
  component's `actionButtonProps` prop instead.
* The `GridModel.experimental.externalSort` flag has been promoted from an experiment to a
  fully-supported config. Default remains `false`, but apps that were using this flag must now pass
  it directly: `new GridModel({externalSort: true, ...})`.
* Hoist re-exports and wrappers for the Blueprint `Spinner` and Onsen `ProgressCircular` components
  have been removed, in favor of the new Hoist `Spinner` component mentioned above.
* Min version for `@xh/hoist-dev-utils` is now v5.7.0, as per above.

### 🐞 Bug Fixes

* Formatters in the `@xh/hoist/format` package no longer modify their options argument.
* `TileFrame` edge-case bug fixed where the appearance of an internal scrollbar could thrash layout
  calculations.
* XSS protection (dompurify processing) disabled on selected REST editor grids within the Hoist
  Admin console. Avoids content within configs and JSON blobs being unintentionally mangled.

### ⚙️ Technical

* Improvements to exception serialization, especially for any raw javascript `Error` thrown by
  client-side code.

### ✨ Style

* Buttons nested inline within desktop input components (e.g. clear buttons) tweaked to avoid
  odd-looking background highlight on hover.
* Background highlight color of minimal/outlined buttons tweaked for dark theme.
* `CodeInput` respects standard XH theme vars for its background-color and (monospace) font family.
  Its built-in toolbar has also been made compact and slightly re-organized.

### 📚 Libraries

* @blueprintjs/core `3.41 -> 3.44`
* @blueprintjs/datetime `3.21 -> 3.23`
* classnames `2.2 -> 2.3`
* codemirror `5.59 -> 5.60`
* core-js `3.9 -> 3.10`
* filesize `6.1 -> 6.2`
* qs `6.9 -> 6.10`
* react-beautiful-dnd `13.0 -> 13.1`
* react-select `4.2 -> 4.3`

[Commit Log](https://github.com/xh/hoist-react/compare/v39.0.1...v40.0.0)

## v39.0.1 - 2021-03-24

### 🐞 Bug Fixes

* Fixes regression preventing the loading of the Activity Tab in the Hoist Admin console.
* Fixes icon alignment in `DateInput`.

[Commit Log](https://github.com/xh/hoist-react/compare/v39.0.0...v39.0.1)

## v39.0.0 - 2021-03-23

### 🎁 New Features

#### Components + Props

* New `TileFrame` layout component renders a collection of child items using a layout that balances
  filling the available space against maintaining tile width / height ratio.
* Desktop `Toolbar` accepts new `compact` prop. Set to `true` to render the toolbar with reduced
  height and font-size.
* New `StoreFilterField` prop `autoApply` allows developers to more easily use `StoreFilterField` in
  conjunction with other filters or custom logic. Set to `false` and specify an `onFilterChange`
  callback to take full control of filter application.
* New `RestGrid` prop `formClassName` allows custom CSS class to be applied to its managed
  `RestForm` dialog.

#### Models + Configs

* New property `selectedRecordId` on `StoreSelectionModel`, `GridModel`, and `DataViewModel`.
  Observe this instead of `selectedRecord` when you wish to track only the `id` of the selected
  record and not changes to its data.
* `TreeMapModel.colorMode` config supports new value `wash`, which retains the positive and negative
  color while ignoring the intensity of the heat value.
* New method `ChartModel.updateHighchartsConfig()` provides a more convenient API for changing a
  chart's configuration post-construction.
* New `Column.omit` config supports conditionally excluding a column from its `GridModel`.

#### Services + Utils

* New method `FetchService.setDefaultTimeout()`.
* New convenience getter `LocalDate.isToday`.
* `HoistBase.addReaction()` now accepts convenient string values for its `equals` flag.

### 💥 Breaking Changes

* The method `HoistAppModel.preAuthInitAsync()` has been renamed to `preAuthAsync()` and should now
  be defined as `static` within apps that implement it to run custom pre-authentication routines.
    * This change allows Hoist to defer construction of the `AppModel` until Hoist itself has been
      initialized, and also better reflects the special status of this function and when it is
      called in the Hoist lifecycle.
* Hoist grids now require ag-Grid v25.1.0 or higher - update your ag-Grid dependency in your app's
  `package.json` file. See the [ag-Grid Changelog](https://www.ag-grid.com/ag-grid-changelog/) for
  details.

### ⚙️ Technical

* Improvements to behavior/performance of apps in hidden/inactive browser tabs. See the
  [page visibility API reference](https://developer.mozilla.org/en-US/docs/Web/API/Page_Visibility_API)
  for details. Now, when the browser tab is hidden:
    * Auto-refresh is suspended.
    * The `forEachAsync()` and `whileAsync()` utils run synchronously, without inserting waits that
      would be overly throttled by the browser.
* Updates to support compatibility with agGrid 25.1.0.
* Improved serialization of `LoadSpec` instances within error report stacktraces.

### 📚 Libraries

* @blueprintjs/core `3.39 -> 3.41`
* @blueprintjs/datetime `3.20 -> 3.21`
* @popperjs/core `2.8 -> 2.9`
* core-js `3.8 -> 3.9`
* react-select `4.1 -> 4.2`

[Commit Log](https://github.com/xh/hoist-react/compare/v38.3.0...v39.0.0)

## v38.3.0 - 2021-03-03

### 🎁 New Features

* New `Store.freezeData` and `Store.idEncodesTreePath` configs added as performance optimizations
  when loading very large data sets (50k+ rows).
* New `ColChooserModel.autosizeOnCommit` config triggers an autosize run whenever the chooser is
  closed. (Defaulted to true on mobile.)

[Commit Log](https://github.com/xh/hoist-react/compare/v38.2.0...v38.3.0)

## v38.2.0 - 2021-03-01

### 🐞 Bug Fixes

* Fix to edge-case where `Grid` would lose its selection if set on the model prior to the component
  mounting and ag-Grid full rendering.
* Fix to prevent unintended triggering of app auto-refresh immediately after init.

### ⚙️ Technical

* New config `Cube.fieldDefaults` - matches same config added to `Store` in prior release.
* App auto-refresh interval keys off of last *completed* refresh cycle if there is one. Avoids
  over-eager refresh when cycle is fast relative to the time it takes to do the refresh.
* New experimental property `Store.experimental.shareDefaults`. If true, `Record.data` will be
  created with default values for all fields stored on a prototype, with only non-default values
  stored on `data` directly. This can yield major performance improvements for stores with sparsely
  populated records (i.e. many records with default values). Note that when set, the `data` property
  on `Record` will no longer contain keys for *all* fields as `own-enumerable` properties. This may
  be a breaking change for some applications.

[Commit Log](https://github.com/xh/hoist-react/compare/v38.1.1...v38.2.0)

## v38.1.1 - 2021-02-26

### ⚙️ Technical

* New config `Store.fieldDefaults` supports defaulting config options for all `Field` instances
  created by a `Store`.

[Commit Log](https://github.com/xh/hoist-react/compare/v38.1.0...v38.1.1)

## v38.1.0 - 2021-02-24

⚠ Please ensure your `@xh/hoist-dev-utils` dependency is >= v5.6.0. This is required to successfully
resolve and bundle transitive dependencies of the upgraded `react-select` library.

### 🐞 Bug Fixes

* A collapsible `Panel` will now restore its user specified-size when re-opened. Previously the
  panel would be reset to the default size.
* `Store.lastLoaded` property now initialized to `null`. Previously this property had been set to
  the construction time of the Store.
* Tweak to `Grid` style rules to ensure sufficient specificity of rules related to indenting child
  rows within tree grids.
* Improvements to parsing of `Field`s of type 'int': we now correctly parse values presented in
  exponential notation and coerce `NaN` values to `null`.

### 🎁 New Features

* `GridModel` has new async variants of existing methods: `selectFirstAsync`, `selectAsync`, and
  `ensureSelectionVisibleAsync`. These methods build-in the necessary waiting for the underlying
  grid implementation to be ready and fully rendered to ensure reliable selection. In addition, the
  first two methods will internally call the third. The existing non-async counterparts for these
  methods have been deprecated.
* GridModel has a new convenience method `preSelectFirstAsync` for initializing the selection in
  grids, without disturbing any existing selection.
* Added new `Store.loadTreeData` config (default `true`) to enable or disable building of nested
  Records when the raw data elements being loaded have a `children` property.
* Cube `View` now detects and properly handles streaming updates to source data that include changes
  to row dimensions as well as measures.*
* `DataViewModel.itemHeight` can now be a function that returns a pixel height.
* The `LoadSpec` object passed to `doLoadAsync()` is now a defined class with additional properties
  `isStale`, `isObsolete` and `loadNumber`. Use these properties to abandon out-of-order
  asynchronous returns from the server.
    * 💥 NOTE that calls to `loadAsync()` no longer accept a plain object for their `loadSpec`
      parameter. Application code such as `fooModel.loadAsync({isRefresh: true})` should be updated
      to use the wrapper APIs provided by `LoadSupport` - e.g. `fooModel.refreshAsync()`. (This was
      already the best practice, but is now enforced.)
* New `autoHeight` property on grid `Column`. When set the grid will increase the row height
  dynamically to accommodate cell content in this column.

### 📚 Libraries

* @blueprintjs/core `3.38 -> 3.39`
* react-select `3.1 -> 4.1`
* react-windowed-select `2.0 -> 3.0`

[Commit Log](https://github.com/xh/hoist-react/compare/v38.0.0...v38.1.0)

## v38.0.0 - 2021-02-04

Hoist v38 includes major refactoring to streamline core classes, bring the toolkit into closer
alignment with the latest developments in Javascript, React, and MobX, and allow us to more easily
provide documentation and additional features. Most notably, we have removed the use of class based
decorators, in favor of a simpler inheritance-based approach to defining models and services.

* We are introducing a new root superclass `HoistBase` which provides many of the syntax
  enhancements and conventions used throughout Hoist for persistence, resource management, and
  reactivity.
* New base classes of `HoistModel` and `HoistService` replace the existing class decorators
  `@HoistModel` and `@HoistService`. Application models and services should now `extend` these base
  classes instead of applying the (now removed) decorators. For your application's `AppModel`,
  extend the new `HoistAppModel` superclass.
* We have also removed the need for the explicit `@LoadSupport` annotation on these classes. The
  presence of a defined `doLoadAsync()` method is now sufficient to allow classes extending
  `HoistModel` and `HoistService` to participate in the loading and refreshing lifecycle as before.
* We have deprecated support for class-based Components via the `@HoistComponent` class decorator.
  To continue to use this decorator, please import it from the `@xh\hoist\deprecated` package.
  Please note that we plan to remove `@HoistComponent` in a future version.
* Due to changes in MobX v6.0.1, all classes that host observable fields and actions will now also
  need to provide a constructor containing a call to `makeObservable(this)`. This change will
  require updates to most `HoistModel` and `HoistService` classes. See
  [this article from MobX](https://michel.codes/blogs/mobx6) for more on this change and the
  motivation behind it.

### 🎁 New Features

* New utility method `getOrCreate` for easy caching of properties on objects.
* The `Menu` system on mobile has been reworked to be more consistent with desktop. A new
  `MenuButton` component has been added to the mobile framework, which renders a `Menu` of
  `MenuItems` next to the `MenuButton`. This change also includes the removal of `AppMenuModel` (see
  Breaking Changes).
* Added `ExpandCollapseButton` to the mobile toolkit, to expand / collapse all rows in a tree grid.
* Added `Popover` to the mobile toolkit, a component to display floating content next to a target
  element. Its API is based on the Blueprint `Popover` component used on desktop.
* `StoreFilterField` now matches the rendered string values for `date` and `localDate` fields when
  linked to a properly configured `GridModel`.
* `GroupingChooser` gets several minor usability improvements + clearer support for an empty /
  ungrouped state, when so enabled.

### 💥 Breaking Changes

* All `HoistModel` and `HoistService` classes must be adjusted as described above.
* `@HoistComponent` has been deprecated and moved to `@xh\hoist\deprecated`
* Hoist grids now require ag-Grid v25.0.1 or higher - if your app uses ag-Grid, update your ag-Grid
  dependency in your app's `package.json` file.
* The `uses()` function (called within `hoistComponent()` factory configs for model context lookups)
  and the `useContextModel()` function no longer accept class names as strings. Pass the class
  itself (or superclass) of the model you wish to select for your component. `Uses` will throw if
  given any string other than "*", making the need for any updates clear in that case.
* The `Ref` class, deprecated in v26, has now been removed. Use `createObservableRef` instead.
* `AppMenuModel` has been removed. The `AppMenuButton` is now configured via
  `AppBar.appMenuButtonProps`. As with desktop, menu items can be added with
  `AppBar.appMenuButtonProps.extraItems[]`

### ⚙️ Technical

* We have removed the experimental flags `useTransactions`, and `deltaSort` from `GridModel`. The
  former has been the default behavior for Hoist for several releases, and the latter is obsolete.

### 📚 Libraries

* @blueprintjs/core `3.36 -> 3.38`
* codemirror `5.58 -> 5.59`
* mobx `5.15 -> 6.1`
* mobx-react `6.3 -> 7.1`

[Commit Log](https://github.com/xh/hoist-react/compare/v37.2.0...v38.0.0)

## v37.2.0 - 2021-01-22

### 🎁 New Features

* New `ErrorMessage` component for standard "inline" rendering of Errors and Exceptions, with retry
  support.
* `Cube` now supports an `omitFn` to allow apps to remove unwanted, single-node children.

[Commit Log](https://github.com/xh/hoist-react/compare/v37.1.0...v37.2.0)

## v37.1.0 - 2021-01-20

### 🎁 New Features

* Columns in `ColChooser` can now be filtered by their `chooserGroup`.
* `Cube` now supports a `bucketSpecFn` config which allows dynamic bucketing and aggregation of
  rows.

### 🐞 Bug Fixes

* Fix issue where a `View` would create a root row even if there were no leaf rows.
* Fixed regression in `LeftRightChooser` not displaying description callout.

[Commit Log](https://github.com/xh/hoist-react/compare/v37.0.0...v37.1.0)

## v37.0.0 - 2020-12-15

### 🎁 New Features

* New `GroupingChooser` component provides a new interface for selecting a list of fields
  (dimensions) for grouping APIs, offering drag-and-drop reordering and persisted favorites.
    * This is intended as a complete replacement for the existing `DimensionChooser`. That component
      should be considered deprecated and will be removed in future releases.
* New props added to `TabSwitcher`:
    * `enableOverflow` shows tabs that would normally overflow their container in a drop down menu.
    * `tabWidth`, `tabMinWidth` & `tabMaxWidth` allow flexible configuration of tab sizes within the
      switcher.
* `TabModel` now supports a bindable `tooltip`, which can be used to render strings or elements
  while hovering over tabs.
* New `Placeholder` component provides a thin wrapper around `Box` with standardized, muted styling.
* New `StoreFilterField.matchMode` prop allows customizing match to `start`, `startWord`, or `any`.
* `Select` now implements enhanced typeahead filtering of options. The default filtering is now
  based on a case-insensitive match of word starts in the label. (Previously it was based on a match
  _anywhere_ in the label _or_ value.) To customize this behavior, applications should use the new
  `filterFn` prop.
* New Admin Console Monitor > Memory tab added to view snapshots of JVM memory usage. (Requires
  Hoist Core v8.7 or greater.)
* `FormModel` and `FieldModel` gain support for Focus Management.
* New `boundInput` getter on `FieldModel` to facilitate imperative access to controls, when needed.
  This getter will return the new `HoistInputModel` interface, which support basic DOM access as
  well as standard methods for `focus()`, `blur()`, and `select()`.
* New `GridModel` config `lockColumnGroups` to allow controlling whether child columns can be moved
  outside their parent group. Defaults to `true` to maintain existing behavior.

### 💥 Breaking Changes

* New `TabContainerModel` config `switcher` replaces `switcherPosition` to allow for more flexible
  configuration of the default `TabSwitcher`.
    * Use `switcher: true` to retain default behavior.
    * Use `switcher: false` to not include a TabSwitcher. (previously `switcherPosition: 'none'`)
    * Use `switcher: {...}` to provide customisation props for the `TabSwitcher`. See `TabSwitcher`
      documentation for more information.
* The `HoistInput` base class has been removed. This change marks the completion of our efforts to
  remove all internal uses of React class-based Components in Hoist. The following adjustments are
  required:
    * Application components extending `HoistInput` should use the `useHoistInputModel` hook
      instead.
    * Applications getting refs to `HoistInputs` should be aware that these refs now return a ref to
      a
      `HoistInputModel`. In order to get the DOM element associated with the component use the new
      `domEl` property of that model rather than the`HoistComponent.getDOMNode()` method.
* Hoist grids now require ag-Grid v24.1.0 or higher - update your ag-Grid dependency in your app's
  `package.json` file. ag-Grid v24.1.0
  [lists 5 breaking changes](https://www.ag-grid.com/ag-grid-changelog/), including the two called
  out below. *Note that these cautions apply only to direct use of the ag-Grid APIs* - if your app
  is using the Hoist `Grid` and `GridModel` exclusively, there should be no need to adjust code
  around columns or grid state, as the related Hoist classes have been updated to handle these
  changes.
    * AG-4291 - Reactive Columns - the state pattern for ag-grid wrapper has changed as a result of
      this change. If your app made heavy use of saving/loading grid state, please test carefully
      after upgrade.
    * AG-1959 - Aggregation - Add additional parameters to the Custom Aggregation methods. If your
      app implements custom aggregations, they might need to be updated.

### 🔒 Security

* The data package `Field` class now sanitizes all String values during parsing, using the DOMPurify
  library to defend against XSS attacks and other issues with malformed HTML or scripting content
  loaded into `Record`s and rendered by `Grid` or other data-driven components. Please contact XH if
  you find any reason to disable this protection, or observe any unintended side effects of this
  additional processing.

### 🐞 Bug Fixes

* Fix issue where grid row striping inadvertently disabled by default for non-tree grids.
* Fix issue where grid empty text cleared on autosize.

### ✨ Style

* Default `Chart` themes reworked in both light and dark modes to better match overall Hoist theme.

### ⚙️ Technical

* Note that the included Onsen fork has been replaced with the latest Onsen release. Apps should not
  need to make any changes.
* `Cube.info` is now directly observable.
* `@managed` and `markManaged` have been enhanced to allow for the cleanup of arrays of objects as
  well as objects. This matches the existing array support in `XH.safeDestroy()`.

### 📚 Libraries

* @xh/onsenui `~0.1.2` -> onsenui `~2.11.1`
* @xh/react-onsenui `~0.1.2` -> react-onsenui `~1.11.3`
* @blueprintjs/core `3.35 -> 3.36`
* @blueprintjs/datetime `3.19 -> 3.20`
* clipboard-copy `3.1 -> 4.0`
* core-js `3.6 -> 3.8`
* dompurify `added @ 2.2`
* react `16.13 -> 17.0`
* semver `added @ 7.3`

[Commit Log](https://github.com/xh/hoist-react/compare/v36.6.1...v37.0.0)

## v36.6.1 - 2020-11-06

### 🐞 Bug Fixes

* Fix issue where grid row striping would be turned off by default for non-tree grids

[Commit Log](https://github.com/xh/hoist-react/compare/v36.6.0...v36.6.1)

## v36.6.0 - 2020-10-28

### 🎁 New Features

* New `GridModel.treeStyle` config enables more distinctive styling of tree grids, with optional
  background highlighting and ledger-line style borders on group rows.
    * ⚠ By default, tree grids will now have highlighted group rows (but no group borders). Set
      `treeStyle: 'none'` on any `GridModel` instances where you do _not_ want the new default
      style.
* New `DashContainerModel.extraMenuItems` config supports custom app menu items in Dashboards
* An "About" item has been added to the default app menu.
* The default `TabSwitcher` now supports scrolling, and will show overflowing tabs in a drop down
  menu.

### 🐞 Bug Fixes

* Ensure that `Button`s with `active: true` set directly (outside of a `ButtonGroupInput`) get the
  correct active/pressed styling.
* Fixed regression in `Column.tooltip` function displaying escaped HTML characters.
* Fixed issue where the utility method `calcActionColWidth` was not correctly incorporating the
  padding in the returned value.

### ⚙️ Technical

* Includes technical updates to `JsonBlob` archiving. This change requires an update to `hoist-core`
  `v8.6.1` or later, and modifications to the `xh_json_blob` table. See the
  [hoist-core changelog](https://github.com/xh/hoist-core/blob/develop/CHANGELOG.md) for further
  details.

### 📚 Libraries

* @blueprintjs/core `3.33 -> 3.35`

[Commit Log](https://github.com/xh/hoist-react/compare/v36.5.0...v36.6.0)

## v36.5.0 - 2020-10-16

### 🐞 Bug Fixes

* Fix text and hover+active background colors for header tool buttons in light theme.

### ⚙️ Technical

* Install a default simple string renderer on all columns. This provides consistency in column
  rendering, and fixes some additional issues with alignment and rendering of Grid columns
  introduced by the change to flexbox-based styling in grid cells.
* Support (optional) logout action in SSO applications.

### 📚 Libraries

* @blueprintjs/core `3.31 -> 3.33`
* @blueprintjs/datetime `3.18 -> 3.19`
* @fortawesome/fontawesome-pro `5.14 -> 5.15`
* moment `2.24 -> 2.29`
* numbro `2.2 -> 2.3`

[Commit Log](https://github.com/xh/hoist-react/compare/v36.4.0...v36.5.0)

## v36.4.0 - 2020-10-09

### 🎁 New Features

* `TabContainerModel` supports dynamically adding and removing tabs via new public methods.
* `Select` supports a new `menuWidth` prop to control the width of the dropdown.

### 🐞 Bug Fixes

* Fixed v36.3.0 regression re. horizontal alignment of Grid columns.

[Commit Log](https://github.com/xh/hoist-react/compare/v36.3.0...v36.4.0)

## v36.3.0 - 2020-10-07

### 💥 Breaking Changes

* The following CSS variables are no longer in use:
    + `--xh-grid-line-height`
    + `--xh-grid-line-height-px`
    + `--xh-grid-large-line-height`
    + `--xh-grid-large-line-height-px`
    + `--xh-grid-compact-line-height`
    + `--xh-grid-compact-line-height-px`
    + `--xh-grid-tiny-line-height`
    + `--xh-grid-tiny-line-height-px`

### ⚙️ Technical

* We have improved and simplified the vertical centering of content within Grid cells using
  flexbox-based styling, rather than the CSS variables above.

### 🎁 New Features

* `Select` now supports `hideSelectedOptions` and `closeMenuOnSelect` props.
* `XH.message()` and its variants (`XH.prompt(), XH.confirm(), XH.alert()`) all support an optional
  new config `messageKey`. This key can be used by applications to prevent popping up the same
  dialog repeatedly. Hoist will only show the last message posted for any given key.
* Misc. Improvements to organization of admin client tabs.

### 🐞 Bug Fixes

* Fixed issue with sporadic failures reading grid state using `legacyStateKey`.
* Fixed regression to the display of `autoFocus` buttons; focus rectangle restored.

[Commit Log](https://github.com/xh/hoist-react/compare/v36.2.1...v36.3.0)

## v36.2.1 - 2020-10-01

### 🐞 Bug Fixes

* Fixed issue in `LocalDate.previousWeekday()` which did not correctly handle Sunday dates.
* Fixed regression in `Grid` column header rendering for non-string headerNames.

[Commit Log](https://github.com/xh/hoist-react/compare/v36.2.0...v36.2.1)

## v36.2.0 - 2020-09-25

### 💥 Breaking Changes

* New `GridModel` config `colChooserModel` replaces `enableColChooser` to allow for more flexible
  configuration of the grid `colChooser`
    * Use `colChooserModel: true` to retain default behavior.
    * See documentation on `GridModel.ColChooserModelConfig` for more information.
* The `Grid` `hideHeaders` prop has been converted to a field on `AgGridModel` and `GridModel`. All
  grid options of this type are now on the model hierarchy, allowing consistent application code and
  developer discovery.

### 🎁 New Features

* Provides new `CustomProvider` for applications that want to use the Persistence API, but need to
  provide their own storage implementation.
* Added `restoreDefaults` action to default context menu for `GridModel`.
* Added `restoreDefaultsWarning` config to `GridModel`.
* `FormModel` has a new convenience method `setValues` for putting data into one or more fields in
  the form.
* Admin Preference and Config panels now support bulk regrouping actions.

### 🐞 Bug Fixes

* Fixed an error in implementation of `@managed` preventing proper cleanup of resources.
* Fixed a regression introduced in v36.1.0 in `FilterChooser`: Restore support for `disabled` prop.

[Commit Log](https://github.com/xh/hoist-react/compare/v36.1.0...v36.2.0)

## v36.1.0 - 2020-09-22

⚠ NOTE - apps should update to `hoist-core >= 8.3.0` when taking this hoist-react update. This is
required to support both the new `JsonBlobService` and updates to the Admin Activity and Client
Error tracking tabs described below.

### 🎁 New Features

* Added new `JsonBlobService` for saving and updating named chunks of arbitrary JSON data.
* `GridModelPersistOptions` now supports a `legacyStateKey` property. This key will identify the
  pre-v35 location for grid state, and can be used by applications to provide a more flexible
  migration of user grid state after an upgrade to Hoist v35.0.0 or greater. The value of this
  property will continue to default to 'key', preserving the existing upgrade behavior of the
  initial v35 release.
* The Admin Config and Pref diff tools now support pasting in a config for comparison instead of
  loading one from a remote server (useful for deployments where the remote config cannot be
  accessed via an XHR call).
* The `ClipboardButton.getCopyText` prop now supports async functions.
* The `Select` input supports a new `leftIcon` prop.
* `RestGrid` now supports bulk delete when multiple rows are selected.
* `RestGrid`'s `actionWarning` messages may now be specified as functions.

### 🐞 Bug Fixes

* Fixed several cases where `selectOnFocus` prop on `Select` was not working.
* `FilterChooser` auto-suggest values sourced from the *unfiltered* records on `sourceStore`.
* `RestForm` editors will now source their default label from the corresponding `Field.displayName`
  property. Previously an undocumented `label` config could be provided with each editor object -
  this has been removed.
* Improved time zone handling in the Admin Console "Activity Tracking" and "Client Errors" tabs.
    * Users will now see consistent bucketing of activity into an "App Day" that corresponds to the
      LocalDate when the event occurred in the application's timezone.
    * This day will be reported consistently regardless of the time zones of the local browser or
      deployment server.
* Resetting Grid columns to their default state (e.g. via the Column Chooser) retains enhancements
  applied from matching Store fields.
* Desktop `DateInput` now handles out-of-bounds dates without throwing exception during rendering.
* Dragging a grid column with an element-based header no longer displays `[object Object]` in the
  draggable placeholder.

### 📚 Libraries

* codemirror `5.57 -> 5.58`

[Commit Log](https://github.com/xh/hoist-react/compare/v36.0.0...v36.1.0)

## v36.0.0 - 2020-09-04

### 🎁 New Features

#### Data Filtering

We have enhanced support for filtering data in Hoist Grids, Stores, and Cubes with an upgraded
`Filter` API and a new `FilterChooser` component. This bundle of enhancements includes:

* A new `@xh/hoist/data/filter` package to support the creation of composable filters, including the
  following new classes:
    * `FieldFilter` - filters by comparing the value of a given field to one or more given candidate
      values using one of several supported operators.
    * `FunctionFilter` - filters via a custom function specified by the developer.
    * `CompoundFilter` - combines multiple filters (including other nested CompoundFilters) via an
      AND or OR operator.
* A new `FilterChooser` UI component that integrates tightly with these data package classes to
  provide a user and developer friendly autocomplete-enabled UI for filtering data based on
  dimensions (e.g. trader = jdoe, assetClass != Equities), metrics (e.g. P&L > 1m), or any
  combination thereof.
* Updates to `Store`, `StoreFilterField`, and `cube/Query` to use the new Filter API.
* A new `setFilter()` convenience method to `Grid` and `DataView`.

To get the most out of the new Filtering capabilities, developers are encouraged to add or expand
the configs for any relevant `Store.fields` to include both their `type` and a `displayName`. Many
applications might not have Field configs specified at all for their Stores, instead relying on
Store's ability to infer its Fields from Grid Column definitions.

We are looking to gradually invert this relationship, so that core information about an app's
business objects and their properties is configured once at the `data/Field` level and then made
available to related APIs and components such as grids, filters, and forms. See note in New Features
below regarding related updates to `GridModel.columns` config processing.

#### Grid

* Added new `GridModel.setColumnVisible()` method, along with `showColumn()` and `hideColumn()`
  convenience methods. Can replace calls to `applyColumnStateChanges()` when all you need to do is
  show or hide a single column.
* Elided Grid column headers now show the full `headerName` value in a tooltip.
* Grid column definitions now accept a new `displayName` config as the recommended entry point for
  defining a friendly user-facing label for a Column.
    * If the GridModel's Store has configured a `displayName` for the linked data field, the column
      will default to use that (if not otherwise specified).
    * If specified or sourced from a Field, `displayName` will be used as the default value for the
      pre-existing `headerName` and `chooserName` configs.
* Grid columns backed by a Store Field of type `number` or `int` will be right-aligned by default.
* Added new `GridModel.showGroupRowCounts` config to allow easy hiding of group row member counts
  within each full-width group row. Default is `true`, maintaining current behavior of showing the
  counts for each group.

#### Other

* Added new `AppSpec.showBrowserContextMenu` config to control whether the browser's default context
  menu will be shown if no app-specific context menu (e.g. from a grid) would be triggered.
    * ⚠ Note this new config defaults to `false`, meaning the browser context menu will *not* be
      available. Developers should set to true for apps that expect/depend on the built-in menu.
* `LocalDate` has gained several new static factories: `tomorrow()`, `yesterday()`,
  `[start/end]OfMonth()`, and `[start/end]OfYear()`.
* A new `@computeOnce` decorator allows for lazy computation and caching of the results of decorated
  class methods or getters. Used in `LocalDate` and intended for similar immutable, long-lived
  objects that can benefit from such caching.
* `CodeInput` and `JsonInput` get new `enableSearch` and `showToolbar` props. Enabling search
  provides an simple inline find feature for searching the input's contents.
* The Admin console's Monitor Status tab displays more clearly when there are no active monitors.

### 💥 Breaking Changes

* Renamed the `data/Field.label` property to `displayName`.
* Changed the `DimensionChooserModel.dimensions` config to require objects of the
  form `{name, displayName, isLeafDimension}` when provided as an `Object[]`.
    * Previously these objects were expected to be of the form `{value, label, isLeaf}`.
    * Note however that this same config can now be passed the `dimensions` directly from a
      configured
      `Cube` instead, which is the recommended approach and should DRY up dimension definitions for
      typical use cases.
* Changes required due to the new filter API:
    * The classes `StoreFilter` and `ValueFilter` have been removed and replaced by `FunctionFilter`
      and `FieldFilter`, respectively. In most cases apps will need to make minimal or no changes.
    * The `filters/setFilters` property on `Query` has been changed to `filter/setFilter`. In most
      case apps should not need to change anything other than the name of this property - the new
      property will continue to support array representations of multiple filters.
    * `Store` has gained a new property `filterIncludesChildren` to replace the functionality
      previously provided by `StoreFilter.includesChildren`.
    * `StoreFilterField.filterOptions` has been removed. Set `filterIncludesChildren` directly on
      the store instead.

### ✨ Style

* CSS variables for "intents" - most commonly used on buttons - have been reworked to use HSL color
  values and support several standard variations of lightness and transparency.
    * Developers are encouraged to customize intents by setting the individual HSL vars provided for
      each intent (e.g. `--intent-primary-h` to adjust the primary hue) and/or the different levels
      of lightness (e.g. `--intent-primary-l3` to adjust the default lightness).
    * ⚠ Uses of the prior intent var overrides such as `--intent-primary` will no longer work. It is
      possible to set directly via `--xh-intent-primary`, but components such as buttons will still
      use the default intent shades for variations such as hover and pressed states. Again, review
      and customize the HSL vars if required.
* Desktop `Button` styles and classes have been rationalized and reworked to allow for more
  consistent and direct styling of buttons in all their many permutations (standard/minimal/outlined
  styles * default/hovered/pressed/disabled states * light/dark themes).
    * Customized intent colors will now also be applied to outlined and minimal buttons.
    * Dedicated classes are now applied to desktop buttons based on their style and state.
      Developers can key off of these classes directly if required.

### 🐞 Bug Fixes

* Fixed `Column.tooltipElement` so that it can work if a `headerTooltip` is also specified on the
  same column.
* Fixed issue where certain values (e.g. `%`) would break in `Column.tooltipElement`.
* Fixed issue where newly loaded records in `Store` were not being frozen as promised by the API.

### 📚 Libraries

* @blueprintjs/core `3.30 -> 3.31`
* codemirror `5.56 -> 5.57`
* http-status-codes `1.4 -> 2.1`
* mobx-react `6.2 -> 6.3`
* store2 `2.11 -> 2.12`

[Commit Log](https://github.com/xh/hoist-react/compare/v35.2.1...v36.0.0)

## v35.2.1 - 2020-07-31

### 🐞 Bug Fixes

* A Grid's docked summary row is now properly cleared when its bound Store is cleared.
* Additional SVG paths added to `requiredBlueprintIcons.js` to bring back calendar scroll icons on
  the DatePicker component.
* Colors specified via the `--xh-intent-` CSS vars have been removed from minimal / outlined desktop
  `Button` components because of incompatibility with `ButtonGroupInput` component. Fix to address
  issue forthcoming. (This reverts the change made in 35.2.0 below.)

[Commit Log](https://github.com/xh/hoist-react/compare/v35.2.0...v35.2.1)

## v35.2.0 - 2020-07-21

### 🎁 New Features

* `TabContainerModel` now supports a `persistWith` config to persist the active tab.
* `TabContainerModel` now supports a `emptyText` config to display when TabContainer gets rendered
  with no children.

### ⚙️ Technical

* Supports smaller bundle sizes via a greatly reduced set of BlueprintJS icons. (Requires apps to be
  built with `@xh/hoist-dev-utils` v5.2 or greater to take advantage of this optimization.)

### 🐞 Bug Fixes

* Colors specified via the `--xh-intent-` CSS vars are now applied to minimal / outlined desktop
  `Button` components. Previously they fell through to use default Blueprint colors in these modes.
* Code input correctly handles dynamically toggling readonly/disabled state.

### 📚 Libraries

* @fortawesome/fontawesome-pro `5.13 -> 5.14`
* codemirror `5.55 -> 5.56`

[Commit Log](https://github.com/xh/hoist-react/compare/v35.1.1...v35.2.0)

## v35.1.1 - 2020-07-17

### 📚 Libraries

* @blueprintjs/core `3.29 -> 3.30`

[Commit Log](https://github.com/xh/hoist-react/compare/v35.1.0...v35.1.1)

## v35.1.0 - 2020-07-16

### 🎁 New Features

* Extend existing environment diff tool to preferences. Now, both configs and preferences may be
  diffed across servers. This feature will require an update of hoist-core to a version 8.1.0 or
  greater.
* `ExportOptions.columns` provided to `GridModel` can now be specified as a function, allowing for
  full control of columns to export, including their sort order.

### 🐞 Bug Fixes

* `GridModel`s export feature was previously excluding summary rows. These are now included.
* Fixed problems with coloring and shading algorithm in `TreeMap`.
* Fixed problems with sort order of exports in `GridModel`.
* Ensure that preferences are written to server, even if set right before navigating away from page.
* Prevent situation where a spurious exception can be sent to server when application is unloaded
  while waiting on a fetch request.

[Commit Log](https://github.com/xh/hoist-react/compare/v35.0.1...v35.1.0)

## v35.0.1 - 2020-07-02

### 🐞 Bug Fixes

* Column headers no longer allocate space for a sort arrow icon when the column has an active
  `GridSorter` in the special state of `sort: null`.
* Grid auto-sizing better accounts for margins on sort arrow icons.

[Commit Log](https://github.com/xh/hoist-react/compare/v35.0.0...v35.0.1)

## v35.0.0 - 2020-06-29

### ⚖️ Licensing Change

As of this release, Hoist is [now licensed](LICENSE.md) under the popular and permissive
[Apache 2.0 open source license](https://www.apache.org/licenses/LICENSE-2.0). Previously, Hoist was
"source available" via our public GitHub repository but still covered by a proprietary license.

We are making this change to align Hoist's licensing with our ongoing commitment to openness,
transparency and ease-of-use, and to clarify and emphasize the suitability of Hoist for use within a
wide variety of enterprise software projects. For any questions regarding this change, please
[contact us](https://xh.io/contact/).

### 🎁 New Features

* Added a new Persistence API to provide a more flexible yet consistent approach to saving state for
  Components, Models, and Services to different persistent locations such as Hoist Preferences,
  browser local storage, and Hoist Dashboard views.
    * The primary entry points for this API are the new `@PersistSupport` and `@persist`
      annotations.
      `@persist` can be added to any observable property on a `@PersistSupport` to make it
      automatically synchronize with a `PersistenceProvider`. Both `HoistModel` and `HoistService`
      are decorated with `@PersistSupport`.
    * This is designed to replace any app-specific code previously added to synchronize fields and
      their values to Preferences via ad-hoc initializers and reactions.
    * This same API is now used to handle state persistence for `GridStateModel`, `PanelModel`,
      `DimensionChooserModel`, and `DashContainerModel` - configurable via the new `persistWith`
      option on those classes.
* `FetchService` now installs a default timeout of 30 seconds for all requests. This can be disabled
  by setting timeout to `null`. Fetch Timeout Exceptions have also been improved to include the same
  information as other standard exceptions thrown by this service.
    * 💥 Apps that were relying on the lack of a built-in timeout for long-running requests should
      ensure they configure such calls with a longer or null timeout.
* `Store` gets new `clearFilter()` and `recordIsFiltered()` helper functions.
* The Admin console's Activity Tracking tab has been significantly upgraded to allow admins to
  better analyze both built-in and custom tracking data generated by their application. Its sibling
  Client Errors tab has also been updated with a docked detail panel.
* `CodeInput` gets new `showCopyButton` prop - set to true to provide an inline action button to
  copy the editor contents to the clipboard.
* Hoist config `xhEnableMonitoring` can be used to enable/disable the Admin monitor tab and its
  associated server-side jobs

### 💥 Breaking Changes

* Applications should update to `hoist-core` v8.0.1 or above, required to support the upgraded Admin
  Activity Tracking tab. Contact XH for assistance with this update.
* The option `PanelModel.prefName` has been removed in favor of `persistWith`. Existing user state
  will be transferred to the new format, assuming a `PersistenceProvider` of type 'pref' referring
  to the same preference is used (e.g. `persistWith: {prefKey: 'my-panel-model-prefName'}`.
* The option `GridModel.stateModel` has been removed in favor of `persistWith`. Existing user state
  will be transferred to the new format, assuming a `PersistenceProvider` of type 'localStorage'
  referring to the same key is used (e.g. `persistWith: {localStorageKey: 'my-grid-state-id'}`.
    * Use the new `GridModel.persistOptions` config for finer control over what grid state is
      persisted (replacement for stateModel configs to disable persistence of column
      state/sorting/grouping).
* The options `DimensionChooserModel.preference` and `DimensionChooserModel.historyPreference` have
  been removed in favor of `persistWith`.
* `AppSpec.idleDetectionEnabled` has been removed. App-specific Idle detection is now enabled via
  the new `xhIdleConfig` config. The old `xhIdleTimeoutMins` has also been deprecated.
* `AppSpec.idleDialogClass` has been renamed `AppSpec.idlePanel`. If specified, it should be a
  full-screen component.
* `PinPad` and `PinPadModel` have been moved to `@xh/hoist/cmp/pinpad`, and is now available for use
  with both standard and mobile toolkits.
* Third-party dependencies updated to properly reflect application-level licensing requirements.
  Applications must now import and provide their licensed version of ag-Grid, and Highcharts to
  Hoist. See file `Bootstrap.js` in Toolbox for an example.

### 🐞 Bug Fixes

* Sorting special columns generated by custom ag-Grid configurations (e.g. auto-group columns) no
  longer throws with an error.
* The `deepFreeze()` util - used to freeze data in `Record` instances - now only attempts to freeze
  a whitelist of object types that are known to be safely freezable. Custom application classes and
  other potentially-problematic objects (such as `moment` instances) are no longer frozen when
  loaded into `Record` fields.

### 📚 Libraries

Note that certain licensed third-party dependencies have been removed as direct dependencies of this
project, as per note in Breaking Changes above.

* @xh/hoist-dev-utils `4.x -> 5.x` - apps should also update to the latest 5.x release of dev-utils.
  Although license and dependency changes triggered a new major version of this dev dependency, no
  application-level changes should be required.
* @blueprintjs/core `3.28 -> 3.29`
* codemirror `5.54 -> 5.55`
* react-select `3.0 -> 3.1`

### 📚 Optional Libraries

* ag-Grid `23.0.2` > `23.2.0` (See Toolbox app for example on this upgrade)
* Highcharts `8.0.4 -> 8.1.1`

[Commit Log](https://github.com/xh/hoist-react/compare/v34.0.0...v35.0.0)

## v34.0.0 - 2020-05-26

### 🎁 New Features

* Hoist's enhanced autosizing is now enabled on all grids by default. See `GridModel` and
  `GridAutosizeService` for more details.
* New flags `XH.isPhone`, `XH.isTablet`, and `XH.isDesktop` available for device-specific switching.
  Corresponding `.xh-phone`, `.xh-tablet`, and `.xh-desktop` CSS classes are added to the document
  `body`. These flags and classes are set based on the detected device, as per its user-agent.
    * One of the two higher-level CSS classes `.xh-standard` or `.xh-mobile` will also be applied
      based on an app's use of the primary (desktop-centric) components vs mobile components - as
      declared by its `AppSpec.isMobileApp` - regardless of the detected device.
    * These changes provide more natural support for use cases such as apps that are built with
      standard components yet target/support tablet users.
* New method `Record.get()` provides an alternative API for checked data access.
* The mobile `Select` component supports the `enableFilter` and `enableCreate` props.
* `DashContainerModel` supports new `layoutLocked`, `contentLocked` and `renameLocked` modes.
* `DimensionChooser` now has the ability to persist its value and history separately.
* Enhance Hoist Admin's Activity Tracking tab.
* Enhance Hoist Admin's Client Error tab.

### 💥 Breaking Changes

* `emptyFlexCol` has been removed from the Hoist API and should simply be removed from all client
  applications. Improvements to agGrid's default rendering of empty space have made it obsolete.
* `isMobile` property on `XH` and `AppSpec` has been renamed to `isMobileApp`. All apps will need to
  update their (required) use of this flag in the app specifications within their
  `/client-app/src/apps` directory.
* The `xh-desktop` class should no longer be used to indicate a non-mobile toolkit based app. For
  this purpose, use `xh-standard` instead.

### 🐞 Bug Fixes

* Fix to Average Aggregators when used with hierarchical data.
* Fixes to Context Menu handling on `Panel` to allow better handling of `[]` and `null`.

### 📚 Libraries

* @blueprintjs/core `3.26 -> 3.28`
* @blueprintjs/datetime `3.16 -> 3.18`
* codemirror `5.53 -> 5.54`
* react-transition-group `4.3 -> 4.4`

[Commit Log](https://github.com/xh/hoist-react/compare/v33.3.0...v34.0.0)

## v33.3.0 - 2020-05-08

### ⚙️ Technical

* Additional updates to experimental autosize feature: standardization of naming, better masking
  control, and API fixes. Added new property `autosizeOptions` on `GridModel` and main entry point
  is now named `GridModel.autosizeAsync()`.

### 🐞 Bug Fixes

* `Column.hideable` will now be respected by ag-grid column drag and drop
  [#1900](https://github.com/xh/hoist-react/issues/1900)
* Fixed an issue where dragging a column would cause it to be sorted unintentionally.

[Commit Log](https://github.com/xh/hoist-react/compare/v33.2.0...v33.3.0)

## v33.2.0 - 2020-05-07

### 🎁 New Features

* Virtual column rendering has been disabled by default, as it offered a minimal performance benefit
  for most grids while compromising autosizing. See new `GridModel.useVirtualColumns` config, which
  can be set to `true` to re-enable this behavior if required.
* Any `GridModel` can now be reset to its code-prescribed defaults via the column chooser reset
  button. Previously, resetting to defaults was only possible for grids that persisted their state
  with a `GridModel.stateModel` config.

### 🐞 Bug Fixes

* Fixed several issues with new grid auto-sizing feature.
* Fixed issues with and generally improved expand/collapse column alignment in tree grids.
    * 💥 Note that this improvement introduced a minor breaking change for apps that have customized
      tree indentation via the removed `--grid-tree-indent-px` CSS var. Use `--grid-tree-indent`
      instead. Note the new var is specified in em units to scale well across grid sizing modes.

### ⚙️ Technical

* Note that the included version of Onsen has been replaced with a fork that includes updates for
  react 16.13. Apps should not need to make any changes.

### 📚 Libraries

* react `~16.8 -> ~16.13`
* onsenui `~16.8` -> @xh/onsenui `~16.13`
* react-onsenui `~16.8` -> @xh/react-onsenui `~16.13`

[Commit Log](https://github.com/xh/hoist-react/compare/v33.1.0...33.2.0)

## v33.1.0 - 2020-05-05

### 🎁 New Features

* Added smart auto-resizing of columns in `GridModel` Unlike ag-Grid's native auto-resizing support,
  Hoist's auto-resizing will also take into account collapsed rows, off-screen cells that are not
  currently rendered in the DOM, and summary rows. See the new `GridAutosizeService` for details.
    * This feature is currently marked as 'experimental' and must be enabled by passing a special
      config to the `GridModel` constructor of the form `experimental: {useHoistAutosize: true}`. In
      future versions of Hoist, we expect to make it the default behavior.
* `GridModel.autoSizeColumns()` has been renamed `GridModel.autosizeColumns()`, with lowercase 's'.
  Similarly, the `autoSizeColumns` context menu token has been renamed `autosizeColumns`.

### 🐞 Bug Fixes

* Fixed a regression with `StoreFilterField` introduced in v33.0.1.

[Commit Log](https://github.com/xh/hoist-react/compare/v33.0.2...33.1.0)

## v33.0.2 - 2020-05-01

### 🎁 New Features

* Add Hoist Cube Aggregators: `AverageAggregator` and `AverageStrictAggregator`
* `ColAutosizeButton` has been added to desktop and mobile

### 🐞 Bug Fixes

* Fixed mobile menus to constrain to the bottom of the viewport, scrolling if necessary.
  [#1862](https://github.com/xh/hoist-react/issues/1862)
* Tightened up mobile tree grid, fixed issues in mobile column chooser.
* Fixed a bug with reloading hierarchical data in `Store`.
  [#1871](https://github.com/xh/hoist-react/issues/1871)

[Commit Log](https://github.com/xh/hoist-react/compare/v33.0.1...33.0.2)

## v33.0.1 - 2020-04-29

### 🎁 New Features

* `StoreFieldField` supports dot-separated field names in a bound `GridModel`, meaning it will now
  match on columns with fields such as `address.city`.

* `Toolbar.enableOverflowMenu` now defaults to `false`. This was determined safer and more
  appropriate due to issues with the underlying Blueprint implementation, and the need to configure
  it carefully.

### 🐞 Bug Fixes

* Fixed an important bug with state management in `StoreFilterField`. See
  https://github.com/xh/hoist-react/issues/1854

* Fixed the default sort order for grids. ABS DESC should be first when present.

### 📚 Libraries

* @blueprintjs/core `3.25 -> 3.26`
* codemirror `5.52 -> 5.53`

[Commit Log](https://github.com/xh/hoist-react/compare/v33.0.0...v33.0.1)

## v33.0.0 - 2020-04-22

### 🎁 New Features

* The object returned by the `data` property on `Record` now includes the record `id`. This will
  allow for convenient access of the id with the other field values on the record.
* The `Timer` class has been enhanced and further standardized with its Hoist Core counterpart:
    * Both the `interval` and `timeout` arguments may be specified as functions, or config keys
      allowing for dynamic lookup and reconfiguration.
    * Added `intervalUnits` and `timeoutUnits` arguments.
    * `delay` can now be specified as a boolean for greater convenience.

### 💥 Breaking Changes

* We have consolidated the import location for several packages, removing unintended nested index
  files and 'sub-packages'. In particular, the following locations now provide a single index file
  for import for all of their public contents: `@xh/hoist/core`, `@xh/hoist/data`,
  `@xh/hoist/cmp/grid`, and `@xh/hoist/desktop/cmp/grid`. Applications may need to update import
  statements that referred to index files nested within these directories.
* Removed the unnecessary and confusing `values` getter on `BaseFieldModel`. This getter was not
  intended for public use and was intended for the framework's internal implementation only.
* `ColumnGroup.align` has been renamed to `ColumnGroup.headerAlign`. This avoids confusion with the
  `Column` API, where `align` refers to the alignment of cell contents within the column.

### 🐞 Bug Fixes

* Exceptions will no longer overwrite the currently shown exception in the exception dialog if the
  currently shown exception requires reloading the application.
  [#1834](https://github.com/xh/hoist-react/issues/1834)

### ⚙️ Technical

* Note that the Mobx React bindings have been updated to 6.2, and we have enabled the recommended
  "observer batching" feature as per
  [the mobx-react docs](https://github.com/mobxjs/mobx-react-lite/#observer-batching).

### 📚 Libraries

* @blueprintjs/core `3.24 -> 3.25`
* @blueprintjs/datetime `3.15 -> 3.16`
* mobx-react `6.1 -> 6.2`

[Commit Log](https://github.com/xh/hoist-react/compare/v32.0.4...v33.0.0)

## v32.0.5 - 2020-07-14

### 🐞 Bug Fixes

* Fixes a regression in which grid exports were no longer sorting rows properly.

[Commit Log](https://github.com/xh/hoist-react/compare/v32.0.4...v32.0.5)

## v32.0.4 - 2020-04-09

### 🐞 Bug Fixes

* Fixes a regression with the alignment of `ColumnGroup` headers.
* Fixes a bug with 'Copy Cell' context menu item for certain columns displaying the Record ID.
* Quiets console logging of 'routine' exceptions to 'debug' instead of 'log'.

[Commit Log](https://github.com/xh/hoist-react/compare/v32.0.3...v32.0.4)

## v32.0.3 - 2020-04-06

### 🐞 Bug Fixes

* Suppresses a console warning from ag-Grid for `GridModel`s that do not specify an `emptyText`.

[Commit Log](https://github.com/xh/hoist-react/compare/v32.0.2...v32.0.3)

## v32.0.2 - 2020-04-03

⚠ Note that this release includes a *new major version of ag-Grid*. Please consult the
[ag-Grid Changelog](https://www.ag-grid.com/ag-grid-changelog/) for versions 22-23 to review
possible breaking changes to any direct/custom use of ag-Grid APIs and props within applications.

### 🎁 New Features

* GridModel `groupSortFn` now accepts `null` to turn off sorting of group rows.
* `DockViewModel` now supports optional `width`, `height` and `collapsedWidth` configs.
* The `appMenuButton.extraItems` prop now accepts `MenuItem` configs (as before) but also React
  elements and the special string token '-' (shortcut to render a `MenuDivider`).
* Grid column `flex` param will now accept numbers, with available space divided between flex
  columns in proportion to their `flex` value.
* `Column` now supports a `sortingOrder` config to allow control of the sorting options that will be
  cycled through when the user clicks on the header.
* `PanelModel` now supports setting a `refreshMode` to control how collapsed panels respond to
  refresh requests.

### 💥 Breaking Changes

* The internal DOM structure of desktop `Panel` has changed to always include an inner frame with
  class `.xh-panel__content`. You may need to update styling that targets the inner structure of
  `Panel` via `.xh-panel`.
* The hooks `useOnResize()` and `useOnVisibleChange()` no longer take a `ref` argument. Use
  `composeRefs` to combine the ref that they return with any ref you wish to compose them with.
* The callback for `useOnResize()` will now receive an object representing the locations and
  dimensions of the element's content box. (Previously it incorrectly received an array of
  `ResizeObserver` entries that had to be de-referenced)
* `PanelModel.collapsedRenderMode` has been renamed to `PanelModel.renderMode`, to be more
  consistent with other Hoist APIs such as `TabContainer`, `DashContainer`, and `DockContainer`.

### 🐞 Bug Fixes

* Checkboxes in grid rows in Tiny sizing mode have been styled to fit correctly within the row.
* `GridStateModel` no longer saves/restores the width of non-resizable columns.
  [#1718](https://github.com/xh/hoist-react/issues/1718)
* Fixed an issue with the hooks useOnResize and useOnVisibleChange. In certain conditions these
  hooks would not be called. [#1808](https://github.com/xh/hoist-react/issues/1808)
* Inputs that accept a rightElement prop will now properly display an Icon passed as that element.
  [#1803](https://github.com/xh/hoist-react/issues/1803)

### ⚙️ Technical

* Flex columns now use the built-in ag-Grid flex functionality.

### 📚 Libraries

* ag-grid-community `removed @ 21.2`
* ag-grid-enterprise `21.2` replaced with @ag-grid-enterprise/all-modules `23.0`
* ag-grid-react `21.2` replaced with @ag-grid-community/react `23.0`
* @fortawesome/* `5.12 -> 5.13`
* codemirror `5.51 -> 5.52`
* filesize `6.0 -> 6.1`
* numbro `2.1 -> 2.2`
* react-beautiful-dnd `12.0 -> 13.0`
* store2 `2.10 -> 2.11`
* compose-react-refs `NEW 1.0.4`

[Commit Log](https://github.com/xh/hoist-react/compare/v31.0.0...v32.0.2)

## v31.0.0 - 2020-03-16

### 🎁 New Features

* The mobile `Navigator` / `NavigatorModel` API has been improved and made consistent with other
  Hoist content container APIs such as `TabContainer`, `DashContainer`, and `DockContainer`.
    * `NavigatorModel` and `PageModel` now support setting a `RenderMode` and `RefreshMode` to
      control how inactive pages are mounted/unmounted and how they respond to refresh requests.
    * `Navigator` pages are no longer required to to return `Page` components - they can now return
      any suitable component.
* `DockContainerModel` and `DockViewModel` also now support `refreshMode` and `renderMode` configs.
* `Column` now auto-sizes when double-clicking / double-tapping its header.
* `Toolbar` will now collapse overflowing items into a drop down menu. (Supported for horizontal
  toolbars only at this time.)
* Added new `xhEnableLogViewer` config (default `true`) to enable or disable the Admin Log Viewer.

#### 🎨 Icons

* Added `Icon.icon()` factory method as a new common entry point for creating new FontAwesome based
  icons in Hoist. It should typically be used instead of using the `FontAwesomeIcon` component
  directly.
* Also added a new `Icon.fileIcon()` factory. This method take a filename and returns an appropriate
  icon based on its extension.
* All Icon factories can now accept an `asHtml` parameter, as an alternative to calling the helper
  function `convertIconToSVG()` on the element. Use this to render icons as raw html where needed
  (e.g. grid renderers).
* Icons rendered as html will now preserve their styling, tooltips, and size.

### 💥 Breaking Changes

* The application's primary `HoistApplicationModel` is now instantiated and installed as
  `XH.appModel` earlier within the application initialization sequence, with construction happening
  prior to the init of the XH identity, config, and preference services.
    * This allows for a new `preAuthInitAsync()` lifecycle method to be called on the model before
      auth has completed, but could be a breaking change for appModel code that relied on these
      services for field initialization or in its constructor.
    * Such code should be moved to the core `initAsync()` method instead, which continues to be
      called after all XH-level services are initialized and ready.
* Mobile apps may need to adjust to the following updates to `NavigatorModel` and related APIs:
    * `NavigatorModel`'s `routes` constructor parameter has been renamed `pages`.
    * `NavigatorModel`'s observable `pages[]` has been renamed `stack[]`.
    * `NavigatorPageModel` has been renamed `PageModel`. Apps do not usually create `PageModels`
      directly, so this change is unlikely to require code updates.
    * `Page` has been removed from the mobile toolkit. Components that previously returned a `Page`
      for inclusion in a `Navigator` or `TabContainer` can now return any component. It is
      recommended you replace `Page` with `Panel` where appropriate.
* Icon enhancements described above removed the following public methods:
    * The `fontAwesomeIcon()` factory function (used to render icons not already enumerated by
      Hoist)
      has been replaced by the improved `Icon.icon()` factory - e.g. `fontAwesomeIcon({icon: ['far',
      'alicorn']}) -> Icon.icon({iconName: 'alicorn'})`.
    * The `convertIconToSvg()` utility method has been replaced by the new `asHtml` parameter on
      icon factory functions. If you need to convert an existing icon element,
      use `convertIconToHtml()`.
* `Toolbar` items should be provided as direct children. Wrapping Toolbar items in container
  components can result in unexpected item overflow.

### 🐞 Bug Fixes

* The `fmtDate()` utility now properly accepts, parses, and formats a string value input as
  documented.
* Mobile `PinPad` input responsiveness improved on certain browsers to avoid lag.

### ⚙️ Technical

* New lifecycle methods `preAuthInitAsync()` and `logoutAsync()` added to the `HoistAppModel`
  decorator (aka the primary `XH.appModel`).

[Commit Log](https://github.com/xh/hoist-react/compare/v30.1.0...v31.0.0)

## v30.1.0 - 2020-03-04

### 🐞 Bug Fixes

* Ensure `WebSocketService.connected` remains false until `channelKey` assigned and received from
  server.
* When empty, `DashContainer` now displays a user-friendly prompt to add an initial view.

### ⚙️ Technical

* Form validation enhanced to improve handling of asynchronous validation. Individual rules and
  constraints are now re-evaluated in parallel, allowing for improved asynchronous validation.
* `Select` will now default to selecting contents on focus if in filter or creatable mode.

[Commit Log](https://github.com/xh/hoist-react/compare/v30.0.0...30.1.0)

## v30.0.0 - 2020-02-29

### 🎁 New Features

* `GridModel` and `DataViewModel` now support `groupRowHeight`, `groupRowRenderer` and
  `groupRowElementRenderer` configs. Grouping is new in general to `DataViewModel`, which now takes
  a `groupBy` config.
    * `DataViewModel` allows for settable and multiple groupings and sorters.
    * `DataViewModel` also now supports additional configs from the underlying `GridModel` that make
      sense in a `DataView` context, such as `showHover` and `rowBorders`.
* `TabContainerModel` now accepts a `track` property (default false) for easily tracking tab views
  via Hoist's built-in activity tracking.
* The browser document title is now set to match `AppSpec.clientAppName` - helpful for projects with
  multiple javascript client apps.
* `StoreFilterField` accepts all other config options from `TextInput` (e.g. `disabled`).
* Clicking on a summary row in `Grid` now clears its record selection.
* The `@LoadSupport` decorator now provides an additional observable property `lastException`. The
  decorator also now logs load execution times and failures to `console.debug` automatically.
* Support for mobile `Panel.scrollable` prop made more robust with re-implementation of inner
  content element. Note this change included a tweak to some CSS class names for mobile `Panel`
  internals that could require adjustments if directly targeted by app stylesheets.
* Added new `useOnVisibleChange` hook.
* Columns now support a `headerAlign` config to allow headers to be aligned differently from column
  contents.

### 💥 Breaking Changes

* `Toolbar` items must be provided as direct children. Wrapping Toolbar items in container
  components can result in unexpected item overflow.
* `DataView.rowCls` prop removed, replaced by new `DataViewModel.rowClassFn` config for more
  flexibility and better symmetry with `GridModel`.
* `DataViewModel.itemRenderer` renamed to `DataViewModel.elementRenderer`
* `DataView` styling has been updated to avoid applying several unwanted styles from `Grid`. Note
  that apps might rely on these styles (intentionally or not) for their `itemRenderer` components
  and appearance and will need to adjust.
* Several CSS variables related to buttons have been renamed for consistency, and button style rules
  have been adjusted to ensure they take effect reliably across desktop and mobile buttons
  ([#1568](https://github.com/xh/hoist-react/pull/1568)).
* The optional `TreeMapModel.highchartsConfig` object will now be recursively merged with the
  top-level config generated by the Hoist model and component, where previously it was spread onto
  the generated config. This could cause a change in behavior for apps using this config to
  customize map instances, but provides more flexibility for e.g. customizing the `series`.
* The signature of `useOnResize` hook has been modified slightly for API consistency and clarity.
  Options are now passed in a configuration object.

### 🐞 Bug Fixes

* Fixed an issue where charts that are rendered while invisible would have the incorrect size.
  [#1703](https://github.com/xh/hoist-react/issues/1703)
* Fixed an issue where zeroes entered by the user in `PinPad` would be displayed as blanks.
* Fixed `fontAwesomeIcon` elem factory component to always include the default 'fa-fw' className.
  Previously, it was overridden if a `className` prop was provided.
* Fixed an issue where ConfigDiffer would always warn about deletions, even when there weren't any.
  [#1652](https://github.com/xh/hoist-react/issues/1652)
* `TextInput` will now set its value to `null` when all text is deleted and the clear icon will
  automatically hide.
* Fixed an issue where multiple buttons in a `ButtonGroupInput` could be shown as active
  simultaneously. [#1592](https://github.com/xh/hoist-react/issues/1592)
* `StoreFilterField` will again match on `Record.id` if bound to a Store or a GridModel with the
  `id` column visible. [#1697](https://github.com/xh/hoist-react/issues/1697)
* A number of fixes have been applied to `RelativeTimeStamp` and `getRelativeTimestamp`, especially
  around its handling of 'equal' or 'epsilon equal' times. Remove unintended leading whitespace from
  `getRelativeTimestamp`.

### ⚙️ Technical

* The `addReaction` and `addAutorun` methods (added to Hoist models, components, and services by the
  `ReactiveSupport` mixin) now support a configurable `debounce` argument. In many cases, this is
  preferable to the built-in MobX `delay` argument, which only provides throttling and not true
  debouncing.
* New `ChartModel.highchart` property provides a reference to the underlying HighChart component.

### 📚 Libraries

* @blueprintjs/core `3.23 -> 3.24`
* react-dates `21.7 -> 21.8`
* react-beautiful-dnd `11.0 -> 12.2`

[Commit Log](https://github.com/xh/hoist-react/compare/v29.1.0...v30.0.0)

## v29.1.0 - 2020-02-07

### 🎁 New Features

#### Grid

* The `compact` config on `GridModel` has been deprecated in favor of the more powerful `sizingMode`
  which supports the values 'large', 'standard', 'compact', or 'tiny'.
    * Each new mode has its own set of CSS variables for applications to override as needed.
    * Header and row heights are configurable for each via the `HEADER_HEIGHTS` and `ROW_HEIGHTS`
      static properties of the `AgGrid` component. These objects can be modified on init by
      applications that wish to customize the default row heights globally.
    * 💥 Note that these height config objects were previously exported as constants from AgGrid.js.
      This would be a breaking change for any apps that imported the old objects directly (
      considered unlikely).
* `GridModel` now exposes an `autoSizeColumns` method, and the Grid context menu now contains an
  `Autosize Columns` option by default.
* `Column` and `ColumnGroup` now support React elements for `headerName`.

#### Data

* The `Store` constructor now accepts a `data` argument to load data at initialization.
* The `xh/hoist/data/cube` package has been modified substantially to better integrate with the core
  data package and support observable "Views". See documentation on `Cube` for more information.

#### Other

* Added a `PinPad` component for streamlined handling of PIN entry on mobile devices.
* `FormField` now takes `tooltipPosition` and `tooltipBoundary` props for customizing minimal
  validation tooltip.
* `RecordAction.actionFn` parameters now include a `buttonEl` property containing the button element
  when used in an action column.
* Mobile Navigator component now takes an `animation` prop which can be set to 'slide' (default),
  'lift', 'fade', or 'none'. These values are passed to the underlying onsenNavigator component.
  ([#1641](https://github.com/xh/hoist-react/pull/1641))
* `AppOption` configs now accept an `omit` property for conditionally excluding options.

### 🐞 Bug Fixes

* Unselectable grid rows are now skipped during up/down keyboard navigation.
* Fix local quick filtering in `LeftRightChooser` (v29 regression).
* Fix `SplitTreeMap` - the default filtering once again splits the map across positive and negative
  values as intended (v29 regression).

### ⚙️ Technical

* `FormFields` now check that they are contained in a Hoist `Form`.

### 📚 Libraries

* @blueprintjs/core `3.22 -> 3.23`
* codemirror `5.50 -> 5.51`
* react-dates `21.5 -> 21.7`

[Commit Log](https://github.com/xh/hoist-react/compare/v29.0.0...v29.1.0)

## v29.0.0 - 2020-01-24

### 🗄️ Data Package Changes

Several changes have been made to data package (`Store` and `Record`) APIs for loading, updating,
and modifying data. They include some breaking changes, but pave the way for upcoming enhancements
to fully support inline grid editing and other new features.

Store now tracks the "committed" state of its records, which represents the data as it was loaded
(typically from the server) via `loadData()` or `updateData()`. Records are now immutable and
frozen, so they cannot be changed directly, but Store offers a new `modifyRecords()` API to apply
local modifications to data in a tracked and managed way. (Store creates new records internally to
hold both this modified data and the original, "committed" data.) This additional state tracking
allows developers to query Stores for modified or added records (e.g. to flush back to the server
and persist) as well as call new methods to revert changes (e.g. to undo a block of changes that the
user wishes to discard).

Note the following more specific changes to these related classes:

#### Record

* 💥 Record data properties are now nested within a `data` object on Record instances and are no
  longer available as top-level properties on the Record itself.
    * Calls to access data such as `rec.quantity` must be modified to `rec.data.quantity`.
    * When accessing multiple properties, destructuring provides an efficient syntax -
      e.g. `const {quantity, price} = rec.data;`.
* 💥 Records are now immutable and cannot be modified by applications directly.
    * This is a breaking change, but should only affect apps with custom inline grid editing
      implementations or similar code that modifies individual record values.
    * Calls to change data such as `rec.quantity = 100` must now be made through the Record's Store,
      e.g. `store.modifyData({id: 41, quantity: 100})`
* Record gains new getters for inspecting its state, including: `isAdd`, `isModified`, and
  `isCommitted`.

#### Store

* 💥 `noteDataUpdated()` has been removed, as out-of-band modifications to Store Records are no
  longer possible.
* 💥 Store's `idSpec` function is now called with the raw record data - previously it was passed
  source data after it had been run through the store's optional `processRawData` function. (This is
  unlikely to have a practical impact on most apps, but is included here for completeness.)
* `Store.updateData()` now accepts a flat list of raw data to process into Record additions and
  updates. Previously developers needed to call this method with an object containing add, update,
  and/or remove keys mapped to arrays. Now Store will produce an object of this shape automatically.
* `Store.refreshFilter()` method has been added to allow applications to rebuild the filtered data
  set if some application state has changed (apart from the store's data itself) which would affect
  the store filter.
* Store gains new methods for manipulating its Records and data, including `addRecords()`,
  `removeRecords()`, `modifyRecords()`, `revertRecords()`, and `revert()`. New getters have been
  added for `addedRecords`, `removedRecords`, `modifiedRecords`, and `isModified`.

#### Column

* Columns have been enhanced for provide basic support for inline-editing of record data. Further
  inline editing support enhancements are planned for upcoming Hoist releases.
* `Column.getValueFn` config added to retrieve the cell value for a Record field. The default
  implementation pulls the value from the Record's new `data` property (see above). Apps that
  specify custom `valueGetter` callbacks via `Column.agOptions` should now implement their custom
  logic in this new config.
* `Column.setValueFn` config added to support modifying the Column field's value on the underlying
  Record. The default implementation calls the new `Store.modifyRecords()` API and should be
  sufficient for the majority of cases.
* `Column.editable` config added to indicate if a column/cell should be inline-editable.

### 🎁 New Features

* Added keyboard support to ag-Grid context menus.
* Added `GridModel.setEmptyText()` to allow updates to placeholder text after initial construction.
* Added `GridModel.ensureSelectionVisible()` to scroll the currently selected row into view.
* When a `TreeMap` is bound to a `GridModel`, the grid will now respond to map selection changes by
  scrolling to ensure the selected grid row is visible.
* Added a `Column.tooltipElement` config to support fully customizable tooltip components.
* Added a `useOnResize` hook, which runs a function when a component is resized.
* Exposed an `inputRef` prop on numberInput, textArea, and textInput
* `PanelModel` now accepts a `maxSize` config.
* `RelativeTimeStamp` now support a `relativeTo` option, allowing it to display the difference
  between a timestamp and another reference time other than now. Both the component and the
  `getRelativeTimestamp()` helper function now leverage moment.js for their underlying
  implementation.
* A new `Clock` component displays the time, either local to the browser or for a configurable
  timezone.
* `LeftRightChooser` gets a new `showCounts` option to print the number of items on each side.
* `Select` inputs support a new property `enableWindowed` (desktop platform only) to improve
  rendering performance with large lists of options.
* `Select` inputs support grouped options. To use, add an attribute `options` containing an array of
  sub-options.
* `FetchService` methods support a new `timeout` option. This config chains `Promise.timeout()` to
  the promises returned by the service.
* Added alpha version of `DashContainer` for building dynamic, draggable dashboard-style layouts.
  Please note: the API for this component is subject to change - use at your own risk!
* `Select` now allows the use of objects as values.
* Added a new `xhEnableImpersonation` config to enable or disable the ability of Hoist Admins to
  impersonate other users. Note that this defaults to `false`. Apps will need to set this config to
  continue using impersonation. (Note that an update to hoist-core 6.4+ is required for this config
  to be enforced on the server.)
* `FormField` now supports a `requiredIndicator` to customize how required fields are displayed.
* Application build tags are now included in version update checks, primarily to prompt dev/QA users
  to refresh when running SNAPSHOT versions. (Note that an update to hoist-core 6.4+ is required for
  the server to emit build tag for comparison.)
* `CodeInput` component added to provide general `HoistInput` support around the CodeMirror code
  editor. The pre-existing `JsonInput` has been converted to a wrapper around this class.
* `JsonInput` now supports an `autoFocus` prop.
* `Select` now supports a `hideDropdownIndicator` prop.
* `useOnResize` hook will now ignore visibility changes, i.e. a component resizing to a size of 0.
* `DimensionChooser` now supports a `popoverPosition` prop.
* `AppBar.appMenuButtonPosition` prop added to configure the App Menu on the left or the right, and
  `AppMenuButton` now accepts and applies any `Button` props to customize.
* New `--xh-grid-tree-indent-px` CSS variable added to allow control over the amount of indentation
  applied to tree grid child nodes.

### 💥 Breaking Changes

* `GridModel.contextMenuFn` config replaced with a `contextMenu` parameter. The new parameter will
  allow context menus to be specified with a simple array in addition to the function specification
  currently supported.
* `GridModel.defaultContextMenuTokens` config renamed to `defaultContextMenu`.
* `Chart` and `ChartModel` have been moved from `desktop/cmp/charts` to `cmp/charts`.
* `StoreFilterField` has been moved from `desktop/cmp/store` to `cmp/store`.
* The options `nowEpsilon` and `nowString` on `RelativeTimestamp` have been renamed to `epsilon` and
  `equalString`, respectively.
* `TabRenderMode` and `TabRefreshMode` have been renamed to `RenderMode` and `RefreshMode` and moved
  to the `core` package. These enumerations are now used in the APIs for `Panel`, `TabContainer`,
  and `DashContainer`.
* `DockViewModel` now requires a function, or a HoistComponent as its `content` param. It has always
  been documented this way, but a bug in the original implementation had it accepting an actual
  element rather than a function. As now implemented, the form of the `content` param is consistent
  across `TabModel`, `DockViewModel`, and `DashViewSpec`.
* `JsonInput.showActionButtons` prop replaced with more specific `showFormatButton` and
  `showFullscreenButton` props.
* The `DataView.itemHeight` prop has been moved to `DataViewModel` where it can now be changed
  dynamically by applications.
* Desktop `AppBar.appMenuButtonOptions` prop renamed to `appMenuButtonProps` for consistency.

### 🐞 Bug Fixes

* Fixed issue where JsonInput was not receiving its `model` from context
  ([#1456](https://github.com/xh/hoist-react/issues/1456))
* Fixed issue where TreeMap would not be initialized if the TreeMapModel was created after the
  GridModel data was loaded ([#1471](https://github.com/xh/hoist-react/issues/1471))
* Fixed issue where export would create malformed file with dynamic header names
* Fixed issue where exported tree grids would have incorrect aggregate data
  ([#1447](https://github.com/xh/hoist-react/issues/1447))
* Fixed issue where resizable Panels could grow larger than desired
  ([#1498](https://github.com/xh/hoist-react/issues/1498))
* Changed RestGrid to only display export button if export is enabled
  ([#1490](https://github.com/xh/hoist-react/issues/1490))
* Fixed errors when grouping rows in Grids with `groupUseEntireRow` turned off
  ([#1520](https://github.com/xh/hoist-react/issues/1520))
* Fixed problem where charts were resized when being hidden
  ([#1528](https://github.com/xh/hoist-react/issues/1528))
* Fixed problem where charts were needlessly re-rendered, hurting performance and losing some state
  ([#1505](https://github.com/xh/hoist-react/issues/1505))
* Removed padding from Select option wrapper elements which was making it difficult for custom
  option renderers to control the padding ([1571](https://github.com/xh/hoist-react/issues/1571))
* Fixed issues with inconsistent indentation for tree grid nodes under certain conditions
  ([#1546](https://github.com/xh/hoist-react/issues/1546))
* Fixed autoFocus on NumberInput.

### 📚 Libraries

* @blueprintjs/core `3.19 -> 3.22`
* @blueprintjs/datetime `3.14 -> 3.15`
* @fortawesome/fontawesome-pro `5.11 -> 5.12`
* codemirror `5.49 -> 5.50`
* core-js `3.3 -> 3.6`
* fast-deep-equal `2.0 -> 3.1`
* filesize `5.0 -> 6.0`
* highcharts 7.2 -> 8.0`
* mobx `5.14 -> 5.15`
* react-dates `21.3 -> 21.5`
* react-dropzone `10.1 -> 10.2`
* react-windowed-select `added @ 2.0.1`

[Commit Log](https://github.com/xh/hoist-react/compare/v28.2.0...v29.0.0)

## v28.2.0 - 2019-11-08

### 🎁 New Features

* Added a `DateInput` component to the mobile toolkit. Its API supports many of the same options as
  its desktop analog with the exception of `timePrecision`, which is not yet supported.
* Added `minSize` to panelModel. A resizable panel can now be prevented from resizing to a size
  smaller than minSize. ([#1431](https://github.com/xh/hoist-react/issues/1431))

### 🐞 Bug Fixes

* Made `itemHeight` a required prop for `DataView`. This avoids an issue where agGrid went into an
  infinite loop if this value was not set.
* Fixed a problem with `RestStore` behavior when `dataRoot` changed from its default value.

[Commit Log](https://github.com/xh/hoist-react/compare/v28.1.1...v28.2.0)

## v28.1.1 - 2019-10-23

### 🐞 Bug Fixes

* Fixes a bug with default model context being set incorrectly within context inside of `Panel`.

[Commit Log](https://github.com/xh/hoist-react/compare/v28.1.0...v28.1.1)

## v28.1.0 - 2019-10-18

### 🎁 New Features

* `DateInput` supports a new `strictInputParsing` prop to enforce strict parsing of keyed-in entries
  by the underlying moment library. The default value is false, maintained the existing behavior
  where [moment will do its best](https://momentjs.com/guides/#/parsing/) to parse an entered date
  string that doesn't exactly match the specified format
* Any `DateInput` values entered that exceed any specified max/minDate will now be reset to null,
  instead of being set to the boundary date (which was surprising and potentially much less obvious
  to a user that their input had been adjusted automatically).
* `Column` and `ColumnGroup` now accept a function for `headerName`. The header will be
  automatically re-rendered when any observable properties referenced by the `headerName` function
  are modified.
* `ColumnGroup` now accepts an `align` config for setting the header text alignment
* The flag `toContext` for `uses` and `creates` has been replaced with a new flag `publishMode` that
  provides more granular control over how models are published and looked up via context. Components
  can specify `ModelPublishMode.LIMITED` to make their model available for contained components
  without it becoming the default model or exposing its sub-models.

### 🐞 Bug Fixes

* Tree columns can now specify `renderer` or `elementRenderer` configs without breaking the standard
  ag-Grid group cell renderer auto-applied to tree columns (#1397).
* Use of a custom `Column.comparator` function will no longer break agGrid-provided column header
  filter menus (#1400).
* The MS Edge browser does not return a standard Promise from `async` functions, so the the return
  of those functions did not previously have the required Hoist extensions installed on its
  prototype. Edge "native" Promises are now also polyfilled / extended as required. (#1411).
* Async `Select` combobox queries are now properly debounced as per the `queryBuffer` prop (#1416).

### ⚙️ Technical

* Grid column group headers now use a custom React component instead of the default ag-Grid column
  header, resulting in a different DOM structure and CSS classes. Existing CSS overrides of the
  ag-Grid column group headers may need to be updated to work with the new structure/classes.
* We have configured `stylelint` to enforce greater consistency in our stylesheets within this
  project. The initial linting run resulted in a large number of updates to our SASS files, almost
  exclusively whitespace changes. No functional changes are intended/expected. We have also enabled
  hooks to run both JS and style linting on pre-commit. Neither of these updates directly affects
  applications, but the same tools could be configured for apps if desired.

### 📚 Libraries

* core-js `3.2 -> 3.3`
* filesize `4.2 -> 5.0`
* http-status-codes `added @ 1.3`

[Commit Log](https://github.com/xh/hoist-react/compare/v28.0.0...v28.1.0)

## v28.0.0 - 2019-10-07

_"The one with the hooks."_

**Hoist now fully supports React functional components and hooks.** The new `hoistComponent`
function is now the recommended method for defining new components and their corresponding element
factories. See that (within HoistComponentFunctional.js) and the new `useLocalModel()` and
`useContextModel()` hooks (within [core/hooks](core/hooks)) for more information.

Along with the performance benefits and the ability to use React hooks, Hoist functional components
are designed to read and write their models via context. This allows a much less verbose
specification of component element trees.

Note that **Class-based Components remain fully supported** (by both Hoist and React) using the
familiar `@HoistComponent` decorator, but transitioning to functional components within Hoist apps
is now strongly encouraged. In particular note that Class-based Components will *not* be able to
leverage the context for model support discussed above.

### 🎁 New Features

* Resizable panels now default to not redrawing their content when resized until the resize bar is
  dropped. This offers an improved user experience for most situations, especially when layouts are
  complex. To re-enable the previous dynamic behavior, set `PanelModel.resizeWhileDragging: true`.
* The default text input shown by `XH.prompt()` now has `selectOnFocus: true` and will confirm the
  user's entry on an `<enter>` keypress (same as clicking 'OK').
* `stringExcludes` function added to form validation constraints. This allows an input value to
  block specific characters or strings, e.g. no slash "/" in a textInput for a filename.
* `constrainAll` function added to form validation constraints. This takes another constraint as its
  only argument, and applies that constraint to an array of values, rather than just to one value.
  This is useful for applying a constraint to inputs that produce arrays, such as tag pickers.
* `DateInput` now accepts LocalDates as `value`, `minDate` and `maxDate` props.
* `RelativeTimestamp` now accepts a `bind` prop to specify a model field name from which it can pull
  its timestamp. The model itself can either be passed as a prop or (better) sourced automatically
  from the parent context. Developers are encouraged to take this change to minimize re-renders of
  parent components (which often contain grids and other intensive layouts).
* `Record` now has properties and methods for accessing and iterating over children, descendants,
  and ancestors
* `Store` now has methods for retrieving the descendants and ancestors of a given Record

### 💥 Breaking Changes

* **Apps must update their dev dependencies** to the latest `@xh/hoist-dev-utils` package: v4.0+.
  This updates the versions of Babel / Webpack used in builds to their latest / current versions and
  swaps to the updated Babel recommendation of `core-js` for polyfills.
* The `allSettled` function in `@xh/promise` has been removed. Applications using this method should
  use the ECMA standard (stage-2) `Promise.allSettled` instead. This method is now fully available
  in Hoist via bundled polyfills. Note that the standard method returns an array of objects of the
  form `{status: [rejected|fulfilled], ...}`, rather than `{state: [rejected|fulfilled], ...}`.
* The `containerRef` argument for `XH.toast()` should now be a DOM element. Component instances are
  no longer supported types for this value. This is required to support functional Components
  throughout the toolkit.
* Apps that need to prevent a `StoreFilterField` from binding to a `GridModel` in context, need to
  set the `store` or `gridModel` property explicitly to null.
* The Blueprint non-standard decorators `ContextMenuTarget` and `HotkeysTarget` are no longer
  supported. Use the new hooks `useContextMenu()` and `useHotkeys()` instead. For convenience, this
  functionality has also been made available directly on `Panel` via the `contextMenu` and `hotkeys`
  props.
* `DataView` and `DataViewModel` have been moved from `/desktop/cmp/dataview` to the cross-platform
  package `/cmp/dataview`.
* `isReactElement` has been removed. Applications should use the native React API method
  `React.isValidElement` instead.

### ⚙️ Technical

* `createObservableRef()` is now available in `@xh/hoist/utils/react` package. Use this function for
  creating refs that are functionally equivalent to refs created with `React.createRef()`, yet fully
  observable. With this change the `Ref` class in the same package is now obsolete.
* Hoist now establishes a proper react "error boundary" around all application code. This means that
  errors throw when rendering will be caught and displayed in the standard Hoist exception dialog,
  and stack traces for rendering errors should be significantly less verbose.
* Not a Hoist feature, exactly, but the latest version of `@xh/hoist-dev-utils` (see below) enables
  support for the `optional chaining` (aka null safe) and `nullish coalescing` operators via their
  Babel proposal plugins. Developers are encouraged to make good use of the new syntax below:
    * conditional-chaining: `let foo = bar?.baz?.qux;`
    * nullish coalescing: `let foo = bar ?? 'someDefaultValue';`

### 🐞 Bug Fixes

* Date picker month and year controls will now work properly in `localDate` mode. (Previously would
  reset to underlying value.)
* Individual `Buttons` within a `ButtonGroupInput` will accept a disabled prop while continuing to
  respect the overall `ButtonGroupInput`'s disabled prop.
* Raised z-index level of AG-Grid tooltip to ensure tooltips for AG-Grid context menu items appear
  above the context menu.

### 📚 Libraries

* @blueprintjs/core `3.18 -> 3.19`
* @blueprintjs/datetime `3.12 -> 3.14`
* @fortawesome/fontawesome-pro `5.10 -> 5.11`
* @xh/hoist-dev-utils `3.8 -> 4.3` (multiple transitive updates to build tooling)
* ag-grid `21.1 -> 21.2`
* highcharts `7.1 -> 7.2`
* mobx `5.13 -> 5.14`
* react-transition-group `4.2 -> 4.3`
* rsvp (removed)
* store2 `2.9 -> 2.10`

[Commit Log](https://github.com/xh/hoist-react/compare/v27.1.0...v28.0.0)

## v27.1.0 - 2019-09-05

### 🎁 New Features

* `Column.exportFormat` can now be a function, which supports setting Excel formats on a per-cell
  (vs. entire column) basis by returning a conditional `exportFormat` based upon the value and / or
  record.
    * ⚠️ Note that per-cell formatting _requires_ that apps update their server to use hoist-core
      v6.3.0+ to work, although earlier versions of hoist-core _are_ backwards compatible with the
      pre-existing, column-level export formatting.
* `DataViewModel` now supports a `sortBy` config. Accepts the same inputs as `GridModel.sortBy`,
  with the caveat that only a single-level sort is supported at this time.

[Commit Log](https://github.com/xh/hoist-react/compare/v27.0.1...v27.1.0)

## v27.0.1 - 2019-08-26

### 🐞 Bug Fixes

* Fix to `Store.clear()` and `GridModel.clear()`, which delegates to the same (#1324).

[Commit Log](https://github.com/xh/hoist-react/compare/v27.0.0...v27.0.1)

## v27.0.0 - 2019-08-23

### 🎁 New Features

* A new `LocalDate` class has been added to the toolkit. This class provides client-side support for
  "business" or "calendar" days that do not have a time component. It is an immutable class that
  supports '==', '<' and '>', as well as a number of convenient manipulation functions. Support for
  the `LocalDate` class has also been added throughout the toolkit, including:
    * `Field.type` now supports an additional `localDate` option for automatic conversion of server
      data to this type when loading into a `Store`.
    * `fetchService` is aware of this class and will automatically serialize all instances of it for
      posting to the server. ⚠ NOTE that along with this change, `fetchService` and its methods such
      as `XH.fetchJson()` will now serialize regular JS Date objects as ms timestamps when provided
      in params. Previously Dates were serialized in their default `toString()` format. This would
      be a breaking change for an app that relied on that default Date serialization, but it was
      made for increased symmetry with how Hoist JSON-serializes Dates and LocalDates on the
      server-side.
    * `DateInput` can now be used to seamlessly bind to a `LocalDate` as well as a `Date`. See its
      new prop of `valueType` which can be set to `localDate` or `date` (default).
    * A new `localDateCol` config has been added to the `@xh/hoist/grid/columns` package with
      standardized rendering and formatting.
* New `TreeMap` and `SplitTreeMap` components added, to render hierarchical data in a configurable
  TreeMap visualization based on the Highcharts library. Supports optional binding to a GridModel,
  which syncs selection and expand / collapse state.
* `Column` gets a new `highlightOnChange` config. If true, the grid will highlight the cell on each
  change by flashing its background. (Currently this is a simple on/off config - future iterations
  could support a function variant or other options to customize the flash effect based on the
  old/new values.) A new CSS var `--xh-grid-cell-change-bg-highlight` can be used to customize the
  color used, app-wide or scoped to a particular grid selector. Note that columns must *not* specify
  `rendererIsComplex` (see below) if they wish to enable the new highlight flag.

### 💥 Breaking Changes

* The updating of `Store` data has been reworked to provide a simpler and more powerful API that
  allows for the applications of additions, deletions, and updates in a single transaction:
    * The signature of `Store.updateData()` has been substantially changed, and is now the main
      entry point for all updates.
    * `Store.removeRecords()` has been removed. Use `Store.updateData()` instead.
    * `Store.addData()` has been removed. Use `Store.updateData()` instead.
* `Column` takes an additional property `rendererIsComplex`. Application must set this flag to
  `true` to indicate if a column renderer uses values other than its own bound field. This change
  provides an efficiency boost by allowing ag-Grid to use its default change detection instead of
  forcing a cell refresh on any change.

### ⚙️ Technical

* `Grid` will now update the underlying ag-Grid using ag-Grid transactions rather than relying on
  agGrid `deltaRowMode`. This is intended to provide the best possible grid performance and
  generally streamline the use of the ag-Grid Api.

### 🐞 Bug Fixes

* Panel resize events are now properly throttled, avoiding extreme lagginess when resizing panels
  that contain complex components such as big grids.
* Workaround for issues with the mobile Onsen toolkit throwing errors while resetting page stack.
* Dialogs call `doCancel()` handler if cancelled via `<esc>` keypress.

### 📚 Libraries

* @xh/hoist-dev-utils `3.7 -> 3.8`
* qs `6.7 -> 6.8`
* store2 `2.8 -> 2.9`

[Commit Log](https://github.com/xh/hoist-react/compare/v26.0.1...v27.0.0)

## v26.0.1 - 2019-08-07

### 🎁 New Features

* **WebSocket support** has been added in the form of `XH.webSocketService` to establish and
  maintain a managed websocket connection with the Hoist UI server. This is implemented on the
  client via the native `WebSocket` object supported by modern browsers and relies on the
  corresponding service and management endpoints added to Hoist Core v6.1.
    * Apps must declare `webSocketsEnabled: true` in their `AppSpec` configuration to enable this
      overall functionality on the client.
    * Apps can then subscribe via the new service to updates on a requested topic and will receive
      any inbound messages for that topic via a callback.
    * The service will monitor the socket connection with a regular heartbeat and attempt to
      re-establish if dropped.
    * A new admin console snap-in provides an overview of connected websocket clients.
* The `XH.message()` and related methods such as `XH.alert()` now support more flexible
  `confirmProps` and `cancelProps` configs, each of which will be passed to their respective button
  and merged with suitable defaults. Allows use of the new `autoFocus` prop with these preconfigured
  dialogs.
    * By default, `XH.alert()` and `XH.confirm()` will auto focus the confirm button for user
      convenience.
    * The previous text/intent configs have been deprecated and the message methods will log a
      console warning if they are used (although it will continue to respect them to aid
      transitioning to the new configs).
* `GridModel` now supports a `copyCell` context menu action. See `StoreContextMenu` for more
  details.
* New `GridCountLabel` component provides an alternative to existing `StoreCountLabel`, outputting
  both overall record count and current selection count in a configurable way.
* The `Button` component accepts an `autoFocus` prop to attempt to focus on render.
* The `Checkbox` component accepts an `autoFocus` prop to attempt to focus on render.

### 💥 Breaking Changes

* `StoreCountLabel` has been moved from `/desktop/cmp/store` to the cross-platform package
  `/cmp/store`. Its `gridModel` prop has also been removed - usages with grids should likely switch
  to the new `GridCountLabel` component, noted above and imported from `/cmp/grid`.
* The API for `ClipboardButton` and `ClipboardMenuItem` has been simplified, and made implementation
  independent. Specify a single `getCopyText` function rather than the `clipboardSpec`.
  (`clipboardSpec` is an artifact from the removed `clipboard` library).
* The `XH.prompt()` and `XH.message()` input config has been updated to work as documented, with any
  initial/default value for the input sourced from `input.initialValue`. Was previously sourced from
  `input.value` (#1298).
* ChartModel `config` has been deprecated. Please use `highchartsConfig` instead.

### 🐞 Bug Fixes

* The `Select.selectOnFocus` prop is now respected when used in tandem with `enableCreate` and/or
  `queryFn` props.
* `DateInput` popup _will_ now close when input is blurred but will _not_ immediately close when
  `enableTextInput` is `false` and a month or year is clicked (#1293).
* Buttons within a grid `actionCol` now render properly in compact mode, without clipping/overflow.

### ⚙️ Technical

* `AgGridModel` will now throw an exception if any of its methods which depend on ag-Grid state are
  called before the grid has been fully initialized (ag-Grid onGridReady event has fired).
  Applications can check the new `isReady` property on `AgGridModel` before calling such methods
  to️️ verify the grid is fully initialized.

### 📚 Libraries

* @blueprintjs/core `3.17 -> 3.18`
* @blueprintjs/datetime `3.11 -> 3.12`
* @fortawesome/fontawesome `5.9 -> 5.10`
* ag-grid `21.0.1 -> 21.1.1`
* store2 `2.7 -> 2.8`
* The `clipboard` library has been replaced with the simpler `clipboard-copy` library.

[Commit Log](https://github.com/xh/hoist-react/compare/v25.2.0...v26.0.1)

## v25.2.0 - 2019-07-25

### 🎁 New Features

* `RecordAction` supports a new `secondaryText` property. When used for a Grid context menu item,
  this text appears on the right side of the menu item, usually used for displaying the shortcut key
  associated with an action.

### 🐞 Bug Fixes

* Fixed issue with loopy behavior when using `Select.selectOnFocus` and changing focus
  simultaneously with keyboard and mouse.

[Commit Log](https://github.com/xh/hoist-react/compare/v25.1.0...v25.2.0)

## v25.1.0 - 2019-07-23

### 🎁 New Features

* `JsonInput` includes buttons for toggling showing in a full-screen dialog window. Also added a
  convenience button to auto-format `JsonInput's` content.
* `DateInput` supports a new `enableTextInput` prop. When this property is set to false, `DateInput`
  will be entirely driven by the provided date picker. Additionally, `DateInput` styles have been
  improved for its various modes to more clearly convey its functionality.
* `ExportButton` will auto-disable itself if bound to an empty `GridModel`. This helper button will
  now also throw a console warning (to alert the developer) if `gridModel.enableExport != true`.

### ⚙️ Technical

* Classes decorated with `@LoadSupport` will now throw an exception out of their provided
  `loadAsync()` method if called with a parameter that's not a plain object (i.e. param is clearly
  not a `LoadSpec`). Note this might be a breaking change, in so far as it introduces additional
  validation around this pre-existing API requirement.
* Requirements for the `colorSpec` option passed to Hoist number formatters have been relaxed to
  allow partial definitions such that, for example, only negative values may receive the CSS class
  specified, without having to account for positive value styling.

### 🐞 Bug Fixes

* `RestFormModel` now submits dirty fields only when editing a record, as intended (#1245).
* `FormField` will no longer override the disabled prop of its child input if true (#1262).

### 📚 Libraries

* mobx `5.11 -> 5.13`
* Misc. patch-level updates

[Commit Log](https://github.com/xh/hoist-react/compare/v25.0.0...v25.1.0)

## v25.0.0 - 2019-07-16

### 🎁 New Features

* `Column` accepts a new `comparator` callback to customize how column cell values are sorted by the
  grid.
* Added `XH.prompt()` to show a simple message popup with a built-in, configurable HoistInput. When
  submitted by the user, its callback or resolved promise will include the input's value.
* `Select` accepts a new `selectOnFocus` prop. The behaviour is analogous to the `selectOnFocus`
  prop already in `TextInput`, `TextArea` and `NumberInput`.

### 💥 Breaking Changes

* The `fmtPercent` and `percentRenderer` methods will now multiply provided value by 100. This is
  consistent with the behavior of Excel's percentage formatting and matches the expectations of
  `ExportFormat.PCT`. Columns that were previously using `exportValue: v => v/100` as a workaround
  to the previous renderer behavior should remove this line of code.
* `DimensionChooserModel`'s `historyPreference` config has been renamed `preference`. It now
  supports saving both value and history to the same preference (existing history preferences will
  be handled).

[Commit Log](https://github.com/xh/hoist-react/compare/v24.2.0...v25.0.0)

## v24.2.0 - 2019-07-08

### 🎁 New Features

* `GridModel` accepts a new `colDefaults` configuration. Defaults provided via this object will be
  merged (deeply) into all column configs as they are instantiated.
* New `Panel.compactHeader` and `DockContainer.compactHeaders` props added to enable more compact
  and space efficient styling for headers in these components.
    * ⚠️ Note that as part of this change, internal panel header CSS class names changed slightly -
      apps that were targeting these internal selectors would need to adjust. See
      desktop/cmp/panel/impl/PanelHeader.scss for the relevant updates.
* A new `exportOptions.columns` option on `GridModel` replaces `exportOptions.includeHiddenCols`.
  The updated and more flexible config supports special strings 'VISIBLE' (default), 'ALL', and/or a
  list of specific colIds to include in an export.
    * To avoid immediate breaking changes, GridModel will log a warning on any remaining usages of
      `includeHiddenCols` but auto-set to `columns: 'ALL'` to maintain the same behavior.
* Added new preference `xhShowVersionBar` to allow more fine-grained control of when the Hoist
  version bar is showing. It defaults to `auto`, preserving the current behavior of always showing
  the footer to Hoist Admins while including it for non-admins *only* in non-production
  environments. The pref can alternatively be set to 'always' or 'never' on a per-user basis.

### 📚 Libraries

* @blueprintjs/core `3.16 -> 3.17`
* @blueprintjs/datetime `3.10 -> 3.11`
* mobx `5.10 -> 5.11`
* react-transition-group `2.8 -> 4.2`

[Commit Log](https://github.com/xh/hoist-react/compare/v24.1.1...v24.2.0)

## v24.1.1 - 2019-07-01

### 🐞 Bug Fixes

* Mobile column chooser internal layout/sizing fixed when used in certain secure mobile browsers.

[Commit Log](https://github.com/xh/hoist-react/compare/v24.1.0...v24.1.1)

## v24.1.0 - 2019-07-01

### 🎁 New Features

* `DateInput.enableClear` prop added to support built-in button to null-out a date input's value.

### 🐞 Bug Fixes

* The `Select` component now properly shows all options when the pick-list is re-shown after a
  change without first blurring the control. (Previously this interaction edge case would only show
  the option matching the current input value.) #1198
* Mobile mask component `onClick` callback prop restored - required to dismiss mobile menus when not
  tapping a menu option.
* When checking for a possible expired session within `XH.handleException()`, prompt for app login
  only for Ajax requests made to relative URLs (not e.g. remote APIs accessed via CORS). #1189

### ✨ Style

* Panel splitter collapse button more visible in dark theme. CSS vars to customize further fixed.
* The mobile app menu button has been moved to the right side of the top appBar, consistent with its
  placement in desktop apps.

### 📚 Libraries

* @blueprintjs/core `3.15 -> 3.16`
* @blueprintjs/datetime `3.9 -> 3.10`
* codemirror `5.47 -> 5.48`
* mobx `6.0 -> 6.1`

[Commit Log](https://github.com/xh/hoist-react/compare/v24.0.0...v24.1.0)

## v24.0.0 - 2019-06-24

### 🎁 New Features

#### Data

* A `StoreFilter` object has been introduced to the data API. This allows `Store` and
  `StoreFilterField` to support the ability to conditionally include all children when filtering
  hierarchical data stores, and could support additional filtering customizations in the future.
* `Store` now provides a `summaryRecord` property which can be used to expose aggregated data for
  the data it contains. The raw data for this record can be provided to `loadData()` and
  `updateData()` either via an explicit argument to these methods, or as the root node of the raw
  data provided (see `Store.loadRootAsSummary`).
* The `StoreFilterField` component accepts new optional `model` and `bind` props to allow control of
  its text value from an external model's observable.
* `pwd` is now a new supported type of `Field` in the `@xh/hoist/core/data` package.

#### Grid

* `GridModel` now supports a `showSummary` config which can be used to display its store's
  summaryRecord (see above) as either a pinned top or bottom row.
* `GridModel` also adds a `enableColumnPinning` config to enable/disable user-driven pinning. On
  desktop, if enabled, users can pin columns by dragging them to the left or right edges of the grid
  (the default ag-Grid gesture). Column pinned state is now also captured and maintained by the
  overall grid state system.
* The desktop column chooser now options in a non-modal popover when triggered from the standard
  `ColChooserButton` component. This offers a quicker and less disruptive alternative to the modal
  dialog (which is still used when launched from the grid context menu). In this popover mode,
  updates to columns are immediately reflected in the underlying grid.
* The mobile `ColChooser` has been improved significantly. It now renders displayed and available
  columns as two lists, allowing drag and drop between to update the visibility and ordering. It
  also provides an easy option to toggle pinning the first column.
* `DimensionChooser` now supports an optional empty / ungrouped configuration with a value of `[]`.
  See `DimensionChooserModel.enableClear` and `DimensionChooser.emptyText`.

#### Other Features

* Core `AutoRefreshService` added to trigger an app-wide data refresh on a configurable interval, if
  so enabled via a combination of soft-config and user preference. Auto-refresh relies on the use of
  the root `RefreshContextModel` and model-level `LoadSupport`.
* A new `LoadingIndicator` component is available as a more minimal / unobtrusive alternative to a
  modal mask. Typically configured via a new `Panel.loadingIndicator` prop, the indicator can be
  bound to a `PendingTaskModel` and will automatically show/hide a spinner and/or custom message in
  an overlay docked to the corner of the parent Panel.
* `DateInput` adds support for new `enablePicker` and `showPickerOnFocus` props, offering greater
  control over when the calendar picker is shown. The new default behaviour is to not show the
  picker on focus, instead showing it via a built-in button.
* Transitions have been disabled by default on desktop Dialog and Popover components (both are from
  the Blueprint library) and on the Hoist Mask component. This should result in a snappier user
  experience, especially when working on remote / virtual workstations. Any in-app customizations to
  disable or remove transitions can now be removed in favor of this toolkit-wide change.
* Added new `@bindable.ref` variant of the `@bindable` decorator.

### 💥 Breaking Changes

* Apps that defined and initialized their own `AutoRefreshService` service or functionality should
  leverage the new Hoist service if possible. Apps with a pre-existing custom service of the same
  name must either remove in favor of the new service or - if they have special requirements not
  covered by the Hoist implementation - rename their own service to avoid a naming conflict.
* The `StoreFilterField.onFilterChange` callback will now be passed a `StoreFilter`, rather than a
  function.
* `DateInput` now has a calendar button on the right side of the input which is 22 pixels square.
  Applications explicitly setting width or height on this component should ensure that they are
  providing enough space for it to display its contents without clipping.

### 🐞 Bug Fixes

* Performance for bulk grid selections has been greatly improved (#1157)
* Toolbars now specify a minimum height (or width when vertical) to avoid shrinking unexpectedly
  when they contain only labels or are entirely empty (but still desired to e.g. align UIs across
  multiple panels). Customize if needed via the new `--xh-tbar-min-size` CSS var.
* All Hoist Components that accept a `model` prop now have that properly documented in their
  prop-types.
* Admin Log Viewer no longer reverses its lines when not in tail mode.

### ⚙️ Technical

* The `AppSpec` config passed to `XH.renderApp()` now supports a `clientAppCode` value to compliment
  the existing `clientAppName`. Both values are now optional and defaulted from the project-wide
  `appCode` and `appName` values set via the project's Webpack config. (Note that `clientAppCode` is
  referenced by the new `AutoRefreshService` to support configurable auto-refresh intervals on a
  per-app basis.)

### 📚 Libraries

* ag-grid `20.0 -> 21.0`
* react-select `2.4 -> 3.0`
* mobx-react `5.4 -> 6.0.3`
* font-awesome `5.8 -> 5.9`
* react-beautiful-dnd `10.1.1 -> 11.0.4`

[Commit Log](https://github.com/xh/hoist-react/compare/v23.0.0...v24.0.0)

## v23.0.0 - 2019-05-30

### 🎁 New Features

* `GridModel` now accepts a config of `cellBorders`, similar to `rowBorders`
* `Panel.tbar` and `Panel.bbar` props now accept an array of Elements and will auto-generate a
  `Toolbar` to contain them, avoiding the need for the extra import of `toolbar()`.
* New functions `withDebug` and `withShortDebug` have been added to provide a terse syntax for
  adding debug messages that track the execution of specific blocks of code.
* `XH.toast()` now supports an optional `containerRef` argument that can be used for anchoring a
  toast within another component (desktop only). Can be used to display more targeted toasts within
  the relevant section of an application UI, as opposed to the edge of the screen.
* `ButtonGroupInput` accepts a new `enableClear` prop that allows the active / depressed button to
  be unselected by pressing it again - this sets the value of the input as a whole to `null`.
* Hoist Admins now always see the VersionBar in the footer.
* `Promise.track` now accepts an optional `omit` config that indicates when no tracking will be
  performed.
* `fmtNumber` now accepts an optional `prefix` config that prepends immediately before the number,
  but after the sign (`+`, `-`).
* New utility methods `forEachAsync()` and `whileAsync()` have been added to allow non-blocking
  execution of time-consuming loops.

### 💥 Breaking Changes

* The `AppOption.refreshRequired` config has been renamed to `reloadRequired` to better match the
  `XH.reloadApp()` method called to reload the entire app in the browser. Any options defined by an
  app that require it to be fully reloaded should have this renamed config set to `true`.
* The options dialog will now automatically trigger an app-wide data _refresh_ via
  `XH.refreshAppAsync()` if options have changed that don't require a _reload_.
* The `EventSupport` mixin has been removed. There are no known uses of it and it is in conflict
  with the overall reactive structure of the hoist-react API. If your app listens to the
  `appStateChanged`, `prefChange` or `prefsPushed` events you will need to adjust accordingly.

### 🐞 Bug Fixes

* `Select` will now let the user edit existing text in conditions where it is expected to be
  editable. #880
* The Admin "Config Differ" tool has been updated to reflect changes to `Record` made in v22. It is
  once again able to apply remote config values.
* A `Panel` with configs `resizable: true, collapsible: false` now renders with a splitter.
* A `Panel` with no `icon`, `title`, or `headerItems` will not render a blank header.
* `FileChooser.enableMulti` now behaves as one might expect -- true to allow multiple files in a
  single upload. Previous behavior (the ability to add multiple files to dropzone) is now controlled
  by `enableAddMulti`.

[Commit Log](https://github.com/xh/hoist-react/compare/v22.0.0...v23.0.0)

## v22.0.0 - 2019-04-29

### 🎁 New Features

* A new `DockContainer` component provides a user-friendly way to render multiple child components
  "docked" to its bottom edge. Each child view is rendered with a configurable header and controls
  to allow the user to expand it, collapse it, or optionally "pop it out" into a modal dialog.
* A new `AgGrid` component provides a much lighter Hoist wrapper around ag-Grid while maintaining
  consistent styling and layout support. This allows apps to use any features supported by ag-Grid
  without conflicting with functionality added by the core Hoist `Grid`.
    * Note that this lighter wrapper lacks a number of core Hoist features and integrations,
      including store support, grid state, enhanced column and renderer APIs, absolute value
      sorting, and more.
    * An associated `AgGridModel` provides access to to the ag-Grid APIs, minimal styling configs,
      and several utility methods for managing Grid state.
* Added `GridModel.groupSortFn` config to support custom group sorting (replaces any use of
  `agOptions.defaultGroupSortComparator`).
* The `Column.cellClass` and `Column.headerClass` configs now accept functions to dynamically
  generate custom classes based on the Record and/or Column being rendered.
* The `Record` object now provides an additional getter `Record.allChildren` to return all children
  of the record, irrespective of the current filter in place on the record's store. This supplements
  the existing `Record.children` getter, which returns only the children meeting the filter.

### 💥 Breaking Changes

* The class `LocalStore` has been renamed `Store`, and is now the main implementation and base class
  for Store Data. The extraneous abstract superclass `BaseStore` has been removed.
* `Store.dataLastUpdated` had been renamed `Store.lastUpdated` on the new class and is now a simple
  timestamp (ms) rather than a Javascript Date object.
* The constructor argument `Store.processRawData` now expects a function that *returns* a modified
  object with the necessary edits. This allows implementations to safely *clone* the raw data rather
  than mutating it.
* The method `Store.removeRecord` has been replaced with the method `Store.removeRecords`. This will
  facilitate efficient bulk deletes.

### ⚙️ Technical

* `Grid` now performs an important performance workaround when loading a new dataset that would
  result in the removal of a significant amount of existing records/rows. The underlying ag-Grid
  component has a serious bottleneck here (acknowledged as AG-2879 in their bug tracker). The Hoist
  grid wrapper will now detect when this is likely and proactively clear all data using a different
  API call before loading the new dataset.
* The implementations `Store`, `RecordSet`, and `Record` have been updated to more efficiently
  re-use existing record references when loading, updating, or filtering data in a store. This keeps
  the Record objects within a store as stable as possible, and allows additional optimizations by
  ag-Grid and its `deltaRowDataMode`.
* When loading raw data into store `Record`s, Hoist will now perform additional conversions based on
  the declared `Field.type`. The unused `Field.nullable` has been removed.
* `LocalStorageService` now uses both the `appCode` and current username for its namespace key,
  ensuring that e.g. local prefs/grid state are not overwritten across multiple app users on one OS
  profile, or when admin impersonation is active. The service will automatically perform a one-time
  migration of existing local state from the old namespace to the new. #674
* `elem` no longer skips `null` children in its calls to `React.createElement()`. These children may
  play the role of placeholders when using conditional rendering, and skipping them was causing
  React to trigger extra re-renders. This change further simplifies Hoist's element factory and
  removes an unnecessary divergence with the behavior of JSX.

### 🐞 Bug Fixes

* `Grid` exports retain sorting, including support for absolute value sorting. #1068
* Ensure `FormField`s are keyed with their model ID, so that React can properly account for dynamic
  changes to fields within a form. #1031
* Prompt for app refresh in (rare) case of mismatch between client and server-side session user.
  (This can happen during impersonation and is defended against in server-side code.) #675

[Commit Log](https://github.com/xh/hoist-react/compare/v21.0.2...v22.0.0)

## v21.0.2 - 2019-04-05

### 📚 Libraries

* Rollback ag-Grid to v20.0.0 after running into new performance issues with large datasets and
  `deltaRowDataMode`. Updates to tree filtering logic, also related to grid performance issues with
  filtered tree results returning much larger record counts.

## v21.0.0 - 2019-04-04

### 🎁 New Features

* `FetchService` fetch methods now accept a plain object as the `headers` argument. These headers
  will be merged with the default headers provided by FetchService.
* An app can also now specify default headers to be sent with every fetch request via
  `XH.fetchService.setDefaultHeaders()`. You can pass either a plain object, or a closure which
  returns one.
* `Grid` supports a new `onGridReady` prop, allowing apps to hook into the ag-Grid event callback
  without inadvertently short-circuiting the Grid's own internal handler.

### 💥 Breaking Changes

* The shortcut getter `FormModel.isNotValid` was deemed confusing and has been removed from the API.
  In most cases applications should use `!FormModel.isValid` instead; this expression will return
  `false` for the `Unknown` as well as the `NotValid` state. Applications that wish to explicitly
  test for the `NotValid` state should use the `validationState` getter.
* Multiple HoistInputs have changed their `onKeyPress` props to `onKeyDown`, including TextInput,
  NumberInput, TextArea & SearchInput. The `onKeyPress` event has been deprecated in general and has
  limitations on which keys will trigger the event to fire (i.e. it would not fire on an arrow
  keypress).
* FetchService's fetch methods no longer support `contentType` parameter. Instead, specify a custom
  content-type by setting a 'Content-Type' header using the `headers` parameter.
* FetchService's fetch methods no longer support `acceptJson` parameter. Instead, pass an {"Accept":
  "application/json"} header using the `headers` parameter.

### ✨ Style

* Black point + grid colors adjusted in dark theme to better blend with overall blue-gray tint.
* Mobile styles have been adjusted to increase the default font size and grid row height, in
  addition to a number of other smaller visual adjustments.

### 🐞 Bug Fixes

* Avoid throwing React error due to tab / routing interactions. Tab / routing / state support
  generally improved. (#1052)
* `GridModel.selectFirst()` improved to reliably select first visible record even when one or more
  groupBy levels active. (#1058)

### 📚 Libraries

* ag-Grid `~20.1 -> ~20.2` (fixes ag-grid sorting bug with treeMode)
* @blueprint/core `3.14 -> 3.15`
* @blueprint/datetime `3.7 -> 3.8`
* react-dropzone `10.0 -> 10.1`
* react-transition-group `2.6 -> 2.8`

[Commit Log](https://github.com/xh/hoist-react/compare/v20.2.1...v21.0.0)

## v20.2.1 - 2019-03-28

* Minor tweaks to grid styles - CSS var for pinned column borders, drop left/right padding on
  center-aligned grid cells.

[Commit Log](https://github.com/xh/hoist-react/compare/v20.2.0...v20.2.1)

## v20.2.0 - 2019-03-27

### 🎁 New Features

* `GridModel` exposes three new configs - `rowBorders`, `stripeRows`, and `showCellFocus` - to
  provide additional control over grid styling. The former `Grid` prop `showHover` has been
  converted to a `GridModel` config for symmetry with these other flags and more efficient
  re-rendering. Note that some grid-related CSS classes have also been modified to better conform to
  the BEM approach used elsewhere - this could be a breaking change for apps that keyed off of
  certain Hoist grid styles (not expected to be a common case).
* `Select` adds a `queryBuffer` prop to avoid over-eager calls to an async `queryFn`. This buffer is
  defaulted to 300ms to provide some out-of-the-box debouncing of keyboard input when an async query
  is provided. A longer value might be appropriate for slow / intensive queries to a remote API.

### 🐞 Bug Fixes

* A small `FormField.labelWidth` config value will now be respected, even if it is less than the
  default minWidth of 80px.
* Unnecessary re-renders of inactive tab panels now avoided.
* `Grid`'s filter will now be consistently applied to all tree grid records. Previously, the filter
  skipped deeply nested records under specific conditions.
* `Timer` no longer requires its `runFn` to be a promise, as it briefly (and unintentionally) did.
* Suppressed default browser resize handles on `textarea`.

[Commit Log](https://github.com/xh/hoist-react/compare/v20.1.1...v20.2.0)

## v20.1.1 - 2019-03-27

### 🐞 Bug Fixes

* Fix form field reset so that it will call computeValidationAsync even if revalidation is not
  triggered because the field's value did not change when reset.

[Commit Log](https://github.com/xh/hoist-react/compare/v20.1.0...v20.1.1)

## v20.1.0 - 2019-03-14

### 🎁 New Features

* Standard app options panel now includes a "Restore Defaults" button to clear all user preferences
  as well as any custom grid state, resetting the app to its default state for that user.

### 🐞 Bug Fixes

* Removed a delay from `HoistInput` blur handling, ensuring `noteBlurred()` is called as soon as the
  element loses focus. This should remove a class of bugs related to input values not flushing into
  their models quickly enough when `commitOnChange: false` and the user moves directly from an input
  to e.g. clicking a submit button. #1023
* Fix to Admin ConfigDiffer tool (missing decorator).

### ⚙️ Technical

* The `GridModel.store` config now accepts a plain object and will internally create a `LocalStore`.
  This store config can also be partially specified or even omitted entirely. GridModel will ensure
  that the store is auto-configured with all fields in configured grid columns, reducing the need
  for app code boilerplate (re)enumerating field names.
* `Timer` class reworked to allow its interval to be adjusted dynamically via `setInterval()`,
  without requiring the Timer to be re-created.

[Commit Log](https://github.com/xh/hoist-react/compare/v20.0.1...v20.1.0)

## v20.0.1 - 2019-03-08

### 🐞 Bug Fixes

* Ensure `RestStore` processes records in a standard way following a save/add operation (#1010).

[Commit Log](https://github.com/xh/hoist-react/compare/v20.0.0...v20.0.1)

## v20.0.0 - 2019-03-06

### 💥 Breaking Changes

* The `@LoadSupport` decorator has been substantially reworked and enhanced from its initial release
  in v19. It is no longer needed on the HoistComponent, but rather should be put directly on the
  owned HoistModel implementing the loading. IMPORTANT NOTE: all models should implement
  `doLoadAsync` rather than `loadAsync`. Please see `LoadSupport` for more information on this
  important change.
* `TabContainer` and `TabContainerModel` are now cross-platform. Apps should update their code to
  import both from `@xh/hoist/cmp/tab`.
* `TabContainer.switcherPosition` has been moved to `TabContainerModel`. Please note that changes to
  `switcherPosition` are not supported on mobile, where the switcher will always appear beneath the
  container.
* The `Label` component from `@xh/hoist/desktop/cmp/input` has been removed. Applications should
  consider using the basic html `label` element instead (or a `FormField` if applicable).
* The `LeftRightChooserModel` constructor no longer accepts a `leftSortBy` and `rightSortBy`
  property. The implementation of these properties was generally broken. Use `leftSorted` and
  `rightSorted` instead.

#### Mobile

* Mobile `Page` has changed - `Pages` are now wrappers around `Panels` that are designed to be used
  with a `NavigationModel` or `TabContainer`. `Page` accepts the same props as `Panel`, meaning uses
  of `loadModel` should be replaced with `mask`.
* The mobile `AppBar` title is static and defaults to the app name. If you want to display page
  titles, it is recommended to use the `title` prop on the `Page`.

### 🎁 New Features

* Enhancements to Model and Component data loading via `@LoadSupport` provides a stronger set of
  conventions and better support for distinguishing between initial loads / auto/background
  refreshes / user- driven refreshes. It also provides new patterns for ensuring application
  Services are refreshed as part of a reworked global refresh cycle.
* RestGridModel supports a new `cloneAction` to take an existing record and open the editor form in
  "add mode" with all editable fields pre-populated from the source record. The action calls
  `prepareCloneFn`, if defined on the RestGridModel, to perform any transform operations before
  rendering the form.
* Tabs in `TabContainerModel` now support an `icon` property on the desktop.
* Charts take a new optional `aspectRatio` prop.
* Added new `Column.headerTooltip` config.
* Added new method `markManaged` on `ManagedSupport`.
* Added new function decorator `debounced`.
* Added new function `applyMixin` providing support for structured creation of class decorators
  (mixins).

#### Mobile

* Column chooser support available for mobile Grids. Users can check/uncheck columns to add/remove
  them from a configurable grid and reorder the columns in the list via drag and drop. Pair
  `GridModel.enableColChooser` with a mobile `colChooserButton` to allow use.
* Added `DialogPage` to the mobile toolkit. These floating pages do not participate in navigation or
  routing, and are used for showing fullscreen views outside of the Navigator / TabContainer
  context.
* Added `Panel` to the mobile toolkit, which offers a header element with standardized styling,
  title, and icon, as well as support for top and bottom toolbars.
* The mobile `AppBar` has been updated to more closely match the desktop `AppBar`, adding `icon`,
  `leftItems`, `hideAppMenuButton` and `appMenuButtonProps` props.
* Added routing support to mobile.

### 🐞 Bug Fixes

* The HighCharts wrapper component properly resizes its chart.
* Mobile dimension chooser button properly handles overflow for longer labels.
* Sizing fixes for multi-line inputs such as textArea and jsonInput.
* NumberInput calls a `onKeyPress` prop if given.
* Layout fixes on several admin panels and detail popups.

### 📚 Libraries

* @blueprintjs/core `3.13 -> 3.14`
* @xh/hoist-dev-utils `3.5 -> 3.6`
* ag-Grid `~20.0 -> ~20.1`
* react-dropzone `~8.0 -> ~9.0`
* react-select `~2.3 -> ~2.4`
* router5 `~6.6 -> ~7.0`
* react `~16.7 -> ~16.8`

[Commit Log](https://github.com/xh/hoist-react/compare/v19.0.1...v20.0.0)

## v19.0.1 - 2019-02-12

### 🐞 Bug Fixes

* Additional updates and simplifications to `FormField` sizing of child `HoistInput` elements, for
  more reliable sizing and spacing filling behavior.

[Commit Log](https://github.com/xh/hoist-react/compare/v19.0.0...v19.0.1)

## v19.0.0 - 2019-02-08

### 🎁 New Features

* Added a new architecture for signaling the need to load / refresh new data across either the
  entire app or a section of the component hierarchy. This new system relies on React context to
  minimizes the need for explicit application wiring, and improves support for auto-refresh. See
  newly added decorator `@LoadSupport` and classes/components `RefreshContext`,
  `RefreshContextModel`, and `RefreshContextView` for more info.
* `TabContainerModel` and `TabModel` now support `refreshMode` and `renderMode` configs to allow
  better control over how inactive tabs are mounted/unmounted and how tabs handle refresh requests
  when hidden or (re)activated.
* Apps can implement `getAppOptions()` in their `AppModel` class to specify a set of app-wide
  options that should be editable via a new built-in Options dialog. This system includes built-in
  support for reading/writing options to preferences, or getting/setting their values via custom
  handlers. The toolkit handles the rendering of the dialog.
* Standard top-level app buttons - for actions such as launching the new Options dialog, switching
  themes, launching the admin client, and logging out - have been moved into a new menu accessible
  from the top-right corner of the app, leaving more space for app-specific controls in the AppBar.
* `RecordGridModel` now supports an enhanced `editors` configuration that exposes the full set of
  validation and display support from the Forms package.
* `HoistInput` sizing is now consistently implemented using `LayoutSupport`. All sizable
  `HoistInputs` now have default `width` to ensure a standard display out of the box. `JsonInput`
  and `TextArea` also have default `height`. These defaults can be overridden by declaring explicit
  `width` and `height` values, or unset by setting the prop to `null`.
* `HoistInputs` within `FormFields` will be automatically sized to fill the available space in the
  `FormField`. In these cases, it is advised to either give the `FormField` an explicit size or
  render it in a flex layout.

### 💥 Breaking Changes

* ag-Grid has been updated to v20.0.0. Most apps shouldn't require any changes - however, if you are
  using `agOptions` to set sorting, filtering or resizing properties, these may need to change:

  For the `Grid`, `agOptions.enableColResize`, `agOptions.enableSorting`
  and `agOptions.enableFilter`
  have been removed. You can replicate their effects by using `agOptions.defaultColDef`. For
  `Columns`, `suppressFilter` has been removed, an should be replaced with `filter: false`.

* `HoistAppModel.requestRefresh` and `TabContainerModel.requestRefresh` have been removed.
  Applications should use the new Refresh architecture described above instead.
* `tabRefreshMode` on TabContainer has been renamed `renderMode`.
* `TabModel.reloadOnShow` has been removed. Set the `refreshMode` property on TabContainerModel or
  TabModel to `TabRefreshMode.ON_SHOW_ALWAYS` instead.
* The mobile APIs for `TabContainerModel`, `TabModel`, and `RefreshButton` have been rewritten to
  more closely mirror the desktop API.
* The API for `RecordGridModel` editors has changed -- `type` is no longer supported. Use
  `fieldModel` and `formField` instead.
* `LocalStore.loadRawData` requires that all records presented to store have unique IDs specified.
  See `LocalStore.idSpec` for more information.

### 🐞 Bug Fixes

* SwitchInput and RadioInput now properly highlight validation errors in `minimal` mode.

### 📚 Libraries

* @blueprintjs/core `3.12 -> 3.13`
* ag-Grid `~19.1.4 -> ~20.0.0`

[Commit Log](https://github.com/xh/hoist-react/compare/v18.1.2...v19.0.0)

## v18.1.2 - 2019-01-30

### 🐞 Bug Fixes

* Grid integrations relying on column visibility (namely export, storeFilterField) now correctly
  consult updated column state from GridModel. #935
* Ensure `FieldModel.initialValue` is observable to ensure that computed dirty state (and any other
  derivations) are updated if it changes. #934
* Fixes to ensure Admin console log viewer more cleanly handles exceptions (e.g. attempting to
  auto-refresh on a log file that has been deleted).

[Commit Log](https://github.com/xh/hoist-react/compare/v18.1.1...v18.1.2)

## v18.1.1 - 2019-01-29

* Grid cell padding can be controlled via a new set of CSS vars and is reduced by default for grids
  in compact mode.
* The `addRecordAsync()` and `saveRecordAsync()` methods on `RestStore` return the updated record.

[Commit Log](https://github.com/xh/hoist-react/compare/v18.1.0...v18.1.1)

## v18.1.0 - 2019-01-28

### 🎁 New Features

* New `@managed` class field decorator can be used to mark a property as fully created/owned by its
  containing class (provided that class has installed the matching `@ManagedSupport` decorator).
    * The framework will automatically pass any `@managed` class members to `XH.safeDestroy()` on
      destroy/unmount to ensure their own `destroy()` lifecycle methods are called and any related
      resources are disposed of properly, notably MobX observables and reactions.
    * In practice, this should be used to decorate any properties on `HoistModel`, `HoistService`,
      or
      `HoistComponent` classes that hold a reference to a `HoistModel` created by that class. All of
      those core artifacts support the new decorator, `HoistModel` already provides a built-in
      `destroy()` method, and calling that method when an app is done with a Model is an important
      best practice that can now happen more reliably / easily.
* `FormModel.getData()` accepts a new single parameter `dirtyOnly` - pass true to get back only
  fields which have been modified.
* The mobile `Select` component indicates the current value with a ✅ in the drop-down list.
* Excel exports from tree grids now include the matching expand/collapse tree controls baked into
  generated Excel file.

### 🐞 Bug Fixes

* The `JsonInput` component now properly respects / indicates disabled state.

### 📚 Libraries

* Hoist-dev-utils `3.4.1 -> 3.5.0` - updated webpack and other build tool dependencies, as well as
  an improved eslint configuration.
* @blueprintjs/core `3.10 -> 3.12`
* @blueprintjs/datetime `3.5 -> 3.7`
* fontawesome `5.6 -> 5.7`
* mobx `5.8 -> 5.9`
* react-select `2.2 -> 2.3`
* Other patch updates

[Commit Log](https://github.com/xh/hoist-react/compare/v18.0.0...v18.1.0)

## v18.0.0 - 2019-01-15

### 🎁 New Features

* Form support has been substantially enhanced and restructured to provide both a cleaner API and
  new functionality:
    * `FormModel` and `FieldModel` are now concrete classes and provide the main entry point for
      specifying the contents of a form. The `Field` and `FieldSupport` decorators have been
      removed.
    * Fields and sub-forms may now be dynamically added to FormModel.
    * The validation state of a FormModel is now *immediately* available after construction and
      independent of the GUI. The triggering of the *display* of that state is now a separate
      process triggered by GUI actions such as blur.
    * `FormField` has been substantially reworked to support a read-only display and inherit common
      property settings from its containing `Form`.
    * `HoistInput` has been moved into the `input` package to clarify that these are lower level
      controls and independent of the Forms package.

* `RestGrid` now supports a `mask` prop. RestGrid loading is now masked by default.
* `Chart` component now supports a built-in zoom out gesture: click and drag from right-to-left on
  charts with x-axis zooming.
* `Select` now supports an `enableClear` prop to control the presence of an optional inline clear
  button.
* `Grid` components take `onCellClicked` and `onCellDoubleClicked` event handlers.
* A new desktop `FileChooser` wraps a preconfigured react-dropzone component to allow users to
  easily select files for upload or other client-side processing.

### 💥 Breaking Changes

* Major changes to Form (see above). `HoistInput` imports will also need to be adjusted to move from
  `form` to `input`.
* The name of the HoistInput `field` prop has been changed to `bind`. This change distinguishes the
  lower-level input package more clearly from the higher-level form package which uses it. It also
  more clearly relates the property to the associated `@bindable` annotation for models.
* A `Select` input with `enableMulti = true` will by default no longer show an inline x to clear the
  input value. Use the `enableClear` prop to re-enable.
* Column definitions are exported from the `grid` package. To ensure backwards compatibility,
  replace imports from `@xh/hoist/desktop/columns` with `@xh/hoist/desktop/cmp/grid`.

### 📚 Libraries

* React `~16.6.0 -> ~16.7.0`
* Patch version updates to multiple other dependencies.

[Commit Log](https://github.com/xh/hoist-react/compare/v17.0.0...v18.0.0)

## v17.0.0 - 2018-12-21

### 💥 Breaking Changes

* The implementation of the `model` property on `HoistComponent` has been substantially enhanced:
    * "Local" Models should now be specified on the Component class declaration by simply setting
      the
      `model` property, rather than the confusing `localModel` property.
    * HoistComponent now supports a static `modelClass` class property. If set, this property will
      allow a HoistComponent to auto-create a model internally when presented with a plain
      javascript object as its `model` prop. This is especially useful in cases like `Panel`
      and `TabContainer`, where apps often need to specify a model but do not require a reference to
      the model. Those usages can now skip importing and instantiating an instance of the
      component's model class themselves.
    * Hoist will now throw an Exception if an application attempts to changes the model on an
      existing HoistComponent instance or presents the wrong type of model to a HoistComponent where
      `modelClass` has been specified.

* `PanelSizingModel` has been renamed `PanelModel`. The class now also has the following new
  optional properties, all of which are `true` by default:
    * `showSplitter` - controls visibility of the splitter bar on the outside edge of the component.
    * `showSplitterCollapseButton` - controls visibility of the collapse button on the splitter bar.
    * `showHeaderCollapseButton` - controls visibility of a (new) collapse button in the header.

* The API methods for exporting grid data have changed and gained new features:
    * Grids must opt-in to export with the `GridModel.enableExport` config.
    * Exporting a `GridModel` is handled by the new `GridExportService`, which takes a collection of
      `exportOptions`. See `GridExportService.exportAsync` for available `exportOptions`.
    * All export entry points (`GridModel.exportAsync()`, `ExportButton` and the export context menu
      items) support `exportOptions`. Additionally, `GridModel` can be configured with default
      `exportOptions` in its config.

* The `buttonPosition` prop on `NumberInput` has been removed due to problems with the underlying
  implementation. Support for incrementing buttons on NumberInputs will be re-considered for future
  versions of Hoist.

### 🎁 New Features

* `TextInput` on desktop now supports an `enableClear` property to allow easy addition of a clear
  button at the right edge of the component.
* `TabContainer` enhancements:
    * An `omit` property can now be passed in the tab configs passed to the `TabContainerModel`
      constructor to conditionally exclude a tab from the container
    * Each `TabModel` can now be retrieved by id via the new `getTabById` method on
      `TabContainerModel`.
    * `TabModel.title` can now be changed at runtime.
    * `TabModel` now supports the following properties, which can be changed at runtime or set via
      the config:
        * `disabled` - applies a disabled style in the switcher and blocks navigation to the tab via
          user click, routing, or the API.
        * `excludeFromSwitcher` - removes the tab from the switcher, but the tab can still be
          navigated to programmatically or via routing.
* `MultiFieldRenderer` `multiFieldConfig` now supports a `delimiter` property to separate
  consecutive SubFields.
* `MultiFieldRenderer` SubFields now support a `position` property, to allow rendering in either the
  top or bottom row.
* `StoreCountLabel` now supports a new 'includeChildren' prop to control whether or not children
  records are included in the count. By default this is `false`.
* `Checkbox` now supports a `displayUnsetState` prop which may be used to display a visually
  distinct state for null values.
* `Select` now renders with a checkbox next to the selected item in its dropdown menu, instead of
  relying on highlighting. A new `hideSelectedOptionCheck` prop is available to disable.
* `RestGridModel` supports a `readonly` property.
* `DimensionChooser`, various `HoistInput` components, `Toolbar` and `ToolbarSeparator` have been
  added to the mobile component library.
* Additional environment enums for UAT and BCP, added to Hoist Core 5.4.0, are supported in the
  application footer.

### 🐞 Bug Fixes

* `NumberInput` will no longer immediately convert its shorthand value (e.g. "3m") into numeric form
  while the user remains focused on the input.
* Grid `actionCol` columns no longer render Button components for each action, relying instead on
  plain HTML / CSS markup for a significant performance improvement when there are many rows and/or
  actions per row.
* Grid exports more reliably include the appropriate file extension.
* `Select` will prevent an `<esc>` keypress from bubbling up to parent components only when its menu
  is open. (In that case, the component assumes escape was pressed to close its menu and captures
  the keypress, otherwise it should leave it alone and let it e.g. close a parent popover).

[Commit Log](https://github.com/xh/hoist-react/compare/v16.0.1...v17.0.0)

## v16.0.1 - 2018-12-12

### 🐞 Bug Fixes

* Fix to FeedbackForm allowing attempted submission with an empty message.

[Commit Log](https://github.com/xh/hoist-react/compare/v16.0.0...v16.0.1)

## v16.0.0

### 🎁 New Features

* Support for ComboBoxes and Dropdowns have been improved dramatically, via a new `Select` component
  based on react-select.
* The ag-Grid based `Grid` and `GridModel` are now available on both mobile and desktop. We have
  also added new support for multi-row/multi-field columns via the new `multiFieldRenderer` renderer
  function.
* The app initialization lifecycle has been restructured so that no App classes are constructed
  until Hoist is fully initialized.
* `Column` now supports an optional `rowHeight` property.
* `Button` now defaults to 'minimal' mode, providing a much lighter-weight visual look-and-feel to
  HoistApps. `Button` also implements `@LayoutSupport`.
* Grouping state is now saved by the grid state support on `GridModel`.
* The Hoist `DimChooser` component has been ported to hoist-react.
* `fetchService` now supports an `autoAbortKey` in its fetch methods. This can be used to
  automatically cancel obsolete requests that have been superseded by more recent variants.
* Support for new `clickableLabel` property on `FormField`.
* `RestForm` now supports a read-only view.
* Hoist now supports automatic tracking of app/page load times.

### 💥 Breaking Changes

* The new location for the cross-platform grid component is `@xh/hoist/cmp/grid`. The `columns`
  package has also moved under a new sub-package in this location.
* Hoist top-level App Structure has changed in order to improve consistency of the Model-View
  conventions, to improve the accessibility of services, and to support the improvements in app
  initialization mentioned above:
    - `XH.renderApp` now takes a new `AppSpec` configuration.
    - `XH.app` is now `XH.appModel`.
    - All services are installed directly on `XH`.
    - `@HoistApp` is now `@HoistAppModel`
* `RecordAction` has been substantially refactored and improved. These are now typically immutable
  and may be shared.
    - `prepareFn` has been replaced with a `displayFn`.
    - `actionFn` and `displayFn` now take a single object as their parameter.
* The `hide` property on `Column` has been changed to `hidden`.
* The `ColChooserButton` has been moved from the incorrect location `@xh/hoist/cmp/grid` to
  `@xh/hoist/desktop/cmp/button`. This is a desktop-only component. Apps will have to adjust these
  imports.
* `withDefaultTrue` and `withDefaultFalse` in `@xh/hoist/utils/js` have been removed. Use
  `withDefault` instead.
* `CheckBox` has been renamed `Checkbox`

### ⚙️ Technical

* ag-Grid has been upgraded to v19.1
* mobx has been upgraded to v5.6
* React has been upgraded to v16.6
* Allow browsers with proper support for Proxy (e.g Edge) to access Hoist Applications.

### 🐞 Bug Fixes

* Extensive. See full change list below.

[Commit Log](https://github.com/xh/hoist-react/compare/v15.1.2...v16.0.0)

## v15.1.2

🛠 Hotfix release to MultiSelect to cap the maximum number of options rendered by the drop-down
list. Note, this component is being replaced in Hoist v16 by the react-select library.

[Commit Log](https://github.com/xh/hoist-react/compare/v15.1.1...v15.1.2)

## v15.1.1

### 🐞 Bug Fixes

* Fix to minimal validation mode for FormField disrupting input focus.
* Fix to JsonInput disrupting input focus.

### ⚙️ Technical

* Support added for TLBR-style notation when specifying margin/padding via layoutSupport - e.g. box(
  {margin: '10 20 5 5'}).
* Tweak to lockout panel message when the user has no roles.

[Commit Log](https://github.com/xh/hoist-react/compare/v15.1.0...v15.1.1)

## v15.1.0

### 🎁 New Features

* The FormField component takes a new minimal prop to display validation errors with a tooltip only
  as opposed to an inline message string. This can be used to help reduce shifting / jumping form
  layouts as required.
* The admin-only user impersonation toolbar will now accept new/unknown users, to support certain
  SSO application implementations that can create users on the fly.

### ⚙️ Technical

* Error reporting to server w/ custom user messages is disabled if the user is not known to the
  client (edge case with errors early in app lifecycle, prior to successful authentication).

[Commit Log](https://github.com/xh/hoist-react/compare/v15.0.0...v15.1.0)

## v15.0.0

### 💥 Breaking Changes

* This update does not require any application client code changes, but does require updating the
  Hoist Core Grails plugin to >= 5.0. Hoist Core changes to how application roles are loaded and
  users are authenticated required minor changes to how JS clients bootstrap themselves and load
  user data.
* The Hoist Core HoistImplController has also been renamed to XhController, again requiring Hoist
  React adjustments to call the updated /xh/ paths for these (implementation) endpoints. Again, no
  app updates required beyond taking the latest Hoist Core plugin.

[Commit Log](https://github.com/xh/hoist-react/compare/v14.2.0...v15.0.0)

## v14.2.0

### 🎁 New Features

* Upgraded hoist-dev-utils to 3.0.3. Client builds now use the latest Webpack 4 and Babel 7 for
  noticeably faster builds and recompiles during CI and at development time.
* GridModel now has a top-level agColumnApi property to provide a direct handle on the ag-Grid
  Column API object.

### ⚙️ Technical

* Support for column groups strengthened with the addition of a dedicated ColumnGroup sibling class
  to Column. This includes additional internal refactoring to reduce unnecessary cloning of Column
  configurations and provide a more managed path for Column updates. Public APIs did not change.
  (#694)

### 📚 Libraries

* Blueprint Core `3.6.1 -> 3.7.0`
* Blueprint Datetime `3.2.0 -> 3.3.0`
* Fontawesome `5.3.x -> 5.4.x`
* MobX `5.1.2 -> 5.5.0`
* Router5 `6.5.0 -> 6.6.0`

[Commit Log](https://github.com/xh/hoist-react/compare/v14.1.3...v14.2.0)

## v14.1.3

### 🐞 Bug Fixes

* Ensure JsonInput reacts properly to value changes.

### ⚙️ Technical

* Block user pinning/unpinning in Grid via drag-and-drop - pending further work via #687.
* Support "now" as special token for dateIs min/max validation rules.
* Tweak grouped grid row background color.

[Commit Log](https://github.com/xh/hoist-react/compare/v14.1.1...v14.1.3)

## v14.1.1

### 🐞 Bug Fixes

* Fixes GridModel support for row-level grouping at same time as column grouping.

[Commit Log](https://github.com/xh/hoist-react/compare/v14.1.0...v14.1.1)

## v14.1.0

### 🎁 New Features

* GridModel now supports multiple levels of row grouping. Pass the public setGroupBy() method an
  array of string column IDs, or a falsey value / empty array to ungroup. Note that the public and
  observable groupBy property on GridModel will now always be an array, even if the grid is not
  grouped or has only a single level of grouping.
* GridModel exposes public expandAll() and collapseAll() methods for grouped / tree grids, and
  StoreContextMenu supports a new "expandCollapseAll" string token to insert context menu items.
  These are added to the default menu, but auto-hide when the grid is not in a grouped state.
* The Grid component provides a new onKeyDown prop, which takes a callback and will fire on any
  keypress targeted within the Grid. Note such a handler is not provided directly by ag-Grid.
* The Column class supports pinned as a top-level config. Supports passing true to pin to the left.

### 🐞 Bug Fixes

* Updates to Grid column widths made via ag-Grid's "autosize to fit" API are properly persisted to
  grid state.

[Commit Log](https://github.com/xh/hoist-react/compare/v14.0.0...v14.1.0)

## v14.0.0

* Along with numerous bug fixes, v14 brings with it a number of important enhancements for grids,
  including support for tree display, 'action' columns, and absolute value sorting. It also includes
  some new controls and improvement to focus display.

### 💥 Breaking Changes

* The signatures of the Column.elementRenderer and Column.renderer have been changed to be
  consistent with each other, and more extensible. Each takes two arguments -- the value to be
  rendered, and a single bundle of metadata.
* StoreContextMenuAction has been renamed to RecordAction. Its action property has been renamed to
  actionFn for consistency and clarity.
* LocalStore : The method LocalStore.processRawData no longer takes an array of all records, but
  instead takes just a single record. Applications that need to operate on all raw records in bulk
  should do so before presenting them to LocalStore. Also, LocalStores template methods for override
  have also changed substantially, and sub-classes that rely on these methods will need to be
  adjusted accordingly.

### 🎁 New Features

#### Grid

* The Store API now supports hierarchical datasets. Applications need to simply provide raw data for
  records with a "children" property containing the raw data for their children.
* Grid supports a 'TreeGrid' mode. To show a tree grid, bind the GridModel to a store containing
  hierarchical data (as above), set treeMode: true on the GridModel, and specify a column to display
  the tree controls (isTreeColumn: true)
* Grid supports absolute sorting for numerical columns. Specify absSort: true on your column config
  to enable. Clicking the grid header will now cycle through ASC > DESC > DESC (abs) sort modes.
* Grid supports an 'Actions' column for one-click record actions. See cmp/desktop/columns/actionCol.
* A new showHover prop on the desktop Grid component will highlight the hovered row with default
  styling. A new GridModel.rowClassFn callback was added to support per-row custom classes based on
  record data.
* A new ExportFormat.LONG_TEXT format has been added, along with a new Column.exportWidth config.
  This supports exporting columns that contain long text (e.g. notes) as multi-line cells within
  Excel.

#### Other Components

* RadioInput and ButtonGroupInput have been added to the desktop/cmp/form package.
* DateInput now has support for entering and displaying time values.
* NumberInput displays its unformatted value when focused.
* Focused components are now better highlighted, with additional CSS vars provided to customize as
  needed.

### 🐞 Bug Fixes

* Calls to GridModel.setGroupBy() work properly not only on the first, but also all subsequent calls
  (#644).
* Background / style issues resolved on several input components in dark theme (#657).
* Grid context menus appear properly over other floating components.

### 📚 Libraries

* React `16.5.1 -> 16.5.2`
* router5 `6.4.2 -> 6.5.0`
* CodeMirror, Highcharts, and MobX patch updates

[Commit Log](https://github.com/xh/hoist-react/compare/v13.0.0...v14.0.0)

## v13.0.0

🍀Lucky v13 brings with it a number of enhancements for forms and validation, grouped column support
in the core Grid API, a fully wrapped MultiSelect component, decorator syntax adjustments, and a
number of other fixes and enhancements.

It also includes contributions from new ExHI team members Arjun and Brendan. 🎉

### 💥 Breaking Changes

* The core `@HoistComponent`, `@HoistService`, and `@HoistModel` decorators are **no longer
  parameterized**, meaning that trailing `()` should be removed after each usage. (#586)
* The little-used `hoistComponentFactory()` method was also removed as a further simplification
  (#587).
* The `HoistField` superclass has been renamed to `HoistInput` and the various **desktop form
  control components have been renamed** to match (55afb8f). Apps using these components (which will
  likely be most apps) will need to adapt to the new names.
    * This was done to better distinguish between the input components and the upgraded Field
      concept on model classes (see below).

### 🎁 New Features

⭐️ **Forms and Fields** have been a major focus of attention, with support for structured data
fields added to Models via the `@FieldSupport` and `@field()` decorators.

* Models annotated with `@FieldSupport` can decorate member properties with `@field()`, making those
  properties observable and settable (with a generated `setXXX()` method).
* The `@field()` decorators themselves can be passed an optional display label string as well as
  zero or more *validation rules* to define required constraints on the value of the field.
* A set of predefined constraints is provided within the toolkit within the `/field/` package.
* Models using `FieldSupport` should be sure to call the `initFields()` method installed by the
  decorator within their constructor. This method can be called without arguments to generally
  initialize the field system, or it can be passed an object of field names to initial/default
  values, which will set those values on the model class properties and provide change/dirty
  detection and the ability to "reset" a form.
* A new `FormField` UI component can be used to wrap input components within a form. The `FormField`
  wrapper can accept the source model and field name, and will apply those to its child input. It
  leverages the Field model to automatically display a label, indicate required fields, and print
  validation error messages. This new component should be the building-block for most non-trivial
  forms within an application.

Other enhancements include:

* **Grid columns can be grouped**, with support for grouping added to the grid state management
  system, column chooser, and export manager (#565). To define a column group, nest column
  definitions passed to `GridModel.columns` within a wrapper object of the
  form `{headerName: 'My group', children: [...]}`.

(Note these release notes are incomplete for this version.)

[Commit Log](https://github.com/xh/hoist-react/compare/v12.1.2...v13.0.0)

## v12.1.2

### 🐞 Bug Fixes

* Fix casing on functions generated by `@settable` decorator
  (35c7daa209a4205cb011583ebf8372319716deba).

[Commit Log](https://github.com/xh/hoist-react/compare/v12.1.1...v12.1.2)

## v12.1.1

### 🐞 Bug Fixes

* Avoid passing unknown HoistField component props down to Blueprint select/checkbox controls.

### 📚 Libraries

* Rollback update of `@blueprintjs/select` package `3.1.0 -> 3.0.0` - this included breaking API
  changes and will be revisited in #558.

[Commit Log](https://github.com/xh/hoist-react/compare/v12.1.0...v12.1.1)

## v12.1.0

### 🎁 New Features

* New `@bindable` and `@settable` decorators added for MobX support. Decorating a class member
  property with `@bindable` makes it a MobX `@observable` and auto-generates a setter method on the
  class wrapped in a MobX `@action`.
* A `fontAwesomeIcon` element factory is exported for use with other FA icons not enumerated by the
  `Icon` class.
* CSS variables added to control desktop Blueprint form control margins. These remain defaulted to
  zero, but now within CSS with support for variable overrides. A Blueprint library update also
  brought some changes to certain field-related alignment and style properties. Review any form
  controls within apps to ensure they remain aligned as desired
  (8275719e66b4677ec5c68a56ccc6aa3055283457 and df667b75d41d12dba96cbd206f5736886cb2ac20).

### 🐞 Bug Fixes

* Grid cells are fully refreshed on a data update, ensuring cell renderers that rely on data other
  than their primary display field are updated (#550).
* Grid auto-sizing is run after a data update, ensuring flex columns resize to adjust for possible
  scrollbar visibility changes (#553).
* Dropdown fields can be instantiated with fewer required properties set (#541).

### 📚 Libraries

* Blueprint `3.0.1 -> 3.4.0`
* FontAwesome `5.2.0 -> 5.3.0`
* CodeMirror `5.39.2 -> 5.40.0`
* MobX `5.0.3 -> 5.1.0`
* router5 `6.3.0 -> 6.4.2`
* React `16.4.1 -> 16.4.2`

[Commit Log](https://github.com/xh/hoist-react/compare/v12.0.0...v12.1.0)

## v12.0.0

Hoist React v12 is a relatively large release, with multiple refactorings around grid columns,
`elemFactory` support, classNames, and a re-organization of classes and exports within `utils`.

### 💥 Breaking Changes

#### ⭐️ Grid Columns

**A new `Column` class describes a top-level API for columns and their supported options** and is
intended to be a cross-platform layer on top of ag-Grid and TBD mobile grid implementations.

* The desktop `GridModel` class now accepts a collection of `Column` configuration objects to define
  its available columns.
* Columns may be configured with `flex: true` to cause them to stretch all available horizontal
  space within a grid, sharing it equally with any other flex columns. However note that this should
  be used sparingly, as flex columns have some deliberate limitations to ensure stable and
  consistent behavior. Most noticeably, they cannot be resized directly by users. Often, a best
  practice will be to insert an `emptyFlexCol` configuration as the last column in a grid - this
  will avoid messy-looking gaps in the layout while not requiring a data-driven column be flexed.
* User customizations to column widths are now saved if the GridModel has been configured with a
  `stateModel` key or model instance - see `GridStateModel`.
* Columns accept a `renderer` config to format text or HTML-based output. This is a callback that is
  provided the value, the row-level record, and a metadata object with the column's `colId`. An
  `elementRenderer` config is also available for cells that should render a Component.
* An `agOptions` config key continues to provide a way to pass arbitrary options to the underlying
  ag-Grid instance (for desktop implementations). This is considered an "escape hatch" and should be
  used with care, but can provide a bridge to required ag-Grid features as the Hoist-level API
  continues to develop.
* The "factory pattern" for Column templates / defaults has been removed, replaced by a simpler
  approach that recommends exporting simple configuration partials and spreading them into
  instance-specific column configs.
* See 0798f6bb20092c59659cf888aeaf9ecb01db52a6 for primary commit.

#### ⭐️ Element Factory, LayoutSupport, BaseClassName

Hoist provides core support for creating components via a factory pattern, powered by the `elem()`
and `elemFactory()` methods. This approach remains the recommended way to instantiate component
elements, but was **simplified and streamlined**.

* The rarely used `itemSpec` argument was removed (this previously applied defaults to child items).
* Developers can now also use JSX to instantiate all Hoist-provided components while still taking
  advantage of auto-handling for layout-related properties provided by the `LayoutSupport` mixin.
    * HoistComponents should now spread **`...this.getLayoutProps()`** into their outermost rendered
      child to enable promotion of layout properties.
* All HoistComponents can now specify a **baseClassName** on their component class and should pass
  `className: this.getClassName()` down to their outermost rendered child. This allows components to
  cleanly layer on a base CSS class name with any instance-specific classes.
* See 8342d3870102ee9bda4d11774019c4928866f256 for primary commit.

#### ⭐️ Panel resizing / collapsing

**The `Panel` component now takes a `sizingModel` prop to control and encapsulate newly built-in
resizing and collapsing behavior** (#534).

* See the `PanelSizingModel` class for configurable details, including continued support for saving
  sizing / collapsed state as a user preference.
* **The standalone `Resizable` component was removed** in favor of the improved support built into
  Panel directly.

#### Other

* Two promise-related models have been combined into **a new, more powerful `PendingTaskModel`**,
  and the `LoadMask` component has been removed and consolidated into `Mask`
  (d00a5c6e8fc1e0e89c2ce3eef5f3e14cb842f3c8).
    * `Panel` now exposes a single `mask` prop that can take either a configured `mask` element or a
      simple boolean to display/remove a default mask.
* **Classes within the `utils` package have been re-organized** into more standardized and scalable
  namespaces. Imports of these classes will need to be adjusted.

### 🎁 New Features

* **The desktop Grid component now offers a `compact` mode** with configurable styling to display
  significantly more data with reduced padding and font sizes.
* The top-level `AppBar` refresh button now provides a default implementation, calling a new
  abstract `requestRefresh()` method on `HoistApp`.
* The grid column chooser can now be configured to display its column groups as initially collapsed,
  for especially large collections of columns.
* A new `XH.restoreDefaultsAsync()` method provides a centralized way to wipe out user-specific
  preferences or customizations (#508).
* Additional Blueprint `MultiSelect`, `Tag`, and `FormGroup` controls re-exported.

### 🐞 Bug Fixes

* Some components were unintentionally not exporting their Component class directly, blocking JSX
  usage. All components now export their class.
* Multiple fixes to `DayField` (#531).
* JsonField now responds properly when switching from light to dark theme (#507).
* Context menus properly filter out duplicated separators (#518).

[Commit Log](https://github.com/xh/hoist-react/compare/v11.0.0...v12.0.0)

## v11.0.0

### 💥 Breaking Changes

* **Blueprint has been upgraded to the latest 3.x release.** The primary breaking change here is the
  renaming of all `pt-` CSS classes to use a new `bp3-` prefix. Any in-app usages of the BP
  selectors will need to be updated. See the
  [Blueprint "What's New" page](http://blueprintjs.com/docs/#blueprint/whats-new-3.0).
* **FontAwesome has been upgraded to the latest 5.2 release.** Only the icons enumerated in the
  Hoist `Icon` class are now registered via the FA `library.add()` method for inclusion in bundled
  code, resulting in a significant reduction in bundle size. Apps wishing to use other FA icons not
  included by Hoist must import and register them - see the
  [FA React Readme](https://github.com/FortAwesome/react-fontawesome/blob/master/README.md) for
  details.
* **The `mobx-decorators` dependency has been removed** due to lack of official support for the
  latest MobX update, as well as limited usage within the toolkit. This package was primarily
  providing the optional `@setter` decorator, which should now be replaced as needed by dedicated
  `@action` setter methods (19cbf86138499bda959303e602a6d58f6e95cb40).

### 🎁 Enhancements

* `HoistComponent` now provides a `getClassNames()` method that will merge any `baseCls` CSS class
  names specified on the component with any instance-specific classes passed in via props (#252).
    * Components that wish to declare and support a `baseCls` should use this method to generate and
      apply a combined list of classes to their outermost rendered elements (see `Grid`).
    * Base class names have been added for relevant Hoist-provided components - e.g. `.xh-panel` and
      `.xh-grid`. These will be appended to any instance class names specified within applications
      and be available as public CSS selectors.
* Relevant `HoistField` components support inline `leftIcon` and `rightElement` props. `DayField`
  adds support for `minDay / maxDay` props.
* Styling for the built-in ag-Grid loading overlay has been simplified and improved (#401).
* Grid column definitions can now specify an `excludeFromExport` config to drop them from
  server-generated Excel/CSV exports (#485).

### 🐞 Bug Fixes

* Grid data loading and selection reactions have been hardened and better coordinated to prevent
  throwing when attempting to set a selection before data has been loaded (#484).

### 📚 Libraries

* Blueprint `2.x -> 3.x`
* FontAwesome `5.0.x -> 5.2.x`
* CodeMirror `5.37.0 -> 5.39.2`
* router5 `6.2.4 -> 6.3.0`

[Commit Log](https://github.com/xh/hoist-react/compare/v10.0.1...v11.0.0)

## v10.0.1

### 🐞 Bug Fixes

* Grid `export` context menu token now defaults to server-side 'exportExcel' export.
    * Specify the `exportLocal` token to return a menu item for local ag-Grid export.
* Columns with `field === null` skipped for server-side export (considered spacer / structural
  columns).

## v10.0.0

### 💥 Breaking Changes

* **Access to the router API has changed** with the `XH` global now exposing `router` and
  `routerState` properties and a `navigate()` method directly.
* `ToastManager` has been deprecated. Use `XH.toast` instead.
* `Message` is no longer a public class (and its API has changed). Use `XH.message/confirm/alert`
  instead.
* Export API has changed. The Built-in grid export now uses more powerful server-side support. To
  continue to use local AG based export, call method `GridModel.localExport()`. Built-in export
  needs to be enabled with the new property on `GridModel.enableExport`. See `GridModel` for more
  details.

### 🎁 Enhancements

* New Mobile controls and `AppContainer` provided services (impersonation, about, and version bars).
* Full-featured server-side Excel export for grids.

### 🐞 Bug Fixes

* Prevent automatic zooming upon input focus on mobile devices (#476).
* Clear the selection when showing the context menu for a record which is not already selected
  (#469).
* Fix to make lockout script readable by Compatibility Mode down to IE5.

### 📚 Libraries

* MobX `4.2.x -> 5.0.x`

[Commit Log](https://github.com/xh/hoist-react/compare/v9.0.0...v10.0.0)

## v9.0.0

### 💥 Breaking Changes

* **Hoist-provided mixins (decorators) have been refactored to be more granular and have been broken
  out of `HoistComponent`.**
    * New discrete mixins now exist for `LayoutSupport` and `ContextMenuSupport` - these should be
      added directly to components that require the functionality they add for auto-handling of
      layout-related props and support for showing right-click menus. The corresponding options on
      `HoistComponent` that used to enable them have been removed.
    * For consistency, we have also renamed `EventTarget -> EventSupport` and `Reactive ->
      ReactiveSupport` mixins. These both continue to be auto-applied to HoistModel and HoistService
      classes, and ReactiveSupport enabled by default in HoistComponent.
* **The Context menu API has changed.** The `ContextMenuSupport` mixin now specifies an abstract
  `getContextMenuItems()` method for component implementation (replacing the previous
  `renderContextMenu()` method). See the new [`ContextMenuItem` class for what these items support,
  as well as several static default items that can be used.
    * The top-level `AppContainer` no longer provides a default context menu, instead allowing the
      browser's own context menu to show unless an app / component author has implemented custom
      context-menu handling at any level of their component hierarchy.

### 🐞 Bug Fixes

* TabContainer active tab can become out of sync with the router state (#451)
    * ⚠️ Note this also involved a change to the `TabContainerModel` API - `activateTab()` is now
      the public method to set the active tab and ensure both the tab and the route land in the
      correct state.
* Remove unintended focused cell borders that came back with the prior ag-Grid upgrade.

[Commit Log](https://github.com/xh/hoist-react/compare/v8.0.0...v9.0.0)

## v8.0.0

Hoist React v8 brings a big set of improvements and fixes, some API and package re-organizations,
and ag-Grid upgrade, and more. 🚀

### 💥 Breaking Changes

* **Component package directories have been re-organized** to provide better symmetry between
  pre-existing "desktop" components and a new set of mobile-first component. Current desktop
  applications should replace imports from `@xh/hoist/cmp/xxx` with `@xh/hoist/desktop/cmp/xxx`.
    * Important exceptions include several classes within `@xh/hoist/cmp/layout/`, which remain
      cross-platform.
    * `Panel` and `Resizable` components have moved to their own packages in
      `@xh/hoist/desktop/cmp/panel` and `@xh/hoist/desktop/cmp/resizable`.
* **Multiple changes and improvements made to tab-related APIs and components.**
    * The `TabContainerModel` constructor API has changed, notably `children` -> `tabs`, `useRoutes`
      ->
      `route` (to specify a starting route as a string) and `switcherPosition` has moved from a
      model config to a prop on the `TabContainer` component.
    * `TabPane` and `TabPaneModel` have been renamed `Tab` and `TabModel`, respectively, with
      several related renames.
* **Application entry-point classes decorated with `@HoistApp` must implement the new getter method
  `containerClass()`** to specify the platform specific component used to wrap the app's
  `componentClass`.
    * This will typically be `@xh/hoist/[desktop|mobile]/AppContainer` depending on platform.

### 🎁 New Features

* **Tab-related APIs re-worked and improved**, including streamlined support for routing, a new
  `tabRenderMode` config on `TabContainerModel`, and better naming throughout.
* **Ag-grid updated to latest v18.x** - now using native flex for overall grid layout and sizing
  controls, along with multiple other vendor improvements.
* Additional `XH` API methods exposed for control of / integration with Router5.
* The core `@HoistComponent` decorated now installs a new `isDisplayed` getter to report on
  component visibility, taking into account the visibility of its ancestors in the component tree.
* Mobile and Desktop app package / component structure made more symmetrical (#444).
* Initial versions of multiple new mobile components added to the toolkit.
* Support added for **`IdleService` - automatic app suspension on inactivity** (#427).
* Hoist wrapper added for the low-level Blueprint **button component** - provides future hooks into
  button customizations and avoids direct BP import (#406).
* Built-in support for collecting user feedback via a dedicated dialog, convenient XH methods and
  default appBar button (#379).
* New `XH.isDevelopmentMode` constant added, true when running in local Webpack dev-server mode.
* CSS variables have been added to customize and standardize the Blueprint "intent" based styling,
  with defaults adjusted to be less distracting (#420).

### 🐞 Bug Fixes

* Preference-related events have been standardized and bugs resolved related to pushAsync() and the
  `prefChange` event (ee93290).
* Admin log viewer auto-refreshes in tail-mode (#330).
* Distracting grid "loading" overlay removed (#401).
* Clipboard button ("click-to-copy" functionality) restored (#442).

[Commit Log](https://github.com/xh/hoist-react/compare/v7.2.0...v8.0.0)

## v7.2.0

### 🎁 New Features

+ Admin console grids now outfitted with column choosers and grid state. #375
+ Additional components for Onsen UI mobile development.

### 🐞 Bug Fixes

+ Multiple improvements to the Admin console config differ. #380 #381 #392

[Commit Log](https://github.com/xh/hoist-react/compare/v7.1.0...v7.2.0)

## v7.1.0

### 🎁 New Features

* Additional kit components added for Onsen UI mobile development.

### 🐞 Bug Fixes

* Dropdown fields no longer default to `commitOnChange: true` - avoiding unexpected commits of
  type-ahead query values for the comboboxes.
* Exceptions thrown from FetchService more accurately report the remote host when unreachable, along
  with some additional enhancements to fetch exception reporting for clarity.

[Commit Log](https://github.com/xh/hoist-react/compare/v7.0.0...v7.1.0)

## v7.0.0

### 💥 Breaking Changes

* **Restructuring of core `App` concept** with change to new `@HoistApp` decorator and conventions
  around defining `App.js` and `AppComponent.js` files as core app entry points. `XH.app` now
  installed to provide access to singleton instance of primary app class. See #387.

### 🎁 New Features

* **Added `AppBar` component** to help further standardize a pattern for top-level application
  headers.
* **Added `SwitchField` and `SliderField`** form field components.
* **Kit package added for Onsen UI** - base component library for mobile development.
* **Preferences get a group field for better organization**, parity with AppConfigs. (Requires
  hoist-core 3.1.x.)

### 🐞 Bug Fixes

* Improvements to `Grid` component's interaction with underlying ag-Grid instance, avoiding extra
  renderings and unwanted loss of state. 03de0ae7

[Commit Log](https://github.com/xh/hoist-react/compare/v6.0.0...v7.0.0)

## v6.0.0

### 💥 Breaking Changes

* API for `MessageModel` has changed as part of the feature addition noted below, with `alert()` and
  `confirm()` replaced by `show()` and new `XH` convenience methods making the need for direct calls
  rare.
* `TabContainerModel` no longer takes an `orientation` prop, replaced by the more flexible
  `switcherPosition` as noted below.

### 🎁 New Features

* **Initial version of grid state** now available, supporting easy persistence of user grid column
  selections and sorting. The `GridModel` constructor now takes a `stateModel` argument, which in
  its simplest form is a string `xhStateId` used to persist grid state to local storage. See the
  `GridStateModel` class for implementation details. #331
* The **Message API** has been improved and simplified, with new `XH.confirm()` and `XH.alert()`
  methods providing an easy way to show pop-up alerts without needing to manually construct or
  maintain a `MessageModel`. #349
* **`TabContainer` components can now be controlled with a remote `TabSwitcher`** that does not need
  to be directly docked to the container itself. Specify `switcherPosition:none` on the
  `TabContainerModel` to suppress showing the switching affordance on the tabs themselves and
  instantiate a `TabSwitcher` bound to the same model to control a tabset from elsewhere in the
  component hierarchy. In particular, this enabled top-level application tab navigation to move up
  into the top toolbar, saving vertical space in the layout. #368
* `DataViewModel` supports an `emptyText` config.

### 🐞 Bugfixes

* Dropdown fields no longer fire multiple commit messages, and no longer commit partial entries
  under some circumstances. #353 and #354
* Grids resizing fixed when shrinking the containing component. #357

[Commit Log](https://github.com/xh/hoist-react/compare/v5.0.0...v6.0.0)

## v5.0.0

### 💥 Breaking Changes

* **Multi environment configs have been unwound** See these release notes/instructions for how to
  migrate: https://github.com/xh/hoist-core/releases/tag/release-3.0.0
* **Breaking change to context menus in dataviews and grids not using the default context menu:**
  StoreContextMenu no longer takes an array of items as an argument to its constructor. Instead it
  takes a configuration object with an ‘items’ key that will point to any current implementation’s
  array of items. This object can also contain an optional gridModel argument which is intended to
  support StoreContextMenuItems that may now be specified as known ‘hoist tokens’, currently limited
  to a ‘colChooser’ token.

### 🎁 New Features

* Config differ presents inline view, easier to read diffs now.
* Print Icon added!

### 🐞 Bugfixes

* Update processFailedLoad to loadData into gridModel store, Fixes #337
* Fix regression to ErrorTracking. Make errorTrackingService safer/simpler to call at any point in
  life-cycle.
* Fix broken LocalStore state.
* Tweak flex prop for charts. Side by side charts in a flexbox now auto-size themselves! Fixes #342
* Provide token parsing for storeContextMenus. Context menus are all grown up! Fixes #300

## v4.0.1

### 🐞 Bugfixes

* DataView now properly re-renders its items when properties on their records change (and the ID
  does not)

## v4.0.0

### 💥 Breaking Changes

* **The `GridModel` selection API has been reworked for clarity.** These models formerly exposed
  their selectionModel as `grid.selection` - now that getter returns the selected records. A new
  `selectedRecord` getter is also available to return a single selection, and new string shortcut
  options are available when configuring GridModel selection behavior.
* **Grid components can now take an `agOptions` prop** to pass directly to the underlying ag-grid
  component, as well as an `onRowDoubleClicked` handler function.
  16be2bfa10e5aab4ce8e7e2e20f8569979dd70d1

### 🎁 New Features

* Additional core components have been updated with built-in `layoutSupport`, allowing developers to
  set width/height/flex and other layout properties directly as top-level props for key comps such
  as Grid, DataView, and Chart. These special props are processed via `elemFactory` into a
  `layoutConfig` prop that is now passed down to the underlying wrapper div for these components.
  081fb1f3a2246a4ff624ab123c6df36c1474ed4b

### 🐞 Bugfixes

* Log viewer tail mode now working properly for long log files - #325

## v3.0.1

### 🐞 Bugfixes

* FetchService throws a dedicated exception when the server is unreachable, fixes a confusing
  failure case detailed in #315

## v3.0.0

### 💥 Breaking Changes

* **An application's `AppModel` class must now implement a new `checkAccess()` method.** This method
  is passed the current user, and the appModel should determine if that user should see the UI and
  return an object with a `hasAccess` boolean and an optional `message` string. For a return with
  `hasAccess: false`, the framework will render a lockout panel instead of the primary UI.
  974c1def99059f11528c476f04e0d8c8a0811804
    * Note that this is only a secondary level of "security" designed to avoid showing an
      unauthorized user a confusing / non-functional UI. The server or any other third-party data
      sources must always be the actual enforcer of access to data or other operations.
* **We updated the APIs for core MobX helper methods added to component/model/service classes.** In
  particular, `addReaction()` was updated to take a more declarative / clear config object.
  8169123a4a8be6940b747e816cba40bd10fa164e
    * See Reactive.js - the mixin that provides this functionality.

### 🎁 New Features

* Built-in client-side lockout support, as per above.

### 🐞 Bugfixes

* None

------------------------------------------

Copyright © 2021 Extremely Heavy Industries Inc. - all rights reserved

------------------------------------------

📫☎️🌎 info@xh.io | https://xh.io/contact<|MERGE_RESOLUTION|>--- conflicted
+++ resolved
@@ -2,7 +2,6 @@
 
 ## v49.0.0-SNAPSHOT - unreleased
 
-<<<<<<< HEAD
 ### 🐞 New Features
 
 * Improve behavior of `NumberInput`:
@@ -12,8 +11,6 @@
  ** The `precision` prop is now respected more fully.  All values produced by editing the control
     will respect this value.
  ** Added debounce to make value more stable during user typing.
-=======
-### 🎁 New Features
 
 * Apps can now add to the admin console's menu items through `AppModel.getAppMenuButtonExtraItems`.
 * Apps can now hide the Admin > General > Users tab  by setting `hideUsersTab` to false in the new
@@ -33,7 +30,6 @@
  stored at properties with the `_` prefix are also considered private and not eligible for model
  lookup. These changes are not expected to be a problem for most apps, but may require minor rework
  for applications that were binding components to non-standard or "private" models.
->>>>>>> e6d08734
 
 ## v48.0.1 - 2022-04-22
 
