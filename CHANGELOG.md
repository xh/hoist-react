--- conflicted
+++ resolved
@@ -3,7 +3,6 @@
 ## v71.0.0-SNAPSHOT - unreleased
 
 ### 💥 Breaking Changes (upgrade 🟢 Medium - Hoist core update, adjust imports)
-* Requires `hoist-core >= 27` to support views, and enhanced support for DistributedObjects
 
 * Requires `hoist-core >= 26.1` with new APIs to support `ViewManager`.
 * `ErrorMessage` is now cross-platform - update imports from `@xh/hoist/desktop/cmp/error`
@@ -19,20 +18,6 @@
 
 ### 🎁 New Features
 
-<<<<<<< HEAD
-* Major Improvements to ViewManager component
-  * Support for persisting pending value.
-  * Handle delete and update collisions more gracefully.
-  * Support for `settleTime`,
-  * Improved management UI Dialog.
-  * Support for "shared" and "global" views.
-* New `SessionStorageService` and associated persistence provider provides support for saving
-  tab local data across reloads.
-* Added support for `AuthZeroClientConfig.audience` to support improved configuration of Auth0 OAuth
-  clients requesting access tokens, covering cases when third-party cookies are blocked.
-* Admin `DistributedObjectModel` now compares certain `adminState` fields of distributed objects
-  between instances.
-=======
 * Major improvements to ViewManager component, including:
     * A clearer, better organized view management dialog.
     * Support for persisting a view's pending value, to avoid users losing changes when e.g. an app
@@ -58,7 +43,6 @@
 * Improved handling of calls to `DashContainerModel.loadStateAsync()` when the component has yet
   to be rendered. Requested state updates are no longer dropped, and will be applied as soon as the
   component is ready to do so.
->>>>>>> ca73143d
 
 ### ⚙️ Technical
 
