--- conflicted
+++ resolved
@@ -2,7 +2,6 @@
 
 ## 57.0.0-SNAPSHOT - unreleased
 
-<<<<<<< HEAD
 ### 🎁 New Features
 
 * Added `presetMenu` to the Admin `AlertBannerPanel` - enable the user to save preset banner message
@@ -12,13 +11,12 @@
 
 * Fixed moving `Color` label in Admin `AlertBannerPanel` resulting from `Icon.placeholder()` with
   same icon, opacity 0 when intent button deselected.
-=======
+
 ### 📚 Libraries
 
 * @blueprintjs/core `^4.14 -> ^4.20` (apps might have already updated to a newer minor version)
 * dompurify `2.4 -> 3.0`
 
->>>>>>> 5bbcc34c
 
 ## 56.5.0 - 2023-05-26
 
