# Changelog

## v43.0.0-SNAPSHOT - unreleased

### 🎁 New Features

* Provide applications with the ability to override default logic for "restore defaults".
This allows complex and device-specific sub-apps to perform more targeted and complete clearing of
user state.  See new overridable method `HoistAppModel.restoreDefaultsAsync` for more information.

### 🐞 Bug Fixes

* Better coverage of Fetch abort error.
<<<<<<< HEAD
* Grid SizingMode styles fixed to support agGrid `groupUseEntireRow = false`
=======
* The in-app changelog will not prompt the user with the "What's New" button if category-based
  filtering results in a version without any release notes.
>>>>>>> e9e1f587

### ✨ Style

* New CSS vars added to support easier customization of desktop Tab font/size/color. Tabs now
  respect standard `--xh-font-size` by default.

### 📚 Libraries

* @blueprintjs/core `3.48 -> 3.49`
* @popperjs/core `2.9 -> 2.10`

[Commit Log](https://github.com/xh/hoist-react/compare/v42.4.0..develop)

## v42.4.0 - 2021-09-03

### 🎁 New Features

* New `GridFilterModel.commitOnChange` config (default `true`) applies updated filters as soon as
  they are changed within the pop-up menu. Set to `false` for large datasets or whenever filtering
  is a more intensive operation.
* Mobile `Select` input now supports async `queryFn` prop for parity with desktop.
* `TreeMapModel` now supports new `maxLabels` config for improved performance.

### ✨ Style

* Hoist's default font is now [Inter](https://rsms.me/inter/), shipped and bundled via the
  `inter-ui` npm package. Inter is a modern, open-source font that leverages optical sizing to
  ensure maximum readability, even at very small sizes (e.g. `sizingMode: 'tiny'`). It's also a
  "variable" font, meaning it supports any weights from 1-1000 with a single font file download.

### ⚙️ Technical

* Mobile pull-to-refresh/swipe-to-go-back gestures now disabled over charts to avoid disrupting
  their own swipe-based zooming and panning features.

[Commit Log](https://github.com/xh/hoist-react/compare/v42.2.0...v42.4.0)

## v42.2.0 - 2021-08-27

### 🎁 New Features

* Charts now hide scrollbar, rangeSelector, navigator, and export buttons and show axis labels when
  printing or exporting images.

[Commit Log](https://github.com/xh/hoist-react/compare/v42.1.1...v42.2.0)

## v42.1.1 - 2021-08-20

* Update new `XH.sizingMode` support to store distinct values for the selected sizing mode on
  desktop, tablet, and mobile (phone) platforms.
* Additional configuration supported for newly-introduced `AppOption` preset components.

### 📚 Libraries

* @blueprintjs/core `3.47 -> 3.48`

[Commit Log](https://github.com/xh/hoist-react/compare/v42.1.0...v42.1.1)

## v42.1.0 - 2021-08-19

### 🎁 New Features

* Added observable `XH.sizingMode` to govern app-wide `sizingMode`. `GridModel`s will bind to this
  `sizingMode` by default. Apps that have already implemented custom solutions around a centralized
  `sizingMode` should endeavor to unwind in favor of this.
  * ⚠ NOTE - this change requires a new application preference be defined - `xhSizingMode`. This
    should be a JSON pref, with a suggested default value of `{}`.
* Added `GridAutosizeMode.ON_SIZING_MODE_CHANGE` to autosize Grid columns whenever
  `GridModel.sizingMode` changes - it is now the default `GridAutosizeOptions.mode`.
* Added a library of reusable `AppOption` preset components, including `ThemeAppOption`,
  `SizingModeAppOption` and `AutoRefreshAppOptions`. Apps that have implemented custom `AppOption`
  controls to manage these Hoist-provided options should consider migrating to these defaults.
* `Icon` factories now support `intent`.
* `TreeMapModel` and `SplitTreeMapModel` now supports a `theme` config, accepting the strings
  'light' or 'dark'. Leave it undefined to use the global theme.
* Various usability improvements and simplifications to `GroupingChooser`.

### 🐞 Bug Fixes

* Fixed an issue preventing `FormField` labels from rendering if `fieldDefaults` was undefined.

### ✨ Style

* New `Badge.compact` prop sets size to half that of parent element when true (default false). The
  `position` prop has been removed in favor of customizing placement of the component.

[Commit Log](https://github.com/xh/hoist-react/compare/v42.0.0...v42.1.0)

## v42.0.0 - 2021-08-13

### 🎁 New Features

* Column-level filtering is now officially supported for desktop grids!
  * New `GridModel.filterModel` config accepts a config object to customize filtering options, or
    `true` to enable grid-based filtering with defaults.
  * New `Column.filterable` config enables a customized header menu with filtering options. The new
    control offers two tabs - a "Values" tab for an enumerated "set-type" filter and a "Custom" tab
    to support more complex queries with multiple clauses.
* New `TaskObserver` replaces existing `PendingTaskModel`, providing improved support for joining
  and masking multiple asynchronous tasks.
* Mobile `NavigatorModel` provides a new 'pull down' gesture to trigger an app-wide data refresh.
  This gesture is enabled by default, but can be disabled via the `pullDownToRefresh` flag.
* `RecordAction` now supports a `className` config.
* `Chart` provides a default context menu with its standard menu button actions, including a new
  'Copy to Clipboard' action.

### 💥 Breaking Changes

* `FilterChooserModel.sourceStore` and `FilterChooserModel.targetStore` have been renamed
  `FilterChooserModel.valueSource` and `FilterChooserModel.bind` respectively. Furthermore, both
  configs now support either a `Store` or a cube `View`. This is to provide a common API with the
  new `GridFilterModel` filtering described above.
* `GridModel.setFilter()` and `DataViewModel.setFilter()` have been removed. Either configure your
  grid with a `GridFilterModel`, or set the filter on the underlying `Store` instead.
* `FunctionFilter` now requires a `key` property.
* `PendingTaskModel` has been replaced by the new `TaskObserver` in `@xh/hoist/core`.
  * ⚠ NOTE - `TaskObserver` instances should be created via the provided static factory methods and
    _not_ directly via the `new` keyword. `TaskObserver.trackLast()` can be used as a drop-in
    replacement for `new PendingTaskModel()`.
* The `model` prop on `LoadingIndicator` and `Mask` has been replaced with `bind`. Provide one or
  more `TaskObserver`s to this prop.

### ⚙️ Technical

* `GridModel` has a new `selectedIds` getter to get the IDs of currently selected records. To
  provide consistency across models, the following getters have been deprecated and renamed:
  + `selectedRecordId` has been renamed `selectedId` in `GridModel`, `StoreSelectionModel`, and
    `DataViewModel`
  + `selection` has been renamed `selectedRecords` in `GridModel`, `DataViewModel`, and
    `RestGridModel`
  + `singleRecord`, `records`, and `ids` have been renamed `selectedRecord`, `selectedRecords`, and
    `selectedIds`, respectively, in `StoreSelectionModel`

### ✨ Style

* Higher contrast on grid context menus for improved legibility.


[Commit Log](https://github.com/xh/hoist-react/compare/v41.3.0...v42.0.0)

## v41.3.0 - 2021-08-09

### 🎁 New Features

* New `Cube` aggregators `ChildCountAggregator` and `LeafCountAggregator`.
* Mobile `NavigatorModel` provides a new "swipe" gesture to go back in the page stack. This is
  enabled by default, but may be turned off via the new `swipeToGoBack` prop.
* Client error reports now include the full URL for additional troubleshooting context.
  * Note apps must update their server-side to `hoist-core v9.3` or greater to persist URLs with
    error reports (although this is _not_ a general or hard requirement for taking this version of
    hoist-react).

[Commit Log](https://github.com/xh/hoist-react/compare/v41.2.0...v41.3.0)

## v41.2.0 - 2021-07-30

### 🎁 New Features

* New `GridModel.rowClassRules` and `Column.cellClassRules` configs added. Previously apps needed to
  use `agOptions` to dynamically apply and remove CSS classes using either of these options - now
  they are fully supported by Hoist.
  * ⚠ Note that, to avoid conflicts with internal usages of these configs, Hoist will check and
    throw if either is passed via `agOptions`. Apps only need to move their configs to the new
    location - the shape of the rules object does *not* need to change.
* New `GridAutosizeOptions.includeCollapsedChildren` config controls whether values from collapsed
  (i.e. hidden) child records should be measured when computing column sizes. Default of `false`
  improves autosize performance for large tree grids and should generally match user expectations
  around WYSIWYG autosizing.
* New `GridModel.beginEditAsync()` and `endEditAsync()` APIs added to start/stop inline editing.
  * ⚠ Note that - in a minor breaking change - the function form of the `Column.editable` config is
    no longer passed an `agParams` argument, as editing might now begin and need to be evaluated
    outside the context of an AG-Grid event.
* New `GridModel.clicksToEdit` config controls the number of clicks required to trigger
  inline-editing of a grid cell. Default remains 2 (double click ).
* Timeouts are now configurable on grid exports via a new `exportOptions.timeout` config.
* Toasts may now be dismissed programmatically - use the new `ToastModel` returned by the
  `XH.toast()` API and its variants.
* `Form` supports setting readonlyRenderer in `fieldDefaults` prop.
* New utility hook `useCached` provides a more flexible variant of `React.useCallback`.

### 🐞 Bug Fixes

* Inline grid editing supports passing of JSX editor components.
* `GridExportService` catches any exceptions thrown during export preparation and warns the user
  that something went wrong.
* GridModel with 'disabled' selection no longer shows "ghost" selection when using keyboard.
* Tree grids now style "parent" rows consistently with highlights/borders if requested, even for
  mixed-depth trees where some rows have children at a given level and others do not.

### ⚙️ Technical

* `FetchService` will now actively `abort()` fetch requests that it is abandoning due to its own
  `timeout` option. This allows the browser to release the associated resources associated with
  these requests.
* The `start()` function in `@xh/hoist/promise` has been deprecated. Use `wait()` instead, which can
  now be called without any args to establish a Promise chain and/or introduce a minimal amount of
  asynchronousity.
* ⚠ Note that the raw `AgGrid` component no longer enhances the native keyboard handling provided by
  ag-Grid. All Hoist key handling customizations are now limited to `Grid`. If you wish to provide
  custom handling in a raw `AgGrid` component, see the example here:
  https://www.ag-grid.com/javascript-grid/row-selection/#example-selection-with-keyboard-arrow-keys


### ✨ Style

* The red and green color values applied in dark mode have been lightened for improved legibility.
* The default `colorSpec` config for number formatters has changed to use new dedicated CSS classes
  and variables.
* New/renamed CSS vars `--xh-grid-selected-row-bg` and `--xh-grid-selected-row-text-color` now used
  to style selected grid rows.
  * ⚠ Note the `--xh-grid-bg-highlight` CSS var has been removed.
* New `.xh-cell--editable` CSS class applied to cells with inline editing enabled.
  * ⚠ Grid CSS class `.xh-invalid-cell` has been renamed to `.xh-cell--invalid` for consistency -
    any app style overrides should update to this new classname.

### 📚 Libraries

* core-js `3.15 -> 3.16`

[Commit Log](https://github.com/xh/hoist-react/compare/v41.1.0...v41.2.0)

## v41.1.0 - 2021-07-23

### 🎁 New Features

* Button to expand / collapse all rows within a tree grid now added by default to the primary tree
  column header. (New `Column.headerHasExpandCollapse` property provided to disable.)
* New `@logWithDebug` annotation provides easy timed logging of method execution (via `withDebug`).
* New `AppSpec.disableXssProtection` config allows default disabling of Field-level XSS protection
  across the app. Intended for secure, internal apps with tight performance tolerances.
* `Constraint` callbacks are now provided with a `record` property when validating Store data and a
  `fieldModel` property when validating Form data.
* New `Badge` component allows a styled badge to be placed inline with text/title, e.g. to show a
  counter or status indicator within a tab title or menu item.
* Updated `TreeMap` color scheme, with a dedicated set of colors for dark mode.
* New XH convenience methods `successToast()`, `warningToast()`, and `dangerToast()` show toast
  alerts with matching intents and appropriate icons.
  * ⚠ Note that the default `XH.toast()` call now shows a toast with the primary (blue) intent and
    no icon. Previously toasts displayed by default with a success (green) intent and checkmark.
* GridModel provides a public API method `setColumnState` for taking a previously saved copy of
  gridModel.columnState and applying it back to a GridModel in one call.

### 🐞 Bug Fixes

* Fixed an issue preventing export of very large (>100k rows) grids.
* Fixed an issue where updating summary data in a Store without also updating other data would not
  update the bound grid.
* Intent styles now properly applied to minimal buttons within `Panel.headerItems`.
* Improved `GridModel` async selection methods to ensure they do not wait forever if grid does not
  mount.
* Fixed an issue preventing dragging the chart navigator range in a dialog.

### ⚙️ Technical

* New `Exception.timeout()` util to throw exceptions explicitly marked as timeouts, used by
  `Promise.timeout` extension.
* `withShortDebug` has been deprecated. Use `withDebug` instead, which has the identical behavior.
  This API simplification mirrors a recent change to `hoist-core`.

### ✨ Style

* If the first child of a `Placeholder` component is a Hoist icon, it will not automatically be
  styled to 4x size with reduced opacity. (See new Toolbox example under the "Other" tab.)

### 📚 Libraries

* @blueprintjs/core `3.46 -> 3.47`
* dompurify `2.2 -> 2.3`

[Commit Log](https://github.com/xh/hoist-react/compare/v41.0.0...v41.1.0)

## v41.0.0 - 2021-07-01

### 🎁 New Features

* Inline editing of Grid/Record data is now officially supported:
  + New `Column.editor` config accepts an editor component to enable managed editing of the cells in
    that column. New `CheckboxEditor`, `DateEditor`, `NumberEditor`, `SelectEditor`,
    `TextAreaEditor` and `TextEditor` components wrap their corresponding HoistInputs with the
    required hook-based API and can be passed to this new config directly.
  + `Store` now contains built-in support for validation of its uncommitted records. To enable,
    specify the new `rules` property on the `Field`s in your `Store`. Note that these rules and
    constraints use the same API as the forms package, and rules and constraints may be shared
    between the `data` and `form` packages freely.
  + `GridModel` will automatically display editors and record validation messages as the user moves
    between cells and records. The new `GridModel.fullRowEditing` config controls whether editors
    are displayed for the focused cell only or for the entire row.
* All Hoist Components now support a `modelRef` prop. Supply a ref to this prop in order to gain a
  pointer to a Component's backing `HoistModel`.
* `DateInput` has been improved to allow more flexible parsing of user input with multiple formats.
  See the new prop `DateInput.parseStrings`.
* New `Column.sortValue` config takes an alternate field name (as a string) to sort the column by
  that field's value, or a function to produce a custom cell-level value for comparison. The values
  produced by this property will be also passed to any custom comparator, if one is defined.
* New `GridModel.hideEmptyTextBeforeLoad` config prevents showing the `emptyText` until the store
  has been loaded at least once. Apps that depend on showing `emptyText` before first load should
  set this property to `false`.
* `ExpandCollapseButton` now works for grouped grids in addition to tree grids.
* `FieldModel.initialValue` config now accepts functions, allowing for just-in-time initialization
  of Form data (e.g. to pre-populate a Date field with the current time).
* `TreeMapModel` and `SplitTreeMapModel` now support a `maxHeat` config, which can be used to
  provide a stable absolute maximum brightness (positive or negative) within the entire TreeMap.
* `ErrorMessage` will now automatically look for an `error` property on its primary context model.
* `fmtNumber()` supports new flags `withCommas` and `omitFourDigitComma` to customize the treatment
  of commas in number displays.
* `isValidJson` function added to form validation constraints.
* New `Select.enableFullscreen` prop added to the mobile component. Set to true (default on phones)
  to render the input in a full-screen modal when focused, ensuring there is enough room for the
  on-screen keyboard.

### 💥 Breaking Changes

* Removed support for class-based Hoist Components via the `@HoistComponent` decorator (deprecated
  in v38). Use functional components created via the `hoistCmp()` factory instead.
* Removed `DimensionChooser` (deprecated in v37). Use `GroupingChooser` instead.
* Changed the behavior of `FormModel.init()` to always re-initialize *all* fields. (Previously, it
  would only initialize fields explicitly passed via its single argument). We believe that this is
  more in line with developer expectations and will allow the removal of app workarounds to force a
  reset of all values. Most apps using FormModel should not need to change, but please review and
  test any usages of this particular method.
* Replaced the `Grid`, `DataView`, and `RestGrid` props below with new configurable fields on
  `GridModel`, `DataViewModel`, and `RestGridModel`, respectively. This further consolidates grid
  options into the model layer, allowing for more consistent application code and developer
  discovery.
  + `onKeyDown`
  + `onRowClicked`
  + `onRowDoubleClicked`
  + `onCellClicked`
  + `onCellDoubleClicked`
* Renamed the confusing and ambiguous property name `labelAlign` in several components:
  + `FormField`: `labelAlign` has been renamed to `labelTextAlign`
  + `SwitchInput`, `RadioInput`, and `Checkbox`: `labelAlign` has been renamed `labelSide`.
* Renamed all CSS variables beginning with `--navbar` to start with `--appbar`, matching the Hoist
  component name.
* Removed `TreeMapModel.colorMode` value 'balanced'. Use the new `maxHeat` config to prevent outlier
  values from dominating the color range of the TreeMap.
* The classes `Rule` and `ValidationState` and all constraint functions (e.g. `required`,
  `validEmail`, `numberIs`, etc.) have been moved from the `cmp\form` package to the `data` package.
* Hoist grids now require ag-Grid v25.3.0 or higher - update your ag-Grid dependency in your app's
  `package.json` file. See the [ag-Grid Changelog](https://www.ag-grid.com/ag-grid-changelog/) for
  details.
* Hoist charts now require Highcharts v9.1.0 or higher - update your Highcharts dependency in your
  app's `package.json` file. See the
  [Highcharts Changelog](https://www.highcharts.com/changelog/#highcharts-stock) for details.

### 🐞 Bug Fixes

* Fixed disable behavior for Hoist-provided button components using popover.
* Fixed default disabling of autocomplete within `TextInput`.
* Squelched console warning re. precision/stepSize emitted by Blueprint-based `numberInput`.

### ⚙️ Technical

* Improved exception serialization to better handle `LocalDate` and similar custom JS classes.
* Re-exported Blueprint `EditableText` component (w/elemFactory wrapper) from `kit/blueprint`.

### 📚 Libraries

* @blueprintjs/core `3.44 -> 3.46`
* codemirror `5.60 -> 5.62`
* core-js `3.10 -> 3.15`
* filesize `6.2 -> 6.4`
* mobx `6.1 -> 6.3`
* react-windowed-select `3.0 -> 3.1`

[Commit Log](https://github.com/xh/hoist-react/compare/v40.0.0...v41.0.0)

## v40.0.0 - 2021-04-22

⚠ Please ensure your `@xh/hoist-dev-utils` dependency is >= v5.7.0. This is required to support the
new changelog feature described below. Even if you are not yet using the feature, you must update
your dev-utils dependency for your project to build.

### 🎁 New Features

* Added support for displaying an in-app changelog (release notes) to the user. See the new
  `ChangelogService` for details and instructions on how to enable.
* Added `XH.showBanner()` to display a configurable banner across the top of viewport, as another
  non-modal alternative for attention-getting application alerts.
* New method `XH.showException()` uses Hoist's built-in exception display to show exceptions that
  have already been handled directly by application code. Use as an alternative to
  `XH.handleException()`.
* `XH.track()` supports a new `oncePerSession` option. This flag can be set by applications to avoid
  duplicate tracking messages for certain types of activity.
* Mobile `NavigatorModel` now supports a `track` flag to automatically track user page views,
  equivalent to the existing `track` flag on `TabContainerModel`. Both implementations now use the
  new `oncePerSession` flag to avoid duplicate messages as a user browses within a session.
* New `Spinner` component returns a simple img-based spinner as an animated PNG, available in two
  sizes. Used for the platform-specific `Mask` and `LoadingIndicator` components. Replaces previous
  SVG-based implementations to mitigate rendering performance issues over remote connections.

### 💥 Breaking Changes

* `Store` now creates a shared object to hold the default values for every `Field` and uses this
  object as the prototype for the `data` property of every `Record` instance.
  * Only non-default values are explicitly written to `Record.data`, making for a more efficient
    representation of default values and improving the performance of `Record` change detection.
  * Note this means that `Record.data` *no longer* contains keys for *all* fields as
    `own-enumerable` properties.
  * Applications requiring a full enumeration of all values should call the new `Record.getValues()`
    method, which returns a new and fully populated object suitable for spreading or cloning.
  * This behavior was previously available via `Store.experimental.shareDefaults` but is now always
    enabled.
* For API consistency with the new `showBanner()` util, the `actionFn` prop for the recently-added
  `ErrorMessage` component has been deprecated. Specify as an `onClick` handler within the
  component's `actionButtonProps` prop instead.
* The `GridModel.experimental.externalSort` flag has been promoted from an experiment to a
  fully-supported config. Default remains `false`, but apps that were using this flag must now pass
  it directly: `new GridModel({externalSort: true, ...})`.
* Hoist re-exports and wrappers for the Blueprint `Spinner` and Onsen `ProgressCircular` components
  have been removed, in favor of the new Hoist `Spinner` component mentioned above.
* Min version for `@xh/hoist-dev-utils` is now v5.7.0, as per above.

### 🐞 Bug Fixes

* Formatters in the `@xh/hoist/format` package no longer modify their options argument.
* `TileFrame` edge-case bug fixed where the appearance of an internal scrollbar could thrash layout
  calculations.
* XSS protection (dompurify processing) disabled on selected REST editor grids within the Hoist
  Admin console. Avoids content within configs and JSON blobs being unintentionally mangled.

### ⚙️ Technical

* Improvements to exception serialization, especially for any raw javascript `Error` thrown by
  client-side code.

### ✨ Style

* Buttons nested inline within desktop input components (e.g. clear buttons) tweaked to avoid
  odd-looking background highlight on hover.
* Background highlight color of minimal/outlined buttons tweaked for dark theme.
* `CodeInput` respects standard XH theme vars for its background-color and (monospace) font family.
  Its built-in toolbar has also been made compact and slightly re-organized.

### 📚 Libraries

* @blueprintjs/core `3.41 -> 3.44`
* @blueprintjs/datetime `3.21 -> 3.23`
* classnames `2.2 -> 2.3`
* codemirror `5.59 -> 5.60`
* core-js `3.9 -> 3.10`
* filesize `6.1 -> 6.2`
* qs `6.9 -> 6.10`
* react-beautiful-dnd `13.0 -> 13.1`
* react-select `4.2 -> 4.3`

[Commit Log](https://github.com/xh/hoist-react/compare/v39.0.1...v40.0.0)

## v39.0.1 - 2021-03-24

### 🐞 Bug Fixes

* Fixes regression preventing the loading of the Activity Tab in the Hoist Admin console.
* Fixes icon alignment in `DateInput`.

[Commit Log](https://github.com/xh/hoist-react/compare/v39.0.0...v39.0.1)


## v39.0.0 - 2021-03-23

### 🎁 New Features

#### Components + Props

* New `TileFrame` layout component renders a collection of child items using a layout that balances
  filling the available space against maintaining tile width / height ratio.
* Desktop `Toolbar` accepts new `compact` prop. Set to `true` to render the toolbar with reduced
  height and font-size.
* New `StoreFilterField` prop `autoApply` allows developers to more easily use `StoreFilterField` in
  conjunction with other filters or custom logic. Set to `false` and specify an `onFilterChange`
  callback to take full control of filter application.
* New `RestGrid` prop `formClassName` allows custom CSS class to be applied to its managed
  `RestForm` dialog.

#### Models + Configs

* New property `selectedRecordId` on `StoreSelectionModel`, `GridModel`, and `DataViewModel`.
  Observe this instead of `selectedRecord` when you wish to track only the `id` of the selected
  record and not changes to its data.
* `TreeMapModel.colorMode` config supports new value `wash`, which retains the positive and negative
  color while ignoring the intensity of the heat value.
* New method `ChartModel.updateHighchartsConfig()` provides a more convenient API for changing a
  chart's configuration post-construction.
* New `Column.omit` config supports conditionally excluding a column from its `GridModel`.

#### Services + Utils

* New method `FetchService.setDefaultTimeout()`.
* New convenience getter `LocalDate.isToday`.
* `HoistBase.addReaction()` now accepts convenient string values for its `equals` flag.


### 💥 Breaking Changes

* The method `HoistAppModel.preAuthInitAsync()` has been renamed to `preAuthAsync()` and should now
  be defined as `static` within apps that implement it to run custom pre-authentication routines.
  * This change allows Hoist to defer construction of the `AppModel` until Hoist itself has been
    initialized, and also better reflects the special status of this function and when it is called
    in the Hoist lifecycle.
* Hoist grids now require ag-Grid v25.1.0 or higher - update your ag-Grid dependency in your app's
  `package.json` file. See the [ag-Grid Changelog](https://www.ag-grid.com/ag-grid-changelog/) for
  details.

### ⚙️ Technical

* Improvements to behavior/performance of apps in hidden/inactive browser tabs. See the
  [page visibility API reference](https://developer.mozilla.org/en-US/docs/Web/API/Page_Visibility_API)
  for details. Now, when the browser tab is hidden:
  * Auto-refresh is suspended.
  * The `forEachAsync()` and `whileAsync()` utils run synchronously, without inserting waits that
    would be overly throttled by the browser.
* Updates to support compatibility with agGrid 25.1.0.
* Improved serialization of `LoadSpec` instances within error report stacktraces.

### 📚 Libraries

* @blueprintjs/core `3.39 -> 3.41`
* @blueprintjs/datetime `3.20 -> 3.21`
* @popperjs/core `2.8 -> 2.9`
* core-js `3.8 -> 3.9`
* react-select `4.1 -> 4.2`

[Commit Log](https://github.com/xh/hoist-react/compare/v38.3.0...v39.0.0)

## v38.3.0 - 2021-03-03

### 🎁 New Features

* New `Store.freezeData` and `Store.idEncodesTreePath` configs added as performance optimizations
  when loading very large data sets (50k+ rows).
* New `ColChooserModel.autosizeOnCommit` config triggers an autosize run whenever the chooser is
  closed. (Defaulted to true on mobile.)

[Commit Log](https://github.com/xh/hoist-react/compare/v38.2.0...v38.3.0)

## v38.2.0 - 2021-03-01

### 🐞 Bug Fixes

* Fix to edge-case where `Grid` would lose its selection if set on the model prior to the component
  mounting and ag-Grid full rendering.
* Fix to prevent unintended triggering of app auto-refresh immediately after init.

### ⚙️ Technical

* New config `Cube.fieldDefaults` - matches same config added to `Store` in prior release.
* App auto-refresh interval keys off of last *completed* refresh cycle if there is one. Avoids
  over-eager refresh when cycle is fast relative to the time it takes to do the refresh.
* New experimental property `Store.experimental.shareDefaults`. If true, `Record.data` will be
  created with default values for all fields stored on a prototype, with only non-default values
  stored on `data` directly. This can yield major performance improvements for stores with sparsely
  populated records (i.e. many records with default values). Note that when set, the `data` property
  on `Record` will no longer contain keys for *all* fields as `own-enumerable` properties. This may
  be a breaking change for some applications.

[Commit Log](https://github.com/xh/hoist-react/compare/v38.1.1...v38.2.0)

## v38.1.1 - 2021-02-26

### ⚙️ Technical

* New config `Store.fieldDefaults` supports defaulting config options for all `Field` instances
  created by a `Store`.

[Commit Log](https://github.com/xh/hoist-react/compare/v38.1.0...v38.1.1)

## v38.1.0 - 2021-02-24

⚠ Please ensure your `@xh/hoist-dev-utils` dependency is >= v5.6.0. This is required to successfully
resolve and bundle transitive dependencies of the upgraded `react-select` library.

### 🐞 Bug Fixes

* A collapsible `Panel` will now restore its user specified-size when re-opened. Previously the
  panel would be reset to the default size.
* `Store.lastLoaded` property now initialized to `null`. Previously this property had been set to
  the construction time of the Store.
* Tweak to `Grid` style rules to ensure sufficient specificity of rules related to indenting child
  rows within tree grids.
* Improvements to parsing of `Field`s of type 'int': we now correctly parse values presented in
  exponential notation and coerce `NaN` values to `null`.

### 🎁 New Features

* `GridModel` has new async variants of existing methods: `selectFirstAsync`, `selectAsync`, and
  `ensureSelectionVisibleAsync`. These methods build-in the necessary waiting for the underlying
  grid implementation to be ready and fully rendered to ensure reliable selection. In addition, the
  first two methods will internally call the third. The existing non-async counterparts for these
  methods have been deprecated.
* GridModel has a new convenience method `preSelectFirstAsync` for initializing the selection in
  grids, without disturbing any existing selection.
* Added new `Store.loadTreeData` config (default `true`) to enable or disable building of nested
  Records when the raw data elements being loaded have a `children` property.
* Cube `View` now detects and properly handles streaming updates to source data that include changes
  to row dimensions as well as measures.*
* `DataViewModel.itemHeight` can now be a function that returns a pixel height.
* The `LoadSpec` object passed to `doLoadAsync()` is now a defined class with additional properties
  `isStale`, `isObsolete` and `loadNumber`. Use these properties to abandon out-of-order
  asynchronous returns from the server.
  * 💥 NOTE that calls to `loadAsync()` no longer accept a plain object for their `loadSpec`
    parameter. Application code such as `fooModel.loadAsync({isRefresh: true})` should be updated to
    use the wrapper APIs provided by `LoadSupport` - e.g. `fooModel.refreshAsync()`. (This was
    already the best practice, but is now enforced.)
* New `autoHeight` property on grid `Column`. When set the grid will increase the row height
  dynamically to accommodate cell content in this column.

### 📚 Libraries

* @blueprintjs/core `3.38 -> 3.39`
* react-select `3.1 -> 4.1`
* react-windowed-select `2.0 -> 3.0`

[Commit Log](https://github.com/xh/hoist-react/compare/v38.0.0...v38.1.0)


## v38.0.0 - 2021-02-04

Hoist v38 includes major refactoring to streamline core classes, bring the toolkit into closer
alignment with the latest developments in Javascript, React, and MobX, and allow us to more easily
provide documentation and additional features. Most notably, we have removed the use of class based
decorators, in favor of a simpler inheritance-based approach to defining models and services.

* We are introducing a new root superclass `HoistBase` which provides many of the syntax
  enhancements and conventions used throughout Hoist for persistence, resource management, and
  reactivity.
* New base classes of `HoistModel` and `HoistService` replace the existing class decorators
  `@HoistModel` and `@HoistService`. Application models and services should now `extend` these base
  classes instead of applying the (now removed) decorators. For your application's `AppModel`,
  extend the new `HoistAppModel` superclass.
* We have also removed the need for the explicit `@LoadSupport` annotation on these classes. The
  presence of a defined `doLoadAsync()` method is now sufficient to allow classes extending
  `HoistModel` and `HoistService` to participate in the loading and refreshing lifecycle as before.
* We have deprecated support for class-based Components via the `@HoistComponent` class decorator.
  To continue to use this decorator, please import it from the `@xh\hoist\deprecated` package.
  Please note that we plan to remove `@HoistComponent` in a future version.
* Due to changes in MobX v6.0.1, all classes that host observable fields and actions will now also
  need to provide a constructor containing a call to `makeObservable(this)`. This change will
  require updates to most `HoistModel` and `HoistService` classes. See
  [this article from MobX](https://michel.codes/blogs/mobx6) for more on this change and the
  motivation behind it.

### 🎁 New Features

* New utility method `getOrCreate` for easy caching of properties on objects.
* The `Menu` system on mobile has been reworked to be more consistent with desktop. A new
  `MenuButton` component has been added to the mobile framework, which renders a `Menu` of
  `MenuItems` next to the `MenuButton`. This change also includes the removal of `AppMenuModel` (see
  Breaking Changes).
* Added `ExpandCollapseButton` to the mobile toolkit, to expand / collapse all rows in a tree grid.
* Added `Popover` to the mobile toolkit, a component to display floating content next to a target
  element. Its API is based on the Blueprint `Popover` component used on desktop.
* `StoreFilterField` now matches the rendered string values for `date` and `localDate` fields when
  linked to a properly configured `GridModel`.
* `GroupingChooser` gets several minor usability improvements + clearer support for an empty /
  ungrouped state, when so enabled.

### 💥 Breaking Changes

* All `HoistModel` and `HoistService` classes must be adjusted as described above.
* `@HoistComponent` has been deprecated and moved to `@xh\hoist\deprecated`
* Hoist grids now require ag-Grid v25.0.1 or higher - if your app uses ag-Grid, update your ag-Grid
  dependency in your app's `package.json` file.
* The `uses()` function (called within `hoistComponent()` factory configs for model context lookups)
  and the `useContextModel()` function no longer accept class names as strings. Pass the class
  itself (or superclass) of the model you wish to select for your component. `Uses` will throw if
  given any string other than "*", making the need for any updates clear in that case.
* The `Ref` class, deprecated in v26, has now been removed. Use `createObservableRef` instead.
* `AppMenuModel` has been removed. The `AppMenuButton` is now configured via
  `AppBar.appMenuButtonProps`. As with desktop, menu items can be added with
  `AppBar.appMenuButtonProps.extraItems[]`

### ⚙️ Technical

* We have removed the experimental flags `useTransactions`, and `deltaSort` from `GridModel`. The
  former has been the default behavior for Hoist for several releases, and the latter is obsolete.

### 📚 Libraries

* @blueprintjs/core `3.36 -> 3.38`
* codemirror `5.58 -> 5.59`
* mobx `5.15 -> 6.1`
* mobx-react `6.3 -> 7.1`

[Commit Log](https://github.com/xh/hoist-react/compare/v37.2.0...v38.0.0)


## v37.2.0 - 2021-01-22

### 🎁 New Features

* New `ErrorMessage` component for standard "inline" rendering of Errors and Exceptions, with retry
  support.
* `Cube` now supports an `omitFn` to allow apps to remove unwanted, single-node children.

[Commit Log](https://github.com/xh/hoist-react/compare/v37.1.0...v37.2.0)

## v37.1.0 - 2021-01-20

### 🎁 New Features

* Columns in `ColChooser` can now be filtered by their `chooserGroup`.
* `Cube` now supports a `bucketSpecFn` config which allows dynamic bucketing and aggregation of
  rows.

### 🐞 Bug Fixes

* Fix issue where a `View` would create a root row even if there were no leaf rows.
* Fixed regression in `LeftRightChooser` not displaying description callout.

[Commit Log](https://github.com/xh/hoist-react/compare/v37.0.0...v37.1.0)

## v37.0.0 - 2020-12-15

### 🎁 New Features

* New `GroupingChooser` component provides a new interface for selecting a list of fields
  (dimensions) for grouping APIs, offering drag-and-drop reordering and persisted favorites.
  * This is intended as a complete replacement for the existing `DimensionChooser`. That component
    should be considered deprecated and will be removed in future releases.
* New props added to `TabSwitcher`:
  * `enableOverflow` shows tabs that would normally overflow their container in a drop down menu.
  * `tabWidth`, `tabMinWidth` & `tabMaxWidth` allow flexible configuration of tab sizes within the
    switcher.
* `TabModel` now supports a bindable `tooltip`, which can be used to render strings or elements
  while hovering over tabs.
* New `Placeholder` component provides a thin wrapper around `Box` with standardized, muted styling.
* New `StoreFilterField.matchMode` prop allows customizing match to `start`, `startWord`, or `any`.
* `Select` now implements enhanced typeahead filtering of options. The default filtering is now
  based on a case-insensitive match of word starts in the label. (Previously it was based on a match
  _anywhere_ in the label _or_ value.) To customize this behavior, applications should use the new
  `filterFn` prop.
* New Admin Console Monitor > Memory tab added to view snapshots of JVM memory usage. (Requires
  Hoist Core v8.7 or greater.)
* `FormModel` and `FieldModel` gain support for Focus Management.
* New `boundInput` getter on `FieldModel` to facilitate imperative access to controls, when needed.
  This getter will return the new `HoistInputModel` interface, which support basic DOM access as
  well as standard methods for `focus()`, `blur()`, and `select()`.
* New `GridModel` config `lockColumnGroups` to allow controlling whether child columns can be moved
  outside their parent group. Defaults to `true` to maintain existing behavior.

### 💥 Breaking Changes

* New `TabContainerModel` config `switcher` replaces `switcherPosition` to allow for more flexible
  configuration of the default `TabSwitcher`.
  * Use `switcher: true` to retain default behavior.
  * Use `switcher: false` to not include a TabSwitcher. (previously `switcherPosition: 'none'`)
  * Use `switcher: {...}` to provide customisation props for the `TabSwitcher`. See `TabSwitcher`
    documentation for more information.
* The `HoistInput` base class has been removed. This change marks the completion of our efforts to
  remove all internal uses of React class-based Components in Hoist. The following adjustments are
  required:
  * Application components extending `HoistInput` should use the `useHoistInputModel` hook instead.
  * Applications getting refs to `HoistInputs` should be aware that these refs now return a ref to a
    `HoistInputModel`. In order to get the DOM element associated with the component use the new
    `domEl` property of that model rather than the`HoistComponent.getDOMNode()` method.
* Hoist grids now require ag-Grid v24.1.0 or higher - update your ag-Grid dependency in your app's
  `package.json` file. ag-Grid v24.1.0
  [lists 5 breaking changes](https://www.ag-grid.com/ag-grid-changelog/), including the two called
  out below. *Note that these cautions apply only to direct use of the ag-Grid APIs* - if your app
  is using the Hoist `Grid` and `GridModel` exclusively, there should be no need to adjust code
  around columns or grid state, as the related Hoist classes have been updated to handle these
  changes.
  * AG-4291 - Reactive Columns - the state pattern for ag-grid wrapper has changed as a result of
    this change. If your app made heavy use of saving/loading grid state, please test carefully
    after upgrade.
  * AG-1959 - Aggregation - Add additional parameters to the Custom Aggregation methods. If your app
    implements custom aggregations, they might need to be updated.

### 🔒 Security

* The data package `Field` class now sanitizes all String values during parsing, using the DOMPurify
  library to defend against XSS attacks and other issues with malformed HTML or scripting content
  loaded into `Record`s and rendered by `Grid` or other data-driven components. Please contact XH if
  you find any reason to disable this protection, or observe any unintended side effects of this
  additional processing.

### 🐞 Bug Fixes

* Fix issue where grid row striping inadvertently disabled by default for non-tree grids.
* Fix issue where grid empty text cleared on autosize.

### ✨ Style

* Default `Chart` themes reworked in both light and dark modes to better match overall Hoist theme.

### ⚙️ Technical

* Note that the included Onsen fork has been replaced with the latest Onsen release. Apps should not
  need to make any changes.
* `Cube.info` is now directly observable.
* `@managed` and `markManaged` have been enhanced to allow for the cleanup of arrays of objects as
  well as objects. This matches the existing array support in `XH.safeDestroy()`.

### 📚 Libraries

* @xh/onsenui `~0.1.2` -> onsenui `~2.11.1`
* @xh/react-onsenui `~0.1.2` -> react-onsenui `~1.11.3`
* @blueprintjs/core `3.35 -> 3.36`
* @blueprintjs/datetime `3.19 -> 3.20`
* clipboard-copy `3.1 -> 4.0`
* core-js `3.6 -> 3.8`
* dompurify `added @ 2.2`
* react `16.13 -> 17.0`
* semver `added @ 7.3`

[Commit Log](https://github.com/xh/hoist-react/compare/v36.6.1...v37.0.0)

## v36.6.1 - 2020-11-06

### 🐞 Bug Fixes

* Fix issue where grid row striping would be turned off by default for non-tree grids

[Commit Log](https://github.com/xh/hoist-react/compare/v36.6.0...v36.6.1)

## v36.6.0 - 2020-10-28

### 🎁 New Features

* New `GridModel.treeStyle` config enables more distinctive styling of tree grids, with optional
  background highlighting and ledger-line style borders on group rows.
  * ⚠ By default, tree grids will now have highlighted group rows (but no group borders). Set
    `treeStyle: 'none'` on any `GridModel` instances where you do _not_ want the new default style.
* New `DashContainerModel.extraMenuItems` config supports custom app menu items in Dashboards
* An "About" item has been added to the default app menu.
* The default `TabSwitcher` now supports scrolling, and will show overflowing tabs in a drop down
  menu.

### 🐞 Bug Fixes

* Ensure that `Button`s with `active: true` set directly (outside of a `ButtonGroupInput`) get the
  correct active/pressed styling.
* Fixed regression in `Column.tooltip` function displaying escaped HTML characters.
* Fixed issue where the utility method `calcActionColWidth` was not correctly incorporating the
  padding in the returned value.

### ⚙️ Technical

* Includes technical updates to `JsonBlob` archiving. This change requires an update to `hoist-core`
  `v8.6.1` or later, and modifications to the `xh_json_blob` table. See the
  [hoist-core changelog](https://github.com/xh/hoist-core/blob/develop/CHANGELOG.md) for further
  details.

### 📚 Libraries

* @blueprintjs/core `3.33 -> 3.35`

[Commit Log](https://github.com/xh/hoist-react/compare/v36.5.0...v36.6.0)

## v36.5.0 - 2020-10-16

### 🐞 Bug Fixes

* Fix text and hover+active background colors for header tool buttons in light theme.

### ⚙️ Technical

* Install a default simple string renderer on all columns. This provides consistency in column
  rendering, and fixes some additional issues with alignment and rendering of Grid columns
  introduced by the change to flexbox-based styling in grid cells.
* Support (optional) logout action in SSO applications.

### 📚 Libraries

* @blueprintjs/core `3.31 -> 3.33`
* @blueprintjs/datetime `3.18 -> 3.19`
* @fortawesome/fontawesome-pro `5.14 -> 5.15`
* moment `2.24 -> 2.29`
* numbro `2.2 -> 2.3`

[Commit Log](https://github.com/xh/hoist-react/compare/v36.4.0...v36.5.0)

## v36.4.0 - 2020-10-09

### 🎁 New Features

* `TabContainerModel` supports dynamically adding and removing tabs via new public methods.
* `Select` supports a new `menuWidth` prop to control the width of the dropdown.

### 🐞 Bug Fixes

* Fixed v36.3.0 regression re. horizontal alignment of Grid columns.

[Commit Log](https://github.com/xh/hoist-react/compare/v36.3.0...v36.4.0)

## v36.3.0 - 2020-10-07

### 💥 Breaking Changes

* The following CSS variables are no longer in use:
  + `--xh-grid-line-height`
  + `--xh-grid-line-height-px`
  + `--xh-grid-large-line-height`
  + `--xh-grid-large-line-height-px`
  + `--xh-grid-compact-line-height`
  + `--xh-grid-compact-line-height-px`
  + `--xh-grid-tiny-line-height`
  + `--xh-grid-tiny-line-height-px`

### ⚙️ Technical

* We have improved and simplified the vertical centering of content within Grid cells using
  flexbox-based styling, rather than the CSS variables above.

### 🎁 New Features

* `Select` now supports `hideSelectedOptions` and `closeMenuOnSelect` props.
* `XH.message()` and its variants (`XH.prompt(), XH.confirm(), XH.alert()`) all support an optional
  new config `messageKey`. This key can be used by applications to prevent popping up the same
  dialog repeatedly. Hoist will only show the last message posted for any given key.
* Misc. Improvements to organization of admin client tabs.

### 🐞 Bug Fixes

* Fixed issue with sporadic failures reading grid state using `legacyStateKey`.
* Fixed regression to the display of `autoFocus` buttons; focus rectangle restored.

[Commit Log](https://github.com/xh/hoist-react/compare/v36.2.1...v36.3.0)

## v36.2.1 - 2020-10-01

### 🐞 Bug Fixes

* Fixed issue in `LocalDate.previousWeekday()` which did not correctly handle Sunday dates.
* Fixed regression in `Grid` column header rendering for non-string headerNames.

[Commit Log](https://github.com/xh/hoist-react/compare/v36.2.0...v36.2.1)

## v36.2.0 - 2020-09-25

### 💥 Breaking Changes

* New `GridModel` config `colChooserModel` replaces `enableColChooser` to allow for more flexible
  configuration of the grid `colChooser`
  * Use `colChooserModel: true` to retain default behavior.
  * See documentation on `GridModel.ColChooserModelConfig` for more information.
* The `Grid` `hideHeaders` prop has been converted to a field on `AgGridModel` and `GridModel`. All
  grid options of this type are now on the model hierarchy, allowing consistent application code and
  developer discovery.

### 🎁 New Features

* Provides new `CustomProvider` for applications that want to use the Persistence API, but need to
  provide their own storage implementation.
* Added `restoreDefaults` action to default context menu for `GridModel`.
* Added `restoreDefaultsWarning` config to `GridModel`.
* `FormModel` has a new convenience method `setValues` for putting data into one or more fields in
  the form.
* Admin Preference and Config panels now support bulk regrouping actions.

### 🐞 Bug Fixes

* Fixed an error in implementation of `@managed` preventing proper cleanup of resources.
* Fixed a regression introduced in v36.1.0 in `FilterChooser`: Restore support for `disabled` prop.

[Commit Log](https://github.com/xh/hoist-react/compare/v36.1.0...v36.2.0)

## v36.1.0 - 2020-09-22

⚠ NOTE - apps should update to `hoist-core >= 8.3.0` when taking this hoist-react update. This is
required to support both the new `JsonBlobService` and updates to the Admin Activity and Client
Error tracking tabs described below.

### 🎁 New Features

* Added new `JsonBlobService` for saving and updating named chunks of arbitrary JSON data.
* `GridModelPersistOptions` now supports a `legacyStateKey` property. This key will identify the
  pre-v35 location for grid state, and can be used by applications to provide a more flexible
  migration of user grid state after an upgrade to Hoist v35.0.0 or greater. The value of this
  property will continue to default to 'key', preserving the existing upgrade behavior of the
  initial v35 release.
* The Admin Config and Pref diff tools now support pasting in a config for comparison instead of
  loading one from a remote server (useful for deployments where the remote config cannot be
  accessed via an XHR call).
* The `ClipboardButton.getCopyText` prop now supports async functions.
* The `Select` input supports a new `leftIcon` prop.
* `RestGrid` now supports bulk delete when multiple rows are selected.
* `RestGrid`'s `actionWarning` messages may now be specified as functions.

### 🐞 Bug Fixes

* Fixed several cases where `selectOnFocus` prop on `Select` was not working.
* `FilterChooser` auto-suggest values sourced from the *unfiltered* records on `sourceStore`.
* `RestForm` editors will now source their default label from the corresponding `Field.displayName`
  property. Previously an undocumented `label` config could be provided with each editor object -
  this has been removed.
* Improved time zone handling in the Admin Console "Activity Tracking" and "Client Errors" tabs.
  * Users will now see consistent bucketing of activity into an "App Day" that corresponds to the
    LocalDate when the event occurred in the application's timezone.
  * This day will be reported consistently regardless of the time zones of the local browser or
    deployment server.
* Resetting Grid columns to their default state (e.g. via the Column Chooser) retains enhancements
  applied from matching Store fields.
* Desktop `DateInput` now handles out-of-bounds dates without throwing exception during rendering.
* Dragging a grid column with an element-based header no longer displays `[object Object]` in the
  draggable placeholder.

### 📚 Libraries

* codemirror `5.57 -> 5.58`

[Commit Log](https://github.com/xh/hoist-react/compare/v36.0.0...v36.1.0)

## v36.0.0 - 2020-09-04

### 🎁 New Features

#### Data Filtering

We have enhanced support for filtering data in Hoist Grids, Stores, and Cubes with an upgraded
`Filter` API and a new `FilterChooser` component. This bundle of enhancements includes:

* A new `@xh/hoist/data/filter` package to support the creation of composable filters, including the
  following new classes:
  * `FieldFilter` - filters by comparing the value of a given field to one or more given candidate
    values using one of several supported operators.
  * `FunctionFilter` - filters via a custom function specified by the developer.
  * `CompoundFilter` - combines multiple filters (including other nested CompoundFilters) via an AND
    or OR operator.
* A new `FilterChooser` UI component that integrates tightly with these data package classes to
  provide a user and developer friendly autocomplete-enabled UI for filtering data based on
  dimensions (e.g. trader = jdoe, assetClass != Equities), metrics (e.g. P&L > 1m), or any
  combination thereof.
* Updates to `Store`, `StoreFilterField`, and `cube/Query` to use the new Filter API.
* A new `setFilter()` convenience method to `Grid` and `DataView`.

To get the most out of the new Filtering capabilities, developers are encouraged to add or expand
the configs for any relevant `Store.fields` to include both their `type` and a `displayName`. Many
applications might not have Field configs specified at all for their Stores, instead relying on
Store's ability to infer its Fields from Grid Column definitions.

We are looking to gradually invert this relationship, so that core information about an app's
business objects and their properties is configured once at the `data/Field` level and then made
available to related APIs and components such as grids, filters, and forms. See note in New Features
below regarding related updates to `GridModel.columns` config processing.

#### Grid

* Added new `GridModel.setColumnVisible()` method, along with `showColumn()` and `hideColumn()`
  convenience methods. Can replace calls to `applyColumnStateChanges()` when all you need to do is
  show or hide a single column.
* Elided Grid column headers now show the full `headerName` value in a tooltip.
* Grid column definitions now accept a new `displayName` config as the recommended entry point for
  defining a friendly user-facing label for a Column.
  * If the GridModel's Store has configured a `displayName` for the linked data field, the column
    will default to use that (if not otherwise specified).
  * If specified or sourced from a Field, `displayName` will be used as the default value for the
    pre-existing `headerName` and `chooserName` configs.
* Grid columns backed by a Store Field of type `number` or `int` will be right-aligned by default.
* Added new `GridModel.showGroupRowCounts` config to allow easy hiding of group row member counts
  within each full-width group row. Default is `true`, maintaining current behavior of showing the
  counts for each group.

#### Other

* Added new `AppSpec.showBrowserContextMenu` config to control whether the browser's default context
  menu will be shown if no app-specific context menu (e.g. from a grid) would be triggered.
  * ⚠ Note this new config defaults to `false`, meaning the browser context menu will *not* be
    available. Developers should set to true for apps that expect/depend on the built-in menu.
* `LocalDate` has gained several new static factories: `tomorrow()`, `yesterday()`,
  `[start/end]OfMonth()`, and `[start/end]OfYear()`.
* A new `@computeOnce` decorator allows for lazy computation and caching of the results of decorated
  class methods or getters. Used in `LocalDate` and intended for similar immutable, long-lived
  objects that can benefit from such caching.
* `CodeInput` and `JsonInput` get new `enableSearch` and `showToolbar` props. Enabling search
  provides an simple inline find feature for searching the input's contents.
* The Admin console's Monitor Status tab displays more clearly when there are no active monitors.


### 💥 Breaking Changes

* Renamed the `data/Field.label` property to `displayName`.
* Changed the `DimensionChooserModel.dimensions` config to require objects of the form `{name,
  displayName, isLeafDimension}` when provided as an `Object[]`.
  * Previously these objects were expected to be of the form `{value, label, isLeaf}`.
  * Note however that this same config can now be passed the `dimensions` directly from a configured
    `Cube` instead, which is the recommended approach and should DRY up dimension definitions for
    typical use cases.
* Changes required due to the new filter API:
  * The classes `StoreFilter` and `ValueFilter` have been removed and replaced by `FunctionFilter`
    and `FieldFilter`, respectively. In most cases apps will need to make minimal or no changes.
  * The `filters/setFilters` property on `Query` has been changed to `filter/setFilter`. In most
    case apps should not need to change anything other than the name of this property - the new
    property will continue to support array representations of multiple filters.
  * `Store` has gained a new property `filterIncludesChildren` to replace the functionality
    previously provided by `StoreFilter.includesChildren`.
  * `StoreFilterField.filterOptions` has been removed. Set `filterIncludesChildren` directly on the
    store instead.

### ✨ Style

* CSS variables for "intents" - most commonly used on buttons - have been reworked to use HSL color
  values and support several standard variations of lightness and transparency.
  * Developers are encouraged to customize intents by setting the individual HSL vars provided for
    each intent (e.g. `--intent-primary-h` to adjust the primary hue) and/or the different levels of
    lightness (e.g. `--intent-primary-l3` to adjust the default lightness).
  * ⚠ Uses of the prior intent var overrides such as `--intent-primary` will no longer work. It is
    possible to set directly via `--xh-intent-primary`, but components such as buttons will still
    use the default intent shades for variations such as hover and pressed states. Again, review and
    customize the HSL vars if required.
* Desktop `Button` styles and classes have been rationalized and reworked to allow for more
  consistent and direct styling of buttons in all their many permutations (standard/minimal/outlined
  styles * default/hovered/pressed/disabled states * light/dark themes).
  * Customized intent colors will now also be applied to outlined and minimal buttons.
  * Dedicated classes are now applied to desktop buttons based on their style and state. Developers
    can key off of these classes directly if required.

### 🐞 Bug Fixes

* Fixed `Column.tooltipElement` so that it can work if a `headerTooltip` is also specified on the
  same column.
* Fixed issue where certain values (e.g. `%`) would break in `Column.tooltipElement`.
* Fixed issue where newly loaded records in `Store` were not being frozen as promised by the API.

### 📚 Libraries

* @blueprintjs/core `3.30 -> 3.31`
* codemirror `5.56 -> 5.57`
* http-status-codes `1.4 -> 2.1`
* mobx-react `6.2 -> 6.3`
* store2 `2.11 -> 2.12`

[Commit Log](https://github.com/xh/hoist-react/compare/v35.2.1...v36.0.0)


## v35.2.1 - 2020-07-31

### 🐞 Bug Fixes

* A Grid's docked summary row is now properly cleared when its bound Store is cleared.
* Additional SVG paths added to `requiredBlueprintIcons.js` to bring back calendar scroll icons on
  the DatePicker component.
* Colors specified via the `--xh-intent-` CSS vars have been removed from minimal / outlined desktop
  `Button` components because of incompatibility with `ButtonGroupInput` component. Fix to address
  issue forthcoming. (This reverts the change made in 35.2.0 below.)

[Commit Log](https://github.com/xh/hoist-react/compare/v35.2.0...v35.2.1)


## v35.2.0 - 2020-07-21

### 🎁 New Features

* `TabContainerModel` now supports a `persistWith` config to persist the active tab.
* `TabContainerModel` now supports a `emptyText` config to display when TabContainer gets rendered
  with no children.

### ⚙️ Technical

* Supports smaller bundle sizes via a greatly reduced set of BlueprintJS icons. (Requires apps to be
  built with `@xh/hoist-dev-utils` v5.2 or greater to take advantage of this optimization.)

### 🐞 Bug Fixes

* Colors specified via the `--xh-intent-` CSS vars are now applied to minimal / outlined desktop
  `Button` components. Previously they fell through to use default Blueprint colors in these modes.
* Code input correctly handles dynamically toggling readonly/disabled state.

### 📚 Libraries

* @fortawesome/fontawesome-pro `5.13 -> 5.14`
* codemirror `5.55 -> 5.56`

[Commit Log](https://github.com/xh/hoist-react/compare/v35.1.1...v35.2.0)


## v35.1.1 - 2020-07-17

### 📚 Libraries

* @blueprintjs/core `3.29 -> 3.30`

[Commit Log](https://github.com/xh/hoist-react/compare/v35.1.0...v35.1.1)


## v35.1.0 - 2020-07-16

### 🎁 New Features

* Extend existing environment diff tool to preferences. Now, both configs and preferences may be
  diffed across servers. This feature will require an update of hoist-core to a version 8.1.0 or
  greater.
* `ExportOptions.columns` provided to `GridModel` can now be specified as a function, allowing for
  full control of columns to export, including their sort order.

### 🐞 Bug Fixes

* `GridModel`s export feature was previously excluding summary rows. These are now included.
* Fixed problems with coloring and shading algorithm in `TreeMap`.
* Fixed problems with sort order of exports in `GridModel`.
* Ensure that preferences are written to server, even if set right before navigating away from page.
* Prevent situation where a spurious exception can be sent to server when application is unloaded
  while waiting on a fetch request.

[Commit Log](https://github.com/xh/hoist-react/compare/v35.0.1...v35.1.0)


## v35.0.1 - 2020-07-02

### 🐞 Bug Fixes

* Column headers no longer allocate space for a sort arrow icon when the column has an active
  `GridSorter` in the special state of `sort: null`.
* Grid auto-sizing better accounts for margins on sort arrow icons.

[Commit Log](https://github.com/xh/hoist-react/compare/v35.0.0...v35.0.1)


## v35.0.0 - 2020-06-29

### ⚖️ Licensing Change

As of this release, Hoist is [now licensed](LICENSE.md) under the popular and permissive
[Apache 2.0 open source license](https://www.apache.org/licenses/LICENSE-2.0). Previously, Hoist was
"source available" via our public GitHub repository but still covered by a proprietary license.

We are making this change to align Hoist's licensing with our ongoing commitment to openness,
transparency and ease-of-use, and to clarify and emphasize the suitability of Hoist for use within a
wide variety of enterprise software projects. For any questions regarding this change, please
[contact us](https://xh.io/contact/).

### 🎁 New Features

* Added a new Persistence API to provide a more flexible yet consistent approach to saving state for
  Components, Models, and Services to different persistent locations such as Hoist Preferences,
  browser local storage, and Hoist Dashboard views.
  * The primary entry points for this API are the new `@PersistSupport` and `@persist` annotations.
    `@persist` can be added to any observable property on a `@PersistSupport` to make it
    automatically synchronize with a `PersistenceProvider`. Both `HoistModel` and `HoistService` are
    decorated with `@PersistSupport`.
  * This is designed to replace any app-specific code previously added to synchronize fields and
    their values to Preferences via ad-hoc initializers and reactions.
  * This same API is now used to handle state persistence for `GridStateModel`, `PanelModel`,
    `DimensionChooserModel`, and `DashContainerModel` - configurable via the new `persistWith`
    option on those classes.
* `FetchService` now installs a default timeout of 30 seconds for all requests. This can be disabled
  by setting timeout to `null`. Fetch Timeout Exceptions have also been improved to include the same
  information as other standard exceptions thrown by this service.
  * 💥 Apps that were relying on the lack of a built-in timeout for long-running requests should
    ensure they configure such calls with a longer or null timeout.
* `Store` gets new `clearFilter()` and `recordIsFiltered()` helper functions.
* The Admin console's Activity Tracking tab has been significantly upgraded to allow admins to
  better analyze both built-in and custom tracking data generated by their application. Its sibling
  Client Errors tab has also been updated with a docked detail panel.
* `CodeInput` gets new `showCopyButton` prop - set to true to provide an inline action button to
  copy the editor contents to the clipboard.
* Hoist config `xhEnableMonitoring` can be used to enable/disable the Admin monitor tab and its
  associated server-side jobs

### 💥 Breaking Changes

* Applications should update to `hoist-core` v8.0.1 or above, required to support the upgraded Admin
  Activity Tracking tab. Contact XH for assistance with this update.
* The option `PanelModel.prefName` has been removed in favor of `persistWith`. Existing user state
  will be transferred to the new format, assuming a `PersistenceProvider` of type 'pref' referring
  to the same preference is used (e.g. `persistWith: {prefKey: 'my-panel-model-prefName'}`.
* The option `GridModel.stateModel` has been removed in favor of `persistWith`. Existing user state
  will be transferred to the new format, assuming a `PersistenceProvider` of type 'localStorage'
  referring to the same key is used (e.g. `persistWith: {localStorageKey: 'my-grid-state-id'}`.
  * Use the new `GridModel.persistOptions` config for finer control over what grid state is
    persisted (replacement for stateModel configs to disable persistence of column
    state/sorting/grouping).
* The options `DimensionChooserModel.preference` and `DimensionChooserModel.historyPreference` have
  been removed in favor of `persistWith`.
* `AppSpec.idleDetectionEnabled` has been removed. App-specific Idle detection is now enabled via
  the new `xhIdleConfig` config. The old `xhIdleTimeoutMins` has also been deprecated.
* `AppSpec.idleDialogClass` has been renamed `AppSpec.idlePanel`. If specified, it should be a
  full-screen component.
* `PinPad` and `PinPadModel` have been moved to `@xh/hoist/cmp/pinpad`, and is now available for use
  with both standard and mobile toolkits.
* Third-party dependencies updated to properly reflect application-level licensing requirements.
  Applications must now import and provide their licensed version of ag-Grid, and Highcharts to
  Hoist. See file `Bootstrap.js` in Toolbox for an example.

### 🐞 Bug Fixes

* Sorting special columns generated by custom ag-Grid configurations (e.g. auto-group columns) no
  longer throws with an error.
* The `deepFreeze()` util - used to freeze data in `Record` instances - now only attempts to freeze
  a whitelist of object types that are known to be safely freezable. Custom application classes and
  other potentially-problematic objects (such as `moment` instances) are no longer frozen when
  loaded into `Record` fields.

### 📚 Libraries

Note that certain licensed third-party dependencies have been removed as direct dependencies of this
project, as per note in Breaking Changes above.

* @xh/hoist-dev-utils `4.x -> 5.x` - apps should also update to the latest 5.x release of dev-utils.
  Although license and dependency changes triggered a new major version of this dev dependency, no
  application-level changes should be required.
* @blueprintjs/core `3.28 -> 3.29`
* codemirror `5.54 -> 5.55`
* react-select `3.0 -> 3.1`

### 📚 Optional Libraries

* ag-Grid `23.0.2` > `23.2.0` (See Toolbox app for example on this upgrade)
* Highcharts `8.0.4 -> 8.1.1`

[Commit Log](https://github.com/xh/hoist-react/compare/v34.0.0...v35.0.0)


## v34.0.0 - 2020-05-26

### 🎁 New Features

* Hoist's enhanced autosizing is now enabled on all grids by default. See `GridModel` and
  `GridAutosizeService` for more details.
* New flags `XH.isPhone`, `XH.isTablet`, and `XH.isDesktop` available for device-specific switching.
  Corresponding `.xh-phone`, `.xh-tablet`, and `.xh-desktop` CSS classes are added to the document
  `body`. These flags and classes are set based on the detected device, as per its user-agent.
  * One of the two higher-level CSS classes `.xh-standard` or `.xh-mobile` will also be applied
    based on an app's use of the primary (desktop-centric) components vs mobile components - as
    declared by its `AppSpec.isMobileApp` - regardless of the detected device.
  * These changes provide more natural support for use cases such as apps that are built with
    standard components yet target/support tablet users.
* New method `Record.get()` provides an alternative API for checked data access.
* The mobile `Select` component supports the `enableFilter` and `enableCreate` props.
* `DashContainerModel` supports new `layoutLocked`, `contentLocked` and `renameLocked` modes.
* `DimensionChooser` now has the ability to persist its value and history separately.
* Enhance Hoist Admin's Activity Tracking tab.
* Enhance Hoist Admin's Client Error tab.

### 💥 Breaking Changes

* `emptyFlexCol` has been removed from the Hoist API and should simply be removed from all client
  applications. Improvements to agGrid's default rendering of empty space have made it obsolete.
* `isMobile` property on `XH` and `AppSpec` has been renamed to `isMobileApp`. All apps will need to
  update their (required) use of this flag in the app specifications within their
  `/client-app/src/apps` directory.
* The `xh-desktop` class should no longer be used to indicate a non-mobile toolkit based app. For
  this purpose, use `xh-standard` instead.

### 🐞 Bug Fixes

* Fix to Average Aggregators when used with hierarchical data.
* Fixes to Context Menu handling on `Panel` to allow better handling of `[]` and `null`.

### 📚 Libraries

* @blueprintjs/core `3.26 -> 3.28`
* @blueprintjs/datetime `3.16 -> 3.18`
* codemirror `5.53 -> 5.54`
* react-transition-group `4.3 -> 4.4`

[Commit Log](https://github.com/xh/hoist-react/compare/v33.3.0...v34.0.0)


## v33.3.0 - 2020-05-08

### ⚙️ Technical

* Additional updates to experimental autosize feature: standardization of naming, better masking
  control, and API fixes. Added new property `autosizeOptions` on `GridModel` and main entry point
  is now named `GridModel.autosizeAsync()`.

### 🐞 Bug Fixes

* `Column.hideable` will now be respected by ag-grid column drag and drop
  [#1900](https://github.com/xh/hoist-react/issues/1900)
* Fixed an issue where dragging a column would cause it to be sorted unintentionally.

[Commit Log](https://github.com/xh/hoist-react/compare/v33.2.0...v33.3.0)


## v33.2.0 - 2020-05-07

### 🎁 New Features

* Virtual column rendering has been disabled by default, as it offered a minimal performance benefit
  for most grids while compromising autosizing. See new `GridModel.useVirtualColumns` config, which
  can be set to `true` to re-enable this behavior if required.
* Any `GridModel` can now be reset to its code-prescribed defaults via the column chooser reset
  button. Previously, resetting to defaults was only possible for grids that persisted their state
  with a `GridModel.stateModel` config.

### 🐞 Bug Fixes

* Fixed several issues with new grid auto-sizing feature.
* Fixed issues with and generally improved expand/collapse column alignment in tree grids.
  * 💥 Note that this improvement introduced a minor breaking change for apps that have customized
    tree indentation via the removed `--grid-tree-indent-px` CSS var. Use `--grid-tree-indent`
    instead. Note the new var is specified in em units to scale well across grid sizing modes.

### ⚙️ Technical

* Note that the included version of Onsen has been replaced with a fork that includes updates for
  react 16.13. Apps should not need to make any changes.

### 📚 Libraries

* react `~16.8 -> ~16.13`
* onsenui `~16.8` -> @xh/onsenui `~16.13`
* react-onsenui `~16.8` -> @xh/react-onsenui `~16.13`

[Commit Log](https://github.com/xh/hoist-react/compare/v33.1.0...33.2.0)


## v33.1.0 - 2020-05-05

### 🎁 New Features

* Added smart auto-resizing of columns in `GridModel` Unlike ag-Grid's native auto-resizing support,
  Hoist's auto-resizing will also take into account collapsed rows, off-screen cells that are not
  currently rendered in the DOM, and summary rows. See the new `GridAutosizeService` for details.
  * This feature is currently marked as 'experimental' and must be enabled by passing a special
    config to the `GridModel` constructor of the form `experimental: {useHoistAutosize: true}`. In
    future versions of Hoist, we expect to make it the default behavior.
* `GridModel.autoSizeColumns()` has been renamed `GridModel.autosizeColumns()`, with lowercase 's'.
  Similarly, the `autoSizeColumns` context menu token has been renamed `autosizeColumns`.

### 🐞 Bug Fixes

* Fixed a regression with `StoreFilterField` introduced in v33.0.1.

[Commit Log](https://github.com/xh/hoist-react/compare/v33.0.2...33.1.0)


## v33.0.2 - 2020-05-01

### 🎁 New Features

* Add Hoist Cube Aggregators: `AverageAggregator` and `AverageStrictAggregator`
* `ColAutosizeButton` has been added to desktop and mobile

### 🐞 Bug Fixes

* Fixed mobile menus to constrain to the bottom of the viewport, scrolling if necessary.
  [#1862](https://github.com/xh/hoist-react/issues/1862)
* Tightened up mobile tree grid, fixed issues in mobile column chooser.
* Fixed a bug with reloading hierarchical data in `Store`.
  [#1871](https://github.com/xh/hoist-react/issues/1871)

[Commit Log](https://github.com/xh/hoist-react/compare/v33.0.1...33.0.2)


## v33.0.1 - 2020-04-29

### 🎁 New Features

* `StoreFieldField` supports dot-separated field names in a bound `GridModel`, meaning it will now
  match on columns with fields such as `address.city`.

* `Toolbar.enableOverflowMenu` now defaults to `false`. This was determined safer and more
  appropriate due to issues with the underlying Blueprint implementation, and the need to configure
  it carefully.

### 🐞 Bug Fixes

* Fixed an important bug with state management in `StoreFilterField`. See
  https://github.com/xh/hoist-react/issues/1854

* Fixed the default sort order for grids. ABS DESC should be first when present.

### 📚 Libraries

* @blueprintjs/core `3.25 -> 3.26`
* codemirror `5.52 -> 5.53`

[Commit Log](https://github.com/xh/hoist-react/compare/v33.0.0...v33.0.1)

## v33.0.0 - 2020-04-22

### 🎁 New Features

* The object returned by the `data` property on `Record` now includes the record `id`. This will
  allow for convenient access of the id with the other field values on the record.
* The `Timer` class has been enhanced and further standardized with its Hoist Core counterpart:
  * Both the `interval` and `timeout` arguments may be specified as functions, or config keys
    allowing for dynamic lookup and reconfiguration.
  * Added `intervalUnits` and `timeoutUnits` arguments.
  * `delay` can now be specified as a boolean for greater convenience.

### 💥 Breaking Changes

* We have consolidated the import location for several packages, removing unintended nested index
  files and 'sub-packages'. In particular, the following locations now provide a single index file
  for import for all of their public contents: `@xh/hoist/core`, `@xh/hoist/data`,
  `@xh/hoist/cmp/grid`, and `@xh/hoist/desktop/cmp/grid`. Applications may need to update import
  statements that referred to index files nested within these directories.
* Removed the unnecessary and confusing `values` getter on `BaseFieldModel`. This getter was not
  intended for public use and was intended for the framework's internal implementation only.
* `ColumnGroup.align` has been renamed to `ColumnGroup.headerAlign`. This avoids confusion with the
  `Column` API, where `align` refers to the alignment of cell contents within the column.

### 🐞 Bug Fixes

* Exceptions will no longer overwrite the currently shown exception in the exception dialog if the
  currently shown exception requires reloading the application.
  [#1834](https://github.com/xh/hoist-react/issues/1834)

### ⚙️ Technical

* Note that the Mobx React bindings have been updated to 6.2, and we have enabled the recommended
  "observer batching" feature as per
  [the mobx-react docs](https://github.com/mobxjs/mobx-react-lite/#observer-batching).

### 📚 Libraries

* @blueprintjs/core `3.24 -> 3.25`
* @blueprintjs/datetime `3.15 -> 3.16`
* mobx-react `6.1 -> 6.2`

[Commit Log](https://github.com/xh/hoist-react/compare/v32.0.4...v33.0.0)

## v32.0.5 - 2020-07-14

### 🐞 Bug Fixes

* Fixes a regression in which grid exports were no longer sorting rows properly.

[Commit Log](https://github.com/xh/hoist-react/compare/v32.0.4...v32.0.5)

## v32.0.4 - 2020-04-09

### 🐞 Bug Fixes

* Fixes a regression with the alignment of `ColumnGroup` headers.
* Fixes a bug with 'Copy Cell' context menu item for certain columns displaying the Record ID.
* Quiets console logging of 'routine' exceptions to 'debug' instead of 'log'.

[Commit Log](https://github.com/xh/hoist-react/compare/v32.0.3...v32.0.4)

## v32.0.3 - 2020-04-06

### 🐞 Bug Fixes

* Suppresses a console warning from ag-Grid for `GridModel`s that do not specify an `emptyText`.

[Commit Log](https://github.com/xh/hoist-react/compare/v32.0.2...v32.0.3)

## v32.0.2 - 2020-04-03

⚠ Note that this release includes a *new major version of ag-Grid*. Please consult the
[ag-Grid Changelog](https://www.ag-grid.com/ag-grid-changelog/) for versions 22-23 to review
possible breaking changes to any direct/custom use of ag-Grid APIs and props within applications.

### 🎁 New Features

* GridModel `groupSortFn` now accepts `null` to turn off sorting of group rows.
* `DockViewModel` now supports optional `width`, `height` and `collapsedWidth` configs.
* The `appMenuButton.extraItems` prop now accepts `MenuItem` configs (as before) but also React
  elements and the special string token '-' (shortcut to render a `MenuDivider`).
* Grid column `flex` param will now accept numbers, with available space divided between flex
  columns in proportion to their `flex` value.
* `Column` now supports a `sortingOrder` config to allow control of the sorting options that will be
  cycled through when the user clicks on the header.
* `PanelModel` now supports setting a `refreshMode` to control how collapsed panels respond to
  refresh requests.

### 💥 Breaking Changes

* The internal DOM structure of desktop `Panel` has changed to always include an inner frame with
  class `.xh-panel__content`. You may need to update styling that targets the inner structure of
  `Panel` via `.xh-panel`.
* The hooks `useOnResize()` and `useOnVisibleChange()` no longer take a `ref` argument. Use
  `composeRefs` to combine the ref that they return with any ref you wish to compose them with.
* The callback for `useOnResize()` will now receive an object representing the locations and
  dimensions of the element's content box. (Previously it incorrectly received an array of
  `ResizeObserver` entries that had to be de-referenced)
* `PanelModel.collapsedRenderMode` has been renamed to `PanelModel.renderMode`, to be more
  consistent with other Hoist APIs such as `TabContainer`, `DashContainer`, and `DockContainer`.


### 🐞 Bug Fixes

* Checkboxes in grid rows in Tiny sizing mode have been styled to fit correctly within the row.
* `GridStateModel` no longer saves/restores the width of non-resizable columns.
  [#1718](https://github.com/xh/hoist-react/issues/1718)
* Fixed an issue with the hooks useOnResize and useOnVisibleChange. In certain conditions these
  hooks would not be called. [#1808](https://github.com/xh/hoist-react/issues/1808)
* Inputs that accept a rightElement prop will now properly display an Icon passed as that element.
  [#1803](https://github.com/xh/hoist-react/issues/1803)

### ⚙️ Technical

* Flex columns now use the built-in ag-Grid flex functionality.

### 📚 Libraries

* ag-grid-community `removed @ 21.2`
* ag-grid-enterprise `21.2` replaced with @ag-grid-enterprise/all-modules `23.0`
* ag-grid-react `21.2` replaced with @ag-grid-community/react `23.0`
* @fortawesome/* `5.12 -> 5.13`
* codemirror `5.51 -> 5.52`
* filesize `6.0 -> 6.1`
* numbro `2.1 -> 2.2`
* react-beautiful-dnd `12.0 -> 13.0`
* store2 `2.10 -> 2.11`
* compose-react-refs `NEW 1.0.4`

[Commit Log](https://github.com/xh/hoist-react/compare/v31.0.0...v32.0.2)

## v31.0.0 - 2020-03-16

### 🎁 New Features

* The mobile `Navigator` / `NavigatorModel` API has been improved and made consistent with other
  Hoist content container APIs such as `TabContainer`, `DashContainer`, and `DockContainer`.
  * `NavigatorModel` and `PageModel` now support setting a `RenderMode` and `RefreshMode` to control
    how inactive pages are mounted/unmounted and how they respond to refresh requests.
  * `Navigator` pages are no longer required to to return `Page` components - they can now return
    any suitable component.
* `DockContainerModel` and `DockViewModel` also now support `refreshMode` and `renderMode` configs.
* `Column` now auto-sizes when double-clicking / double-tapping its header.
* `Toolbar` will now collapse overflowing items into a drop down menu. (Supported for horizontal
  toolbars only at this time.)
* Added new `xhEnableLogViewer` config (default `true`) to enable or disable the Admin Log Viewer.

#### 🎨 Icons

* Added `Icon.icon()` factory method as a new common entry point for creating new FontAwesome based
  icons in Hoist. It should typically be used instead of using the `FontAwesomeIcon` component
  directly.
* Also added a new `Icon.fileIcon()` factory. This method take a filename and returns an appropriate
  icon based on its extension.
* All Icon factories can now accept an `asHtml` parameter, as an alternative to calling the helper
  function `convertIconToSVG()` on the element. Use this to render icons as raw html where needed
  (e.g. grid renderers).
* Icons rendered as html will now preserve their styling, tooltips, and size.

### 💥 Breaking Changes

* The application's primary `HoistApplicationModel` is now instantiated and installed as
  `XH.appModel` earlier within the application initialization sequence, with construction happening
  prior to the init of the XH identity, config, and preference services.
  * This allows for a new `preAuthInitAsync()` lifecycle method to be called on the model before
    auth has completed, but could be a breaking change for appModel code that relied on these
    services for field initialization or in its constructor.
  * Such code should be moved to the core `initAsync()` method instead, which continues to be called
    after all XH-level services are initialized and ready.
* Mobile apps may need to adjust to the following updates to `NavigatorModel` and related APIs:
  * `NavigatorModel`'s `routes` constructor parameter has been renamed `pages`.
  * `NavigatorModel`'s observable `pages[]` has been renamed `stack[]`.
  * `NavigatorPageModel` has been renamed `PageModel`. Apps do not usually create `PageModels`
    directly, so this change is unlikely to require code updates.
  * `Page` has been removed from the mobile toolkit. Components that previously returned a `Page`
    for inclusion in a `Navigator` or `TabContainer` can now return any component. It is recommended
    you replace `Page` with `Panel` where appropriate.
* Icon enhancements described above removed the following public methods:
  * The `fontAwesomeIcon()` factory function (used to render icons not already enumerated by Hoist)
    has been replaced by the improved `Icon.icon()` factory - e.g. `fontAwesomeIcon({icon: ['far',
    'alicorn']}) -> Icon.icon({iconName: 'alicorn'})`.
  * The `convertIconToSvg()` utility method has been replaced by the new `asHtml` parameter on icon
    factory functions. If you need to convert an existing icon element, use `convertIconToHtml()`.
* `Toolbar` items should be provided as direct children. Wrapping Toolbar items in container
  components can result in unexpected item overflow.

### 🐞 Bug Fixes

* The `fmtDate()` utility now properly accepts, parses, and formats a string value input as
  documented.
* Mobile `PinPad` input responsiveness improved on certain browsers to avoid lag.

### ⚙️ Technical

* New lifecycle methods `preAuthInitAsync()` and `logoutAsync()` added to the `HoistAppModel`
  decorator (aka the primary `XH.appModel`).

[Commit Log](https://github.com/xh/hoist-react/compare/v30.1.0...v31.0.0)

## v30.1.0 - 2020-03-04

### 🐞 Bug Fixes

* Ensure `WebSocketService.connected` remains false until `channelKey` assigned and received from
  server.
* When empty, `DashContainer` now displays a user-friendly prompt to add an initial view.

### ⚙️ Technical

* Form validation enhanced to improve handling of asynchronous validation. Individual rules and
  constraints are now re-evaluated in parallel, allowing for improved asynchronous validation.
* `Select` will now default to selecting contents on focus if in filter or creatable mode.

[Commit Log](https://github.com/xh/hoist-react/compare/v30.0.0...30.1.0)

## v30.0.0 - 2020-02-29

### 🎁 New Features

* `GridModel` and `DataViewModel` now support `groupRowHeight`, `groupRowRenderer` and
  `groupRowElementRenderer` configs. Grouping is new in general to `DataViewModel`, which now takes
  a `groupBy` config.
  * `DataViewModel` allows for settable and multiple groupings and sorters.
  * `DataViewModel` also now supports additional configs from the underlying `GridModel` that make
    sense in a `DataView` context, such as `showHover` and `rowBorders`.
* `TabContainerModel` now accepts a `track` property (default false) for easily tracking tab views
  via Hoist's built-in activity tracking.
* The browser document title is now set to match `AppSpec.clientAppName` - helpful for projects with
  multiple javascript client apps.
* `StoreFilterField` accepts all other config options from `TextInput` (e.g. `disabled`).
* Clicking on a summary row in `Grid` now clears its record selection.
* The `@LoadSupport` decorator now provides an additional observable property `lastException`. The
  decorator also now logs load execution times and failures to `console.debug` automatically.
* Support for mobile `Panel.scrollable` prop made more robust with re-implementation of inner
  content element. Note this change included a tweak to some CSS class names for mobile `Panel`
  internals that could require adjustments if directly targeted by app stylesheets.
* Added new `useOnVisibleChange` hook.
* Columns now support a `headerAlign` config to allow headers to be aligned differently from column
  contents.

### 💥 Breaking Changes

* `Toolbar` items must be provided as direct children. Wrapping Toolbar items in container
  components can result in unexpected item overflow.
* `DataView.rowCls` prop removed, replaced by new `DataViewModel.rowClassFn` config for more
  flexibility and better symmetry with `GridModel`.
* `DataViewModel.itemRenderer` renamed to `DataViewModel.elementRenderer`
* `DataView` styling has been updated to avoid applying several unwanted styles from `Grid`. Note
  that apps might rely on these styles (intentionally or not) for their `itemRenderer` components
  and appearance and will need to adjust.
* Several CSS variables related to buttons have been renamed for consistency, and button style rules
  have been adjusted to ensure they take effect reliably across desktop and mobile buttons
  ([#1568](https://github.com/xh/hoist-react/pull/1568)).
* The optional `TreeMapModel.highchartsConfig` object will now be recursively merged with the
  top-level config generated by the Hoist model and component, where previously it was spread onto
  the generated config. This could cause a change in behavior for apps using this config to
  customize map instances, but provides more flexibility for e.g. customizing the `series`.
* The signature of `useOnResize` hook has been modified slightly for API consistency and clarity.
  Options are now passed in a configuration object.

### 🐞 Bug Fixes

* Fixed an issue where charts that are rendered while invisible would have the incorrect size.
  [#1703](https://github.com/xh/hoist-react/issues/1703)
* Fixed an issue where zeroes entered by the user in `PinPad` would be displayed as blanks.
* Fixed `fontAwesomeIcon` elem factory component to always include the default 'fa-fw' className.
  Previously, it was overridden if a `className` prop was provided.
* Fixed an issue where ConfigDiffer would always warn about deletions, even when there weren't any.
  [#1652](https://github.com/xh/hoist-react/issues/1652)
* `TextInput` will now set its value to `null` when all text is deleted and the clear icon will
  automatically hide.
* Fixed an issue where multiple buttons in a `ButtonGroupInput` could be shown as active
  simultaneously. [#1592](https://github.com/xh/hoist-react/issues/1592)
* `StoreFilterField` will again match on `Record.id` if bound to a Store or a GridModel with the
  `id` column visible. [#1697](https://github.com/xh/hoist-react/issues/1697)
* A number of fixes have been applied to `RelativeTimeStamp` and `getRelativeTimestamp`, especially
  around its handling of 'equal' or 'epsilon equal' times. Remove unintended leading whitespace from
  `getRelativeTimestamp`.

### ⚙️ Technical

* The `addReaction` and `addAutorun` methods (added to Hoist models, components, and services by the
  `ReactiveSupport` mixin) now support a configurable `debounce` argument. In many cases, this is
  preferable to the built-in MobX `delay` argument, which only provides throttling and not true
  debouncing.
* New `ChartModel.highchart` property provides a reference to the underlying HighChart component.

### 📚 Libraries

* @blueprintjs/core `3.23 -> 3.24`
* react-dates `21.7 -> 21.8`
* react-beautiful-dnd `11.0 -> 12.2`

[Commit Log](https://github.com/xh/hoist-react/compare/v29.1.0...v30.0.0)

## v29.1.0 - 2020-02-07

### 🎁 New Features

#### Grid

* The `compact` config on `GridModel` has been deprecated in favor of the more powerful `sizingMode`
  which supports the values 'large', 'standard', 'compact', or 'tiny'.
  * Each new mode has its own set of CSS variables for applications to override as needed.
  * Header and row heights are configurable for each via the `HEADER_HEIGHTS` and `ROW_HEIGHTS`
    static properties of the `AgGrid` component. These objects can be modified on init by
    applications that wish to customize the default row heights globally.
  * 💥 Note that these height config objects were previously exported as constants from AgGrid.js.
    This would be a breaking change for any apps that imported the old objects directly (considered
    unlikely).
* `GridModel` now exposes an `autoSizeColumns` method, and the Grid context menu now contains an
  `Autosize Columns` option by default.
* `Column` and `ColumnGroup` now support React elements for `headerName`.

#### Data

* The `Store` constructor now accepts a `data` argument to load data at initialization.
* The `xh/hoist/data/cube` package has been modified substantially to better integrate with the core
  data package and support observable "Views". See documentation on `Cube` for more information.

#### Other

* Added a `PinPad` component for streamlined handling of PIN entry on mobile devices.
* `FormField` now takes `tooltipPosition` and `tooltipBoundary` props for customizing minimal
  validation tooltip.
* `RecordAction.actionFn` parameters now include a `buttonEl` property containing the button element
  when used in an action column.
* Mobile Navigator component now takes an `animation` prop which can be set to 'slide' (default),
  'lift', 'fade', or 'none'. These values are passed to the underlying onsenNavigator component.
  ([#1641](https://github.com/xh/hoist-react/pull/1641))
* `AppOption` configs now accept an `omit` property for conditionally excluding options.

### 🐞 Bug Fixes

* Unselectable grid rows are now skipped during up/down keyboard navigation.
* Fix local quick filtering in `LeftRightChooser` (v29 regression).
* Fix `SplitTreeMap` - the default filtering once again splits the map across positive and negative
  values as intended (v29 regression).

### ⚙️ Technical

* `FormFields` now check that they are contained in a Hoist `Form`.

### 📚 Libraries

* @blueprintjs/core `3.22 -> 3.23`
* codemirror `5.50 -> 5.51`
* react-dates `21.5 -> 21.7`

[Commit Log](https://github.com/xh/hoist-react/compare/v29.0.0...v29.1.0)

## v29.0.0 - 2020-01-24

### 🗄️ Data Package Changes

Several changes have been made to data package (`Store` and `Record`) APIs for loading, updating,
and modifying data. They include some breaking changes, but pave the way for upcoming enhancements
to fully support inline grid editing and other new features.

Store now tracks the "committed" state of its records, which represents the data as it was loaded
(typically from the server) via `loadData()` or `updateData()`. Records are now immutable and
frozen, so they cannot be changed directly, but Store offers a new `modifyRecords()` API to apply
local modifications to data in a tracked and managed way. (Store creates new records internally to
hold both this modified data and the original, "committed" data.) This additional state tracking
allows developers to query Stores for modified or added records (e.g. to flush back to the server
and persist) as well as call new methods to revert changes (e.g. to undo a block of changes that the
user wishes to discard).

Note the following more specific changes to these related classes:

#### Record

* 💥 Record data properties are now nested within a `data` object on Record instances and are no
  longer available as top-level properties on the Record itself.
  * Calls to access data such as `rec.quantity` must be modified to `rec.data.quantity`.
  * When accessing multiple properties, destructuring provides an efficient syntax - e.g. `const
    {quantity, price} = rec.data;`.
* 💥 Records are now immutable and cannot be modified by applications directly.
  * This is a breaking change, but should only affect apps with custom inline grid editing
    implementations or similar code that modifies individual record values.
  * Calls to change data such as `rec.quantity = 100` must now be made through the Record's Store,
    e.g. `store.modifyData({id: 41, quantity: 100})`
* Record gains new getters for inspecting its state, including: `isAdd`, `isModified`, and
  `isCommitted`.

#### Store

* 💥 `noteDataUpdated()` has been removed, as out-of-band modifications to Store Records are no
  longer possible.
* 💥 Store's `idSpec` function is now called with the raw record data - previously it was passed
  source data after it had been run through the store's optional `processRawData` function. (This is
  unlikely to have a practical impact on most apps, but is included here for completeness.)
* `Store.updateData()` now accepts a flat list of raw data to process into Record additions and
  updates. Previously developers needed to call this method with an object containing add, update,
  and/or remove keys mapped to arrays. Now Store will produce an object of this shape automatically.
* `Store.refreshFilter()` method has been added to allow applications to rebuild the filtered data
  set if some application state has changed (apart from the store's data itself) which would affect
  the store filter.
* Store gains new methods for manipulating its Records and data, including `addRecords()`,
  `removeRecords()`, `modifyRecords()`, `revertRecords()`, and `revert()`. New getters have been
  added for `addedRecords`, `removedRecords`, `modifiedRecords`, and `isModified`.

#### Column

* Columns have been enhanced for provide basic support for inline-editing of record data. Further
  inline editing support enhancements are planned for upcoming Hoist releases.
* `Column.getValueFn` config added to retrieve the cell value for a Record field. The default
  implementation pulls the value from the Record's new `data` property (see above). Apps that
  specify custom `valueGetter` callbacks via `Column.agOptions` should now implement their custom
  logic in this new config.
* `Column.setValueFn` config added to support modifying the Column field's value on the underlying
  Record. The default implementation calls the new `Store.modifyRecords()` API and should be
  sufficient for the majority of cases.
* `Column.editable` config added to indicate if a column/cell should be inline-editable.

### 🎁 New Features

* Added keyboard support to ag-Grid context menus.
* Added `GridModel.setEmptyText()` to allow updates to placeholder text after initial construction.
* Added `GridModel.ensureSelectionVisible()` to scroll the currently selected row into view.
* When a `TreeMap` is bound to a `GridModel`, the grid will now respond to map selection changes by
  scrolling to ensure the selected grid row is visible.
* Added a `Column.tooltipElement` config to support fully customizable tooltip components.
* Added a `useOnResize` hook, which runs a function when a component is resized.
* Exposed an `inputRef` prop on numberInput, textArea, and textInput
* `PanelModel` now accepts a `maxSize` config.
* `RelativeTimeStamp` now support a `relativeTo` option, allowing it to display the difference
  between a timestamp and another reference time other than now. Both the component and the
  `getRelativeTimestamp()` helper function now leverage moment.js for their underlying
  implementation.
* A new `Clock` component displays the time, either local to the browser or for a configurable
  timezone.
* `LeftRightChooser` gets a new `showCounts` option to print the number of items on each side.
* `Select` inputs support a new property `enableWindowed` (desktop platform only) to improve
  rendering performance with large lists of options.
* `Select` inputs support grouped options. To use, add an attribute `options` containing an array of
  sub-options.
* `FetchService` methods support a new `timeout` option. This config chains `Promise.timeout()` to
  the promises returned by the service.
* Added alpha version of `DashContainer` for building dynamic, draggable dashboard-style layouts.
  Please note: the API for this component is subject to change - use at your own risk!
* `Select` now allows the use of objects as values.
* Added a new `xhEnableImpersonation` config to enable or disable the ability of Hoist Admins to
  impersonate other users. Note that this defaults to `false`. Apps will need to set this config to
  continue using impersonation. (Note that an update to hoist-core 6.4+ is required for this config
  to be enforced on the server.)
* `FormField` now supports a `requiredIndicator` to customize how required fields are displayed.
* Application build tags are now included in version update checks, primarily to prompt dev/QA users
  to refresh when running SNAPSHOT versions. (Note that an update to hoist-core 6.4+ is required for
  the server to emit build tag for comparison.)
* `CodeInput` component added to provide general `HoistInput` support around the CodeMirror code
  editor. The pre-existing `JsonInput` has been converted to a wrapper around this class.
* `JsonInput` now supports an `autoFocus` prop.
* `Select` now supports a `hideDropdownIndicator` prop.
* `useOnResize` hook will now ignore visibility changes, i.e. a component resizing to a size of 0.
* `DimensionChooser` now supports a `popoverPosition` prop.
* `AppBar.appMenuButtonPosition` prop added to configure the App Menu on the left or the right, and
  `AppMenuButton` now accepts and applies any `Button` props to customize.
* New `--xh-grid-tree-indent-px` CSS variable added to allow control over the amount of indentation
  applied to tree grid child nodes.

### 💥 Breaking Changes

* `GridModel.contextMenuFn` config replaced with a `contextMenu` parameter. The new parameter will
  allow context menus to be specified with a simple array in addition to the function specification
  currently supported.
* `GridModel.defaultContextMenuTokens` config renamed to `defaultContextMenu`.
* `Chart` and `ChartModel` have been moved from `desktop/cmp/charts` to `cmp/charts`.
* `StoreFilterField` has been moved from `desktop/cmp/store` to `cmp/store`.
* The options `nowEpsilon` and `nowString` on `RelativeTimestamp` have been renamed to `epsilon` and
  `equalString`, respectively.
* `TabRenderMode` and `TabRefreshMode` have been renamed to `RenderMode` and `RefreshMode` and moved
  to the `core` package. These enumerations are now used in the APIs for `Panel`, `TabContainer`,
  and `DashContainer`.
* `DockViewModel` now requires a function, or a HoistComponent as its `content` param. It has always
  been documented this way, but a bug in the original implementation had it accepting an actual
  element rather than a function. As now implemented, the form of the `content` param is consistent
  across `TabModel`, `DockViewModel`, and `DashViewSpec`.
* `JsonInput.showActionButtons` prop replaced with more specific `showFormatButton` and
  `showFullscreenButton` props.
* The `DataView.itemHeight` prop has been moved to `DataViewModel` where it can now be changed
  dynamically by applications.
* Desktop `AppBar.appMenuButtonOptions` prop renamed to `appMenuButtonProps` for consistency.

### 🐞 Bug Fixes

* Fixed issue where JsonInput was not receiving its `model` from context
  ([#1456](https://github.com/xh/hoist-react/issues/1456))
* Fixed issue where TreeMap would not be initialized if the TreeMapModel was created after the
  GridModel data was loaded ([#1471](https://github.com/xh/hoist-react/issues/1471))
* Fixed issue where export would create malformed file with dynamic header names
* Fixed issue where exported tree grids would have incorrect aggregate data
  ([#1447](https://github.com/xh/hoist-react/issues/1447))
* Fixed issue where resizable Panels could grow larger than desired
  ([#1498](https://github.com/xh/hoist-react/issues/1498))
* Changed RestGrid to only display export button if export is enabled
  ([#1490](https://github.com/xh/hoist-react/issues/1490))
* Fixed errors when grouping rows in Grids with `groupUseEntireRow` turned off
  ([#1520](https://github.com/xh/hoist-react/issues/1520))
* Fixed problem where charts were resized when being hidden
  ([#1528](https://github.com/xh/hoist-react/issues/1528))
* Fixed problem where charts were needlessly re-rendered, hurting performance and losing some state
  ([#1505](https://github.com/xh/hoist-react/issues/1505))
* Removed padding from Select option wrapper elements which was making it difficult for custom
  option renderers to control the padding ([1571](https://github.com/xh/hoist-react/issues/1571))
* Fixed issues with inconsistent indentation for tree grid nodes under certain conditions
  ([#1546](https://github.com/xh/hoist-react/issues/1546))
* Fixed autoFocus on NumberInput.

### 📚 Libraries

* @blueprintjs/core `3.19 -> 3.22`
* @blueprintjs/datetime `3.14 -> 3.15`
* @fortawesome/fontawesome-pro `5.11 -> 5.12`
* codemirror `5.49 -> 5.50`
* core-js `3.3 -> 3.6`
* fast-deep-equal `2.0 -> 3.1`
* filesize `5.0 -> 6.0`
* highcharts 7.2 -> 8.0`
* mobx `5.14 -> 5.15`
* react-dates `21.3 -> 21.5`
* react-dropzone `10.1 -> 10.2`
* react-windowed-select `added @ 2.0.1`

[Commit Log](https://github.com/xh/hoist-react/compare/v28.2.0...v29.0.0)

## v28.2.0 - 2019-11-08

### 🎁 New Features

* Added a `DateInput` component to the mobile toolkit. Its API supports many of the same options as
  its desktop analog with the exception of `timePrecision`, which is not yet supported.
* Added `minSize` to panelModel. A resizable panel can now be prevented from resizing to a size
  smaller than minSize. ([#1431](https://github.com/xh/hoist-react/issues/1431))

### 🐞 Bug Fixes

* Made `itemHeight` a required prop for `DataView`. This avoids an issue where agGrid went into an
  infinite loop if this value was not set.
* Fixed a problem with `RestStore` behavior when `dataRoot` changed from its default value.

[Commit Log](https://github.com/xh/hoist-react/compare/v28.1.1...v28.2.0)

## v28.1.1 - 2019-10-23

### 🐞 Bug Fixes

* Fixes a bug with default model context being set incorrectly within context inside of `Panel`.

[Commit Log](https://github.com/xh/hoist-react/compare/v28.1.0...v28.1.1)

## v28.1.0 - 2019-10-18

### 🎁 New Features

* `DateInput` supports a new `strictInputParsing` prop to enforce strict parsing of keyed-in entries
  by the underlying moment library. The default value is false, maintained the existing behavior
  where [moment will do its best](https://momentjs.com/guides/#/parsing/) to parse an entered date
  string that doesn't exactly match the specified format
* Any `DateInput` values entered that exceed any specified max/minDate will now be reset to null,
  instead of being set to the boundary date (which was surprising and potentially much less obvious
  to a user that their input had been adjusted automatically).
* `Column` and `ColumnGroup` now accept a function for `headerName`. The header will be
  automatically re-rendered when any observable properties referenced by the `headerName` function
  are modified.
* `ColumnGroup` now accepts an `align` config for setting the header text alignment
* The flag `toContext` for `uses` and `creates` has been replaced with a new flag `publishMode` that
  provides more granular control over how models are published and looked up via context. Components
  can specify `ModelPublishMode.LIMITED` to make their model available for contained components
  without it becoming the default model or exposing its sub-models.

### 🐞 Bug Fixes

* Tree columns can now specify `renderer` or `elementRenderer` configs without breaking the standard
  ag-Grid group cell renderer auto-applied to tree columns (#1397).
* Use of a custom `Column.comparator` function will no longer break agGrid-provided column header
  filter menus (#1400).
* The MS Edge browser does not return a standard Promise from `async` functions, so the the return
  of those functions did not previously have the required Hoist extensions installed on its
  prototype. Edge "native" Promises are now also polyfilled / extended as required. (#1411).
* Async `Select` combobox queries are now properly debounced as per the `queryBuffer` prop (#1416).

### ⚙️ Technical

* Grid column group headers now use a custom React component instead of the default ag-Grid column
  header, resulting in a different DOM structure and CSS classes. Existing CSS overrides of the
  ag-Grid column group headers may need to be updated to work with the new structure/classes.
* We have configured `stylelint` to enforce greater consistency in our stylesheets within this
  project. The initial linting run resulted in a large number of updates to our SASS files, almost
  exclusively whitespace changes. No functional changes are intended/expected. We have also enabled
  hooks to run both JS and style linting on pre-commit. Neither of these updates directly affects
  applications, but the same tools could be configured for apps if desired.

### 📚 Libraries

* core-js `3.2 -> 3.3`
* filesize `4.2 -> 5.0`
* http-status-codes `added @ 1.3`

[Commit Log](https://github.com/xh/hoist-react/compare/v28.0.0...v28.1.0)

## v28.0.0 - 2019-10-07

_"The one with the hooks."_

**Hoist now fully supports React functional components and hooks.** The new `hoistComponent`
function is now the recommended method for defining new components and their corresponding element
factories. See that (within HoistComponentFunctional.js) and the new `useLocalModel()` and
`useContextModel()` hooks (within [core/hooks](core/hooks)) for more information.

Along with the performance benefits and the ability to use React hooks, Hoist functional components
are designed to read and write their models via context. This allows a much less verbose
specification of component element trees.

Note that **Class-based Components remain fully supported** (by both Hoist and React) using the
familiar `@HoistComponent` decorator, but transitioning to functional components within Hoist apps
is now strongly encouraged. In particular note that Class-based Components will *not* be able to
leverage the context for model support discussed above.

### 🎁 New Features

* Resizable panels now default to not redrawing their content when resized until the resize bar is
  dropped. This offers an improved user experience for most situations, especially when layouts are
  complex. To re-enable the previous dynamic behavior, set `PanelModel.resizeWhileDragging: true`.
* The default text input shown by `XH.prompt()` now has `selectOnFocus: true` and will confirm the
  user's entry on an `<enter>` keypress (same as clicking 'OK').
* `stringExcludes` function added to form validation constraints. This allows an input value to
  block specific characters or strings, e.g. no slash "/" in a textInput for a filename.
* `constrainAll` function added to form validation constraints. This takes another constraint as its
  only argument, and applies that constraint to an array of values, rather than just to one value.
  This is useful for applying a constraint to inputs that produce arrays, such as tag pickers.
* `DateInput` now accepts LocalDates as `value`, `minDate` and `maxDate` props.
* `RelativeTimestamp` now accepts a `bind` prop to specify a model field name from which it can pull
  its timestamp. The model itself can either be passed as a prop or (better) sourced automatically
  from the parent context. Developers are encouraged to take this change to minimize re-renders of
  parent components (which often contain grids and other intensive layouts).
* `Record` now has properties and methods for accessing and iterating over children, descendants,
  and ancestors
* `Store` now has methods for retrieving the descendants and ancestors of a given Record

### 💥 Breaking Changes

* **Apps must update their dev dependencies** to the latest `@xh/hoist-dev-utils` package: v4.0+.
  This updates the versions of Babel / Webpack used in builds to their latest / current versions and
  swaps to the updated Babel recommendation of `core-js` for polyfills.
* The `allSettled` function in `@xh/promise` has been removed. Applications using this method should
  use the ECMA standard (stage-2) `Promise.allSettled` instead. This method is now fully available
  in Hoist via bundled polyfills. Note that the standard method returns an array of objects of the
  form `{status: [rejected|fulfilled], ...}`, rather than `{state: [rejected|fulfilled], ...}`.
* The `containerRef` argument for `XH.toast()` should now be a DOM element. Component instances are
  no longer supported types for this value. This is required to support functional Components
  throughout the toolkit.
* Apps that need to prevent a `StoreFilterField` from binding to a `GridModel` in context, need to
  set the `store` or `gridModel` property explicitly to null.
* The Blueprint non-standard decorators `ContextMenuTarget` and `HotkeysTarget` are no longer
  supported. Use the new hooks `useContextMenu()` and `useHotkeys()` instead. For convenience, this
  functionality has also been made available directly on `Panel` via the `contextMenu` and `hotkeys`
  props.
* `DataView` and `DataViewModel` have been moved from `/desktop/cmp/dataview` to the cross-platform
  package `/cmp/dataview`.
* `isReactElement` has been removed. Applications should use the native React API method
  `React.isValidElement` instead.

### ⚙️ Technical

* `createObservableRef()` is now available in `@xh/hoist/utils/react` package. Use this function for
  creating refs that are functionally equivalent to refs created with `React.createRef()`, yet fully
  observable. With this change the `Ref` class in the same package is now obsolete.
* Hoist now establishes a proper react "error boundary" around all application code. This means that
  errors throw when rendering will be caught and displayed in the standard Hoist exception dialog,
  and stack traces for rendering errors should be significantly less verbose.
* Not a Hoist feature, exactly, but the latest version of `@xh/hoist-dev-utils` (see below) enables
  support for the `optional chaining` (aka null safe) and `nullish coalescing` operators via their
  Babel proposal plugins. Developers are encouraged to make good use of the new syntax below:
  * conditional-chaining: `let foo = bar?.baz?.qux;`
  * nullish coalescing: `let foo = bar ?? 'someDefaultValue';`

### 🐞 Bug Fixes

* Date picker month and year controls will now work properly in `localDate` mode. (Previously would
  reset to underlying value.)
* Individual `Buttons` within a `ButtonGroupInput` will accept a disabled prop while continuing to
  respect the overall `ButtonGroupInput`'s disabled prop.
* Raised z-index level of AG-Grid tooltip to ensure tooltips for AG-Grid context menu items appear
  above the context menu.

### 📚 Libraries

* @blueprintjs/core `3.18 -> 3.19`
* @blueprintjs/datetime `3.12 -> 3.14`
* @fortawesome/fontawesome-pro `5.10 -> 5.11`
* @xh/hoist-dev-utils `3.8 -> 4.3` (multiple transitive updates to build tooling)
* ag-grid `21.1 -> 21.2`
* highcharts `7.1 -> 7.2`
* mobx `5.13 -> 5.14`
* react-transition-group `4.2 -> 4.3`
* rsvp (removed)
* store2 `2.9 -> 2.10`

[Commit Log](https://github.com/xh/hoist-react/compare/v27.1.0...v28.0.0)

## v27.1.0 - 2019-09-05

### 🎁 New Features

* `Column.exportFormat` can now be a function, which supports setting Excel formats on a per-cell
  (vs. entire column) basis by returning a conditional `exportFormat` based upon the value and / or
  record.
  * ⚠️ Note that per-cell formatting _requires_ that apps update their server to use hoist-core
    v6.3.0+ to work, although earlier versions of hoist-core _are_ backwards compatible with the
    pre-existing, column-level export formatting.
* `DataViewModel` now supports a `sortBy` config. Accepts the same inputs as `GridModel.sortBy`,
  with the caveat that only a single-level sort is supported at this time.

[Commit Log](https://github.com/xh/hoist-react/compare/v27.0.1...v27.1.0)

## v27.0.1 - 2019-08-26

### 🐞 Bug Fixes

* Fix to `Store.clear()` and `GridModel.clear()`, which delegates to the same (#1324).

[Commit Log](https://github.com/xh/hoist-react/compare/v27.0.0...v27.0.1)

## v27.0.0 - 2019-08-23

### 🎁 New Features

* A new `LocalDate` class has been added to the toolkit. This class provides client-side support for
  "business" or "calendar" days that do not have a time component. It is an immutable class that
  supports '==', '<' and '>', as well as a number of convenient manipulation functions. Support for
  the `LocalDate` class has also been added throughout the toolkit, including:
  * `Field.type` now supports an additional `localDate` option for automatic conversion of server
    data to this type when loading into a `Store`.
  * `fetchService` is aware of this class and will automatically serialize all instances of it for
    posting to the server. ⚠ NOTE that along with this change, `fetchService` and its methods such
    as `XH.fetchJson()` will now serialize regular JS Date objects as ms timestamps when provided in
    params. Previously Dates were serialized in their default `toString()` format. This would be a
    breaking change for an app that relied on that default Date serialization, but it was made for
    increased symmetry with how Hoist JSON-serializes Dates and LocalDates on the server-side.
  * `DateInput` can now be used to seamlessly bind to a `LocalDate` as well as a `Date`. See its new
    prop of `valueType` which can be set to `localDate` or `date` (default).
  * A new `localDateCol` config has been added to the `@xh/hoist/grid/columns` package with
    standardized rendering and formatting.
* New `TreeMap` and `SplitTreeMap` components added, to render hierarchical data in a configurable
  TreeMap visualization based on the Highcharts library. Supports optional binding to a GridModel,
  which syncs selection and expand / collapse state.
* `Column` gets a new `highlightOnChange` config. If true, the grid will highlight the cell on each
  change by flashing its background. (Currently this is a simple on/off config - future iterations
  could support a function variant or other options to customize the flash effect based on the
  old/new values.) A new CSS var `--xh-grid-cell-change-bg-highlight` can be used to customize the
  color used, app-wide or scoped to a particular grid selector. Note that columns must *not* specify
  `rendererIsComplex` (see below) if they wish to enable the new highlight flag.

### 💥 Breaking Changes

* The updating of `Store` data has been reworked to provide a simpler and more powerful API that
  allows for the applications of additions, deletions, and updates in a single transaction:
  * The signature of `Store.updateData()` has been substantially changed, and is now the main entry
    point for all updates.
  * `Store.removeRecords()` has been removed. Use `Store.updateData()` instead.
  * `Store.addData()` has been removed. Use `Store.updateData()` instead.
* `Column` takes an additional property `rendererIsComplex`. Application must set this flag to
  `true` to indicate if a column renderer uses values other than its own bound field. This change
  provides an efficiency boost by allowing ag-Grid to use its default change detection instead of
  forcing a cell refresh on any change.

### ⚙️ Technical

* `Grid` will now update the underlying ag-Grid using ag-Grid transactions rather than relying on
  agGrid `deltaRowMode`. This is intended to provide the best possible grid performance and
  generally streamline the use of the ag-Grid Api.

### 🐞 Bug Fixes

* Panel resize events are now properly throttled, avoiding extreme lagginess when resizing panels
  that contain complex components such as big grids.
* Workaround for issues with the mobile Onsen toolkit throwing errors while resetting page stack.
* Dialogs call `doCancel()` handler if cancelled via `<esc>` keypress.

### 📚 Libraries

* @xh/hoist-dev-utils `3.7 -> 3.8`
* qs `6.7 -> 6.8`
* store2 `2.8 -> 2.9`

[Commit Log](https://github.com/xh/hoist-react/compare/v26.0.1...v27.0.0)

## v26.0.1 - 2019-08-07

### 🎁 New Features

* **WebSocket support** has been added in the form of `XH.webSocketService` to establish and
  maintain a managed websocket connection with the Hoist UI server. This is implemented on the
  client via the native `WebSocket` object supported by modern browsers and relies on the
  corresponding service and management endpoints added to Hoist Core v6.1.
  * Apps must declare `webSocketsEnabled: true` in their `AppSpec` configuration to enable this
    overall functionality on the client.
  * Apps can then subscribe via the new service to updates on a requested topic and will receive any
    inbound messages for that topic via a callback.
  * The service will monitor the socket connection with a regular heartbeat and attempt to
    re-establish if dropped.
  * A new admin console snap-in provides an overview of connected websocket clients.
* The `XH.message()` and related methods such as `XH.alert()` now support more flexible
  `confirmProps` and `cancelProps` configs, each of which will be passed to their respective button
  and merged with suitable defaults. Allows use of the new `autoFocus` prop with these preconfigured
  dialogs.
  * By default, `XH.alert()` and `XH.confirm()` will auto focus the confirm button for user
    convenience.
  * The previous text/intent configs have been deprecated and the message methods will log a console
    warning if they are used (although it will continue to respect them to aid transitioning to the
    new configs).
* `GridModel` now supports a `copyCell` context menu action. See `StoreContextMenu` for more
  details.
* New `GridCountLabel` component provides an alternative to existing `StoreCountLabel`, outputting
  both overall record count and current selection count in a configurable way.
* The `Button` component accepts an `autoFocus` prop to attempt to focus on render.
* The `Checkbox` component accepts an `autoFocus` prop to attempt to focus on render.

### 💥 Breaking Changes

* `StoreCountLabel` has been moved from `/desktop/cmp/store` to the cross-platform package
  `/cmp/store`. Its `gridModel` prop has also been removed - usages with grids should likely switch
  to the new `GridCountLabel` component, noted above and imported from `/cmp/grid`.
* The API for `ClipboardButton` and `ClipboardMenuItem` has been simplified, and made implementation
  independent. Specify a single `getCopyText` function rather than the `clipboardSpec`.
  (`clipboardSpec` is an artifact from the removed `clipboard` library).
* The `XH.prompt()` and `XH.message()` input config has been updated to work as documented, with any
  initial/default value for the input sourced from `input.initialValue`. Was previously sourced from
  `input.value` (#1298).
* ChartModel `config` has been deprecated. Please use `highchartsConfig` instead.

### 🐞 Bug Fixes

* The `Select.selectOnFocus` prop is now respected when used in tandem with `enableCreate` and/or
  `queryFn` props.
* `DateInput` popup _will_ now close when input is blurred but will _not_ immediately close when
  `enableTextInput` is `false` and a month or year is clicked (#1293).
* Buttons within a grid `actionCol` now render properly in compact mode, without clipping/overflow.

### ⚙️ Technical

* `AgGridModel` will now throw an exception if any of its methods which depend on ag-Grid state are
  called before the grid has been fully initialized (ag-Grid onGridReady event has fired).
  Applications can check the new `isReady` property on `AgGridModel` before calling such methods to️️
  verify the grid is fully initialized.

### 📚 Libraries

* @blueprintjs/core `3.17 -> 3.18`
* @blueprintjs/datetime `3.11 -> 3.12`
* @fortawesome/fontawesome `5.9 -> 5.10`
* ag-grid `21.0.1 -> 21.1.1`
* store2 `2.7 -> 2.8`
* The `clipboard` library has been replaced with the simpler `clipboard-copy` library.

[Commit Log](https://github.com/xh/hoist-react/compare/v25.2.0...v26.0.1)

## v25.2.0 - 2019-07-25

### 🎁 New Features

* `RecordAction` supports a new `secondaryText` property. When used for a Grid context menu item,
  this text appears on the right side of the menu item, usually used for displaying the shortcut key
  associated with an action.

### 🐞 Bug Fixes

* Fixed issue with loopy behavior when using `Select.selectOnFocus` and changing focus
  simultaneously with keyboard and mouse.

[Commit Log](https://github.com/xh/hoist-react/compare/v25.1.0...v25.2.0)

## v25.1.0 - 2019-07-23

### 🎁 New Features

* `JsonInput` includes buttons for toggling showing in a full-screen dialog window. Also added a
  convenience button to auto-format `JsonInput's` content.
* `DateInput` supports a new `enableTextInput` prop. When this property is set to false, `DateInput`
  will be entirely driven by the provided date picker. Additionally, `DateInput` styles have been
  improved for its various modes to more clearly convey its functionality.
* `ExportButton` will auto-disable itself if bound to an empty `GridModel`. This helper button will
  now also throw a console warning (to alert the developer) if `gridModel.enableExport != true`.

### ⚙️ Technical

* Classes decorated with `@LoadSupport` will now throw an exception out of their provided
  `loadAsync()` method if called with a parameter that's not a plain object (i.e. param is clearly
  not a `LoadSpec`). Note this might be a breaking change, in so far as it introduces additional
  validation around this pre-existing API requirement.
* Requirements for the `colorSpec` option passed to Hoist number formatters have been relaxed to
  allow partial definitions such that, for example, only negative values may receive the CSS class
  specified, without having to account for positive value styling.

### 🐞 Bug Fixes

* `RestFormModel` now submits dirty fields only when editing a record, as intended (#1245).
* `FormField` will no longer override the disabled prop of its child input if true (#1262).

### 📚 Libraries

* mobx `5.11 -> 5.13`
* Misc. patch-level updates

[Commit Log](https://github.com/xh/hoist-react/compare/v25.0.0...v25.1.0)

## v25.0.0 - 2019-07-16

### 🎁 New Features

* `Column` accepts a new `comparator` callback to customize how column cell values are sorted by the
  grid.
* Added `XH.prompt()` to show a simple message popup with a built-in, configurable HoistInput. When
  submitted by the user, its callback or resolved promise will include the input's value.
* `Select` accepts a new `selectOnFocus` prop. The behaviour is analogous to the `selectOnFocus`
  prop already in `TextInput`, `TextArea` and `NumberInput`.

### 💥 Breaking Changes

* The `fmtPercent` and `percentRenderer` methods will now multiply provided value by 100. This is
  consistent with the behavior of Excel's percentage formatting and matches the expectations of
  `ExportFormat.PCT`. Columns that were previously using `exportValue: v => v/100` as a workaround
  to the previous renderer behavior should remove this line of code.
* `DimensionChooserModel`'s `historyPreference` config has been renamed `preference`. It now
  supports saving both value and history to the same preference (existing history preferences will
  be handled).

[Commit Log](https://github.com/xh/hoist-react/compare/v24.2.0...v25.0.0)

## v24.2.0 - 2019-07-08

### 🎁 New Features

* `GridModel` accepts a new `colDefaults` configuration. Defaults provided via this object will be
  merged (deeply) into all column configs as they are instantiated.
* New `Panel.compactHeader` and `DockContainer.compactHeaders` props added to enable more compact
  and space efficient styling for headers in these components.
  * ⚠️ Note that as part of this change, internal panel header CSS class names changed slightly -
    apps that were targeting these internal selectors would need to adjust. See
    desktop/cmp/panel/impl/PanelHeader.scss for the relevant updates.
* A new `exportOptions.columns` option on `GridModel` replaces `exportOptions.includeHiddenCols`.
  The updated and more flexible config supports special strings 'VISIBLE' (default), 'ALL', and/or a
  list of specific colIds to include in an export.
  * To avoid immediate breaking changes, GridModel will log a warning on any remaining usages of
    `includeHiddenCols` but auto-set to `columns: 'ALL'` to maintain the same behavior.
* Added new preference `xhShowVersionBar` to allow more fine-grained control of when the Hoist
  version bar is showing. It defaults to `auto`, preserving the current behavior of always showing
  the footer to Hoist Admins while including it for non-admins *only* in non-production
  environments. The pref can alternatively be set to 'always' or 'never' on a per-user basis.

### 📚 Libraries

* @blueprintjs/core `3.16 -> 3.17`
* @blueprintjs/datetime `3.10 -> 3.11`
* mobx `5.10 -> 5.11`
* react-transition-group `2.8 -> 4.2`

[Commit Log](https://github.com/xh/hoist-react/compare/v24.1.1...v24.2.0)

## v24.1.1 - 2019-07-01

### 🐞 Bug Fixes

* Mobile column chooser internal layout/sizing fixed when used in certain secure mobile browsers.

[Commit Log](https://github.com/xh/hoist-react/compare/v24.1.0...v24.1.1)

## v24.1.0 - 2019-07-01

### 🎁 New Features

* `DateInput.enableClear` prop added to support built-in button to null-out a date input's value.

### 🐞 Bug Fixes

* The `Select` component now properly shows all options when the pick-list is re-shown after a
  change without first blurring the control. (Previously this interaction edge case would only show
  the option matching the current input value.) #1198
* Mobile mask component `onClick` callback prop restored - required to dismiss mobile menus when not
  tapping a menu option.
* When checking for a possible expired session within `XH.handleException()`, prompt for app login
  only for Ajax requests made to relative URLs (not e.g. remote APIs accessed via CORS). #1189

### ✨ Style

* Panel splitter collapse button more visible in dark theme. CSS vars to customize further fixed.
* The mobile app menu button has been moved to the right side of the top appBar, consistent with its
  placement in desktop apps.

### 📚 Libraries

* @blueprintjs/core `3.15 -> 3.16`
* @blueprintjs/datetime `3.9 -> 3.10`
* codemirror `5.47 -> 5.48`
* mobx `6.0 -> 6.1`

[Commit Log](https://github.com/xh/hoist-react/compare/v24.0.0...v24.1.0)

## v24.0.0 - 2019-06-24

### 🎁 New Features

#### Data

* A `StoreFilter` object has been introduced to the data API. This allows `Store` and
  `StoreFilterField` to support the ability to conditionally include all children when filtering
  hierarchical data stores, and could support additional filtering customizations in the future.
* `Store` now provides a `summaryRecord` property which can be used to expose aggregated data for
  the data it contains. The raw data for this record can be provided to `loadData()` and
  `updateData()` either via an explicit argument to these methods, or as the root node of the raw
  data provided (see `Store.loadRootAsSummary`).
* The `StoreFilterField` component accepts new optional `model` and `bind` props to allow control of
  its text value from an external model's observable.
* `pwd` is now a new supported type of `Field` in the `@xh/hoist/core/data` package.

#### Grid

* `GridModel` now supports a `showSummary` config which can be used to display its store's
  summaryRecord (see above) as either a pinned top or bottom row.
* `GridModel` also adds a `enableColumnPinning` config to enable/disable user-driven pinning. On
  desktop, if enabled, users can pin columns by dragging them to the left or right edges of the grid
  (the default ag-Grid gesture). Column pinned state is now also captured and maintained by the
  overall grid state system.
* The desktop column chooser now options in a non-modal popover when triggered from the standard
  `ColChooserButton` component. This offers a quicker and less disruptive alternative to the modal
  dialog (which is still used when launched from the grid context menu). In this popover mode,
  updates to columns are immediately reflected in the underlying grid.
* The mobile `ColChooser` has been improved significantly. It now renders displayed and available
  columns as two lists, allowing drag and drop between to update the visibility and ordering. It
  also provides an easy option to toggle pinning the first column.
* `DimensionChooser` now supports an optional empty / ungrouped configuration with a value of `[]`.
  See `DimensionChooserModel.enableClear` and `DimensionChooser.emptyText`.

#### Other Features

* Core `AutoRefreshService` added to trigger an app-wide data refresh on a configurable interval, if
  so enabled via a combination of soft-config and user preference. Auto-refresh relies on the use of
  the root `RefreshContextModel` and model-level `LoadSupport`.
* A new `LoadingIndicator` component is available as a more minimal / unobtrusive alternative to a
  modal mask. Typically configured via a new `Panel.loadingIndicator` prop, the indicator can be
  bound to a `PendingTaskModel` and will automatically show/hide a spinner and/or custom message in
  an overlay docked to the corner of the parent Panel.
* `DateInput` adds support for new `enablePicker` and `showPickerOnFocus` props, offering greater
  control over when the calendar picker is shown. The new default behaviour is to not show the
  picker on focus, instead showing it via a built-in button.
* Transitions have been disabled by default on desktop Dialog and Popover components (both are from
  the Blueprint library) and on the Hoist Mask component. This should result in a snappier user
  experience, especially when working on remote / virtual workstations. Any in-app customizations to
  disable or remove transitions can now be removed in favor of this toolkit-wide change.
* Added new `@bindable.ref` variant of the `@bindable` decorator.

### 💥 Breaking Changes

* Apps that defined and initialized their own `AutoRefreshService` service or functionality should
  leverage the new Hoist service if possible. Apps with a pre-existing custom service of the same
  name must either remove in favor of the new service or - if they have special requirements not
  covered by the Hoist implementation - rename their own service to avoid a naming conflict.
* The `StoreFilterField.onFilterChange` callback will now be passed a `StoreFilter`, rather than a
  function.
* `DateInput` now has a calendar button on the right side of the input which is 22 pixels square.
  Applications explicitly setting width or height on this component should ensure that they are
  providing enough space for it to display its contents without clipping.

### 🐞 Bug Fixes

* Performance for bulk grid selections has been greatly improved (#1157)
* Toolbars now specify a minimum height (or width when vertical) to avoid shrinking unexpectedly
  when they contain only labels or are entirely empty (but still desired to e.g. align UIs across
  multiple panels). Customize if needed via the new `--xh-tbar-min-size` CSS var.
* All Hoist Components that accept a `model` prop now have that properly documented in their
  prop-types.
* Admin Log Viewer no longer reverses its lines when not in tail mode.

### ⚙️ Technical

* The `AppSpec` config passed to `XH.renderApp()` now supports a `clientAppCode` value to compliment
  the existing `clientAppName`. Both values are now optional and defaulted from the project-wide
  `appCode` and `appName` values set via the project's Webpack config. (Note that `clientAppCode` is
  referenced by the new `AutoRefreshService` to support configurable auto-refresh intervals on a
  per-app basis.)

### 📚 Libraries

* ag-grid `20.0 -> 21.0`
* react-select `2.4 -> 3.0`
* mobx-react `5.4 -> 6.0.3`
* font-awesome `5.8 -> 5.9`
* react-beautiful-dnd `10.1.1 -> 11.0.4`

[Commit Log](https://github.com/xh/hoist-react/compare/v23.0.0...v24.0.0)

## v23.0.0 - 2019-05-30

### 🎁 New Features

* `GridModel` now accepts a config of `cellBorders`, similar to `rowBorders`
* `Panel.tbar` and `Panel.bbar` props now accept an array of Elements and will auto-generate a
  `Toolbar` to contain them, avoiding the need for the extra import of `toolbar()`.
* New functions `withDebug` and `withShortDebug` have been added to provide a terse syntax for
  adding debug messages that track the execution of specific blocks of code.
* `XH.toast()` now supports an optional `containerRef` argument that can be used for anchoring a
  toast within another component (desktop only). Can be used to display more targeted toasts within
  the relevant section of an application UI, as opposed to the edge of the screen.
* `ButtonGroupInput` accepts a new `enableClear` prop that allows the active / depressed button to
  be unselected by pressing it again - this sets the value of the input as a whole to `null`.
* Hoist Admins now always see the VersionBar in the footer.
* `Promise.track` now accepts an optional `omit` config that indicates when no tracking will be
  performed.
* `fmtNumber` now accepts an optional `prefix` config that prepends immediately before the number,
  but after the sign (`+`, `-`).
* New utility methods `forEachAsync()` and `whileAsync()` have been added to allow non-blocking
  execution of time-consuming loops.

### 💥 Breaking Changes

* The `AppOption.refreshRequired` config has been renamed to `reloadRequired` to better match the
  `XH.reloadApp()` method called to reload the entire app in the browser. Any options defined by an
  app that require it to be fully reloaded should have this renamed config set to `true`.
* The options dialog will now automatically trigger an app-wide data _refresh_ via
  `XH.refreshAppAsync()` if options have changed that don't require a _reload_.
* The `EventSupport` mixin has been removed. There are no known uses of it and it is in conflict
  with the overall reactive structure of the hoist-react API. If your app listens to the
  `appStateChanged`, `prefChange` or `prefsPushed` events you will need to adjust accordingly.

### 🐞 Bug Fixes

* `Select` will now let the user edit existing text in conditions where it is expected to be
  editable. #880
* The Admin "Config Differ" tool has been updated to reflect changes to `Record` made in v22. It is
  once again able to apply remote config values.
* A `Panel` with configs `resizable: true, collapsible: false` now renders with a splitter.
* A `Panel` with no `icon`, `title`, or `headerItems` will not render a blank header.
* `FileChooser.enableMulti` now behaves as one might expect -- true to allow multiple files in a
  single upload. Previous behavior (the ability to add multiple files to dropzone) is now controlled
  by `enableAddMulti`.

[Commit Log](https://github.com/xh/hoist-react/compare/v22.0.0...v23.0.0)


## v22.0.0 - 2019-04-29

### 🎁 New Features

* A new `DockContainer` component provides a user-friendly way to render multiple child components
  "docked" to its bottom edge. Each child view is rendered with a configurable header and controls
  to allow the user to expand it, collapse it, or optionally "pop it out" into a modal dialog.
* A new `AgGrid` component provides a much lighter Hoist wrapper around ag-Grid while maintaining
  consistent styling and layout support. This allows apps to use any features supported by ag-Grid
  without conflicting with functionality added by the core Hoist `Grid`.
  * Note that this lighter wrapper lacks a number of core Hoist features and integrations, including
    store support, grid state, enhanced column and renderer APIs, absolute value sorting, and more.
  * An associated `AgGridModel` provides access to to the ag-Grid APIs, minimal styling configs, and
    several utility methods for managing Grid state.
* Added `GridModel.groupSortFn` config to support custom group sorting (replaces any use of
  `agOptions.defaultGroupSortComparator`).
* The `Column.cellClass` and `Column.headerClass` configs now accept functions to dynamically
  generate custom classes based on the Record and/or Column being rendered.
* The `Record` object now provides an additional getter `Record.allChildren` to return all children
  of the record, irrespective of the current filter in place on the record's store. This supplements
  the existing `Record.children` getter, which returns only the children meeting the filter.

### 💥 Breaking Changes

* The class `LocalStore` has been renamed `Store`, and is now the main implementation and base class
  for Store Data. The extraneous abstract superclass `BaseStore` has been removed.
* `Store.dataLastUpdated` had been renamed `Store.lastUpdated` on the new class and is now a simple
  timestamp (ms) rather than a Javascript Date object.
* The constructor argument `Store.processRawData` now expects a function that *returns* a modified
  object with the necessary edits. This allows implementations to safely *clone* the raw data rather
  than mutating it.
* The method `Store.removeRecord` has been replaced with the method `Store.removeRecords`. This will
  facilitate efficient bulk deletes.

### ⚙️ Technical

* `Grid` now performs an important performance workaround when loading a new dataset that would
  result in the removal of a significant amount of existing records/rows. The underlying ag-Grid
  component has a serious bottleneck here (acknowledged as AG-2879 in their bug tracker). The Hoist
  grid wrapper will now detect when this is likely and proactively clear all data using a different
  API call before loading the new dataset.
* The implementations `Store`, `RecordSet`, and `Record` have been updated to more efficiently
  re-use existing record references when loading, updating, or filtering data in a store. This keeps
  the Record objects within a store as stable as possible, and allows additional optimizations by
  ag-Grid and its `deltaRowDataMode`.
* When loading raw data into store `Record`s, Hoist will now perform additional conversions based on
  the declared `Field.type`. The unused `Field.nullable` has been removed.
* `LocalStorageService` now uses both the `appCode` and current username for its namespace key,
  ensuring that e.g. local prefs/grid state are not overwritten across multiple app users on one OS
  profile, or when admin impersonation is active. The service will automatically perform a one-time
  migration of existing local state from the old namespace to the new. #674
* `elem` no longer skips `null` children in its calls to `React.createElement()`. These children may
  play the role of placeholders when using conditional rendering, and skipping them was causing
  React to trigger extra re-renders. This change further simplifies Hoist's element factory and
  removes an unnecessary divergence with the behavior of JSX.


### 🐞 Bug Fixes

* `Grid` exports retain sorting, including support for absolute value sorting. #1068
* Ensure `FormField`s are keyed with their model ID, so that React can properly account for dynamic
  changes to fields within a form. #1031
* Prompt for app refresh in (rare) case of mismatch between client and server-side session user.
  (This can happen during impersonation and is defended against in server-side code.) #675

[Commit Log](https://github.com/xh/hoist-react/compare/v21.0.2...v22.0.0)

## v21.0.2 - 2019-04-05

### 📚 Libraries

* Rollback ag-Grid to v20.0.0 after running into new performance issues with large datasets and
  `deltaRowDataMode`. Updates to tree filtering logic, also related to grid performance issues with
  filtered tree results returning much larger record counts.

## v21.0.0 - 2019-04-04

### 🎁 New Features

* `FetchService` fetch methods now accept a plain object as the `headers` argument. These headers
  will be merged with the default headers provided by FetchService.
* An app can also now specify default headers to be sent with every fetch request via
  `XH.fetchService.setDefaultHeaders()`. You can pass either a plain object, or a closure which
  returns one.
* `Grid` supports a new `onGridReady` prop, allowing apps to hook into the ag-Grid event callback
  without inadvertently short-circuiting the Grid's own internal handler.

### 💥 Breaking Changes

* The shortcut getter `FormModel.isNotValid` was deemed confusing and has been removed from the API.
  In most cases applications should use `!FormModel.isValid` instead; this expression will return
  `false` for the `Unknown` as well as the `NotValid` state. Applications that wish to explicitly
  test for the `NotValid` state should use the `validationState` getter.
* Multiple HoistInputs have changed their `onKeyPress` props to `onKeyDown`, including TextInput,
  NumberInput, TextArea & SearchInput. The `onKeyPress` event has been deprecated in general and has
  limitations on which keys will trigger the event to fire (i.e. it would not fire on an arrow
  keypress).
* FetchService's fetch methods no longer support `contentType` parameter. Instead, specify a custom
  content-type by setting a 'Content-Type' header using the `headers` parameter.
* FetchService's fetch methods no longer support `acceptJson` parameter. Instead, pass an {"Accept":
  "application/json"} header using the `headers` parameter.

### ✨ Style

* Black point + grid colors adjusted in dark theme to better blend with overall blue-gray tint.
* Mobile styles have been adjusted to increase the default font size and grid row height, in
  addition to a number of other smaller visual adjustments.

### 🐞 Bug Fixes

* Avoid throwing React error due to tab / routing interactions. Tab / routing / state support
  generally improved. (#1052)
* `GridModel.selectFirst()` improved to reliably select first visible record even when one or more
  groupBy levels active. (#1058)

### 📚 Libraries

* ag-Grid `~20.1 -> ~20.2` (fixes ag-grid sorting bug with treeMode)
* @blueprint/core `3.14 -> 3.15`
* @blueprint/datetime `3.7 -> 3.8`
* react-dropzone `10.0 -> 10.1`
* react-transition-group `2.6 -> 2.8`

[Commit Log](https://github.com/xh/hoist-react/compare/v20.2.1...v21.0.0)

## v20.2.1 - 2019-03-28

* Minor tweaks to grid styles - CSS var for pinned column borders, drop left/right padding on
  center-aligned grid cells.

[Commit Log](https://github.com/xh/hoist-react/compare/v20.2.0...v20.2.1)

## v20.2.0 - 2019-03-27

### 🎁 New Features

* `GridModel` exposes three new configs - `rowBorders`, `stripeRows`, and `showCellFocus` - to
  provide additional control over grid styling. The former `Grid` prop `showHover` has been
  converted to a `GridModel` config for symmetry with these other flags and more efficient
  re-rendering. Note that some grid-related CSS classes have also been modified to better conform to
  the BEM approach used elsewhere - this could be a breaking change for apps that keyed off of
  certain Hoist grid styles (not expected to be a common case).
* `Select` adds a `queryBuffer` prop to avoid over-eager calls to an async `queryFn`. This buffer is
  defaulted to 300ms to provide some out-of-the-box debouncing of keyboard input when an async query
  is provided. A longer value might be appropriate for slow / intensive queries to a remote API.

### 🐞 Bug Fixes

* A small `FormField.labelWidth` config value will now be respected, even if it is less than the
  default minWidth of 80px.
* Unnecessary re-renders of inactive tab panels now avoided.
* `Grid`'s filter will now be consistently applied to all tree grid records. Previously, the filter
  skipped deeply nested records under specific conditions.
* `Timer` no longer requires its `runFn` to be a promise, as it briefly (and unintentionally) did.
* Suppressed default browser resize handles on `textarea`.

[Commit Log](https://github.com/xh/hoist-react/compare/v20.1.1...v20.2.0)

## v20.1.1 - 2019-03-27

### 🐞 Bug Fixes

* Fix form field reset so that it will call computeValidationAsync even if revalidation is not
  triggered because the field's value did not change when reset.

[Commit Log](https://github.com/xh/hoist-react/compare/v20.1.0...v20.1.1)


## v20.1.0 - 2019-03-14

### 🎁 New Features

* Standard app options panel now includes a "Restore Defaults" button to clear all user preferences
  as well as any custom grid state, resetting the app to its default state for that user.

### 🐞 Bug Fixes

* Removed a delay from `HoistInput` blur handling, ensuring `noteBlurred()` is called as soon as the
  element loses focus. This should remove a class of bugs related to input values not flushing into
  their models quickly enough when `commitOnChange: false` and the user moves directly from an input
  to e.g. clicking a submit button. #1023
* Fix to Admin ConfigDiffer tool (missing decorator).

### ⚙️ Technical

* The `GridModel.store` config now accepts a plain object and will internally create a `LocalStore`.
  This store config can also be partially specified or even omitted entirely. GridModel will ensure
  that the store is auto-configured with all fields in configured grid columns, reducing the need
  for app code boilerplate (re)enumerating field names.
* `Timer` class reworked to allow its interval to be adjusted dynamically via `setInterval()`,
  without requiring the Timer to be re-created.

[Commit Log](https://github.com/xh/hoist-react/compare/v20.0.1...v20.1.0)


## v20.0.1 - 2019-03-08

### 🐞 Bug Fixes

* Ensure `RestStore` processes records in a standard way following a save/add operation (#1010).

[Commit Log](https://github.com/xh/hoist-react/compare/v20.0.0...v20.0.1)


## v20.0.0 - 2019-03-06

### 💥 Breaking Changes

* The `@LoadSupport` decorator has been substantially reworked and enhanced from its initial release
  in v19. It is no longer needed on the HoistComponent, but rather should be put directly on the
  owned HoistModel implementing the loading. IMPORTANT NOTE: all models should implement
  `doLoadAsync` rather than `loadAsync`. Please see `LoadSupport` for more information on this
  important change.
* `TabContainer` and `TabContainerModel` are now cross-platform. Apps should update their code to
  import both from `@xh/hoist/cmp/tab`.
* `TabContainer.switcherPosition` has been moved to `TabContainerModel`. Please note that changes to
  `switcherPosition` are not supported on mobile, where the switcher will always appear beneath the
  container.
* The `Label` component from `@xh/hoist/desktop/cmp/input` has been removed. Applications should
  consider using the basic html `label` element instead (or a `FormField` if applicable).
* The `LeftRightChooserModel` constructor no longer accepts a `leftSortBy` and `rightSortBy`
  property. The implementation of these properties was generally broken. Use `leftSorted` and
  `rightSorted` instead.

#### Mobile

* Mobile `Page` has changed - `Pages` are now wrappers around `Panels` that are designed to be used
  with a `NavigationModel` or `TabContainer`. `Page` accepts the same props as `Panel`, meaning uses
  of `loadModel` should be replaced with `mask`.
* The mobile `AppBar` title is static and defaults to the app name. If you want to display page
  titles, it is recommended to use the `title` prop on the `Page`.

### 🎁 New Features

* Enhancements to Model and Component data loading via `@LoadSupport` provides a stronger set of
  conventions and better support for distinguishing between initial loads / auto/background
  refreshes / user- driven refreshes. It also provides new patterns for ensuring application
  Services are refreshed as part of a reworked global refresh cycle.
* RestGridModel supports a new `cloneAction` to take an existing record and open the editor form in
  "add mode" with all editable fields pre-populated from the source record. The action calls
  `prepareCloneFn`, if defined on the RestGridModel, to perform any transform operations before
  rendering the form.
* Tabs in `TabContainerModel` now support an `icon` property on the desktop.
* Charts take a new optional `aspectRatio` prop.
* Added new `Column.headerTooltip` config.
* Added new method `markManaged` on `ManagedSupport`.
* Added new function decorator `debounced`.
* Added new function `applyMixin` providing support for structured creation of class decorators
  (mixins).

#### Mobile

* Column chooser support available for mobile Grids. Users can check/uncheck columns to add/remove
  them from a configurable grid and reorder the columns in the list via drag and drop. Pair
  `GridModel.enableColChooser` with a mobile `colChooserButton` to allow use.
* Added `DialogPage` to the mobile toolkit. These floating pages do not participate in navigation or
  routing, and are used for showing fullscreen views outside of the Navigator / TabContainer
  context.
* Added `Panel` to the mobile toolkit, which offers a header element with standardized styling,
  title, and icon, as well as support for top and bottom toolbars.
* The mobile `AppBar` has been updated to more closely match the desktop `AppBar`, adding `icon`,
  `leftItems`, `hideAppMenuButton` and `appMenuButtonProps` props.
* Added routing support to mobile.

### 🐞 Bug Fixes

* The HighCharts wrapper component properly resizes its chart.
* Mobile dimension chooser button properly handles overflow for longer labels.
* Sizing fixes for multi-line inputs such as textArea and jsonInput.
* NumberInput calls a `onKeyPress` prop if given.
* Layout fixes on several admin panels and detail popups.

### 📚 Libraries

* @blueprintjs/core `3.13 -> 3.14`
* @xh/hoist-dev-utils `3.5 -> 3.6`
* ag-Grid `~20.0 -> ~20.1`
* react-dropzone `~8.0 -> ~9.0`
* react-select `~2.3 -> ~2.4`
* router5 `~6.6 -> ~7.0`
* react `~16.7 -> ~16.8`

[Commit Log](https://github.com/xh/hoist-react/compare/v19.0.1...v20.0.0)

## v19.0.1 - 2019-02-12

### 🐞 Bug Fixes

* Additional updates and simplifications to `FormField` sizing of child `HoistInput` elements, for
  more reliable sizing and spacing filling behavior.

[Commit Log](https://github.com/xh/hoist-react/compare/v19.0.0...v19.0.1)


## v19.0.0 - 2019-02-08

### 🎁 New Features

* Added a new architecture for signaling the need to load / refresh new data across either the
  entire app or a section of the component hierarchy. This new system relies on React context to
  minimizes the need for explicit application wiring, and improves support for auto-refresh. See
  newly added decorator `@LoadSupport` and classes/components `RefreshContext`,
  `RefreshContextModel`, and `RefreshContextView` for more info.
* `TabContainerModel` and `TabModel` now support `refreshMode` and `renderMode` configs to allow
  better control over how inactive tabs are mounted/unmounted and how tabs handle refresh requests
  when hidden or (re)activated.
* Apps can implement `getAppOptions()` in their `AppModel` class to specify a set of app-wide
  options that should be editable via a new built-in Options dialog. This system includes built-in
  support for reading/writing options to preferences, or getting/setting their values via custom
  handlers. The toolkit handles the rendering of the dialog.
* Standard top-level app buttons - for actions such as launching the new Options dialog, switching
  themes, launching the admin client, and logging out - have been moved into a new menu accessible
  from the top-right corner of the app, leaving more space for app-specific controls in the AppBar.
* `RecordGridModel` now supports an enhanced `editors` configuration that exposes the full set of
  validation and display support from the Forms package.
* `HoistInput` sizing is now consistently implemented using `LayoutSupport`. All sizable
  `HoistInputs` now have default `width` to ensure a standard display out of the box. `JsonInput`
  and `TextArea` also have default `height`. These defaults can be overridden by declaring explicit
  `width` and `height` values, or unset by setting the prop to `null`.
* `HoistInputs` within `FormFields` will be automatically sized to fill the available space in the
  `FormField`. In these cases, it is advised to either give the `FormField` an explicit size or
  render it in a flex layout.

### 💥 Breaking Changes

* ag-Grid has been updated to v20.0.0. Most apps shouldn't require any changes - however, if you are
  using `agOptions` to set sorting, filtering or resizing properties, these may need to change:

  For the `Grid`, `agOptions.enableColResize`, `agOptions.enableSorting` and
  `agOptions.enableFilter` have been removed. You can replicate their effects by using
  `agOptions.defaultColDef`. For `Columns`, `suppressFilter` has been removed, an should be replaced
  with `filter: false`.

* `HoistAppModel.requestRefresh` and `TabContainerModel.requestRefresh` have been removed.
  Applications should use the new Refresh architecture described above instead.
* `tabRefreshMode` on TabContainer has been renamed `renderMode`.
* `TabModel.reloadOnShow` has been removed. Set the `refreshMode` property on TabContainerModel or
  TabModel to `TabRefreshMode.ON_SHOW_ALWAYS` instead.
* The mobile APIs for `TabContainerModel`, `TabModel`, and `RefreshButton` have been rewritten to
  more closely mirror the desktop API.
* The API for `RecordGridModel` editors has changed -- `type` is no longer supported. Use
  `fieldModel` and `formField` instead.
* `LocalStore.loadRawData` requires that all records presented to store have unique IDs specified.
  See `LocalStore.idSpec` for more information.

### 🐞 Bug Fixes

* SwitchInput and RadioInput now properly highlight validation errors in `minimal` mode.

### 📚 Libraries

* @blueprintjs/core `3.12 -> 3.13`
* ag-Grid `~19.1.4 -> ~20.0.0`

[Commit Log](https://github.com/xh/hoist-react/compare/v18.1.2...v19.0.0)


## v18.1.2 - 2019-01-30

### 🐞 Bug Fixes

* Grid integrations relying on column visibility (namely export, storeFilterField) now correctly
  consult updated column state from GridModel. #935
* Ensure `FieldModel.initialValue` is observable to ensure that computed dirty state (and any other
  derivations) are updated if it changes. #934
* Fixes to ensure Admin console log viewer more cleanly handles exceptions (e.g. attempting to
  auto-refresh on a log file that has been deleted).

[Commit Log](https://github.com/xh/hoist-react/compare/v18.1.1...v18.1.2)

## v18.1.1 - 2019-01-29

* Grid cell padding can be controlled via a new set of CSS vars and is reduced by default for grids
  in compact mode.
* The `addRecordAsync()` and `saveRecordAsync()` methods on `RestStore` return the updated record.

[Commit Log](https://github.com/xh/hoist-react/compare/v18.1.0...v18.1.1)


## v18.1.0 - 2019-01-28

### 🎁 New Features

* New `@managed` class field decorator can be used to mark a property as fully created/owned by its
  containing class (provided that class has installed the matching `@ManagedSupport` decorator).
  * The framework will automatically pass any `@managed` class members to `XH.safeDestroy()` on
    destroy/unmount to ensure their own `destroy()` lifecycle methods are called and any related
    resources are disposed of properly, notably MobX observables and reactions.
  * In practice, this should be used to decorate any properties on `HoistModel`, `HoistService`, or
    `HoistComponent` classes that hold a reference to a `HoistModel` created by that class. All of
    those core artifacts support the new decorator, `HoistModel` already provides a built-in
    `destroy()` method, and calling that method when an app is done with a Model is an important
    best practice that can now happen more reliably / easily.
* `FormModel.getData()` accepts a new single parameter `dirtyOnly` - pass true to get back only
  fields which have been modified.
* The mobile `Select` component indicates the current value with a ✅ in the drop-down list.
* Excel exports from tree grids now include the matching expand/collapse tree controls baked into
  generated Excel file.

### 🐞 Bug Fixes

* The `JsonInput` component now properly respects / indicates disabled state.

### 📚 Libraries

* Hoist-dev-utils `3.4.1 -> 3.5.0` - updated webpack and other build tool dependencies, as well as
  an improved eslint configuration.
* @blueprintjs/core `3.10 -> 3.12`
* @blueprintjs/datetime `3.5 -> 3.7`
* fontawesome `5.6 -> 5.7`
* mobx `5.8 -> 5.9`
* react-select `2.2 -> 2.3`
* Other patch updates

[Commit Log](https://github.com/xh/hoist-react/compare/v18.0.0...v18.1.0)

## v18.0.0 - 2019-01-15

### 🎁 New Features

* Form support has been substantially enhanced and restructured to provide both a cleaner API and
  new functionality:
  * `FormModel` and `FieldModel` are now concrete classes and provide the main entry point for
    specifying the contents of a form. The `Field` and `FieldSupport` decorators have been removed.
  * Fields and sub-forms may now be dynamically added to FormModel.
  * The validation state of a FormModel is now *immediately* available after construction and
    independent of the GUI. The triggering of the *display* of that state is now a separate process
    triggered by GUI actions such as blur.
  * `FormField` has been substantially reworked to support a read-only display and inherit common
    property settings from its containing `Form`.
  * `HoistInput` has been moved into the `input` package to clarify that these are lower level
    controls and independent of the Forms package.

* `RestGrid` now supports a `mask` prop. RestGrid loading is now masked by default.
* `Chart` component now supports a built-in zoom out gesture: click and drag from right-to-left on
  charts with x-axis zooming.
* `Select` now supports an `enableClear` prop to control the presence of an optional inline clear
  button.
* `Grid` components take `onCellClicked` and `onCellDoubleClicked` event handlers.
* A new desktop `FileChooser` wraps a preconfigured react-dropzone component to allow users to
  easily select files for upload or other client-side processing.

### 💥 Breaking Changes

* Major changes to Form (see above). `HoistInput` imports will also need to be adjusted to move from
  `form` to `input`.
* The name of the HoistInput `field` prop has been changed to `bind`. This change distinguishes the
  lower-level input package more clearly from the higher-level form package which uses it. It also
  more clearly relates the property to the associated `@bindable` annotation for models.
* A `Select` input with `enableMulti = true` will by default no longer show an inline x to clear the
  input value. Use the `enableClear` prop to re-enable.
* Column definitions are exported from the `grid` package. To ensure backwards compatibility,
  replace imports from `@xh/hoist/desktop/columns` with `@xh/hoist/desktop/cmp/grid`.

### 📚 Libraries

* React `~16.6.0 -> ~16.7.0`
* Patch version updates to multiple other dependencies.

[Commit Log](https://github.com/xh/hoist-react/compare/v17.0.0...v18.0.0)

## v17.0.0 - 2018-12-21

### 💥 Breaking Changes

* The implementation of the `model` property on `HoistComponent` has been substantially enhanced:
  * "Local" Models should now be specified on the Component class declaration by simply setting the
    `model` property, rather than the confusing `localModel` property.
  * HoistComponent now supports a static `modelClass` class property. If set, this property will
    allow a HoistComponent to auto-create a model internally when presented with a plain javascript
    object as its `model` prop. This is especially useful in cases like `Panel` and `TabContainer`,
    where apps often need to specify a model but do not require a reference to the model. Those
    usages can now skip importing and instantiating an instance of the component's model class
    themselves.
  * Hoist will now throw an Exception if an application attempts to changes the model on an existing
    HoistComponent instance or presents the wrong type of model to a HoistComponent where
    `modelClass` has been specified.

* `PanelSizingModel` has been renamed `PanelModel`. The class now also has the following new
  optional properties, all of which are `true` by default:
  * `showSplitter` - controls visibility of the splitter bar on the outside edge of the component.
  * `showSplitterCollapseButton` - controls visibility of the collapse button on the splitter bar.
  * `showHeaderCollapseButton` - controls visibility of a (new) collapse button in the header.

* The API methods for exporting grid data have changed and gained new features:
  * Grids must opt-in to export with the `GridModel.enableExport` config.
  * Exporting a `GridModel` is handled by the new `GridExportService`, which takes a collection of
    `exportOptions`. See `GridExportService.exportAsync` for available `exportOptions`.
  * All export entry points (`GridModel.exportAsync()`, `ExportButton` and the export context menu
    items) support `exportOptions`. Additionally, `GridModel` can be configured with default
    `exportOptions` in its config.

* The `buttonPosition` prop on `NumberInput` has been removed due to problems with the underlying
  implementation. Support for incrementing buttons on NumberInputs will be re-considered for future
  versions of Hoist.

### 🎁 New Features

* `TextInput` on desktop now supports an `enableClear` property to allow easy addition of a clear
  button at the right edge of the component.
* `TabContainer` enhancements:
  * An `omit` property can now be passed in the tab configs passed to the `TabContainerModel`
    constructor to conditionally exclude a tab from the container
  * Each `TabModel` can now be retrieved by id via the new `getTabById` method on
    `TabContainerModel`.
  * `TabModel.title` can now be changed at runtime.
  * `TabModel` now supports the following properties, which can be changed at runtime or set via the
    config:
    * `disabled` - applies a disabled style in the switcher and blocks navigation to the tab via
      user click, routing, or the API.
    * `excludeFromSwitcher` - removes the tab from the switcher, but the tab can still be navigated
      to programmatically or via routing.
* `MultiFieldRenderer` `multiFieldConfig` now supports a `delimiter` property to separate
  consecutive SubFields.
* `MultiFieldRenderer` SubFields now support a `position` property, to allow rendering in either the
  top or bottom row.
* `StoreCountLabel` now supports a new 'includeChildren' prop to control whether or not children
  records are included in the count. By default this is `false`.
* `Checkbox` now supports a `displayUnsetState` prop which may be used to display a visually
  distinct state for null values.
* `Select` now renders with a checkbox next to the selected item in its dropdown menu, instead of
  relying on highlighting. A new `hideSelectedOptionCheck` prop is available to disable.
* `RestGridModel` supports a `readonly` property.
* `DimensionChooser`, various `HoistInput` components, `Toolbar` and `ToolbarSeparator` have been
  added to the mobile component library.
* Additional environment enums for UAT and BCP, added to Hoist Core 5.4.0, are supported in the
  application footer.

### 🐞 Bug Fixes

* `NumberInput` will no longer immediately convert its shorthand value (e.g. "3m") into numeric form
  while the user remains focused on the input.
* Grid `actionCol` columns no longer render Button components for each action, relying instead on
  plain HTML / CSS markup for a significant performance improvement when there are many rows and/or
  actions per row.
* Grid exports more reliably include the appropriate file extension.
* `Select` will prevent an `<esc>` keypress from bubbling up to parent components only when its menu
  is open. (In that case, the component assumes escape was pressed to close its menu and captures
  the keypress, otherwise it should leave it alone and let it e.g. close a parent popover).

[Commit Log](https://github.com/xh/hoist-react/compare/v16.0.1...v17.0.0)

## v16.0.1 - 2018-12-12

### 🐞 Bug Fixes

* Fix to FeedbackForm allowing attempted submission with an empty message.

[Commit Log](https://github.com/xh/hoist-react/compare/v16.0.0...v16.0.1)


## v16.0.0

### 🎁 New Features

* Support for ComboBoxes and Dropdowns have been improved dramatically, via a new `Select` component
  based on react-select.
* The ag-Grid based `Grid` and `GridModel` are now available on both mobile and desktop. We have
  also added new support for multi-row/multi-field columns via the new `multiFieldRenderer` renderer
  function.
* The app initialization lifecycle has been restructured so that no App classes are constructed
  until Hoist is fully initialized.
* `Column` now supports an optional `rowHeight` property.
* `Button` now defaults to 'minimal' mode, providing a much lighter-weight visual look-and-feel to
  HoistApps. `Button` also implements `@LayoutSupport`.
* Grouping state is now saved by the grid state support on `GridModel`.
* The Hoist `DimChooser` component has been ported to hoist-react.
* `fetchService` now supports an `autoAbortKey` in its fetch methods. This can be used to
  automatically cancel obsolete requests that have been superseded by more recent variants.
* Support for new `clickableLabel` property on `FormField`.
* `RestForm` now supports a read-only view.
* Hoist now supports automatic tracking of app/page load times.

### 💥 Breaking Changes

* The new location for the cross-platform grid component is `@xh/hoist/cmp/grid`. The `columns`
  package has also moved under a new sub-package in this location.
* Hoist top-level App Structure has changed in order to improve consistency of the Model-View
  conventions, to improve the accessibility of services, and to support the improvements in app
  initialization mentioned above:
  - `XH.renderApp` now takes a new `AppSpec` configuration.
  - `XH.app` is now `XH.appModel`.
  - All services are installed directly on `XH`.
  - `@HoistApp` is now `@HoistAppModel`
* `RecordAction` has been substantially refactored and improved. These are now typically immutable
  and may be shared.
  - `prepareFn` has been replaced with a `displayFn`.
  - `actionFn` and `displayFn` now take a single object as their parameter.
* The `hide` property on `Column` has been changed to `hidden`.
* The `ColChooserButton` has been moved from the incorrect location `@xh/hoist/cmp/grid` to
  `@xh/hoist/desktop/cmp/button`. This is a desktop-only component. Apps will have to adjust these
  imports.
* `withDefaultTrue` and `withDefaultFalse` in `@xh/hoist/utils/js` have been removed. Use
  `withDefault` instead.
* `CheckBox` has been renamed `Checkbox`


### ⚙️ Technical

* ag-Grid has been upgraded to v19.1
* mobx has been upgraded to v5.6
* React has been upgraded to v16.6
* Allow browsers with proper support for Proxy (e.g Edge) to access Hoist Applications.


### 🐞 Bug Fixes

* Extensive. See full change list below.

[Commit Log](https://github.com/xh/hoist-react/compare/v15.1.2...v16.0.0)


## v15.1.2

🛠 Hotfix release to MultiSelect to cap the maximum number of options rendered by the drop-down
list. Note, this component is being replaced in Hoist v16 by the react-select library.

[Commit Log](https://github.com/xh/hoist-react/compare/v15.1.1...v15.1.2)

## v15.1.1

### 🐞 Bug Fixes

* Fix to minimal validation mode for FormField disrupting input focus.
* Fix to JsonInput disrupting input focus.

### ⚙️ Technical

* Support added for TLBR-style notation when specifying margin/padding via layoutSupport - e.g.
  box({margin: '10 20 5 5'}).
* Tweak to lockout panel message when the user has no roles.

[Commit Log](https://github.com/xh/hoist-react/compare/v15.1.0...v15.1.1)


## v15.1.0

### 🎁 New Features

* The FormField component takes a new minimal prop to display validation errors with a tooltip only
  as opposed to an inline message string. This can be used to help reduce shifting / jumping form
  layouts as required.
* The admin-only user impersonation toolbar will now accept new/unknown users, to support certain
  SSO application implementations that can create users on the fly.

### ⚙️ Technical

* Error reporting to server w/ custom user messages is disabled if the user is not known to the
  client (edge case with errors early in app lifecycle, prior to successful authentication).

[Commit Log](https://github.com/xh/hoist-react/compare/v15.0.0...v15.1.0)


## v15.0.0

### 💥 Breaking Changes

* This update does not require any application client code changes, but does require updating the
  Hoist Core Grails plugin to >= 5.0. Hoist Core changes to how application roles are loaded and
  users are authenticated required minor changes to how JS clients bootstrap themselves and load
  user data.
* The Hoist Core HoistImplController has also been renamed to XhController, again requiring Hoist
  React adjustments to call the updated /xh/ paths for these (implementation) endpoints. Again, no
  app updates required beyond taking the latest Hoist Core plugin.

[Commit Log](https://github.com/xh/hoist-react/compare/v14.2.0...v15.0.0)


## v14.2.0

### 🎁 New Features

* Upgraded hoist-dev-utils to 3.0.3. Client builds now use the latest Webpack 4 and Babel 7 for
  noticeably faster builds and recompiles during CI and at development time.
* GridModel now has a top-level agColumnApi property to provide a direct handle on the ag-Grid
  Column API object.

### ⚙️ Technical

* Support for column groups strengthened with the addition of a dedicated ColumnGroup sibling class
  to Column. This includes additional internal refactoring to reduce unnecessary cloning of Column
  configurations and provide a more managed path for Column updates. Public APIs did not change.
  (#694)

### 📚 Libraries

* Blueprint Core `3.6.1 -> 3.7.0`
* Blueprint Datetime `3.2.0 -> 3.3.0`
* Fontawesome `5.3.x -> 5.4.x`
* MobX `5.1.2 -> 5.5.0`
* Router5 `6.5.0 -> 6.6.0`

[Commit Log](https://github.com/xh/hoist-react/compare/v14.1.3...v14.2.0)


## v14.1.3

### 🐞 Bug Fixes

* Ensure JsonInput reacts properly to value changes.

### ⚙️ Technical

* Block user pinning/unpinning in Grid via drag-and-drop - pending further work via #687.
* Support "now" as special token for dateIs min/max validation rules.
* Tweak grouped grid row background color.

[Commit Log](https://github.com/xh/hoist-react/compare/v14.1.1...v14.1.3)


## v14.1.1

### 🐞 Bug Fixes

* Fixes GridModel support for row-level grouping at same time as column grouping.

[Commit Log](https://github.com/xh/hoist-react/compare/v14.1.0...v14.1.1)


## v14.1.0

### 🎁 New Features

* GridModel now supports multiple levels of row grouping. Pass the public setGroupBy() method an
  array of string column IDs, or a falsey value / empty array to ungroup. Note that the public and
  observable groupBy property on GridModel will now always be an array, even if the grid is not
  grouped or has only a single level of grouping.
* GridModel exposes public expandAll() and collapseAll() methods for grouped / tree grids, and
  StoreContextMenu supports a new "expandCollapseAll" string token to insert context menu items.
  These are added to the default menu, but auto-hide when the grid is not in a grouped state.
* The Grid component provides a new onKeyDown prop, which takes a callback and will fire on any
  keypress targeted within the Grid. Note such a handler is not provided directly by ag-Grid.
* The Column class supports pinned as a top-level config. Supports passing true to pin to the left.

### 🐞 Bug Fixes

* Updates to Grid column widths made via ag-Grid's "autosize to fit" API are properly persisted to
  grid state.

[Commit Log](https://github.com/xh/hoist-react/compare/v14.0.0...v14.1.0)


## v14.0.0

* Along with numerous bug fixes, v14 brings with it a number of important enhancements for grids,
  including support for tree display, 'action' columns, and absolute value sorting. It also includes
  some new controls and improvement to focus display.

### 💥 Breaking Changes

* The signatures of the Column.elementRenderer and Column.renderer have been changed to be
  consistent with each other, and more extensible. Each takes two arguments -- the value to be
  rendered, and a single bundle of metadata.
* StoreContextMenuAction has been renamed to RecordAction. Its action property has been renamed to
  actionFn for consistency and clarity.
* LocalStore : The method LocalStore.processRawData no longer takes an array of all records, but
  instead takes just a single record. Applications that need to operate on all raw records in bulk
  should do so before presenting them to LocalStore. Also, LocalStores template methods for override
  have also changed substantially, and sub-classes that rely on these methods will need to be
  adjusted accordingly.

### 🎁 New Features

#### Grid

* The Store API now supports hierarchical datasets. Applications need to simply provide raw data for
  records with a "children" property containing the raw data for their children.
* Grid supports a 'TreeGrid' mode. To show a tree grid, bind the GridModel to a store containing
  hierarchical data (as above), set treeMode: true on the GridModel, and specify a column to display
  the tree controls (isTreeColumn: true)
* Grid supports absolute sorting for numerical columns. Specify absSort: true on your column config
  to enable. Clicking the grid header will now cycle through ASC > DESC > DESC (abs) sort modes.
* Grid supports an 'Actions' column for one-click record actions. See cmp/desktop/columns/actionCol.
* A new showHover prop on the desktop Grid component will highlight the hovered row with default
  styling. A new GridModel.rowClassFn callback was added to support per-row custom classes based on
  record data.
* A new ExportFormat.LONG_TEXT format has been added, along with a new Column.exportWidth config.
  This supports exporting columns that contain long text (e.g. notes) as multi-line cells within
  Excel.

#### Other Components

* RadioInput and ButtonGroupInput have been added to the desktop/cmp/form package.
* DateInput now has support for entering and displaying time values.
* NumberInput displays its unformatted value when focused.
* Focused components are now better highlighted, with additional CSS vars provided to customize as
  needed.

### 🐞 Bug Fixes

* Calls to GridModel.setGroupBy() work properly not only on the first, but also all subsequent calls
  (#644).
* Background / style issues resolved on several input components in dark theme (#657).
* Grid context menus appear properly over other floating components.

### 📚 Libraries

* React `16.5.1 -> 16.5.2`
* router5 `6.4.2 -> 6.5.0`
* CodeMirror, Highcharts, and MobX patch updates

[Commit Log](https://github.com/xh/hoist-react/compare/v13.0.0...v14.0.0)


## v13.0.0

🍀Lucky v13 brings with it a number of enhancements for forms and validation, grouped column support
in the core Grid API, a fully wrapped MultiSelect component, decorator syntax adjustments, and a
number of other fixes and enhancements.

It also includes contributions from new ExHI team members Arjun and Brendan. 🎉

### 💥 Breaking Changes

* The core `@HoistComponent`, `@HoistService`, and `@HoistModel` decorators are **no longer
  parameterized**, meaning that trailing `()` should be removed after each usage. (#586)
* The little-used `hoistComponentFactory()` method was also removed as a further simplification
  (#587).
* The `HoistField` superclass has been renamed to `HoistInput` and the various **desktop form
  control components have been renamed** to match (55afb8f). Apps using these components (which will
  likely be most apps) will need to adapt to the new names.
  * This was done to better distinguish between the input components and the upgraded Field concept
    on model classes (see below).

### 🎁 New Features

⭐️ **Forms and Fields** have been a major focus of attention, with support for structured data
fields added to Models via the `@FieldSupport` and `@field()` decorators.
* Models annotated with `@FieldSupport` can decorate member properties with `@field()`, making those
  properties observable and settable (with a generated `setXXX()` method).
* The `@field()` decorators themselves can be passed an optional display label string as well as
  zero or more *validation rules* to define required constraints on the value of the field.
* A set of predefined constraints is provided within the toolkit within the `/field/` package.
* Models using `FieldSupport` should be sure to call the `initFields()` method installed by the
  decorator within their constructor. This method can be called without arguments to generally
  initialize the field system, or it can be passed an object of field names to initial/default
  values, which will set those values on the model class properties and provide change/dirty
  detection and the ability to "reset" a form.
* A new `FormField` UI component can be used to wrap input components within a form. The `FormField`
  wrapper can accept the source model and field name, and will apply those to its child input. It
  leverages the Field model to automatically display a label, indicate required fields, and print
  validation error messages. This new component should be the building-block for most non-trivial
  forms within an application.

Other enhancements include:
* **Grid columns can be grouped**, with support for grouping added to the grid state management
  system, column chooser, and export manager (#565). To define a column group, nest column
  definitions passed to `GridModel.columns` within a wrapper object of the form `{headerName: 'My
  group', children: [...]}`.

(Note these release notes are incomplete for this version.)

[Commit Log](https://github.com/xh/hoist-react/compare/v12.1.2...v13.0.0)


## v12.1.2

### 🐞 Bug Fixes

* Fix casing on functions generated by `@settable` decorator
  (35c7daa209a4205cb011583ebf8372319716deba).

[Commit Log](https://github.com/xh/hoist-react/compare/v12.1.1...v12.1.2)


## v12.1.1

### 🐞 Bug Fixes

* Avoid passing unknown HoistField component props down to Blueprint select/checkbox controls.

### 📚 Libraries

* Rollback update of `@blueprintjs/select` package `3.1.0 -> 3.0.0` - this included breaking API
  changes and will be revisited in #558.

[Commit Log](https://github.com/xh/hoist-react/compare/v12.1.0...v12.1.1)


## v12.1.0

### 🎁 New Features

* New `@bindable` and `@settable` decorators added for MobX support. Decorating a class member
  property with `@bindable` makes it a MobX `@observable` and auto-generates a setter method on the
  class wrapped in a MobX `@action`.
* A `fontAwesomeIcon` element factory is exported for use with other FA icons not enumerated by the
  `Icon` class.
* CSS variables added to control desktop Blueprint form control margins. These remain defaulted to
  zero, but now within CSS with support for variable overrides. A Blueprint library update also
  brought some changes to certain field-related alignment and style properties. Review any form
  controls within apps to ensure they remain aligned as desired
  (8275719e66b4677ec5c68a56ccc6aa3055283457 and df667b75d41d12dba96cbd206f5736886cb2ac20).

### 🐞 Bug Fixes

* Grid cells are fully refreshed on a data update, ensuring cell renderers that rely on data other
  than their primary display field are updated (#550).
* Grid auto-sizing is run after a data update, ensuring flex columns resize to adjust for possible
  scrollbar visibility changes (#553).
* Dropdown fields can be instantiated with fewer required properties set (#541).

### 📚 Libraries

* Blueprint `3.0.1 -> 3.4.0`
* FontAwesome `5.2.0 -> 5.3.0`
* CodeMirror `5.39.2 -> 5.40.0`
* MobX `5.0.3 -> 5.1.0`
* router5 `6.3.0 -> 6.4.2`
* React `16.4.1 -> 16.4.2`

[Commit Log](https://github.com/xh/hoist-react/compare/v12.0.0...v12.1.0)


## v12.0.0

Hoist React v12 is a relatively large release, with multiple refactorings around grid columns,
`elemFactory` support, classNames, and a re-organization of classes and exports within `utils`.

### 💥 Breaking Changes

#### ⭐️ Grid Columns

**A new `Column` class describes a top-level API for columns and their supported options** and is
intended to be a cross-platform layer on top of ag-Grid and TBD mobile grid implementations.
* The desktop `GridModel` class now accepts a collection of `Column` configuration objects to define
  its available columns.
* Columns may be configured with `flex: true` to cause them to stretch all available horizontal
  space within a grid, sharing it equally with any other flex columns. However note that this should
  be used sparingly, as flex columns have some deliberate limitations to ensure stable and
  consistent behavior. Most noticeably, they cannot be resized directly by users. Often, a best
  practice will be to insert an `emptyFlexCol` configuration as the last column in a grid - this
  will avoid messy-looking gaps in the layout while not requiring a data-driven column be flexed.
* User customizations to column widths are now saved if the GridModel has been configured with a
  `stateModel` key or model instance - see `GridStateModel`.
* Columns accept a `renderer` config to format text or HTML-based output. This is a callback that is
  provided the value, the row-level record, and a metadata object with the column's `colId`. An
  `elementRenderer` config is also available for cells that should render a Component.
* An `agOptions` config key continues to provide a way to pass arbitrary options to the underlying
  ag-Grid instance (for desktop implementations). This is considered an "escape hatch" and should be
  used with care, but can provide a bridge to required ag-Grid features as the Hoist-level API
  continues to develop.
* The "factory pattern" for Column templates / defaults has been removed, replaced by a simpler
  approach that recommends exporting simple configuration partials and spreading them into
  instance-specific column configs.
* See 0798f6bb20092c59659cf888aeaf9ecb01db52a6 for primary commit.

#### ⭐️ Element Factory, LayoutSupport, BaseClassName

Hoist provides core support for creating components via a factory pattern, powered by the `elem()`
and `elemFactory()` methods. This approach remains the recommended way to instantiate component
elements, but was **simplified and streamlined**.
* The rarely used `itemSpec` argument was removed (this previously applied defaults to child items).
* Developers can now also use JSX to instantiate all Hoist-provided components while still taking
  advantage of auto-handling for layout-related properties provided by the `LayoutSupport` mixin.
  * HoistComponents should now spread **`...this.getLayoutProps()`** into their outermost rendered
    child to enable promotion of layout properties.
* All HoistComponents can now specify a **baseClassName** on their component class and should pass
  `className: this.getClassName()` down to their outermost rendered child. This allows components to
  cleanly layer on a base CSS class name with any instance-specific classes.
* See 8342d3870102ee9bda4d11774019c4928866f256 for primary commit.

#### ⭐️ Panel resizing / collapsing

**The `Panel` component now takes a `sizingModel` prop to control and encapsulate newly built-in
resizing and collapsing behavior** (#534).
* See the `PanelSizingModel` class for configurable details, including continued support for saving
  sizing / collapsed state as a user preference.
* **The standalone `Resizable` component was removed** in favor of the improved support built into
  Panel directly.

#### Other

* Two promise-related models have been combined into **a new, more powerful `PendingTaskModel`**,
  and the `LoadMask` component has been removed and consolidated into `Mask`
  (d00a5c6e8fc1e0e89c2ce3eef5f3e14cb842f3c8).
  * `Panel` now exposes a single `mask` prop that can take either a configured `mask` element or a
    simple boolean to display/remove a default mask.
* **Classes within the `utils` package have been re-organized** into more standardized and scalable
  namespaces. Imports of these classes will need to be adjusted.

### 🎁 New Features

* **The desktop Grid component now offers a `compact` mode** with configurable styling to display
  significantly more data with reduced padding and font sizes.
* The top-level `AppBar` refresh button now provides a default implementation, calling a new
  abstract `requestRefresh()` method on `HoistApp`.
* The grid column chooser can now be configured to display its column groups as initially collapsed,
  for especially large collections of columns.
* A new `XH.restoreDefaultsAsync()` method provides a centralized way to wipe out user-specific
  preferences or customizations (#508).
* Additional Blueprint `MultiSelect`, `Tag`, and `FormGroup` controls re-exported.

### 🐞 Bug Fixes

* Some components were unintentionally not exporting their Component class directly, blocking JSX
  usage. All components now export their class.
* Multiple fixes to `DayField` (#531).
* JsonField now responds properly when switching from light to dark theme (#507).
* Context menus properly filter out duplicated separators (#518).

[Commit Log](https://github.com/xh/hoist-react/compare/v11.0.0...v12.0.0)


## v11.0.0

### 💥 Breaking Changes

* **Blueprint has been upgraded to the latest 3.x release.** The primary breaking change here is the
  renaming of all `pt-` CSS classes to use a new `bp3-` prefix. Any in-app usages of the BP
  selectors will need to be updated. See the
  [Blueprint "What's New" page](http://blueprintjs.com/docs/#blueprint/whats-new-3.0).
* **FontAwesome has been upgraded to the latest 5.2 release.** Only the icons enumerated in the
  Hoist `Icon` class are now registered via the FA `library.add()` method for inclusion in bundled
  code, resulting in a significant reduction in bundle size. Apps wishing to use other FA icons not
  included by Hoist must import and register them - see the
  [FA React Readme](https://github.com/FortAwesome/react-fontawesome/blob/master/README.md) for
  details.
* **The `mobx-decorators` dependency has been removed** due to lack of official support for the
  latest MobX update, as well as limited usage within the toolkit. This package was primarily
  providing the optional `@setter` decorator, which should now be replaced as needed by dedicated
  `@action` setter methods (19cbf86138499bda959303e602a6d58f6e95cb40).

### 🎁 Enhancements

* `HoistComponent` now provides a `getClassNames()` method that will merge any `baseCls` CSS class
  names specified on the component with any instance-specific classes passed in via props (#252).
  * Components that wish to declare and support a `baseCls` should use this method to generate and
    apply a combined list of classes to their outermost rendered elements (see `Grid`).
  * Base class names have been added for relevant Hoist-provided components - e.g. `.xh-panel` and
    `.xh-grid`. These will be appended to any instance class names specified within applications and
    be available as public CSS selectors.
* Relevant `HoistField` components support inline `leftIcon` and `rightElement` props. `DayField`
  adds support for `minDay / maxDay` props.
* Styling for the built-in ag-Grid loading overlay has been simplified and improved (#401).
* Grid column definitions can now specify an `excludeFromExport` config to drop them from
  server-generated Excel/CSV exports (#485).

### 🐞 Bug Fixes

* Grid data loading and selection reactions have been hardened and better coordinated to prevent
  throwing when attempting to set a selection before data has been loaded (#484).

### 📚 Libraries

* Blueprint `2.x -> 3.x`
* FontAwesome `5.0.x -> 5.2.x`
* CodeMirror `5.37.0 -> 5.39.2`
* router5 `6.2.4 -> 6.3.0`

[Commit Log](https://github.com/xh/hoist-react/compare/v10.0.1...v11.0.0)


## v10.0.1

### 🐞 Bug Fixes

* Grid `export` context menu token now defaults to server-side 'exportExcel' export.
  * Specify the `exportLocal` token to return a menu item for local ag-Grid export.
* Columns with `field === null` skipped for server-side export (considered spacer / structural
  columns).

## v10.0.0

### 💥 Breaking Changes

* **Access to the router API has changed** with the `XH` global now exposing `router` and
  `routerState` properties and a `navigate()` method directly.
* `ToastManager` has been deprecated. Use `XH.toast` instead.
* `Message` is no longer a public class (and its API has changed). Use `XH.message/confirm/alert`
  instead.
* Export API has changed. The Built-in grid export now uses more powerful server-side support. To
  continue to use local AG based export, call method `GridModel.localExport()`. Built-in export
  needs to be enabled with the new property on `GridModel.enableExport`. See `GridModel` for more
  details.

### 🎁 Enhancements

* New Mobile controls and `AppContainer` provided services (impersonation, about, and version bars).
* Full-featured server-side Excel export for grids.

### 🐞 Bug Fixes

* Prevent automatic zooming upon input focus on mobile devices (#476).
* Clear the selection when showing the context menu for a record which is not already selected
  (#469).
* Fix to make lockout script readable by Compatibility Mode down to IE5.

### 📚 Libraries

* MobX `4.2.x -> 5.0.x`

[Commit Log](https://github.com/xh/hoist-react/compare/v9.0.0...v10.0.0)


## v9.0.0

### 💥 Breaking Changes

* **Hoist-provided mixins (decorators) have been refactored to be more granular and have been broken
  out of `HoistComponent`.**
  * New discrete mixins now exist for `LayoutSupport` and `ContextMenuSupport` - these should be
    added directly to components that require the functionality they add for auto-handling of
    layout-related props and support for showing right-click menus. The corresponding options on
    `HoistComponent` that used to enable them have been removed.
  * For consistency, we have also renamed `EventTarget -> EventSupport` and `Reactive ->
    ReactiveSupport` mixins. These both continue to be auto-applied to HoistModel and HoistService
    classes, and ReactiveSupport enabled by default in HoistComponent.
* **The Context menu API has changed.** The `ContextMenuSupport` mixin now specifies an abstract
  `getContextMenuItems()` method for component implementation (replacing the previous
  `renderContextMenu()` method). See the new [`ContextMenuItem` class for what these items support,
  as well as several static default items that can be used.
  * The top-level `AppContainer` no longer provides a default context menu, instead allowing the
    browser's own context menu to show unless an app / component author has implemented custom
    context-menu handling at any level of their component hierarchy.

### 🐞 Bug Fixes

* TabContainer active tab can become out of sync with the router state (#451)
  * ⚠️ Note this also involved a change to the `TabContainerModel` API - `activateTab()` is now the
    public method to set the active tab and ensure both the tab and the route land in the correct
    state.
* Remove unintended focused cell borders that came back with the prior ag-Grid upgrade.

[Commit Log](https://github.com/xh/hoist-react/compare/v8.0.0...v9.0.0)


## v8.0.0

Hoist React v8 brings a big set of improvements and fixes, some API and package re-organizations,
and ag-Grid upgrade, and more. 🚀

### 💥 Breaking Changes

* **Component package directories have been re-organized** to provide better symmetry between
  pre-existing "desktop" components and a new set of mobile-first component. Current desktop
  applications should replace imports from `@xh/hoist/cmp/xxx` with `@xh/hoist/desktop/cmp/xxx`.
  * Important exceptions include several classes within `@xh/hoist/cmp/layout/`, which remain
    cross-platform.
  * `Panel` and `Resizable` components have moved to their own packages in
    `@xh/hoist/desktop/cmp/panel` and `@xh/hoist/desktop/cmp/resizable`.
* **Multiple changes and improvements made to tab-related APIs and components.**
  * The `TabContainerModel` constructor API has changed, notably `children` -> `tabs`, `useRoutes`
    -> `route` (to specify a starting route as a string) and `switcherPosition` has moved from a
    model config to a prop on the `TabContainer` component.
  * `TabPane` and `TabPaneModel` have been renamed `Tab` and `TabModel`, respectively, with several
    related renames.
* **Application entry-point classes decorated with `@HoistApp` must implement the new getter method
  `containerClass()`** to specify the platform specific component used to wrap the app's
  `componentClass`.
  * This will typically be `@xh/hoist/[desktop|mobile]/AppContainer` depending on platform.

### 🎁 New Features

* **Tab-related APIs re-worked and improved**, including streamlined support for routing, a new
  `tabRenderMode` config on `TabContainerModel`, and better naming throughout.
* **Ag-grid updated to latest v18.x** - now using native flex for overall grid layout and sizing
  controls, along with multiple other vendor improvements.
* Additional `XH` API methods exposed for control of / integration with Router5.
* The core `@HoistComponent` decorated now installs a new `isDisplayed` getter to report on
  component visibility, taking into account the visibility of its ancestors in the component tree.
* Mobile and Desktop app package / component structure made more symmetrical (#444).
* Initial versions of multiple new mobile components added to the toolkit.
* Support added for **`IdleService` - automatic app suspension on inactivity** (#427).
* Hoist wrapper added for the low-level Blueprint **button component** - provides future hooks into
  button customizations and avoids direct BP import (#406).
* Built-in support for collecting user feedback via a dedicated dialog, convenient XH methods and
  default appBar button (#379).
* New `XH.isDevelopmentMode` constant added, true when running in local Webpack dev-server mode.
* CSS variables have been added to customize and standardize the Blueprint "intent" based styling,
  with defaults adjusted to be less distracting (#420).

### 🐞 Bug Fixes

* Preference-related events have been standardized and bugs resolved related to pushAsync() and the
  `prefChange` event (ee93290).
* Admin log viewer auto-refreshes in tail-mode (#330).
* Distracting grid "loading" overlay removed (#401).
* Clipboard button ("click-to-copy" functionality) restored (#442).

[Commit Log](https://github.com/xh/hoist-react/compare/v7.2.0...v8.0.0)

## v7.2.0

### 🎁 New Features

+ Admin console grids now outfitted with column choosers and grid state. #375
+ Additional components for Onsen UI mobile development.

### 🐞 Bug Fixes

+ Multiple improvements to the Admin console config differ. #380 #381 #392

[Commit Log](https://github.com/xh/hoist-react/compare/v7.1.0...v7.2.0)

## v7.1.0

### 🎁 New Features

* Additional kit components added for Onsen UI mobile development.

### 🐞 Bug Fixes

* Dropdown fields no longer default to `commitOnChange: true` - avoiding unexpected commits of
  type-ahead query values for the comboboxes.
* Exceptions thrown from FetchService more accurately report the remote host when unreachable, along
  with some additional enhancements to fetch exception reporting for clarity.

[Commit Log](https://github.com/xh/hoist-react/compare/v7.0.0...v7.1.0)

## v7.0.0

### 💥 Breaking Changes

* **Restructuring of core `App` concept** with change to new `@HoistApp` decorator and conventions
  around defining `App.js` and `AppComponent.js` files as core app entry points. `XH.app` now
  installed to provide access to singleton instance of primary app class. See #387.

### 🎁 New Features

* **Added `AppBar` component** to help further standardize a pattern for top-level application
  headers.
* **Added `SwitchField` and `SliderField`** form field components.
* **Kit package added for Onsen UI** - base component library for mobile development.
* **Preferences get a group field for better organization**, parity with AppConfigs. (Requires
  hoist-core 3.1.x.)

### 🐞 Bug Fixes

* Improvements to `Grid` component's interaction with underlying ag-Grid instance, avoiding extra
  renderings and unwanted loss of state. 03de0ae7

[Commit Log](https://github.com/xh/hoist-react/compare/v6.0.0...v7.0.0)


## v6.0.0

### 💥 Breaking Changes

* API for `MessageModel` has changed as part of the feature addition noted below, with `alert()` and
  `confirm()` replaced by `show()` and new `XH` convenience methods making the need for direct calls
  rare.
* `TabContainerModel` no longer takes an `orientation` prop, replaced by the more flexible
  `switcherPosition` as noted below.

### 🎁 New Features

* **Initial version of grid state** now available, supporting easy persistence of user grid column
  selections and sorting. The `GridModel` constructor now takes a `stateModel` argument, which in
  its simplest form is a string `xhStateId` used to persist grid state to local storage. See the
  `GridStateModel` class for implementation details. #331
* The **Message API** has been improved and simplified, with new `XH.confirm()` and `XH.alert()`
  methods providing an easy way to show pop-up alerts without needing to manually construct or
  maintain a `MessageModel`. #349
* **`TabContainer` components can now be controlled with a remote `TabSwitcher`** that does not need
  to be directly docked to the container itself. Specify `switcherPosition:none` on the
  `TabContainerModel` to suppress showing the switching affordance on the tabs themselves and
  instantiate a `TabSwitcher` bound to the same model to control a tabset from elsewhere in the
  component hierarchy. In particular, this enabled top-level application tab navigation to move up
  into the top toolbar, saving vertical space in the layout. #368
* `DataViewModel` supports an `emptyText` config.

### 🐞 Bugfixes

* Dropdown fields no longer fire multiple commit messages, and no longer commit partial entries
  under some circumstances. #353 and #354
* Grids resizing fixed when shrinking the containing component. #357

[Commit Log](https://github.com/xh/hoist-react/compare/v5.0.0...v6.0.0)


## v5.0.0

### 💥 Breaking Changes

* **Multi environment configs have been unwound** See these release notes/instructions for how to
  migrate: https://github.com/xh/hoist-core/releases/tag/release-3.0.0
* **Breaking change to context menus in dataviews and grids not using the default context menu:**
  StoreContextMenu no longer takes an array of items as an argument to its constructor. Instead it
  takes a configuration object with an ‘items’ key that will point to any current implementation’s
  array of items. This object can also contain an optional gridModel argument which is intended to
  support StoreContextMenuItems that may now be specified as known ‘hoist tokens’, currently limited
  to a ‘colChooser’ token.

### 🎁 New Features

* Config differ presents inline view, easier to read diffs now.
* Print Icon added!

### 🐞 Bugfixes

* Update processFailedLoad to loadData into gridModel store, Fixes #337
* Fix regression to ErrorTracking. Make errorTrackingService safer/simpler to call at any point in
  life-cycle.
* Fix broken LocalStore state.
* Tweak flex prop for charts. Side by side charts in a flexbox now auto-size themselves! Fixes #342
* Provide token parsing for storeContextMenus. Context menus are all grown up! Fixes #300

## v4.0.1

### 🐞 Bugfixes

* DataView now properly re-renders its items when properties on their records change (and the ID
  does not)


## v4.0.0

### 💥 Breaking Changes

* **The `GridModel` selection API has been reworked for clarity.** These models formerly exposed
  their selectionModel as `grid.selection` - now that getter returns the selected records. A new
  `selectedRecord` getter is also available to return a single selection, and new string shortcut
  options are available when configuring GridModel selection behavior.
* **Grid components can now take an `agOptions` prop** to pass directly to the underlying ag-grid
  component, as well as an `onRowDoubleClicked` handler function.
  16be2bfa10e5aab4ce8e7e2e20f8569979dd70d1

### 🎁 New Features

* Additional core components have been updated with built-in `layoutSupport`, allowing developers to
  set width/height/flex and other layout properties directly as top-level props for key comps such
  as Grid, DataView, and Chart. These special props are processed via `elemFactory` into a
  `layoutConfig` prop that is now passed down to the underlying wrapper div for these components.
  081fb1f3a2246a4ff624ab123c6df36c1474ed4b

### 🐞 Bugfixes

* Log viewer tail mode now working properly for long log files - #325


## v3.0.1

### 🐞 Bugfixes

* FetchService throws a dedicated exception when the server is unreachable, fixes a confusing
  failure case detailed in #315


## v3.0.0

### 💥 Breaking Changes

* **An application's `AppModel` class must now implement a new `checkAccess()` method.** This method
  is passed the current user, and the appModel should determine if that user should see the UI and
  return an object with a `hasAccess` boolean and an optional `message` string. For a return with
  `hasAccess: false`, the framework will render a lockout panel instead of the primary UI.
  974c1def99059f11528c476f04e0d8c8a0811804
  * Note that this is only a secondary level of "security" designed to avoid showing an unauthorized
    user a confusing / non-functional UI. The server or any other third-party data sources must
    always be the actual enforcer of access to data or other operations.
* **We updated the APIs for core MobX helper methods added to component/model/service classes.** In
  particular, `addReaction()` was updated to take a more declarative / clear config object.
  8169123a4a8be6940b747e816cba40bd10fa164e
  * See Reactive.js - the mixin that provides this functionality.

### 🎁 New Features

* Built-in client-side lockout support, as per above.

### 🐞 Bugfixes

* None

------------------------------------------

Copyright © 2021 Extremely Heavy Industries Inc. - all rights reserved

------------------------------------------

📫☎️🌎 info@xh.io | https://xh.io/contact<|MERGE_RESOLUTION|>--- conflicted
+++ resolved
@@ -10,13 +10,10 @@
 
 ### 🐞 Bug Fixes
 
-* Better coverage of Fetch abort error.
-<<<<<<< HEAD
+* Better coverage of Fetch abort error
 * Grid SizingMode styles fixed to support agGrid `groupUseEntireRow = false`
-=======
 * The in-app changelog will not prompt the user with the "What's New" button if category-based
   filtering results in a version without any release notes.
->>>>>>> e9e1f587
 
 ### ✨ Style
 
