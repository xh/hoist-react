# Changelog

## v56.0.0-SNAPSHOT - unreleased

<<<<<<< HEAD
### ⚙️ Technical

* The use of `tooltipElement` on `Column` is deprecated. Use `tooltip` instead.
=======

## v55.3.0 - 2023-03-03

### 🐞 Bug Fixes
* Grid column filters scroll their internal grid horizontally to avoid clipping longer values.
* Minor improvements to the same grid filter dialog's alignment and labelling.

### ⚙️ Technical
* Use native `structuredClone` instead of lodash `deepClone` throughout toolkit.
>>>>>>> 423ca984

## v55.2.1 - 2023-02-24

### 🐞 Bug Fixes

* Fixed issue where a resizable `Panel` splitter could be rendered incorrectly while dragging.

## v55.2.0 - 2023-02-10

### 🎁 New Features

* `DashCanvas` enhancements:
    * Views now support minimum and maximum dimensions.
    * Views now expose an `allowDuplicate` flag for controlling the `Duplicate` menu item
      visibility.

### 🐞 Bug Fixes

* Fixed a bug with Cube views having dimensions containing non-string or `null` values. Rows grouped
  by these dimensions would report values for the dimension which were incorrectly stringified (e.g.
  `'null'` vs. `null` or `'5'` vs. `5`). This has been fixed. Note that the stringified value is
  still reported for the rows' `cubeLabel` value, and will be used for the purposes of grouping.

### ⚙️ Typescript API Adjustments

* Improved signatures of `RestStore` APIs.

## v55.1.0 - 2023-02-09

Version 55 is the first major update of the toolkit after our transition to Typescript. In addition
to a host of runtime fixes and features, it also contains a good number of important Typescript
typing adjustments, which are listed below. It also includes a helpful
[Typescript upgrade guide](https://github.com/xh/hoist-react/blob/develop/docs/upgrade-to-typescript.md).

### 🎁 New Features

* Grid exports can now be tracked in the admin activity tab by setting `exportOptions.track` to
  true (defaults to false).
* Miscellaneous performance improvements to the cube package.
* The implementation of the `Cube.omitFn` feature has been enhanced. This function will now be
  called on *all* non-leaf nodes, not just single child nodes. This allows for more flexible
  editing of the shape of the resulting hierarchical data emitted by cube views.

### 🐞 Bug Fixes

* Fixed: grid cell editors would drop a single character edit.
* Fixed: grid date input editor's popup did not position correctly in a grid with pinned columns.
* Fixed issue with `DashContainer` flashing its "empty" text briefly before loading.
* Several Hoist TypeScript types, interfaces, and signatures have been improved or corrected (typing
  changes only).
* Fix bug where a `className` provided to a `Panel` with `modalSupport` would be dropped when in a
  modal state. Note this necessitated an additional layer in the `Panel` DOM hierarchy. Highly
  specific CSS selectors may be affected.
* Fix bug where `TileFrame` would not pass through the keys of its children.

### 💥 Breaking Changes

* The semantics of `Cube.omitFn` have changed such that it will now be called on all aggregate
  nodes, not just nodes with a single child. Applications may need to adjust any implementation of
  this function accordingly.
* `hoistCmp.containerFactory` and `hoistCmp.withContainerFactory` are removed in favor of
  the basic `hoistCmp.factory` and `hoistCmp.withFactory` respectively. See typescript
  API adjustments below.

### ⚙️ Typescript API Adjustments

The following Typescript API were adjusted in v55.

* Removed the distinction between `StandardElementFactory` and `ContainerElementFactory`. This
  distinction was deemed to be unnecessary, and overcomplicated the understanding of Hoist.
  Applications should simply continue to use `ElementFactory` instead. `hoistCmp.containerFactory`
  and `hoistCmp.withContainerFactory` are also removed in favor of the basic `hoistCmp.factory` and
  `hoistCmp.withFactory` respectively.
* `HoistProps.modelConfig` now references the type declaration of `HoistModel.config`. See
  `PanelModel` and `TabContainerModel` for examples.
* The new `SelectOption` type has been made multi-platform and moved to `@xh/hoist/core`.

**Note** that we do not intend to make such extensive Typescript changes going forward post-v55.0.
These changes were deemed critical and worth adjusting in our first typescript update, and before
typescript has been widely adopted in production Hoist apps.

### ⚙️ Technical

* Hoist's `Icon` enumeration has been re-organized slightly to better separate icons that describe
  "what they look like" - e.g. `Icon.magnifyingGlass()` - from an expanded set of aliases that
  describe "how they are used" - e.g. `Icon.search()`.
    * This allows apps to override icon choices made within Hoist components in a more targeted way,
      e.g. by setting `Icon.columnMenu = Icon.ellipsisVertical`.
* All Hoist configurations that support `omit: boolean` now additionally support a "thunkable"
  callback of type `() => boolean`.
* `Grid` will only persist minimal user column state for hidden columns, to reduce user pref sizes.

### 📚 Libraries

* @blueprintjs/core `^4.12 -> ^4.14`
* corejs `^3.26 -> ^3.27`
* mobx `6.6 -> 6.7`
* onsenui `2.11 -> 2.12` (*see testing note below)
* react-onsenui `1.11 > 1.13`

### ✅ Testing Scope

* *Full regression testing recommended for _mobile_ apps.* While the upgrade from 2.11 to 2.12
  appears as a minor release, it was in fact a major update to the library.
  See [the Onsen release notes](https://github.com/OnsenUI/OnsenUI/releases/tag/2.12.0) for
  additional details. Note that Hoist has handled all changes required to its Onsen API calls,
  and there are no breaking changes to the Hoist mobile component APIs. As a result, mobile apps
  _might_ not need to change anything, but extra care in testing is still recommended.

## v54.0.0 - 2022-12-31

We are pleased to announce that Hoist React has been fully rewritten in TypeScript! ✨🚀

All core Hoist Components, Models, and other utilities now have TypeScript interfaces for their
public APIs, improving the developer ergonomics of the toolkit with much more accurate dev-time type
checking and intellisense. Developers now also have the option (but are not required) to write
application code using TypeScript.

Runtime support for TypeScript is provided by `@xh/hoist-dev-utils v6.1+`, which recognizes and
transpiles TypeScript files (`.ts|.tsx`) via the `@babel/plugin-transform-typescript` plugin.
Development-time support can be provided by the user's IDE (e.g. IntelliJ or VSCode, which both
provide strong TypeScript-based error checking and auto-completion).

The goal of this release is to be backward compatible with v53 to the greatest degree possible, and
most applications will run with minimal or no changes. However, some breaking changes were required
and can require application adjustments, as detailed below.

As always, please review our [Toolbox project](https://github.com/xh/toolbox/), which we've updated
to use TypeScript for its own app-level code.

### 🎁 New Features

* New TypeScript interface `HoistProps` and per-component extensions to specify props for all
  components. This replaces the use of the `PropTypes` library, which is no longer included.
* ~~Enhanced TypeScript-aware implementations of `ElementFactory`, including separate factories for
  standard components (`elementFactory`) and components that often take children only
  (`containerElementFactory`).~~
* The `@bindable` annotation has been enhanced to produce a native javascript setter for its
  property as well as the `setXXX()` method it currently produces. This provides a more typescript
  friendly way to set properties in a mobx action, and should be the favored method going forward.
  The use of the `setXXX()` method will continue to be supported for backward compatibility.
* References to singleton instances of services and the app model can now also be gained via the
  static `instance` property on the class name of the singleton - e.g. `MyAppModel.instance`.
  Referencing app-level services and the AppModel via `XH` is still fully supported and recommended.
* New utility function `waitFor` returns a promise that will resolve after a specified condition
  has been met, polling at a specified interval.
* Hoist Components will now automatically remount if the model passed to them (via context or props)
  is changed during the lifetime of the component. This allows applications to swap out models
  without needing to manually force the remounting of related components with an explicit
  `key` setting, i.e.  `key: model.xhId`.
* `fmtQuantity` function now takes two new flags `useMillions` and `useBillions`.

### 💥 Breaking Changes

* The constructors for `GridModel` and `Column` no long accept arbitrary rest (e.g `...rest`)
  arguments for applying app-specific data to the object. Instead, use the new `appData` property
  on these objects.
* ~~The `elemFactory` function has been removed. Applications calling this function should specify
  `elementFactory` (typically) or `containerElementFactory` instead.~~
    * ~~Most application components are defined using helper aliases `hoistCmp.factory`
      and `hoistCmp.withFactory` - these calls do _not_ need to change, unless your component
      needs to take a list of children directly (i.e. `someComponent(child1, child2)`).~~
    * ~~Update the definition of any such components to use `hoistCmp.containerFactory` instead.~~
    * ~~Where possible, favor the simpler, default factory for more streamlined type suggestions /
      error messages regarding your component's valid props.~~
* The use of the `model` prop to provide a config object for a model to be created on-the-fly
  is deprecated.
    * Use the new `modelConfig` prop when passing a *plain object config* -
      e.g. `someComp({modelConfig: {modelOpt: true}})`
    * Continue to use the `model` prop when passing an existing model *instance* -
      e.g. `someComp({model: someCompModel})`.
* PropTypes support has been removed in favor of the type script interfaces discussed above. Apps
  importing Hoist Proptypes instances should simply remove these compile-time references.

### 🐞 Bug Fixes

* Fix bug where dragging on any panel header which is a descendant of a `DashCanvasView` would move
  the `DashCanvasView`.
* Fix bug where `GridModel.ensureRecordsVisibleAsync` could fail to make collapsed nodes visible.
* Fix bug where `GridPersistenceModel` would not clean outdated column state.
* Fix animation bug when popping pages in the mobile navigator.

### ⚙️ Technical

* Update `preflight.js` to catch errors that occur on startup, before our in-app exception handling
  is initialized.

### 📚 Libraries

* @blueprintjs/core `4.11 -> 4.12`
* @xh/hoist-dev-utils `6.0 -> 6.1`
* typescript `added @ 4.9`
* highcharts `9.3 -> 10.3`

### ✅ Testing Scope

* *Full regression testing recommended* - this is a major Hoist release and involved a significant
  amount of refactoring to the toolkit code. As such, we recommend a thorough regression test of any
  applications updating to this release from prior versions.

## v53.2.0 - 2022-11-15

### 🎁 New Features

* New methods `Store.errors`, `Store.errorCount`, and `StoreRecord.allErrors` provide convenient
  access to validation errors in the data package.
* New flag `Store.validationIsComplex` indicates whether *all* uncommitted records in a store should
  be revalidated when *any* record in the store is changed.
    * Defaults to `false`, which should be adequate for most use cases and can provide a significant
      performance boost in apps that bulk-insert 100s or 1000s of rows into editable grids.
    * Set to `true` for stores with validations that depend on other editable record values in the
      store (e.g. unique constraints), where a change to record X should cause another record Y to
      change its own validation status.

## v53.1.0 - 2022-11-03

### 🎁 New Features

* `PanelModel` now supports `modalSupport.defaultModal` option to allow rendering a Panel in an
  initially modal state.

### 🐞 Bug Fixes

* Fixed layout issues caused by top-level DOM elements created by `ModalSupport`
  and `ColumnWidthCalculator` (grid auto-sizing). Resolved occasional gaps between select inputs and
  their drop-down menus.
* Fix desktop styling bug where buttons inside a `Toast` could be rendered with a different color
  than the rest of the toast contents.
* Fix `GridModel` bug where `Store` would fail to recognize dot-separated field names as paths
  when provided as part of a field spec in object form.

### ⚙️ Technical

* Snap info (if available) from the `navigator.connection` global within the built-in call to track
  each application load.

## v53.0.0 - 2022-10-19

### 🎁 New Features

* The Hoist Admin Console is now accessible in a read-only capacity to users assigned the
  new `HOIST_ADMIN_READER` role.
* The pre-existing `HOIST_ADMIN` role inherits this new role, and is still required to take any
  actions that modify data.

### 💥 Breaking Changes

* Requires `hoist-core >= 14.4` to support the new `HOIST_ADMIN_READER` role described above. (Core
  upgrade _not_ required otherwise.)

## v52.0.2 - 2022-10-13

### 🐞 Bug Fixes

* Form field dirty checking now uses lodash `isEqual` to compare initial and current values,
  avoiding false positives with Array values.

## v52.0.1 - 2022-10-10

### 🎁 New Features

* New "Hoist Inspector" tool supports displaying and querying all of the Models, Services, and
  Stores within a running application.
    * Admin/dev-focused UI is built into all Desktop apps, activated via discrete new toggle in the
      bottom version bar (look for the 🔍 icon), or by running `XH.inspectorService.activate()`.
    * Selecting a model/service/store instance provides a quick view of its properties, including
      reactively updated observables. Useful for realtime troubleshooting of application state.
    * Includes auto-updated stats on total application model count and memory usage. Can aid in
      detecting and debugging memory leaks due to missing `@managed` annotations and other issues.
* New `DashCanvasViewModel.autoHeight` option fits the view's height to its rendered contents.
* New `DashCanvasAddViewButton` component supports adding views to `DashCanvas`.
* New `TabContainerModel.refreshContextModel` allows apps to programmatically load a `TabContainer`.
* `FilterChooserModel` now accepts shorthand inputs for numeric fields (e.g. "2m").
* Admin Console Config/Pref/Blob differ now displays the last updated time and user for each value.
* New observable `XH.environmentService.serverVersion` property, updated in the background via
  pre-existing `xhAppVersionCheckSecs` config. Note this does not replace or change the built-in
  upgrade prompt banner, but allows apps to take their own actions (e.g. reload immediately) when
  they detect an update on the server.

### 💥 Breaking Changes

* This release moves Hoist to **React v18**. Update your app's `package.json` to require the latest
  18.x versions of `react` and `react-dom`. Unless your app uses certain react-dom APIs directly, no
  other changes should be required.
* Removed deprecated method `XH.setDarkTheme()`. Use `XH.setTheme()` instead to select from our
  wide range of (two) theme options.

### 🐞 Bug Fixes

* `CompoundTaskObserver` improved to prioritize using specific messages from subtasks over the
  overall task message.
* Grid's built in context-menu option for filtering no longer shows `[object Object]` for columns
  that render React elements.
* `Store.updateData()` properly handles data in the `{rawData, parentId}` format, as documented.
* Disabled tabs now render with a muted text color on both light and dark themes, with
  new `--tab-disabled-text-color` CSS var added to customize.

### ⚙️ Technical

* `HoistComponents` no longer mutate the props object passed to them in React production mode. This
  was not causing noticeable application issues, but could result in a component's base CSS class
  being applied multiple times to its DOM element.
* `ModelSelector` used for model lookup and matching will now accept the class name of the model to
  match. Previously only a class reference could be provided.
* New check within service initialization to ensure that app service classes extend `HoistService`
  as required. (Has always been the expectation, but was not previously enforced.)
* `GridModel` will once again immediately sync data with its underlying ag-Grid component. This
  reverses a v50.0.0 change that introduced a minimal debounce in order to work around an ag-Grid
  rendering bug. The ag-Grid bug has been resolved, and this workaround is no longer needed.
* `GridExportService` has improved support for columns of `FieldType.AUTO` and for columns with
  multiple data types and custom export functions. (`hoist-core >= 14.3` required for these
  particular improvements, but not for this Hoist React version in general.)
* The `trimToDepth` has been improved to return a depth-limited clone of its input that better
  handles nested arrays and passes through primitive inputs unchanged.

### 📚 Libraries

* @blueprintjs/core `4.6 -> 4.11`
* @blueprintjs/datetime `4.3 -> 4.4`
* @fortawesome `6.1 -> 6.2`
* dompurify `2.3 -> 2.4`
* react `17.0.1 -> 18.2.0`
* react-dom `17.0.1 -> 18.2.0`

## v51.0.0 - 2022-08-29

### 🎁 New Features

* `ButtonGroupInput` supports new `enableMulti` prop.
* `AboutDialog` can now display more dynamic custom properties.
* New option added to the Admin Activity Tracking chart to toggle on/off weekends when viewing a
  time series.
* The `filterText` field in `ColumnHeaderFilter` now gets autoFocused.

### 💥 Breaking Changes

* `CodeInput` is now rendered within an additional `div` element. Unlikely to cause issues, unless
  using targeted styling of this component.
* `xhAboutMenuConfigs` soft-config is no longer supported. To customize the `AboutDialog`, see
  `HoistAppModel.getAboutDialogItems()`

### 🐞 Bug Fixes

* Fixed issue where `ModalSupport` would trigger `MobX` memo warning in console.
* Fixed issues with `ModalSupport` implementation in `CodeInput`.
* Fixed `Grid` rendering glitches when used inside `Panel` with `ModalSupport`.
* Fixed incorrect text color on desktop toasts with a warning intent.
* Fixed potential for duplication of default Component `className` within list of CSS classes
  rendered into the DOM.
* Added missing `@computed` annotations to several `Store` getters that relay properties from
  its internal recordsets, including `maxDepth` and getters returning counts and empty status.
    * Avoids unnecessary internal render cycles within `Grid` when in tree mode.
    * Could require adjustments for apps that unintentionally relied on these observable getters
      triggering re-renders when records have changed in any way (but their output values have not).
* Hoist-supported menus will no longer filter out a `MenuDivider` if it has a `title`.
* The default `FormField` read-only renderer now supports line breaks.

### ⚙️ Technical

* The `addReaction()` and `addAutorun()` methods on `HoistBase` (i.e. models and services) now
  support passing multiple reactions in a single call and will ignore nullish inputs.

## v50.1.1 - 2022-07-29

### 🐞 Bug Fixes

* Fixed bug where components utilizing `ModalSupport` could render incorrectly when switching
  between inline and modal views.
* Improved behavior of `GridModel.whenReadyAsync()` to allow Grid more time to finish loading data.
  This improves the behavior of related methods `preSelectFirstAsync`, `selectFirstAsync`, and
  `ensureVisibleAsync`.
* `Grid` context menus are now disabled when a user is inline editing.
* An empty `DashCanvas` / `DashContainer` 'Add View' button now only displays a menu of available
  views, without unnecessarily nesting them inside an 'Add' submenu.
* Update `AppMenuButton` and `ContextMenu` to support Blueprint4 `menuItem`.

## v50.1.0 - 2022-07-21

### 🎁 New Features

* New `GridModel` method `ensureRecordsVisibleAsync` accepts one or more store records or IDs and
  scrolls to make them visible in the grid.

### 📚 Libraries

* @blueprintjs/core `4.5 -> 4.6`
* qs `6.10 -> 6.11`
* react-popper `2.2 -> 2.3`

## v50.0.0 - 2022-07-12

### 🎁 New Features

* New `PanelModel.modalSupport` option allows the user to expand a panel into a configurable modal
  dialog - without developers needing to write custom dialog implementations and without triggering
  a remount/rerender of the panel's contents.
* FilterChooser field suggestions now search within multi-word field names.
* Autosize performance has been improved for very large grids.
* New `@abstract` decorator now available for enforcing abstract methods / getters.
* `MessageModel` now receives `dismissable` and `cancelOnDismiss` flags to control the behavior of a
  popup message when clicking the background or hitting the escape key.

### 💥 Breaking Changes

* Hoist now requires ag-Grid v28.0.0 or higher - update your ag-Grid dependency in your app's
  `package.json` file. See the [ag-Grid Changelog](https://www.ag-grid.com/changelog) for details.
* The data reactions between `GridModel` and the underlying Ag-Grid is now minimally debounced. This
  avoids multiple data updates during a single event loop tick, which can corrupt Ag-Grid's
  underlying state in the latest versions of that library.
    * This change should not affect most apps, but code that queries grid state immediately after
      loading or filtering a grid (e.g. selection, row visibility, or expansion state) should be
      tested carefully and may require a call to `await whenReadyAsync()`.
    * Note that this method is already incorporated in to several public methods on `GridModel`,
      including `selectFirstAsync()` and `ensureSelectionVisibleAsync()`.
    * ⚠ NOTE - this change has been reverted as of v52 (see above).
* Blueprint has updated all of its CSS class names to use the `bp4-` prefix instead of the `bp3-`
  prefix. Any apps styling these classes directly may need to be adjusted. See
  https://github.com/palantir/blueprint/wiki/Blueprint-4.0 for more info.
* Both `Panel.title` and `Panel.icon` props must be null or undefined to avoid rendering
  a `PanelHeader`. Previously specifying any 'falsey' value for both (e.g. an empty string
  title) would omit the header.
* `XHClass` (top-level Singleton model for Hoist) no longer extends `HoistBase`
* `DockView` component has been moved into the desktop-specific package `@xh/hoist/desktop/cmp`.
  Users of this component will need to adjust their imports accordingly.
* Requires `hoist-core >= 14.0`. Excel file exporting defaults to using column FieldType.

### 🐞 Bug Fixes

* Fixed several issues introduced with Ag-Grid v27 where rows gaps and similar rendering issues
  could appear after operating on it programmatically (see breaking changes above).
* `ColumnHeaders` now properly respond to mouse events on tablets (e.g. when using a Bluetooth
  trackpad on an iPad).
* Fixed bug where `DashCanvasModel.removeView()` was not properly disposing of removed views
* Fixed exception dialog getting overwhelmed by large messages.
* Fixed exporting to Excel file erroneously coercing certain strings (like "1e10") into numbers.

### ⚙️ Technical

* Hoist will now throw if you import a desktop specific class to a mobile app or vice-versa.

### 📚 Libraries

* @blueprintjs `3.54 -> 4.5`

[Commit Log](https://github.com/xh/hoist-react/compare/v49.2.0...v50.0.0)

## v49.2.0 - 2022-06-14

### 🎁 New Features

* New `@enumerable` decorator for making class members `enumerable`
* New `GridAutosizeOption` `renderedRowsOnly` supports more limited autosizing
  for very large grids.

### 🐞 Bug Fixes

* Fix `FilterChooser` looping between old values if updated too rapidly.
* Allow user to clear an unsupported `FilterChooser` value.
* Fix bug where `Panel` would throw when `headerItems = null`
* Fix column values filtering on `tags` fields if another filter is already present.
* Fix bug where `SwitchInput` `labelSide` would render inappropriately if within `compact` `toolbar`
* Fix bug where `SplitTreeMapModel.showSplitter` property wasn't being set in constructor

### 📚 Libraries

* mobx `6.5 -> 6.6`

[Commit Log](https://github.com/xh/hoist-react/compare/v49.1.0...v49.2.0)

## v49.1.0 - 2022-06-03

### 🎁 New Features

* A `DashCanvasViewModel` now supports `headerItems` and `extraMenuItems`
* `Store` now supports a `tags` field type
* `FieldFilter` supports `includes` and `excludes` operators for `tags` fields

### 🐞 Bug Fixes

* Fix regression with `begins`, `ends`, and `not like` filters.
* Fix `DashCanvas` styling so drag-handles no longer cause horizontal scroll bar to appear
* Fix bug where `DashCanvas` would not resize appropriately on scrollbar visibility change

[Commit Log](https://github.com/xh/hoist-react/compare/v49.0.0...v49.1.0)

## v49.0.0 - 2022-05-24

### 🎁 New Features

* Improved desktop `NumberInput`:
    * Re-implemented `min` and `max` props to properly constrain the value entered and fix several
      bugs with the underlying Blueprint control.
    * Fixed the `precision` prop to be fully respected - values emitted by the input are now
      truncated to the specified precision, if set.
    * Added additional debouncing to keep the value more stable while a user is typing.
* Added new `getAppMenuButtonExtraItems()` extension point on `@xh/hoist/admin/AppModel` to allow
  customization of the Admin Console's app menu.
* Devs can now hide the Admin > General > Users tab by setting `hideUsersTab: true` within a new,
  optional `xhAdminAppConfig` soft-config.
* Added new `SplitTreeMapModel.showSplitter` config to insert a four pixel buffer between the
  component's nested maps. Useful for visualizations with both positive and negative heat values on
  each side, to keep the two sides clearly distinguished from each other.
* New `xhChangelogConfig.limitToRoles` soft-config allows the in-app changelog (aka release notes)
  to be gated to a subset of users based on their role.
* Add support for `Map` and `WeakMap` collections in `LangUtils.getOrCreate()`.
* Mobile `textInput` now accepts an `enableClear` property with a default value of false.

### 💥 Breaking Changes

* `GridModel.groupRowElementRenderer` and `DataViewModel.groupRowElementRenderer` have been removed,
  please use `groupRowRenderer` instead. It must now return a React Element rather than an HTML
  string (plain strings are also OK, but any formatting must be done via React).
* Model classes passed to `HoistComponents` or configured in their factory must now
  extend `HoistModel`. This has long been a core assumption, but was not previously enforced.
* Nested model instances stored at properties with a `_` prefix are now considered private and will
  not be auto-wired or returned by model lookups. This should not affect most apps, but will require
  minor changes for apps that were binding components to non-standard or "private" models.
* Hoist will now throw if `Store.summaryRecord` does not have a unique ID.

### 🐞 Bug Fixes

* Fixed a bug with Panel drag-to-resize within iframes on Windows.
* Worked around an Ag-Grid bug where the grid would render incorrectly on certain sorting changes,
  specifically for abs sort columns, leaving mis-aligned rows and gaps in the grid body layout.
* Fixed a bug in `SelectEditor` that would cause the grid to lose keyboard focus during editing.

### ⚙️ Technical

* Hoist now protects against custom Grid renderers that may throw by catching the error and printing
  an "#ERROR" placeholder token in the affected cell.
* `TreeMapModel.valueRenderer` and `heatRenderer` callbacks are now passed the `StoreRecord` as a
  second argument.
* Includes a new, additional `index-manifest.html` static file required for compatibility with the
  upcoming `hoist-dev-utils v6.0` release (but remains compatible with current/older dev-utils).

### 📚 Libraries

* mobx-react-lite `3.3 -> 3.4`

[Commit Log](https://github.com/xh/hoist-react/compare/v48.0.1...v49.0.0)

## v48.0.1 - 2022-04-22

### 🐞 Bug Fixes

* Improve default rendering to call `toString()` on non-react elements returned by renderers.
* Fixed issue with `model` property missing from `Model.componentProps` under certain conditions.

[Commit Log](https://github.com/xh/hoist-react/compare/v48.0.0...v48.0.1)

## v48.0.0 - 2022-04-21

### 🎁 New Features

* A new `DashCanvas` layout component for creating scrollable dashboards that allow users to
  manually place and size their widgets using a grid-based layout. Note that this component is in
  beta and its API is subject to change.
* FontAwesome upgraded to v6. This includes redesigns of the majority of bundled icons - please
  check your app's icon usages carefully.
* Enhancements to admin log viewer. Log file metadata (size & last modified) available with
  optional upgrade to `hoist-core >= 13.2`.
* Mobile `Dialog` will scroll internally if taller than the screen.
* Configs passed to `XH.message()` and its variants now take an optional `className` to apply to the
  message dialog.
* `fmtQuantity` now displays values greater than one billion with `b` unit, similar to current
  handling of millions with `m`.

### 💥 Breaking Changes

* Hoist now requires ag-Grid v27.2.0 or higher - update your ag-Grid dependency in your app's
  `package.json` file. See the [ag-Grid Changelog](https://www.ag-grid.com/changelog) for details.
  NOTE that ag-Grid 27 includes a big breaking change to render cell contents via native React
  elements rather than HTML, along with other major API changes. To accommodate these changes, the
  following changes are required in Hoist apps:
    * `Column.renderer` must now return a React Element rather than an HTML string (plain strings
      are also OK, but any formatting must be done via React). Please review your app grids and
      update any custom renderers accordingly. `Column.elementRenderer` has been removed.
    * `DataViewModel.elementRenderer` has been renamed `DataViewModel.renderer`.
    * Formatter methods and renderers (e.g. `fmtNumber`, `numberRenderer`, etc.) now return React
      Elements by default. The `asElement` option to these functions has been removed. Use the
      new `asHtml` option to return an HTML string where required.
    * The `isPopup` argument to `useInlineEditorModel()` has been removed. If you want to display
      your inline editor in a popup, you must set the new flag `Column.editorIsPopup` to `true`.
* Deprecated message configs `confirmText`, `confirmIntent`, `cancelText`, `cancelIntent` have been
  removed.

### 🐞 Bug Fixes

* Set ag-Grid's `suppressLastEmptyLineOnPaste` to true to work around a bug with Excel (Windows)
  that adds an empty line beneath the range pasted from the clipboard in editable grids.
* Fixes an issue where `NumberInput` would initially render blank values if `max` or `min` were
  set.
* Fixes an issue where tree maps would always show green for a `heatValue` of zero.

### 📚 Libraries

* @fortawesome/fontawesome-pro `5.14 -> 6.1`
* mobx `6.3 -> 6.5`
* mobx-react-lite `3.2 -> 3.3`

[Commit Log](https://github.com/xh/hoist-react/compare/v47.1.2...v48.0.0)

## v47.1.2 - 2022-04-01

### 🐞 Bug Fixes

* `FieldFilter`'s check of `committedData` is now null safe. A record with no `committedData` will
  not be filtered out.

[Commit Log](https://github.com/xh/hoist-react/compare/v47.1.1...v47.1.2)

## v47.1.1 - 2022-03-26

### 🎁 New Features

* New "sync with system" theme option - sets the Hoist theme to light/dark based on the user's OS.
* Added `cancelAlign` config to `XH.message()` and variants. Customize to "left" to render
  Cancel and Confirm actions separated by a filler.
* Added `GridModel.restoreDefaultsFn`, an optional function called after `restoreDefaultsAsync`.
  Allows apps to run additional, app-specific logic after a grid has been reset (e.g. resetting
  other, related preferences or state not managed by `GridModel` directly).
* Added `AppSpec.lockoutPanel`, allowing apps to specify a custom component.

### 🐞 Bug Fixes

* Fixed column auto-sizing when `headerName` is/returns an element.
* Fixed bug where subforms were not properly registering as dirty.
* Fixed an issue where `Select` inputs would commit `null` whilst clearing the text input.
* Fixed `Clock` component bug introduced in v47 (configured timezone was not respected).

### 📚 Libraries

* @blueprintjs/core `3.53 -> 3.54`
* @blueprintjs/datetime `3.23 -> 3.24`

[Commit Log](https://github.com/xh/hoist-react/compare/v47.0.1...v47.1.1)

## v47.0.1 - 2022-03-06

### 🐞 Bug Fixes

* Fix to mobile `ColChooser` error re. internal model handling.

[Commit Log](https://github.com/xh/hoist-react/compare/v47.0.0...v47.0.1)

## v47.0.0 - 2022-03-04

### 🎁 New Features

* Version 47 provides new features to simplify the wiring of models to each other and the components
  they render. In particular, it formalizes the existing concept of "linked" HoistModels - models
  created by Hoist via the `creates` directive or the `useLocalModel` hook - and provides them with
  the following new features:
    - an observable `componentProps` property with access to the props of their rendered component.
    - a `lookupModel()` method and a `@lookup` decorator that can be used to acquire references to
      other HoistModels that are ancestors of the model in the component hierarchy.
    - new `onLinked()` and `afterLinked()` lifecycle methods, called when the model's associated
      component is first rendered.
* As before, linked models are auto-loaded and registered for refreshes within the `RefreshContext`
  they reside in, as well as destroyed when their linked component is unmounted. Also note that the
  new features described above are all "opt-in" and should be fully backward compatible with
  existing application code.
* Hoist will now more clearly alert if a model specified via the `uses()` directive cannot be
  resolved. A new `optional` config (default false) supports components with optional models.
* New support in Cube views for aggregators that depend on rows in the data set other than their
  direct children. See new property `Aggregator.dependOnChildrenOnly` and new `AggregationContext`
  argument passed to `Aggregator.aggregate()` and `Aggregator.replace()`
* Clarified internal CSS classes and styling for `FormField`.
    * ⚠️ Note that as part of this change, the `xh-form-field-fill` class name is no longer in use.
      Apps should check for any styles for that class and replace with `.xh-form-field-inner--flex`.

### 🐞 Bug Fixes

* Fixed an issue where the menu would flash open and closed when clicking on the `FilterChooser`
  favorites button.

### 💥 Breaking Changes

* Dashboard widgets no longer receive the `viewModel` prop. Access to the `DashViewModel` within a
  widget should be obtained using either the lookup decorator (i.e. `@lookup(DashViewModel)`)
  or the `lookupModel()` method.

### 📚 Libraries

* @blueprintjs/core `3.52 -> 3.53`

[Commit Log](https://github.com/xh/hoist-react/compare/v46.1.2...v47.0.0)

## v46.1.2 - 2022-02-18

### 🐞 Bug Fixes

* Fixed an issue where column autosize can reset column order under certain circumstances.

[Commit Log](https://github.com/xh/hoist-react/compare/v46.1.1...v46.1.2)

## v46.1.1 - 2022-02-15

### 🐞 Bug Fixes

* Prevent `onClick` for disabled mobile `Buttons`.

[Commit Log](https://github.com/xh/hoist-react/compare/v46.1.0...v46.1.1)

## v46.1.0 - 2022-02-07

### Technical

* This release modifies our workaround to handle the ag-Grid v26 changes to cast all of their node
  ids to strings. The initial approach in v46.0.0 - matching the ag-Grid behavior by casting all
  `StoreRecord` ids to strings - was deemed too problematic for applications and has been reverted.
  Numerical ids in Store are once again fully supported.
* To accommodate the ag-Grid changes, applications that are using ag-Grid APIs (e.g.
  `agApi.getNode()`) should be sure to use the new property `StoreRecord.agId` to locate and compare
  records. We expect such usages to be rare in application code.

### 🎁 New Features

* `XH.showFeedbackDialog()` now takes an optional message to pre-populate within the dialog.
* Admins can now force suspension of individual client apps from the Server > WebSockets tab.
  Intended to e.g. force an app to stop refreshing an expensive query or polling an endpoint removed
  in a new release. Requires websockets to be enabled on both server and client.
* `FormField`s no longer need to specify a child input, and will simply render their readonly
  version if no child is specified. This simplifies the common use-case of fields/forms that are
  always readonly.

### 🐞 Bug Fixes

* `FormField` no longer throw if given a child that did not have `propTypes`.

[Commit Log](https://github.com/xh/hoist-react/compare/v46.0.0...v46.1.0)

## v46.0.0 - 2022-01-25

### 🎁 New Features

* `ExceptionHandler` provides a collection of overridable static properties, allowing you to set
  app-wide default behaviour for exception handling.
* `XH.handleException()` takes new `alertType` option to render error alerts via the familiar
  `dialog` or new `toast` UI.
* `XH.toast()` takes new `actionButtonProps` option to render an action button within a toast.
* New `GridModel.highlightRowOnClick` config adds a temporary highlight class to grid rows on user
  click/tap. Intended to improve UI feedback - especially on mobile, where it's enabled by default.
* New `GridModel.isInEditingMode` observable tracks inline editing start/stop with a built-in
  debounce, avoiding rapid cycling when e.g. tabbing between cells.
* `NumberInput` now supports a new `scaleFactor` prop which will be applied when converting between
  the internal and external values.
* `FilterChooser` now displays more minimal field name suggestions when first focused, as well as a
  new, configurable usage hint (`FilterChooserModel.introHelpText`) above those suggestions.

### 💥 Breaking Changes

* Hoist now requires ag-Grid v26.2.0 or higher - update your ag-Grid dependency in your app's
  `package.json` file. See the [ag-Grid Changelog](https://www.ag-grid.com/changelog) for details.
* ~~`StoreRecord.id` must now be a String. Integers IDs were previously supported, but will be cast
  Strings during record creation.~~
    * ~~Apps using numeric record IDs for internal or server-side APIs will need to be reviewed and
      updated to handle/convert string values.~~
    * ~~This change was necessitated by a change to Ag-Grid, which now also requires String IDs for
      its row node APIs.~~
    * NOTE - the change above to require string IDs was unwound in v46.1.
* `LocalDate` methods `toString()`, `toJSON()`, `valueOf()`, and `isoString()` now all return the
  standard ISO format `YYYY-MM-DD`, consistent with built-in `Date.toISOString()`. Prior versions
  returned`YYYYMMDD`.
* The `stringifyErrorSafely` function has been moved from the `@xh/hoist/exception` package to a
  public method on `XH.exceptionHandler`. (No/little impact expected on app code.)

### 🐞 Bug Fixes

* Fix to incorrect viewport orientation reporting due to laggy mobile resize events and DOM APIs.

[Commit Log](https://github.com/xh/hoist-react/compare/v45.0.2...v46.0.0)

## v45.0.2 - 2022-01-13

### 🎁 New Features

* `FilterChooser` has new `menuWidth` prop, allowing you to specify as width for the dropdown menu
  that is different from the control.

### 🐞 Bug Fixes

* Fixed cache clearing method on Admin Console's Server > Services tab.
* Several fixes to behavior of `GridAutosizeMode.MANAGED`

[Commit Log](https://github.com/xh/hoist-react/compare/v45.0.1...v45.0.2)

## v45.0.1 - 2022-01-07

### 🐞 Bug Fixes

* Fixed a minor bug preventing Hoist apps from running on mobile Blackberry Access (Android)
  browsers

### ⚙️ Technical

* New flag `Store.experimental.castIdToString`

[Commit Log](https://github.com/xh/hoist-react/compare/v45.0.0...v45.0.1)

## v45.0.0 - 2022-01-05

### 🎁 New Features

* Grid filters configured with `GridFilterFieldSpec.enableValues` offer autocomplete suggestions
  for 'Equals' and 'Not Equals' filters.
* `GridFilterFieldSpec` has new `values` and `forceSelection` configs.
* `FilterChooser` displays a list of fields configured for filtering to improve the usability /
  discoverability of the control. Enabled by default, but can be disabled via
  new `suggestFieldsWhenEmpty` model config.
* `TreeMap` uses lightest shading for zero heat, reserving grey for nil.
* New property `Store.reuseRecords` controls if records should be reused across loads based on
  sharing identical (by reference) raw data. NOTE - this behavior was previously always enabled, but
  can be problematic under certain conditions and is not necessary for most applications. Apps with
  large datasets that want to continue to use this caching should set this flag explicitly.
* Grid column filters tweaked with several improvements to usability and styling.
* `LocalDate.get()` now supports both 'YYYY-MM-DD' and 'YYYYMMDD' inputs.
* Mobile `Button` has new `intent`, `minimal` and `outlined` props.

### 💥 Breaking Changes

* `FilterChooserFieldSpec.suggestValues` has been renamed `enableValues`, and now only accepts a
  boolean.
* `Column.exportFormat`, `Column.exportWidth` and the `ExportFormat` enum have been renamed
  `Column.excelFormat`, `Column.excelWidth` and `ExcelFormat` respectively.
* `Store.reuseRecords` must now be explicitly set on Stores with large datasets that wish to cache
  records by raw data identity (see above).
* `Record` class renamed to `StoreRecord` in anticipation of upcoming changes to JavaScript standard
  and to improve compatibility with TypeScript.
    * Not expected to have much or any impact on application code, except potentially JSDoc typings.
* Mobile `Button` no longer supports `modifier` prop. Use `minimal` and `outlined` instead.
* The following deprecated APIs were removed:
    * GridModel.selection
    * GridModel.selectedRecordId
    * StoreSelectionModel.records
    * StoreSelectionModel.ids
    * StoreSelectionModel.singleRecord
    * StoreSelectionModel.selectedRecordId
    * DataViewModel.selection
    * DataViewModel.selectedRecordId
    * RestGridModel.selection
    * LogUtils.withShortDebug
    * Promise.start

### 🐞 Bug Fixes

* `DashContainer` overflow menu still displays when the optional menu button is enabled.
* Charts in fullscreen mode now exit fullscreen mode gracefully before re-rendering.

### 📚 Libraries

* @popperjs/core `2.10 -> 2.11`
* codemirror `5.63 -> 6.65`
* http-status-codes `2.1 -> 2.2`
* prop-types `15.7 -> 15.8`
* store2 `2.12 -> 2.13`
* ua-parser-js `0.7 -> 1.0.2` (re-enables auto-patch updates)

[Commit Log](https://github.com/xh/hoist-react/compare/v44.3.0...v45.0.0)

## v44.3.0 - 2021-12-15

### 🐞 Bug Fixes

* Fixes issue with columns failing to resize on first try.
* Fixes issue preventing use of context menus on iPad.

### 📚 Libraries

* @blueprintjs/core `3.51 -> 3.52`

* [Commit Log](https://github.com/xh/hoist-react/compare/v44.2.0...v44.3.0)

## v44.2.0 - 2021-12-07

### 🎁 New Features

* Desktop inline grid editor `Select` now commits the value immediately on selection.
* `DashContainerModel` now supports an observable `showMenuButton` config which will display a
  button in the stack header for showing the context menu
* Added `GridAutosizeMode.MANAGED` to autosize Grid columns on data or `sizingMode` changes, unless
  the user has manually modified their column widths.
* Copying from Grids to the clipboard will now use the value provided by the `exportValue`
  property on the column.
* Refresh application hotkey is now built into hoist's global hotkeys (shift + r).
* Non-SSO applications will now automatically reload when a request fails due to session timeout.
* New utility methods `withInfo` and `logInfo` provide variants of the existing `withDebug` and
  `logDebug` methods, but log at the more verbose `console.log` level.

### 🐞 Bug Fixes

* Desktop panel splitter can now be dragged over an `iframe` and reliably resize the panel.
* Ensure scrollbar does not appear on multi-select in toolbar when not needed.
* `XH.isPortrait` property fixed so that it no longer changes due to the appearance of the mobile
  keyboard.

[Commit Log](https://github.com/xh/hoist-react/compare/v44.1.0...v44.2.0)

## v44.1.0 - 2021-11-08

### 🎁 New Features

* Changes to App Options are now tracked in the admin activity tab.
* New Server > Environment tab added to Admin Console to display UI server environment variables and
  JVM system properties. (Requires `hoist-core >= 10.1` to enable this optional feature.)
* Provided observable getters `XH.viewportSize`, `XH.isPortrait` and `XH.isLandscape` to allow apps
  to react to changes in viewport size and orientation.

### 🐞 Bug Fixes

* Desktop inline grid editor `DateInput` now reliably shows its date picker pop-up aligned with the
  grid cell under edit.
* Desktop `Select.hideDropdownIndicator` now defaults to `true` on tablet devices due to UX bugs
  with the select library component and touch devices.
* Ensure `Column.autosizeBufferPx` is respected if provided.

### ✨ Style

* New `--xh-menu-item` CSS vars added, with tweaks to default desktop menu styling.
* Highlight background color added to mobile menu items while pressed.

[Commit Log](https://github.com/xh/hoist-react/compare/v44.0.0...v44.1.0)

## v44.0.0 - 2021-10-26

⚠ NOTE - apps must update to `hoist-core >= 10.0.0` when taking this hoist-react update.

### 🎁 New Features

* TileFrame now supports new `onLayoutChange` callback prop.

### 🐞 Bug Fixes

* Field Filters in data package now act only on the `committed` value of the record. This stabilizes
  filtering behavior in editable grids.
* `JsonBlobService.updateAsync()` now supports data modifications with `null` values.
* Fixes an issue with Alert Banner not broadcasting to all users.
* Selected option in `Select` now scrolls into view on menu open.

### 💥 Breaking Changes

* Update required to `hoist-core >= 10.0.0` due to changes in `JsonBlobService` APIs and the
  addition of new, dedicated endpoints for Alert Banner management.

[Commit Log](https://github.com/xh/hoist-react/compare/v43.2.0...v44.0.0)

## v43.2.0 - 2021-10-14

### 🎁 New Features

* Admins can now configure an app-wide alert banner via a new tab in the Hoist Admin console.
  Intended to alert users about planned maintenance / downtime, known problems with data or upstream
  systems, and other similar use cases.
* Minor re-org of the Hoist Admin console tabs. Panels relating primarily to server-side features
  (including logging) are now grouped under a top-level "Server" tab. Configs have moved under
  "General" with the new Alert Banner feature.

### 🐞 Bug Fixes

* Always enforce a minimal `wait()` within `GridModel.autosizeAsync()` to ensure that the Grid has
  reacted to any data changes and ag-Grid accurately reports on expanded rows to measure.

[Commit Log](https://github.com/xh/hoist-react/compare/v43.1.0...v43.2.0)

## v43.1.0 - 2021-10-04

### 🎁 New Features

* The Admin Console log viewer now supports downloading log files.
    * Note apps must update to `hoist-core >= v10.0` to enable this feature.
    * Core upgrade is _not_ a general requirement of this Hoist React release.
* The `field` key in the constructor for `Column` will now accept an Object with field defaults, as
  an alternative to the field name. This form allows the auto-construction of fully-defined `Field`
  objects from the column specification.

### 🐞 Bug Fixes

* `GridModel` no longer mutates any `selModel` or `colChooser` config objects provided to its
  constructor, resolving an edge-case bug where re-using the same object for either of these configs
  across multiple GridModel instances (e.g. as a shared set of defaults) would break.
* Grid autosizing tweaked to improve size estimation for indented tree rows and on mobile.

### 📚 Libraries

* @blueprintjs/core `3.50 -> 3.51`

[Commit Log](https://github.com/xh/hoist-react/compare/v43.0.2...v43.1.0)

## v43.0.2 - 2021-10-04

### 🐞 Bug Fixes

* Fix (important) to ensure static preload spinner loaded from the intended path.
    * Please also update to latest `hoist-dev-utils >= 5.11.1` if possible.
    * Avoids issue where loading an app on a nested route could trigger double-loading of app
      assets.

[Commit Log](https://github.com/xh/hoist-react/compare/v43.0.1...v43.0.2)

## v43.0.1 - 2021-10-04

### 🎁 New Features

* New `GridFindField` component that enables users to search through a Grid and select rows that
  match the entered search term, _without_ applying any filtering. Especially useful for grids with
  aggregations or other logic that preclude client-side filtering of the data.
* Tree grid rows can be expanded / collapsed by clicking anywhere on the row. The new
  `GridModel.clicksToExpand` config can be used to control how many clicks will toggle the row.
  Defaults to double-click for desktop, and single tap for mobile - set to 0 to disable entirely.
* Added `GridModel.onCellContextMenu` handler. Note that for mobile (phone) apps, this handler fires
  on the "long press" (aka "tap and hold") gesture. This means it can be used as an alternate event
  for actions like drilling into a record detail, especially for parent rows on tree grids, where
  single tap will by default expand/collapse the node.
* In the `@xh/hoist/desktop/grid` package, `CheckboxEditor` has been renamed `BooleanEditor`. This
  new component supports a `quickToggle` prop which allows for more streamlined inline editing of
  boolean values.
* `LoadSpec` now supports a new `meta` property. Use this property to pass app-specific metadata
  through the `LoadSupport` loading and refresh lifecycle.
* A spinner is now shown while the app downloads and parses its javascript - most noticeable when
  loading a new (uncached) version, especially on a slower mobile connection. (Requires
  `@xh/hoist-dev-utils` v5.11 or greater to enable.)
* Log Levels now include information on when the custom config was last updated and by whom.
    * Note apps must update their server-side to `hoist-core v10.0` or greater to persist the date
      and username associated with the config (although this is _not_ a general or hard requirement
      for taking this version of hoist-react).

### ⚙️ Technical

* Removed `DEFAULT_SORTING_ORDER` static from `Column` class in favor of three new preset constants:
  `ASC_FIRST`, `DESC_FIRST`, and `ABS_DESC_FIRST`. Hoist will now default sorting order on columns
  based on field type. Sorting order can still be manually set via `Column.sortingOrder`.

### 🐞 Bug Fixes

* The ag-grid grid property `stopEditingWhenCellsLoseFocus` is now enabled by default to ensure
  values are committed to the Store if the user clicks somewhere outside the grid while editing a
  cell.
* Triggering inline editing of text or select editor cells by typing characters will no longer lose
  the first character pressed.

### ✨ Style

* New `TreeStyle.COLORS` and `TreeStyle.COLORS_AND_BORDERS` tree grid styles have been added. Use
  the `--xh-grid-tree-group-color-level-*` CSS vars to customize colors as needed.
* `TreeStyle.HIGHLIGHTS` and `TreeStyle.HIGHLIGHTS_AND_BORDERS` now highlight row nodes on a
  gradient according to their depth.
* Default colors for masks and dialog backdrops have been adjusted, with less obtrusive colors used
  for masks via `--xh-mask-bg` and a darker `--xh-backdrop-bg` var now used behind dialogs.
* Mobile-specific styles and CSS vars for panel and dialog title background have been tweaked to use
  desktop defaults, and mobile dialogs now respect `--xh-popup-*` vars as expected.

### 💥 Breaking Changes

* In the `@xh/hoist/desktop/grid` package, `CheckboxEditor` has been renamed `BooleanEditor`.

### ⚙️ Technical

* The `xhLastReadChangelog` preference will not save SNAPSHOT versions to ensure the user continues
  to see the 'What's New?' notification for non-SNAPSHOT releases.

### 📚 Libraries

* @blueprintjs/core `3.49 -> 3.50`
* codemirror `5.62 -> 5.63`

[Commit Log](https://github.com/xh/hoist-react/compare/v42.6.0...v43.0.1)

## v42.6.0 - 2021-09-17

### 🎁 New Features

* New `Column.autosizeBufferPx` config applies column-specific autosize buffer and overrides
  `GridAutosizeOptions.bufferPx`.
* `Select` input now supports new `maxMenuHeight` prop.

### 🐞 Bug Fixes

* Fixes issue with incorrect Grid auto-sizing for Grids with certain row and cell styles.
* Grid sizing mode styles no longer conflict with custom use of `groupUseEntireRow: false` within
  `agOptions`.
* Fixes an issue on iOS where `NumberInput` would incorrectly bring up a text keyboard.

### ✨ Style

* Reduced default Grid header and group row heights to minimize their use of vertical space,
  especially at larger sizing modes. As before, apps can override via the `AgGrid.HEADER_HEIGHTS`
  and `AgGrid.GROUP_ROW_HEIGHTS` static properties. The reduction in height does not apply to group
  rows that do not use the entire width of the row.
* Restyled Grid header rows with `--xh-grid-bg` and `--xh-text-color-muted` for a more minimal look
  overall. As before, use the `--xh-grid-header-*` CSS vars to customize if needed.

[Commit Log](https://github.com/xh/hoist-react/compare/v42.5.0...v42.6.0)

## v42.5.0 - 2021-09-10

### 🎁 New Features

* Provide applications with the ability to override default logic for "restore defaults". This
  allows complex and device-specific sub-apps to perform more targeted and complete clearing of user
  state. See new overridable method `HoistAppModel.restoreDefaultsAsync` for more information.

### 🐞 Bug Fixes

* Improved coverage of Fetch `abort` errors.
* The in-app changelog will no longer prompt the user with the "What's New" button if category-based
  filtering results in a version without any release notes.

### ✨ Style

* New CSS vars added to support easier customization of desktop Tab font/size/color. Tabs now
  respect standard `--xh-font-size` by default.

### 📚 Libraries

* @blueprintjs/core `3.48 -> 3.49`
* @popperjs/core `2.9 -> 2.10`

[Commit Log](https://github.com/xh/hoist-react/compare/v42.4.0...v42.5.0)

## v42.4.0 - 2021-09-03

### 🎁 New Features

* New `GridFilterModel.commitOnChange` config (default `true`) applies updated filters as soon as
  they are changed within the pop-up menu. Set to `false` for large datasets or whenever filtering
  is a more intensive operation.
* Mobile `Select` input now supports async `queryFn` prop for parity with desktop.
* `TreeMapModel` now supports new `maxLabels` config for improved performance.

### ✨ Style

* Hoist's default font is now [Inter](https://rsms.me/inter/), shipped and bundled via the
  `inter-ui` npm package. Inter is a modern, open-source font that leverages optical sizing to
  ensure maximum readability, even at very small sizes (e.g. `sizingMode: 'tiny'`). It's also a
  "variable" font, meaning it supports any weights from 1-1000 with a single font file download.
* Default Grid header heights have been reduced for a more compact display and greater
  differentiation between header and data rows. As before, apps can customize the pixel heights used
  by overwriting the `AgGrid.HEADER_HEIGHTS` static, typically within `Bootstrap.js`.

### ⚙️ Technical

* Mobile pull-to-refresh/swipe-to-go-back gestures now disabled over charts to avoid disrupting
  their own swipe-based zooming and panning features.

[Commit Log](https://github.com/xh/hoist-react/compare/v42.2.0...v42.4.0)

## v42.2.0 - 2021-08-27

### 🎁 New Features

* Charts now hide scrollbar, rangeSelector, navigator, and export buttons and show axis labels when
  printing or exporting images.

[Commit Log](https://github.com/xh/hoist-react/compare/v42.1.1...v42.2.0)

## v42.1.1 - 2021-08-20

* Update new `XH.sizingMode` support to store distinct values for the selected sizing mode on
  desktop, tablet, and mobile (phone) platforms.
* Additional configuration supported for newly-introduced `AppOption` preset components.

### 📚 Libraries

* @blueprintjs/core `3.47 -> 3.48`

[Commit Log](https://github.com/xh/hoist-react/compare/v42.1.0...v42.1.1)

## v42.1.0 - 2021-08-19

### 🎁 New Features

* Added observable `XH.sizingMode` to govern app-wide `sizingMode`. `GridModel`s will bind to this
  `sizingMode` by default. Apps that have already implemented custom solutions around a centralized
  `sizingMode` should endeavor to unwind in favor of this.
    * ⚠ NOTE - this change requires a new application preference be defined - `xhSizingMode`. This
      should be a JSON pref, with a suggested default value of `{}`.
* Added `GridAutosizeMode.ON_SIZING_MODE_CHANGE` to autosize Grid columns whenever
  `GridModel.sizingMode` changes - it is now the default `GridAutosizeOptions.mode`.
* Added a library of reusable `AppOption` preset components, including `ThemeAppOption`,
  `SizingModeAppOption` and `AutoRefreshAppOptions`. Apps that have implemented custom `AppOption`
  controls to manage these Hoist-provided options should consider migrating to these defaults.
* `Icon` factories now support `intent`.
* `TreeMapModel` and `SplitTreeMapModel` now supports a `theme` config, accepting the strings
  'light' or 'dark'. Leave it undefined to use the global theme.
* Various usability improvements and simplifications to `GroupingChooser`.

### 🐞 Bug Fixes

* Fixed an issue preventing `FormField` labels from rendering if `fieldDefaults` was undefined.

### ✨ Style

* New `Badge.compact` prop sets size to half that of parent element when true (default false). The
  `position` prop has been removed in favor of customizing placement of the component.

[Commit Log](https://github.com/xh/hoist-react/compare/v42.0.0...v42.1.0)

## v42.0.0 - 2021-08-13

### 🎁 New Features

* Column-level filtering is now officially supported for desktop grids!
    * New `GridModel.filterModel` config accepts a config object to customize filtering options, or
      `true` to enable grid-based filtering with defaults.
    * New `Column.filterable` config enables a customized header menu with filtering options. The
      new control offers two tabs - a "Values" tab for an enumerated "set-type" filter and a "
      Custom" tab to support more complex queries with multiple clauses.
* New `TaskObserver` replaces existing `PendingTaskModel`, providing improved support for joining
  and masking multiple asynchronous tasks.
* Mobile `NavigatorModel` provides a new 'pull down' gesture to trigger an app-wide data refresh.
  This gesture is enabled by default, but can be disabled via the `pullDownToRefresh` flag.
* `RecordAction` now supports a `className` config.
* `Chart` provides a default context menu with its standard menu button actions, including a new
  'Copy to Clipboard' action.

### 💥 Breaking Changes

* `FilterChooserModel.sourceStore` and `FilterChooserModel.targetStore` have been renamed
  `FilterChooserModel.valueSource` and `FilterChooserModel.bind` respectively. Furthermore, both
  configs now support either a `Store` or a cube `View`. This is to provide a common API with the
  new `GridFilterModel` filtering described above.
* `GridModel.setFilter()` and `DataViewModel.setFilter()` have been removed. Either configure your
  grid with a `GridFilterModel`, or set the filter on the underlying `Store` instead.
* `FunctionFilter` now requires a `key` property.
* `PendingTaskModel` has been replaced by the new `TaskObserver` in `@xh/hoist/core`.
    * ⚠ NOTE - `TaskObserver` instances should be created via the provided static factory methods
      and
      _not_ directly via the `new` keyword. `TaskObserver.trackLast()` can be used as a drop-in
      replacement for `new PendingTaskModel()`.
* The `model` prop on `LoadingIndicator` and `Mask` has been replaced with `bind`. Provide one or
  more `TaskObserver`s to this prop.

### ⚙️ Technical

* `GridModel` has a new `selectedIds` getter to get the IDs of currently selected records. To
  provide consistency across models, the following getters have been deprecated and renamed:
    + `selectedRecordId` has been renamed `selectedId` in `GridModel`, `StoreSelectionModel`, and
      `DataViewModel`
    + `selection` has been renamed `selectedRecords` in `GridModel`, `DataViewModel`, and
      `RestGridModel`
    + `singleRecord`, `records`, and `ids` have been renamed `selectedRecord`, `selectedRecords`,
      and
      `selectedIds`, respectively, in `StoreSelectionModel`

### ✨ Style

* Higher contrast on grid context menus for improved legibility.

[Commit Log](https://github.com/xh/hoist-react/compare/v41.3.0...v42.0.0)

## v41.3.0 - 2021-08-09

### 🎁 New Features

* New `Cube` aggregators `ChildCountAggregator` and `LeafCountAggregator`.
* Mobile `NavigatorModel` provides a new "swipe" gesture to go back in the page stack. This is
  enabled by default, but may be turned off via the new `swipeToGoBack` prop.
* Client error reports now include the full URL for additional troubleshooting context.
    * Note apps must update their server-side to `hoist-core v9.3` or greater to persist URLs with
      error reports (although this is _not_ a general or hard requirement for taking this version of
      hoist-react).

[Commit Log](https://github.com/xh/hoist-react/compare/v41.2.0...v41.3.0)

## v41.2.0 - 2021-07-30

### 🎁 New Features

* New `GridModel.rowClassRules` and `Column.cellClassRules` configs added. Previously apps needed to
  use `agOptions` to dynamically apply and remove CSS classes using either of these options - now
  they are fully supported by Hoist.
    * ⚠ Note that, to avoid conflicts with internal usages of these configs, Hoist will check and
      throw if either is passed via `agOptions`. Apps only need to move their configs to the new
      location - the shape of the rules object does *not* need to change.
* New `GridAutosizeOptions.includeCollapsedChildren` config controls whether values from collapsed
  (i.e. hidden) child records should be measured when computing column sizes. Default of `false`
  improves autosize performance for large tree grids and should generally match user expectations
  around WYSIWYG autosizing.
* New `GridModel.beginEditAsync()` and `endEditAsync()` APIs added to start/stop inline editing.
    * ⚠ Note that - in a minor breaking change - the function form of the `Column.editable` config
      is no longer passed an `agParams` argument, as editing might now begin and need to be
      evaluated outside the context of an AG-Grid event.
* New `GridModel.clicksToEdit` config controls the number of clicks required to trigger
  inline-editing of a grid cell. Default remains 2 (double click ).
* Timeouts are now configurable on grid exports via a new `exportOptions.timeout` config.
* Toasts may now be dismissed programmatically - use the new `ToastModel` returned by the
  `XH.toast()` API and its variants.
* `Form` supports setting readonlyRenderer in `fieldDefaults` prop.
* New utility hook `useCached` provides a more flexible variant of `React.useCallback`.

### 🐞 Bug Fixes

* Inline grid editing supports passing of JSX editor components.
* `GridExportService` catches any exceptions thrown during export preparation and warns the user
  that something went wrong.
* GridModel with 'disabled' selection no longer shows "ghost" selection when using keyboard.
* Tree grids now style "parent" rows consistently with highlights/borders if requested, even for
  mixed-depth trees where some rows have children at a given level and others do not.

### ⚙️ Technical

* `FetchService` will now actively `abort()` fetch requests that it is abandoning due to its own
  `timeout` option. This allows the browser to release the associated resources associated with
  these requests.
* The `start()` function in `@xh/hoist/promise` has been deprecated. Use `wait()` instead, which can
  now be called without any args to establish a Promise chain and/or introduce a minimal amount of
  asynchronousity.
* ⚠ Note that the raw `AgGrid` component no longer enhances the native keyboard handling provided by
  ag-Grid. All Hoist key handling customizations are now limited to `Grid`. If you wish to provide
  custom handling in a raw `AgGrid` component, see the example here:
  https://www.ag-grid.com/javascript-grid/row-selection/#example-selection-with-keyboard-arrow-keys

### ✨ Style

* The red and green color values applied in dark mode have been lightened for improved legibility.
* The default `colorSpec` config for number formatters has changed to use new dedicated CSS classes
  and variables.
* New/renamed CSS vars `--xh-grid-selected-row-bg` and `--xh-grid-selected-row-text-color` now used
  to style selected grid rows.
    * ⚠ Note the `--xh-grid-bg-highlight` CSS var has been removed.
* New `.xh-cell--editable` CSS class applied to cells with inline editing enabled.
    * ⚠ Grid CSS class `.xh-invalid-cell` has been renamed to `.xh-cell--invalid` for consistency -
      any app style overrides should update to this new classname.

### 📚 Libraries

* core-js `3.15 -> 3.16`

[Commit Log](https://github.com/xh/hoist-react/compare/v41.1.0...v41.2.0)

## v41.1.0 - 2021-07-23

### 🎁 New Features

* Button to expand / collapse all rows within a tree grid now added by default to the primary tree
  column header. (New `Column.headerHasExpandCollapse` property provided to disable.)
* New `@logWithDebug` annotation provides easy timed logging of method execution (via `withDebug`).
* New `AppSpec.disableXssProtection` config allows default disabling of Field-level XSS protection
  across the app. Intended for secure, internal apps with tight performance tolerances.
* `Constraint` callbacks are now provided with a `record` property when validating Store data and a
  `fieldModel` property when validating Form data.
* New `Badge` component allows a styled badge to be placed inline with text/title, e.g. to show a
  counter or status indicator within a tab title or menu item.
* Updated `TreeMap` color scheme, with a dedicated set of colors for dark mode.
* New XH convenience methods `successToast()`, `warningToast()`, and `dangerToast()` show toast
  alerts with matching intents and appropriate icons.
    * ⚠ Note that the default `XH.toast()` call now shows a toast with the primary (blue) intent and
      no icon. Previously toasts displayed by default with a success (green) intent and checkmark.
* GridModel provides a public API method `setColumnState` for taking a previously saved copy of
  gridModel.columnState and applying it back to a GridModel in one call.

### 🐞 Bug Fixes

* Fixed an issue preventing export of very large (>100k rows) grids.
* Fixed an issue where updating summary data in a Store without also updating other data would not
  update the bound grid.
* Intent styles now properly applied to minimal buttons within `Panel.headerItems`.
* Improved `GridModel` async selection methods to ensure they do not wait forever if grid does not
  mount.
* Fixed an issue preventing dragging the chart navigator range in a dialog.

### ⚙️ Technical

* New `Exception.timeout()` util to throw exceptions explicitly marked as timeouts, used by
  `Promise.timeout` extension.
* `withShortDebug` has been deprecated. Use `withDebug` instead, which has the identical behavior.
  This API simplification mirrors a recent change to `hoist-core`.

### ✨ Style

* If the first child of a `Placeholder` component is a Hoist icon, it will not automatically be
  styled to 4x size with reduced opacity. (See new Toolbox example under the "Other" tab.)

### 📚 Libraries

* @blueprintjs/core `3.46 -> 3.47`
* dompurify `2.2 -> 2.3`

[Commit Log](https://github.com/xh/hoist-react/compare/v41.0.0...v41.1.0)

## v41.0.0 - 2021-07-01

### 🎁 New Features

* Inline editing of Grid/Record data is now officially supported:
    + New `Column.editor` config accepts an editor component to enable managed editing of the cells
      in that column. New `CheckboxEditor`, `DateEditor`, `NumberEditor`, `SelectEditor`
      , `TextAreaEditor`
      and `TextEditor` components wrap their corresponding HoistInputs with the required hook-based
      API and can be passed to this new config directly.
    + `Store` now contains built-in support for validation of its uncommitted records. To enable,
      specify the new `rules` property on the `Field`s in your `Store`. Note that these rules and
      constraints use the same API as the forms package, and rules and constraints may be shared
      between the `data` and `form` packages freely.
    + `GridModel` will automatically display editors and record validation messages as the user
      moves between cells and records. The new `GridModel.fullRowEditing` config controls whether
      editors are displayed for the focused cell only or for the entire row.
* All Hoist Components now support a `modelRef` prop. Supply a ref to this prop in order to gain a
  pointer to a Component's backing `HoistModel`.
* `DateInput` has been improved to allow more flexible parsing of user input with multiple formats.
  See the new prop `DateInput.parseStrings`.
* New `Column.sortValue` config takes an alternate field name (as a string) to sort the column by
  that field's value, or a function to produce a custom cell-level value for comparison. The values
  produced by this property will be also passed to any custom comparator, if one is defined.
* New `GridModel.hideEmptyTextBeforeLoad` config prevents showing the `emptyText` until the store
  has been loaded at least once. Apps that depend on showing `emptyText` before first load should
  set this property to `false`.
* `ExpandCollapseButton` now works for grouped grids in addition to tree grids.
* `FieldModel.initialValue` config now accepts functions, allowing for just-in-time initialization
  of Form data (e.g. to pre-populate a Date field with the current time).
* `TreeMapModel` and `SplitTreeMapModel` now support a `maxHeat` config, which can be used to
  provide a stable absolute maximum brightness (positive or negative) within the entire TreeMap.
* `ErrorMessage` will now automatically look for an `error` property on its primary context model.
* `fmtNumber()` supports new flags `withCommas` and `omitFourDigitComma` to customize the treatment
  of commas in number displays.
* `isValidJson` function added to form validation constraints.
* New `Select.enableFullscreen` prop added to the mobile component. Set to true (default on phones)
  to render the input in a full-screen modal when focused, ensuring there is enough room for the
  on-screen keyboard.

### 💥 Breaking Changes

* Removed support for class-based Hoist Components via the `@HoistComponent` decorator (deprecated
  in v38). Use functional components created via the `hoistCmp()` factory instead.
* Removed `DimensionChooser` (deprecated in v37). Use `GroupingChooser` instead.
* Changed the behavior of `FormModel.init()` to always re-initialize *all* fields. (Previously, it
  would only initialize fields explicitly passed via its single argument). We believe that this is
  more in line with developer expectations and will allow the removal of app workarounds to force a
  reset of all values. Most apps using FormModel should not need to change, but please review and
  test any usages of this particular method.
* Replaced the `Grid`, `DataView`, and `RestGrid` props below with new configurable fields on
  `GridModel`, `DataViewModel`, and `RestGridModel`, respectively. This further consolidates grid
  options into the model layer, allowing for more consistent application code and developer
  discovery.
    + `onKeyDown`
    + `onRowClicked`
    + `onRowDoubleClicked`
    + `onCellClicked`
    + `onCellDoubleClicked`
* Renamed the confusing and ambiguous property name `labelAlign` in several components:
    + `FormField`: `labelAlign` has been renamed to `labelTextAlign`
    + `SwitchInput`, `RadioInput`, and `Checkbox`: `labelAlign` has been renamed `labelSide`.
* Renamed all CSS variables beginning with `--navbar` to start with `--appbar`, matching the Hoist
  component name.
* Removed `TreeMapModel.colorMode` value 'balanced'. Use the new `maxHeat` config to prevent outlier
  values from dominating the color range of the TreeMap.
* The classes `Rule` and `ValidationState` and all constraint functions (e.g. `required`,
  `validEmail`, `numberIs`, etc.) have been moved from the `cmp\form` package to the `data` package.
* Hoist grids now require ag-Grid v25.3.0 or higher - update your ag-Grid dependency in your app's
  `package.json` file. See the [ag-Grid Changelog](https://www.ag-grid.com/ag-grid-changelog/) for
  details.
* Hoist charts now require Highcharts v9.1.0 or higher - update your Highcharts dependency in your
  app's `package.json` file. See the
  [Highcharts Changelog](https://www.highcharts.com/changelog/#highcharts-stock) for details.

### 🐞 Bug Fixes

* Fixed disable behavior for Hoist-provided button components using popover.
* Fixed default disabling of autocomplete within `TextInput`.
* Squelched console warning re. precision/stepSize emitted by Blueprint-based `numberInput`.

### ⚙️ Technical

* Improved exception serialization to better handle `LocalDate` and similar custom JS classes.
* Re-exported Blueprint `EditableText` component (w/elemFactory wrapper) from `kit/blueprint`.

### 📚 Libraries

* @blueprintjs/core `3.44 -> 3.46`
* codemirror `5.60 -> 5.62`
* core-js `3.10 -> 3.15`
* filesize `6.2 -> 6.4`
* mobx `6.1 -> 6.3`
* react-windowed-select `3.0 -> 3.1`

[Commit Log](https://github.com/xh/hoist-react/compare/v40.0.0...v41.0.0)

## v40.0.0 - 2021-04-22

⚠ Please ensure your `@xh/hoist-dev-utils` dependency is >= v5.7.0. This is required to support the
new changelog feature described below. Even if you are not yet using the feature, you must update
your dev-utils dependency for your project to build.

### 🎁 New Features

* Added support for displaying an in-app changelog (release notes) to the user. See the new
  `ChangelogService` for details and instructions on how to enable.
* Added `XH.showBanner()` to display a configurable banner across the top of viewport, as another
  non-modal alternative for attention-getting application alerts.
* New method `XH.showException()` uses Hoist's built-in exception display to show exceptions that
  have already been handled directly by application code. Use as an alternative to
  `XH.handleException()`.
* `XH.track()` supports a new `oncePerSession` option. This flag can be set by applications to avoid
  duplicate tracking messages for certain types of activity.
* Mobile `NavigatorModel` now supports a `track` flag to automatically track user page views,
  equivalent to the existing `track` flag on `TabContainerModel`. Both implementations now use the
  new `oncePerSession` flag to avoid duplicate messages as a user browses within a session.
* New `Spinner` component returns a simple img-based spinner as an animated PNG, available in two
  sizes. Used for the platform-specific `Mask` and `LoadingIndicator` components. Replaces previous
  SVG-based implementations to mitigate rendering performance issues over remote connections.

### 💥 Breaking Changes

* `Store` now creates a shared object to hold the default values for every `Field` and uses this
  object as the prototype for the `data` property of every `Record` instance.
    * Only non-default values are explicitly written to `Record.data`, making for a more efficient
      representation of default values and improving the performance of `Record` change detection.
    * Note this means that `Record.data` *no longer* contains keys for *all* fields as
      `own-enumerable` properties.
    * Applications requiring a full enumeration of all values should call the
      new `Record.getValues()`
      method, which returns a new and fully populated object suitable for spreading or cloning.
    * This behavior was previously available via `Store.experimental.shareDefaults` but is now
      always enabled.
* For API consistency with the new `showBanner()` util, the `actionFn` prop for the recently-added
  `ErrorMessage` component has been deprecated. Specify as an `onClick` handler within the
  component's `actionButtonProps` prop instead.
* The `GridModel.experimental.externalSort` flag has been promoted from an experiment to a
  fully-supported config. Default remains `false`, but apps that were using this flag must now pass
  it directly: `new GridModel({externalSort: true, ...})`.
* Hoist re-exports and wrappers for the Blueprint `Spinner` and Onsen `ProgressCircular` components
  have been removed, in favor of the new Hoist `Spinner` component mentioned above.
* Min version for `@xh/hoist-dev-utils` is now v5.7.0, as per above.

### 🐞 Bug Fixes

* Formatters in the `@xh/hoist/format` package no longer modify their options argument.
* `TileFrame` edge-case bug fixed where the appearance of an internal scrollbar could thrash layout
  calculations.
* XSS protection (dompurify processing) disabled on selected REST editor grids within the Hoist
  Admin console. Avoids content within configs and JSON blobs being unintentionally mangled.

### ⚙️ Technical

* Improvements to exception serialization, especially for any raw javascript `Error` thrown by
  client-side code.

### ✨ Style

* Buttons nested inline within desktop input components (e.g. clear buttons) tweaked to avoid
  odd-looking background highlight on hover.
* Background highlight color of minimal/outlined buttons tweaked for dark theme.
* `CodeInput` respects standard XH theme vars for its background-color and (monospace) font family.
  Its built-in toolbar has also been made compact and slightly re-organized.

### 📚 Libraries

* @blueprintjs/core `3.41 -> 3.44`
* @blueprintjs/datetime `3.21 -> 3.23`
* classnames `2.2 -> 2.3`
* codemirror `5.59 -> 5.60`
* core-js `3.9 -> 3.10`
* filesize `6.1 -> 6.2`
* qs `6.9 -> 6.10`
* react-beautiful-dnd `13.0 -> 13.1`
* react-select `4.2 -> 4.3`

[Commit Log](https://github.com/xh/hoist-react/compare/v39.0.1...v40.0.0)

## v39.0.1 - 2021-03-24

### 🐞 Bug Fixes

* Fixes regression preventing the loading of the Activity Tab in the Hoist Admin console.
* Fixes icon alignment in `DateInput`.

[Commit Log](https://github.com/xh/hoist-react/compare/v39.0.0...v39.0.1)

## v39.0.0 - 2021-03-23

### 🎁 New Features

#### Components + Props

* New `TileFrame` layout component renders a collection of child items using a layout that balances
  filling the available space against maintaining tile width / height ratio.
* Desktop `Toolbar` accepts new `compact` prop. Set to `true` to render the toolbar with reduced
  height and font-size.
* New `StoreFilterField` prop `autoApply` allows developers to more easily use `StoreFilterField` in
  conjunction with other filters or custom logic. Set to `false` and specify an `onFilterChange`
  callback to take full control of filter application.
* New `RestGrid` prop `formClassName` allows custom CSS class to be applied to its managed
  `RestForm` dialog.

#### Models + Configs

* New property `selectedRecordId` on `StoreSelectionModel`, `GridModel`, and `DataViewModel`.
  Observe this instead of `selectedRecord` when you wish to track only the `id` of the selected
  record and not changes to its data.
* `TreeMapModel.colorMode` config supports new value `wash`, which retains the positive and negative
  color while ignoring the intensity of the heat value.
* New method `ChartModel.updateHighchartsConfig()` provides a more convenient API for changing a
  chart's configuration post-construction.
* New `Column.omit` config supports conditionally excluding a column from its `GridModel`.

#### Services + Utils

* New method `FetchService.setDefaultTimeout()`.
* New convenience getter `LocalDate.isToday`.
* `HoistBase.addReaction()` now accepts convenient string values for its `equals` flag.

### 💥 Breaking Changes

* The method `HoistAppModel.preAuthInitAsync()` has been renamed to `preAuthAsync()` and should now
  be defined as `static` within apps that implement it to run custom pre-authentication routines.
    * This change allows Hoist to defer construction of the `AppModel` until Hoist itself has been
      initialized, and also better reflects the special status of this function and when it is
      called in the Hoist lifecycle.
* Hoist grids now require ag-Grid v25.1.0 or higher - update your ag-Grid dependency in your app's
  `package.json` file. See the [ag-Grid Changelog](https://www.ag-grid.com/ag-grid-changelog/) for
  details.

### ⚙️ Technical

* Improvements to behavior/performance of apps in hidden/inactive browser tabs. See the
  [page visibility API reference](https://developer.mozilla.org/en-US/docs/Web/API/Page_Visibility_API)
  for details. Now, when the browser tab is hidden:
    * Auto-refresh is suspended.
    * The `forEachAsync()` and `whileAsync()` utils run synchronously, without inserting waits that
      would be overly throttled by the browser.
* Updates to support compatibility with agGrid 25.1.0.
* Improved serialization of `LoadSpec` instances within error report stacktraces.

### 📚 Libraries

* @blueprintjs/core `3.39 -> 3.41`
* @blueprintjs/datetime `3.20 -> 3.21`
* @popperjs/core `2.8 -> 2.9`
* core-js `3.8 -> 3.9`
* react-select `4.1 -> 4.2`

[Commit Log](https://github.com/xh/hoist-react/compare/v38.3.0...v39.0.0)

## v38.3.0 - 2021-03-03

### 🎁 New Features

* New `Store.freezeData` and `Store.idEncodesTreePath` configs added as performance optimizations
  when loading very large data sets (50k+ rows).
* New `ColChooserModel.autosizeOnCommit` config triggers an autosize run whenever the chooser is
  closed. (Defaulted to true on mobile.)

[Commit Log](https://github.com/xh/hoist-react/compare/v38.2.0...v38.3.0)

## v38.2.0 - 2021-03-01

### 🐞 Bug Fixes

* Fix to edge-case where `Grid` would lose its selection if set on the model prior to the component
  mounting and ag-Grid full rendering.
* Fix to prevent unintended triggering of app auto-refresh immediately after init.

### ⚙️ Technical

* New config `Cube.fieldDefaults` - matches same config added to `Store` in prior release.
* App auto-refresh interval keys off of last *completed* refresh cycle if there is one. Avoids
  over-eager refresh when cycle is fast relative to the time it takes to do the refresh.
* New experimental property `Store.experimental.shareDefaults`. If true, `Record.data` will be
  created with default values for all fields stored on a prototype, with only non-default values
  stored on `data` directly. This can yield major performance improvements for stores with sparsely
  populated records (i.e. many records with default values). Note that when set, the `data` property
  on `Record` will no longer contain keys for *all* fields as `own-enumerable` properties. This may
  be a breaking change for some applications.

[Commit Log](https://github.com/xh/hoist-react/compare/v38.1.1...v38.2.0)

## v38.1.1 - 2021-02-26

### ⚙️ Technical

* New config `Store.fieldDefaults` supports defaulting config options for all `Field` instances
  created by a `Store`.

[Commit Log](https://github.com/xh/hoist-react/compare/v38.1.0...v38.1.1)

## v38.1.0 - 2021-02-24

⚠ Please ensure your `@xh/hoist-dev-utils` dependency is >= v5.6.0. This is required to successfully
resolve and bundle transitive dependencies of the upgraded `react-select` library.

### 🐞 Bug Fixes

* A collapsible `Panel` will now restore its user specified-size when re-opened. Previously the
  panel would be reset to the default size.
* `Store.lastLoaded` property now initialized to `null`. Previously this property had been set to
  the construction time of the Store.
* Tweak to `Grid` style rules to ensure sufficient specificity of rules related to indenting child
  rows within tree grids.
* Improvements to parsing of `Field`s of type 'int': we now correctly parse values presented in
  exponential notation and coerce `NaN` values to `null`.

### 🎁 New Features

* `GridModel` has new async variants of existing methods: `selectFirstAsync`, `selectAsync`, and
  `ensureSelectionVisibleAsync`. These methods build-in the necessary waiting for the underlying
  grid implementation to be ready and fully rendered to ensure reliable selection. In addition, the
  first two methods will internally call the third. The existing non-async counterparts for these
  methods have been deprecated.
* GridModel has a new convenience method `preSelectFirstAsync` for initializing the selection in
  grids, without disturbing any existing selection.
* Added new `Store.loadTreeData` config (default `true`) to enable or disable building of nested
  Records when the raw data elements being loaded have a `children` property.
* Cube `View` now detects and properly handles streaming updates to source data that include changes
  to row dimensions as well as measures.*
* `DataViewModel.itemHeight` can now be a function that returns a pixel height.
* The `LoadSpec` object passed to `doLoadAsync()` is now a defined class with additional properties
  `isStale`, `isObsolete` and `loadNumber`. Use these properties to abandon out-of-order
  asynchronous returns from the server.
    * 💥 NOTE that calls to `loadAsync()` no longer accept a plain object for their `loadSpec`
      parameter. Application code such as `fooModel.loadAsync({isRefresh: true})` should be updated
      to use the wrapper APIs provided by `LoadSupport` - e.g. `fooModel.refreshAsync()`. (This was
      already the best practice, but is now enforced.)
* New `autoHeight` property on grid `Column`. When set the grid will increase the row height
  dynamically to accommodate cell content in this column.

### 📚 Libraries

* @blueprintjs/core `3.38 -> 3.39`
* react-select `3.1 -> 4.1`
* react-windowed-select `2.0 -> 3.0`

[Commit Log](https://github.com/xh/hoist-react/compare/v38.0.0...v38.1.0)

## v38.0.0 - 2021-02-04

Hoist v38 includes major refactoring to streamline core classes, bring the toolkit into closer
alignment with the latest developments in Javascript, React, and MobX, and allow us to more easily
provide documentation and additional features. Most notably, we have removed the use of class based
decorators, in favor of a simpler inheritance-based approach to defining models and services.

* We are introducing a new root superclass `HoistBase` which provides many of the syntax
  enhancements and conventions used throughout Hoist for persistence, resource management, and
  reactivity.
* New base classes of `HoistModel` and `HoistService` replace the existing class decorators
  `@HoistModel` and `@HoistService`. Application models and services should now `extend` these base
  classes instead of applying the (now removed) decorators. For your application's `AppModel`,
  extend the new `HoistAppModel` superclass.
* We have also removed the need for the explicit `@LoadSupport` annotation on these classes. The
  presence of a defined `doLoadAsync()` method is now sufficient to allow classes extending
  `HoistModel` and `HoistService` to participate in the loading and refreshing lifecycle as before.
* We have deprecated support for class-based Components via the `@HoistComponent` class decorator.
  To continue to use this decorator, please import it from the `@xh\hoist\deprecated` package.
  Please note that we plan to remove `@HoistComponent` in a future version.
* Due to changes in MobX v6.0.1, all classes that host observable fields and actions will now also
  need to provide a constructor containing a call to `makeObservable(this)`. This change will
  require updates to most `HoistModel` and `HoistService` classes. See
  [this article from MobX](https://michel.codes/blogs/mobx6) for more on this change and the
  motivation behind it.

### 🎁 New Features

* New utility method `getOrCreate` for easy caching of properties on objects.
* The `Menu` system on mobile has been reworked to be more consistent with desktop. A new
  `MenuButton` component has been added to the mobile framework, which renders a `Menu` of
  `MenuItems` next to the `MenuButton`. This change also includes the removal of `AppMenuModel` (see
  Breaking Changes).
* Added `ExpandCollapseButton` to the mobile toolkit, to expand / collapse all rows in a tree grid.
* Added `Popover` to the mobile toolkit, a component to display floating content next to a target
  element. Its API is based on the Blueprint `Popover` component used on desktop.
* `StoreFilterField` now matches the rendered string values for `date` and `localDate` fields when
  linked to a properly configured `GridModel`.
* `GroupingChooser` gets several minor usability improvements + clearer support for an empty /
  ungrouped state, when so enabled.

### 💥 Breaking Changes

* All `HoistModel` and `HoistService` classes must be adjusted as described above.
* `@HoistComponent` has been deprecated and moved to `@xh\hoist\deprecated`
* Hoist grids now require ag-Grid v25.0.1 or higher - if your app uses ag-Grid, update your ag-Grid
  dependency in your app's `package.json` file.
* The `uses()` function (called within `hoistComponent()` factory configs for model context lookups)
  and the `useContextModel()` function no longer accept class names as strings. Pass the class
  itself (or superclass) of the model you wish to select for your component. `Uses` will throw if
  given any string other than "*", making the need for any updates clear in that case.
* The `Ref` class, deprecated in v26, has now been removed. Use `createObservableRef` instead.
* `AppMenuModel` has been removed. The `AppMenuButton` is now configured via
  `AppBar.appMenuButtonProps`. As with desktop, menu items can be added with
  `AppBar.appMenuButtonProps.extraItems[]`

### ⚙️ Technical

* We have removed the experimental flags `useTransactions`, and `deltaSort` from `GridModel`. The
  former has been the default behavior for Hoist for several releases, and the latter is obsolete.

### 📚 Libraries

* @blueprintjs/core `3.36 -> 3.38`
* codemirror `5.58 -> 5.59`
* mobx `5.15 -> 6.1`
* mobx-react `6.3 -> 7.1`

[Commit Log](https://github.com/xh/hoist-react/compare/v37.2.0...v38.0.0)

## v37.2.0 - 2021-01-22

### 🎁 New Features

* New `ErrorMessage` component for standard "inline" rendering of Errors and Exceptions, with retry
  support.
* `Cube` now supports an `omitFn` to allow apps to remove unwanted, single-node children.

[Commit Log](https://github.com/xh/hoist-react/compare/v37.1.0...v37.2.0)

## v37.1.0 - 2021-01-20

### 🎁 New Features

* Columns in `ColChooser` can now be filtered by their `chooserGroup`.
* `Cube` now supports a `bucketSpecFn` config which allows dynamic bucketing and aggregation of
  rows.

### 🐞 Bug Fixes

* Fix issue where a `View` would create a root row even if there were no leaf rows.
* Fixed regression in `LeftRightChooser` not displaying description callout.

[Commit Log](https://github.com/xh/hoist-react/compare/v37.0.0...v37.1.0)

## v37.0.0 - 2020-12-15

### 🎁 New Features

* New `GroupingChooser` component provides a new interface for selecting a list of fields
  (dimensions) for grouping APIs, offering drag-and-drop reordering and persisted favorites.
    * This is intended as a complete replacement for the existing `DimensionChooser`. That component
      should be considered deprecated and will be removed in future releases.
* New props added to `TabSwitcher`:
    * `enableOverflow` shows tabs that would normally overflow their container in a drop down menu.
    * `tabWidth`, `tabMinWidth` & `tabMaxWidth` allow flexible configuration of tab sizes within the
      switcher.
* `TabModel` now supports a bindable `tooltip`, which can be used to render strings or elements
  while hovering over tabs.
* New `Placeholder` component provides a thin wrapper around `Box` with standardized, muted styling.
* New `StoreFilterField.matchMode` prop allows customizing match to `start`, `startWord`, or `any`.
* `Select` now implements enhanced typeahead filtering of options. The default filtering is now
  based on a case-insensitive match of word starts in the label. (Previously it was based on a match
  _anywhere_ in the label _or_ value.) To customize this behavior, applications should use the new
  `filterFn` prop.
* New Admin Console Monitor > Memory tab added to view snapshots of JVM memory usage. (Requires
  Hoist Core v8.7 or greater.)
* `FormModel` and `FieldModel` gain support for Focus Management.
* New `boundInput` getter on `FieldModel` to facilitate imperative access to controls, when needed.
  This getter will return the new `HoistInputModel` interface, which support basic DOM access as
  well as standard methods for `focus()`, `blur()`, and `select()`.
* New `GridModel` config `lockColumnGroups` to allow controlling whether child columns can be moved
  outside their parent group. Defaults to `true` to maintain existing behavior.

### 💥 Breaking Changes

* New `TabContainerModel` config `switcher` replaces `switcherPosition` to allow for more flexible
  configuration of the default `TabSwitcher`.
    * Use `switcher: true` to retain default behavior.
    * Use `switcher: false` to not include a TabSwitcher. (previously `switcherPosition: 'none'`)
    * Use `switcher: {...}` to provide customisation props for the `TabSwitcher`. See `TabSwitcher`
      documentation for more information.
* The `HoistInput` base class has been removed. This change marks the completion of our efforts to
  remove all internal uses of React class-based Components in Hoist. The following adjustments are
  required:
    * Application components extending `HoistInput` should use the `useHoistInputModel` hook
      instead.
    * Applications getting refs to `HoistInputs` should be aware that these refs now return a ref to
      a
      `HoistInputModel`. In order to get the DOM element associated with the component use the new
      `domEl` property of that model rather than the`HoistComponent.getDOMNode()` method.
* Hoist grids now require ag-Grid v24.1.0 or higher - update your ag-Grid dependency in your app's
  `package.json` file. ag-Grid v24.1.0
  [lists 5 breaking changes](https://www.ag-grid.com/ag-grid-changelog/), including the two called
  out below. *Note that these cautions apply only to direct use of the ag-Grid APIs* - if your app
  is using the Hoist `Grid` and `GridModel` exclusively, there should be no need to adjust code
  around columns or grid state, as the related Hoist classes have been updated to handle these
  changes.
    * AG-4291 - Reactive Columns - the state pattern for ag-grid wrapper has changed as a result of
      this change. If your app made heavy use of saving/loading grid state, please test carefully
      after upgrade.
    * AG-1959 - Aggregation - Add additional parameters to the Custom Aggregation methods. If your
      app implements custom aggregations, they might need to be updated.

### 🔒 Security

* The data package `Field` class now sanitizes all String values during parsing, using the DOMPurify
  library to defend against XSS attacks and other issues with malformed HTML or scripting content
  loaded into `Record`s and rendered by `Grid` or other data-driven components. Please contact XH if
  you find any reason to disable this protection, or observe any unintended side effects of this
  additional processing.

### 🐞 Bug Fixes

* Fix issue where grid row striping inadvertently disabled by default for non-tree grids.
* Fix issue where grid empty text cleared on autosize.

### ✨ Style

* Default `Chart` themes reworked in both light and dark modes to better match overall Hoist theme.

### ⚙️ Technical

* Note that the included Onsen fork has been replaced with the latest Onsen release. Apps should not
  need to make any changes.
* `Cube.info` is now directly observable.
* `@managed` and `markManaged` have been enhanced to allow for the cleanup of arrays of objects as
  well as objects. This matches the existing array support in `XH.safeDestroy()`.

### 📚 Libraries

* @xh/onsenui `~0.1.2` -> onsenui `~2.11.1`
* @xh/react-onsenui `~0.1.2` -> react-onsenui `~1.11.3`
* @blueprintjs/core `3.35 -> 3.36`
* @blueprintjs/datetime `3.19 -> 3.20`
* clipboard-copy `3.1 -> 4.0`
* core-js `3.6 -> 3.8`
* dompurify `added @ 2.2`
* react `16.13 -> 17.0`
* semver `added @ 7.3`

[Commit Log](https://github.com/xh/hoist-react/compare/v36.6.1...v37.0.0)

## v36.6.1 - 2020-11-06

### 🐞 Bug Fixes

* Fix issue where grid row striping would be turned off by default for non-tree grids

[Commit Log](https://github.com/xh/hoist-react/compare/v36.6.0...v36.6.1)

## v36.6.0 - 2020-10-28

### 🎁 New Features

* New `GridModel.treeStyle` config enables more distinctive styling of tree grids, with optional
  background highlighting and ledger-line style borders on group rows.
    * ⚠ By default, tree grids will now have highlighted group rows (but no group borders). Set
      `treeStyle: 'none'` on any `GridModel` instances where you do _not_ want the new default
      style.
* New `DashContainerModel.extraMenuItems` config supports custom app menu items in Dashboards
* An "About" item has been added to the default app menu.
* The default `TabSwitcher` now supports scrolling, and will show overflowing tabs in a drop down
  menu.

### 🐞 Bug Fixes

* Ensure that `Button`s with `active: true` set directly (outside of a `ButtonGroupInput`) get the
  correct active/pressed styling.
* Fixed regression in `Column.tooltip` function displaying escaped HTML characters.
* Fixed issue where the utility method `calcActionColWidth` was not correctly incorporating the
  padding in the returned value.

### ⚙️ Technical

* Includes technical updates to `JsonBlob` archiving. This change requires an update to `hoist-core`
  `v8.6.1` or later, and modifications to the `xh_json_blob` table. See the
  [hoist-core changelog](https://github.com/xh/hoist-core/blob/develop/CHANGELOG.md) for further
  details.

### 📚 Libraries

* @blueprintjs/core `3.33 -> 3.35`

[Commit Log](https://github.com/xh/hoist-react/compare/v36.5.0...v36.6.0)

## v36.5.0 - 2020-10-16

### 🐞 Bug Fixes

* Fix text and hover+active background colors for header tool buttons in light theme.

### ⚙️ Technical

* Install a default simple string renderer on all columns. This provides consistency in column
  rendering, and fixes some additional issues with alignment and rendering of Grid columns
  introduced by the change to flexbox-based styling in grid cells.
* Support (optional) logout action in SSO applications.

### 📚 Libraries

* @blueprintjs/core `3.31 -> 3.33`
* @blueprintjs/datetime `3.18 -> 3.19`
* @fortawesome/fontawesome-pro `5.14 -> 5.15`
* moment `2.24 -> 2.29`
* numbro `2.2 -> 2.3`

[Commit Log](https://github.com/xh/hoist-react/compare/v36.4.0...v36.5.0)

## v36.4.0 - 2020-10-09

### 🎁 New Features

* `TabContainerModel` supports dynamically adding and removing tabs via new public methods.
* `Select` supports a new `menuWidth` prop to control the width of the dropdown.

### 🐞 Bug Fixes

* Fixed v36.3.0 regression re. horizontal alignment of Grid columns.

[Commit Log](https://github.com/xh/hoist-react/compare/v36.3.0...v36.4.0)

## v36.3.0 - 2020-10-07

### 💥 Breaking Changes

* The following CSS variables are no longer in use:
    + `--xh-grid-line-height`
    + `--xh-grid-line-height-px`
    + `--xh-grid-large-line-height`
    + `--xh-grid-large-line-height-px`
    + `--xh-grid-compact-line-height`
    + `--xh-grid-compact-line-height-px`
    + `--xh-grid-tiny-line-height`
    + `--xh-grid-tiny-line-height-px`

### ⚙️ Technical

* We have improved and simplified the vertical centering of content within Grid cells using
  flexbox-based styling, rather than the CSS variables above.

### 🎁 New Features

* `Select` now supports `hideSelectedOptions` and `closeMenuOnSelect` props.
* `XH.message()` and its variants (`XH.prompt(), XH.confirm(), XH.alert()`) all support an optional
  new config `messageKey`. This key can be used by applications to prevent popping up the same
  dialog repeatedly. Hoist will only show the last message posted for any given key.
* Misc. Improvements to organization of admin client tabs.

### 🐞 Bug Fixes

* Fixed issue with sporadic failures reading grid state using `legacyStateKey`.
* Fixed regression to the display of `autoFocus` buttons; focus rectangle restored.

[Commit Log](https://github.com/xh/hoist-react/compare/v36.2.1...v36.3.0)

## v36.2.1 - 2020-10-01

### 🐞 Bug Fixes

* Fixed issue in `LocalDate.previousWeekday()` which did not correctly handle Sunday dates.
* Fixed regression in `Grid` column header rendering for non-string headerNames.

[Commit Log](https://github.com/xh/hoist-react/compare/v36.2.0...v36.2.1)

## v36.2.0 - 2020-09-25

### 💥 Breaking Changes

* New `GridModel` config `colChooserModel` replaces `enableColChooser` to allow for more flexible
  configuration of the grid `colChooser`
    * Use `colChooserModel: true` to retain default behavior.
    * See documentation on `GridModel.ColChooserModelConfig` for more information.
* The `Grid` `hideHeaders` prop has been converted to a field on `AgGridModel` and `GridModel`. All
  grid options of this type are now on the model hierarchy, allowing consistent application code and
  developer discovery.

### 🎁 New Features

* Provides new `CustomProvider` for applications that want to use the Persistence API, but need to
  provide their own storage implementation.
* Added `restoreDefaults` action to default context menu for `GridModel`.
* Added `restoreDefaultsWarning` config to `GridModel`.
* `FormModel` has a new convenience method `setValues` for putting data into one or more fields in
  the form.
* Admin Preference and Config panels now support bulk regrouping actions.

### 🐞 Bug Fixes

* Fixed an error in implementation of `@managed` preventing proper cleanup of resources.
* Fixed a regression introduced in v36.1.0 in `FilterChooser`: Restore support for `disabled` prop.

[Commit Log](https://github.com/xh/hoist-react/compare/v36.1.0...v36.2.0)

## v36.1.0 - 2020-09-22

⚠ NOTE - apps should update to `hoist-core >= 8.3.0` when taking this hoist-react update. This is
required to support both the new `JsonBlobService` and updates to the Admin Activity and Client
Error tracking tabs described below.

### 🎁 New Features

* Added new `JsonBlobService` for saving and updating named chunks of arbitrary JSON data.
* `GridModelPersistOptions` now supports a `legacyStateKey` property. This key will identify the
  pre-v35 location for grid state, and can be used by applications to provide a more flexible
  migration of user grid state after an upgrade to Hoist v35.0.0 or greater. The value of this
  property will continue to default to 'key', preserving the existing upgrade behavior of the
  initial v35 release.
* The Admin Config and Pref diff tools now support pasting in a config for comparison instead of
  loading one from a remote server (useful for deployments where the remote config cannot be
  accessed via an XHR call).
* The `ClipboardButton.getCopyText` prop now supports async functions.
* The `Select` input supports a new `leftIcon` prop.
* `RestGrid` now supports bulk delete when multiple rows are selected.
* `RestGrid`'s `actionWarning` messages may now be specified as functions.

### 🐞 Bug Fixes

* Fixed several cases where `selectOnFocus` prop on `Select` was not working.
* `FilterChooser` auto-suggest values sourced from the *unfiltered* records on `sourceStore`.
* `RestForm` editors will now source their default label from the corresponding `Field.displayName`
  property. Previously an undocumented `label` config could be provided with each editor object -
  this has been removed.
* Improved time zone handling in the Admin Console "Activity Tracking" and "Client Errors" tabs.
    * Users will now see consistent bucketing of activity into an "App Day" that corresponds to the
      LocalDate when the event occurred in the application's timezone.
    * This day will be reported consistently regardless of the time zones of the local browser or
      deployment server.
* Resetting Grid columns to their default state (e.g. via the Column Chooser) retains enhancements
  applied from matching Store fields.
* Desktop `DateInput` now handles out-of-bounds dates without throwing exception during rendering.
* Dragging a grid column with an element-based header no longer displays `[object Object]` in the
  draggable placeholder.

### 📚 Libraries

* codemirror `5.57 -> 5.58`

[Commit Log](https://github.com/xh/hoist-react/compare/v36.0.0...v36.1.0)

## v36.0.0 - 2020-09-04

### 🎁 New Features

#### Data Filtering

We have enhanced support for filtering data in Hoist Grids, Stores, and Cubes with an upgraded
`Filter` API and a new `FilterChooser` component. This bundle of enhancements includes:

* A new `@xh/hoist/data/filter` package to support the creation of composable filters, including the
  following new classes:
    * `FieldFilter` - filters by comparing the value of a given field to one or more given candidate
      values using one of several supported operators.
    * `FunctionFilter` - filters via a custom function specified by the developer.
    * `CompoundFilter` - combines multiple filters (including other nested CompoundFilters) via an
      AND or OR operator.
* A new `FilterChooser` UI component that integrates tightly with these data package classes to
  provide a user and developer friendly autocomplete-enabled UI for filtering data based on
  dimensions (e.g. trader = jdoe, assetClass != Equities), metrics (e.g. P&L > 1m), or any
  combination thereof.
* Updates to `Store`, `StoreFilterField`, and `cube/Query` to use the new Filter API.
* A new `setFilter()` convenience method to `Grid` and `DataView`.

To get the most out of the new Filtering capabilities, developers are encouraged to add or expand
the configs for any relevant `Store.fields` to include both their `type` and a `displayName`. Many
applications might not have Field configs specified at all for their Stores, instead relying on
Store's ability to infer its Fields from Grid Column definitions.

We are looking to gradually invert this relationship, so that core information about an app's
business objects and their properties is configured once at the `data/Field` level and then made
available to related APIs and components such as grids, filters, and forms. See note in New Features
below regarding related updates to `GridModel.columns` config processing.

#### Grid

* Added new `GridModel.setColumnVisible()` method, along with `showColumn()` and `hideColumn()`
  convenience methods. Can replace calls to `applyColumnStateChanges()` when all you need to do is
  show or hide a single column.
* Elided Grid column headers now show the full `headerName` value in a tooltip.
* Grid column definitions now accept a new `displayName` config as the recommended entry point for
  defining a friendly user-facing label for a Column.
    * If the GridModel's Store has configured a `displayName` for the linked data field, the column
      will default to use that (if not otherwise specified).
    * If specified or sourced from a Field, `displayName` will be used as the default value for the
      pre-existing `headerName` and `chooserName` configs.
* Grid columns backed by a Store Field of type `number` or `int` will be right-aligned by default.
* Added new `GridModel.showGroupRowCounts` config to allow easy hiding of group row member counts
  within each full-width group row. Default is `true`, maintaining current behavior of showing the
  counts for each group.

#### Other

* Added new `AppSpec.showBrowserContextMenu` config to control whether the browser's default context
  menu will be shown if no app-specific context menu (e.g. from a grid) would be triggered.
    * ⚠ Note this new config defaults to `false`, meaning the browser context menu will *not* be
      available. Developers should set to true for apps that expect/depend on the built-in menu.
* `LocalDate` has gained several new static factories: `tomorrow()`, `yesterday()`,
  `[start/end]OfMonth()`, and `[start/end]OfYear()`.
* A new `@computeOnce` decorator allows for lazy computation and caching of the results of decorated
  class methods or getters. Used in `LocalDate` and intended for similar immutable, long-lived
  objects that can benefit from such caching.
* `CodeInput` and `JsonInput` get new `enableSearch` and `showToolbar` props. Enabling search
  provides an simple inline find feature for searching the input's contents.
* The Admin console's Monitor Status tab displays more clearly when there are no active monitors.

### 💥 Breaking Changes

* Renamed the `data/Field.label` property to `displayName`.
* Changed the `DimensionChooserModel.dimensions` config to require objects of the
  form `{name, displayName, isLeafDimension}` when provided as an `Object[]`.
    * Previously these objects were expected to be of the form `{value, label, isLeaf}`.
    * Note however that this same config can now be passed the `dimensions` directly from a
      configured
      `Cube` instead, which is the recommended approach and should DRY up dimension definitions for
      typical use cases.
* Changes required due to the new filter API:
    * The classes `StoreFilter` and `ValueFilter` have been removed and replaced by `FunctionFilter`
      and `FieldFilter`, respectively. In most cases apps will need to make minimal or no changes.
    * The `filters/setFilters` property on `Query` has been changed to `filter/setFilter`. In most
      case apps should not need to change anything other than the name of this property - the new
      property will continue to support array representations of multiple filters.
    * `Store` has gained a new property `filterIncludesChildren` to replace the functionality
      previously provided by `StoreFilter.includesChildren`.
    * `StoreFilterField.filterOptions` has been removed. Set `filterIncludesChildren` directly on
      the store instead.

### ✨ Style

* CSS variables for "intents" - most commonly used on buttons - have been reworked to use HSL color
  values and support several standard variations of lightness and transparency.
    * Developers are encouraged to customize intents by setting the individual HSL vars provided for
      each intent (e.g. `--intent-primary-h` to adjust the primary hue) and/or the different levels
      of lightness (e.g. `--intent-primary-l3` to adjust the default lightness).
    * ⚠ Uses of the prior intent var overrides such as `--intent-primary` will no longer work. It is
      possible to set directly via `--xh-intent-primary`, but components such as buttons will still
      use the default intent shades for variations such as hover and pressed states. Again, review
      and customize the HSL vars if required.
* Desktop `Button` styles and classes have been rationalized and reworked to allow for more
  consistent and direct styling of buttons in all their many permutations (standard/minimal/outlined
  styles * default/hovered/pressed/disabled states * light/dark themes).
    * Customized intent colors will now also be applied to outlined and minimal buttons.
    * Dedicated classes are now applied to desktop buttons based on their style and state.
      Developers can key off of these classes directly if required.

### 🐞 Bug Fixes

* Fixed `Column.tooltipElement` so that it can work if a `headerTooltip` is also specified on the
  same column.
* Fixed issue where certain values (e.g. `%`) would break in `Column.tooltipElement`.
* Fixed issue where newly loaded records in `Store` were not being frozen as promised by the API.

### 📚 Libraries

* @blueprintjs/core `3.30 -> 3.31`
* codemirror `5.56 -> 5.57`
* http-status-codes `1.4 -> 2.1`
* mobx-react `6.2 -> 6.3`
* store2 `2.11 -> 2.12`

[Commit Log](https://github.com/xh/hoist-react/compare/v35.2.1...v36.0.0)

## v35.2.1 - 2020-07-31

### 🐞 Bug Fixes

* A Grid's docked summary row is now properly cleared when its bound Store is cleared.
* Additional SVG paths added to `requiredBlueprintIcons.js` to bring back calendar scroll icons on
  the DatePicker component.
* Colors specified via the `--xh-intent-` CSS vars have been removed from minimal / outlined desktop
  `Button` components because of incompatibility with `ButtonGroupInput` component. Fix to address
  issue forthcoming. (This reverts the change made in 35.2.0 below.)

[Commit Log](https://github.com/xh/hoist-react/compare/v35.2.0...v35.2.1)

## v35.2.0 - 2020-07-21

### 🎁 New Features

* `TabContainerModel` now supports a `persistWith` config to persist the active tab.
* `TabContainerModel` now supports a `emptyText` config to display when TabContainer gets rendered
  with no children.

### ⚙️ Technical

* Supports smaller bundle sizes via a greatly reduced set of BlueprintJS icons. (Requires apps to be
  built with `@xh/hoist-dev-utils` v5.2 or greater to take advantage of this optimization.)

### 🐞 Bug Fixes

* Colors specified via the `--xh-intent-` CSS vars are now applied to minimal / outlined desktop
  `Button` components. Previously they fell through to use default Blueprint colors in these modes.
* Code input correctly handles dynamically toggling readonly/disabled state.

### 📚 Libraries

* @fortawesome/fontawesome-pro `5.13 -> 5.14`
* codemirror `5.55 -> 5.56`

[Commit Log](https://github.com/xh/hoist-react/compare/v35.1.1...v35.2.0)

## v35.1.1 - 2020-07-17

### 📚 Libraries

* @blueprintjs/core `3.29 -> 3.30`

[Commit Log](https://github.com/xh/hoist-react/compare/v35.1.0...v35.1.1)

## v35.1.0 - 2020-07-16

### 🎁 New Features

* Extend existing environment diff tool to preferences. Now, both configs and preferences may be
  diffed across servers. This feature will require an update of hoist-core to a version 8.1.0 or
  greater.
* `ExportOptions.columns` provided to `GridModel` can now be specified as a function, allowing for
  full control of columns to export, including their sort order.

### 🐞 Bug Fixes

* `GridModel`s export feature was previously excluding summary rows. These are now included.
* Fixed problems with coloring and shading algorithm in `TreeMap`.
* Fixed problems with sort order of exports in `GridModel`.
* Ensure that preferences are written to server, even if set right before navigating away from page.
* Prevent situation where a spurious exception can be sent to server when application is unloaded
  while waiting on a fetch request.

[Commit Log](https://github.com/xh/hoist-react/compare/v35.0.1...v35.1.0)

## v35.0.1 - 2020-07-02

### 🐞 Bug Fixes

* Column headers no longer allocate space for a sort arrow icon when the column has an active
  `GridSorter` in the special state of `sort: null`.
* Grid auto-sizing better accounts for margins on sort arrow icons.

[Commit Log](https://github.com/xh/hoist-react/compare/v35.0.0...v35.0.1)

## v35.0.0 - 2020-06-29

### ⚖️ Licensing Change

As of this release, Hoist is [now licensed](LICENSE.md) under the popular and permissive
[Apache 2.0 open source license](https://www.apache.org/licenses/LICENSE-2.0). Previously, Hoist was
"source available" via our public GitHub repository but still covered by a proprietary license.

We are making this change to align Hoist's licensing with our ongoing commitment to openness,
transparency and ease-of-use, and to clarify and emphasize the suitability of Hoist for use within a
wide variety of enterprise software projects. For any questions regarding this change, please
[contact us](https://xh.io/contact/).

### 🎁 New Features

* Added a new Persistence API to provide a more flexible yet consistent approach to saving state for
  Components, Models, and Services to different persistent locations such as Hoist Preferences,
  browser local storage, and Hoist Dashboard views.
    * The primary entry points for this API are the new `@PersistSupport` and `@persist`
      annotations.
      `@persist` can be added to any observable property on a `@PersistSupport` to make it
      automatically synchronize with a `PersistenceProvider`. Both `HoistModel` and `HoistService`
      are decorated with `@PersistSupport`.
    * This is designed to replace any app-specific code previously added to synchronize fields and
      their values to Preferences via ad-hoc initializers and reactions.
    * This same API is now used to handle state persistence for `GridStateModel`, `PanelModel`,
      `DimensionChooserModel`, and `DashContainerModel` - configurable via the new `persistWith`
      option on those classes.
* `FetchService` now installs a default timeout of 30 seconds for all requests. This can be disabled
  by setting timeout to `null`. Fetch Timeout Exceptions have also been improved to include the same
  information as other standard exceptions thrown by this service.
    * 💥 Apps that were relying on the lack of a built-in timeout for long-running requests should
      ensure they configure such calls with a longer or null timeout.
* `Store` gets new `clearFilter()` and `recordIsFiltered()` helper functions.
* The Admin console's Activity Tracking tab has been significantly upgraded to allow admins to
  better analyze both built-in and custom tracking data generated by their application. Its sibling
  Client Errors tab has also been updated with a docked detail panel.
* `CodeInput` gets new `showCopyButton` prop - set to true to provide an inline action button to
  copy the editor contents to the clipboard.
* Hoist config `xhEnableMonitoring` can be used to enable/disable the Admin monitor tab and its
  associated server-side jobs

### 💥 Breaking Changes

* Applications should update to `hoist-core` v8.0.1 or above, required to support the upgraded Admin
  Activity Tracking tab. Contact XH for assistance with this update.
* The option `PanelModel.prefName` has been removed in favor of `persistWith`. Existing user state
  will be transferred to the new format, assuming a `PersistenceProvider` of type 'pref' referring
  to the same preference is used (e.g. `persistWith: {prefKey: 'my-panel-model-prefName'}`.
* The option `GridModel.stateModel` has been removed in favor of `persistWith`. Existing user state
  will be transferred to the new format, assuming a `PersistenceProvider` of type 'localStorage'
  referring to the same key is used (e.g. `persistWith: {localStorageKey: 'my-grid-state-id'}`.
    * Use the new `GridModel.persistOptions` config for finer control over what grid state is
      persisted (replacement for stateModel configs to disable persistence of column
      state/sorting/grouping).
* The options `DimensionChooserModel.preference` and `DimensionChooserModel.historyPreference` have
  been removed in favor of `persistWith`.
* `AppSpec.idleDetectionEnabled` has been removed. App-specific Idle detection is now enabled via
  the new `xhIdleConfig` config. The old `xhIdleTimeoutMins` has also been deprecated.
* `AppSpec.idleDialogClass` has been renamed `AppSpec.idlePanel`. If specified, it should be a
  full-screen component.
* `PinPad` and `PinPadModel` have been moved to `@xh/hoist/cmp/pinpad`, and is now available for use
  with both standard and mobile toolkits.
* Third-party dependencies updated to properly reflect application-level licensing requirements.
  Applications must now import and provide their licensed version of ag-Grid, and Highcharts to
  Hoist. See file `Bootstrap.js` in Toolbox for an example.

### 🐞 Bug Fixes

* Sorting special columns generated by custom ag-Grid configurations (e.g. auto-group columns) no
  longer throws with an error.
* The `deepFreeze()` util - used to freeze data in `Record` instances - now only attempts to freeze
  a whitelist of object types that are known to be safely freezable. Custom application classes and
  other potentially-problematic objects (such as `moment` instances) are no longer frozen when
  loaded into `Record` fields.

### 📚 Libraries

Note that certain licensed third-party dependencies have been removed as direct dependencies of this
project, as per note in Breaking Changes above.

* @xh/hoist-dev-utils `4.x -> 5.x` - apps should also update to the latest 5.x release of dev-utils.
  Although license and dependency changes triggered a new major version of this dev dependency, no
  application-level changes should be required.
* @blueprintjs/core `3.28 -> 3.29`
* codemirror `5.54 -> 5.55`
* react-select `3.0 -> 3.1`

### 📚 Optional Libraries

* ag-Grid `23.0.2` > `23.2.0` (See Toolbox app for example on this upgrade)
* Highcharts `8.0.4 -> 8.1.1`

[Commit Log](https://github.com/xh/hoist-react/compare/v34.0.0...v35.0.0)

## v34.0.0 - 2020-05-26

### 🎁 New Features

* Hoist's enhanced autosizing is now enabled on all grids by default. See `GridModel` and
  `GridAutosizeService` for more details.
* New flags `XH.isPhone`, `XH.isTablet`, and `XH.isDesktop` available for device-specific switching.
  Corresponding `.xh-phone`, `.xh-tablet`, and `.xh-desktop` CSS classes are added to the document
  `body`. These flags and classes are set based on the detected device, as per its user-agent.
    * One of the two higher-level CSS classes `.xh-standard` or `.xh-mobile` will also be applied
      based on an app's use of the primary (desktop-centric) components vs mobile components - as
      declared by its `AppSpec.isMobileApp` - regardless of the detected device.
    * These changes provide more natural support for use cases such as apps that are built with
      standard components yet target/support tablet users.
* New method `Record.get()` provides an alternative API for checked data access.
* The mobile `Select` component supports the `enableFilter` and `enableCreate` props.
* `DashContainerModel` supports new `layoutLocked`, `contentLocked` and `renameLocked` modes.
* `DimensionChooser` now has the ability to persist its value and history separately.
* Enhance Hoist Admin's Activity Tracking tab.
* Enhance Hoist Admin's Client Error tab.

### 💥 Breaking Changes

* `emptyFlexCol` has been removed from the Hoist API and should simply be removed from all client
  applications. Improvements to agGrid's default rendering of empty space have made it obsolete.
* `isMobile` property on `XH` and `AppSpec` has been renamed to `isMobileApp`. All apps will need to
  update their (required) use of this flag in the app specifications within their
  `/client-app/src/apps` directory.
* The `xh-desktop` class should no longer be used to indicate a non-mobile toolkit based app. For
  this purpose, use `xh-standard` instead.

### 🐞 Bug Fixes

* Fix to Average Aggregators when used with hierarchical data.
* Fixes to Context Menu handling on `Panel` to allow better handling of `[]` and `null`.

### 📚 Libraries

* @blueprintjs/core `3.26 -> 3.28`
* @blueprintjs/datetime `3.16 -> 3.18`
* codemirror `5.53 -> 5.54`
* react-transition-group `4.3 -> 4.4`

[Commit Log](https://github.com/xh/hoist-react/compare/v33.3.0...v34.0.0)

## v33.3.0 - 2020-05-08

### ⚙️ Technical

* Additional updates to experimental autosize feature: standardization of naming, better masking
  control, and API fixes. Added new property `autosizeOptions` on `GridModel` and main entry point
  is now named `GridModel.autosizeAsync()`.

### 🐞 Bug Fixes

* `Column.hideable` will now be respected by ag-grid column drag and drop
  [#1900](https://github.com/xh/hoist-react/issues/1900)
* Fixed an issue where dragging a column would cause it to be sorted unintentionally.

[Commit Log](https://github.com/xh/hoist-react/compare/v33.2.0...v33.3.0)

## v33.2.0 - 2020-05-07

### 🎁 New Features

* Virtual column rendering has been disabled by default, as it offered a minimal performance benefit
  for most grids while compromising autosizing. See new `GridModel.useVirtualColumns` config, which
  can be set to `true` to re-enable this behavior if required.
* Any `GridModel` can now be reset to its code-prescribed defaults via the column chooser reset
  button. Previously, resetting to defaults was only possible for grids that persisted their state
  with a `GridModel.stateModel` config.

### 🐞 Bug Fixes

* Fixed several issues with new grid auto-sizing feature.
* Fixed issues with and generally improved expand/collapse column alignment in tree grids.
    * 💥 Note that this improvement introduced a minor breaking change for apps that have customized
      tree indentation via the removed `--grid-tree-indent-px` CSS var. Use `--grid-tree-indent`
      instead. Note the new var is specified in em units to scale well across grid sizing modes.

### ⚙️ Technical

* Note that the included version of Onsen has been replaced with a fork that includes updates for
  react 16.13. Apps should not need to make any changes.

### 📚 Libraries

* react `~16.8 -> ~16.13`
* onsenui `~16.8` -> @xh/onsenui `~16.13`
* react-onsenui `~16.8` -> @xh/react-onsenui `~16.13`

[Commit Log](https://github.com/xh/hoist-react/compare/v33.1.0...33.2.0)

## v33.1.0 - 2020-05-05

### 🎁 New Features

* Added smart auto-resizing of columns in `GridModel` Unlike ag-Grid's native auto-resizing support,
  Hoist's auto-resizing will also take into account collapsed rows, off-screen cells that are not
  currently rendered in the DOM, and summary rows. See the new `GridAutosizeService` for details.
    * This feature is currently marked as 'experimental' and must be enabled by passing a special
      config to the `GridModel` constructor of the form `experimental: {useHoistAutosize: true}`. In
      future versions of Hoist, we expect to make it the default behavior.
* `GridModel.autoSizeColumns()` has been renamed `GridModel.autosizeColumns()`, with lowercase 's'.
  Similarly, the `autoSizeColumns` context menu token has been renamed `autosizeColumns`.

### 🐞 Bug Fixes

* Fixed a regression with `StoreFilterField` introduced in v33.0.1.

[Commit Log](https://github.com/xh/hoist-react/compare/v33.0.2...33.1.0)

## v33.0.2 - 2020-05-01

### 🎁 New Features

* Add Hoist Cube Aggregators: `AverageAggregator` and `AverageStrictAggregator`
* `ColAutosizeButton` has been added to desktop and mobile

### 🐞 Bug Fixes

* Fixed mobile menus to constrain to the bottom of the viewport, scrolling if necessary.
  [#1862](https://github.com/xh/hoist-react/issues/1862)
* Tightened up mobile tree grid, fixed issues in mobile column chooser.
* Fixed a bug with reloading hierarchical data in `Store`.
  [#1871](https://github.com/xh/hoist-react/issues/1871)

[Commit Log](https://github.com/xh/hoist-react/compare/v33.0.1...33.0.2)

## v33.0.1 - 2020-04-29

### 🎁 New Features

* `StoreFieldField` supports dot-separated field names in a bound `GridModel`, meaning it will now
  match on columns with fields such as `address.city`.

* `Toolbar.enableOverflowMenu` now defaults to `false`. This was determined safer and more
  appropriate due to issues with the underlying Blueprint implementation, and the need to configure
  it carefully.

### 🐞 Bug Fixes

* Fixed an important bug with state management in `StoreFilterField`. See
  https://github.com/xh/hoist-react/issues/1854

* Fixed the default sort order for grids. ABS DESC should be first when present.

### 📚 Libraries

* @blueprintjs/core `3.25 -> 3.26`
* codemirror `5.52 -> 5.53`

[Commit Log](https://github.com/xh/hoist-react/compare/v33.0.0...v33.0.1)

## v33.0.0 - 2020-04-22

### 🎁 New Features

* The object returned by the `data` property on `Record` now includes the record `id`. This will
  allow for convenient access of the id with the other field values on the record.
* The `Timer` class has been enhanced and further standardized with its Hoist Core counterpart:
    * Both the `interval` and `timeout` arguments may be specified as functions, or config keys
      allowing for dynamic lookup and reconfiguration.
    * Added `intervalUnits` and `timeoutUnits` arguments.
    * `delay` can now be specified as a boolean for greater convenience.

### 💥 Breaking Changes

* We have consolidated the import location for several packages, removing unintended nested index
  files and 'sub-packages'. In particular, the following locations now provide a single index file
  for import for all of their public contents: `@xh/hoist/core`, `@xh/hoist/data`,
  `@xh/hoist/cmp/grid`, and `@xh/hoist/desktop/cmp/grid`. Applications may need to update import
  statements that referred to index files nested within these directories.
* Removed the unnecessary and confusing `values` getter on `BaseFieldModel`. This getter was not
  intended for public use and was intended for the framework's internal implementation only.
* `ColumnGroup.align` has been renamed to `ColumnGroup.headerAlign`. This avoids confusion with the
  `Column` API, where `align` refers to the alignment of cell contents within the column.

### 🐞 Bug Fixes

* Exceptions will no longer overwrite the currently shown exception in the exception dialog if the
  currently shown exception requires reloading the application.
  [#1834](https://github.com/xh/hoist-react/issues/1834)

### ⚙️ Technical

* Note that the Mobx React bindings have been updated to 6.2, and we have enabled the recommended
  "observer batching" feature as per
  [the mobx-react docs](https://github.com/mobxjs/mobx-react-lite/#observer-batching).

### 📚 Libraries

* @blueprintjs/core `3.24 -> 3.25`
* @blueprintjs/datetime `3.15 -> 3.16`
* mobx-react `6.1 -> 6.2`

[Commit Log](https://github.com/xh/hoist-react/compare/v32.0.4...v33.0.0)

## v32.0.5 - 2020-07-14

### 🐞 Bug Fixes

* Fixes a regression in which grid exports were no longer sorting rows properly.

[Commit Log](https://github.com/xh/hoist-react/compare/v32.0.4...v32.0.5)

## v32.0.4 - 2020-04-09

### 🐞 Bug Fixes

* Fixes a regression with the alignment of `ColumnGroup` headers.
* Fixes a bug with 'Copy Cell' context menu item for certain columns displaying the Record ID.
* Quiets console logging of 'routine' exceptions to 'debug' instead of 'log'.

[Commit Log](https://github.com/xh/hoist-react/compare/v32.0.3...v32.0.4)

## v32.0.3 - 2020-04-06

### 🐞 Bug Fixes

* Suppresses a console warning from ag-Grid for `GridModel`s that do not specify an `emptyText`.

[Commit Log](https://github.com/xh/hoist-react/compare/v32.0.2...v32.0.3)

## v32.0.2 - 2020-04-03

⚠ Note that this release includes a *new major version of ag-Grid*. Please consult the
[ag-Grid Changelog](https://www.ag-grid.com/ag-grid-changelog/) for versions 22-23 to review
possible breaking changes to any direct/custom use of ag-Grid APIs and props within applications.

### 🎁 New Features

* GridModel `groupSortFn` now accepts `null` to turn off sorting of group rows.
* `DockViewModel` now supports optional `width`, `height` and `collapsedWidth` configs.
* The `appMenuButton.extraItems` prop now accepts `MenuItem` configs (as before) but also React
  elements and the special string token '-' (shortcut to render a `MenuDivider`).
* Grid column `flex` param will now accept numbers, with available space divided between flex
  columns in proportion to their `flex` value.
* `Column` now supports a `sortingOrder` config to allow control of the sorting options that will be
  cycled through when the user clicks on the header.
* `PanelModel` now supports setting a `refreshMode` to control how collapsed panels respond to
  refresh requests.

### 💥 Breaking Changes

* The internal DOM structure of desktop `Panel` has changed to always include an inner frame with
  class `.xh-panel__content`. You may need to update styling that targets the inner structure of
  `Panel` via `.xh-panel`.
* The hooks `useOnResize()` and `useOnVisibleChange()` no longer take a `ref` argument. Use
  `composeRefs` to combine the ref that they return with any ref you wish to compose them with.
* The callback for `useOnResize()` will now receive an object representing the locations and
  dimensions of the element's content box. (Previously it incorrectly received an array of
  `ResizeObserver` entries that had to be de-referenced)
* `PanelModel.collapsedRenderMode` has been renamed to `PanelModel.renderMode`, to be more
  consistent with other Hoist APIs such as `TabContainer`, `DashContainer`, and `DockContainer`.

### 🐞 Bug Fixes

* Checkboxes in grid rows in Tiny sizing mode have been styled to fit correctly within the row.
* `GridStateModel` no longer saves/restores the width of non-resizable columns.
  [#1718](https://github.com/xh/hoist-react/issues/1718)
* Fixed an issue with the hooks useOnResize and useOnVisibleChange. In certain conditions these
  hooks would not be called. [#1808](https://github.com/xh/hoist-react/issues/1808)
* Inputs that accept a rightElement prop will now properly display an Icon passed as that element.
  [#1803](https://github.com/xh/hoist-react/issues/1803)

### ⚙️ Technical

* Flex columns now use the built-in ag-Grid flex functionality.

### 📚 Libraries

* ag-grid-community `removed @ 21.2`
* ag-grid-enterprise `21.2` replaced with @ag-grid-enterprise/all-modules `23.0`
* ag-grid-react `21.2` replaced with @ag-grid-community/react `23.0`
* @fortawesome/* `5.12 -> 5.13`
* codemirror `5.51 -> 5.52`
* filesize `6.0 -> 6.1`
* numbro `2.1 -> 2.2`
* react-beautiful-dnd `12.0 -> 13.0`
* store2 `2.10 -> 2.11`
* compose-react-refs `NEW 1.0.4`

[Commit Log](https://github.com/xh/hoist-react/compare/v31.0.0...v32.0.2)

## v31.0.0 - 2020-03-16

### 🎁 New Features

* The mobile `Navigator` / `NavigatorModel` API has been improved and made consistent with other
  Hoist content container APIs such as `TabContainer`, `DashContainer`, and `DockContainer`.
    * `NavigatorModel` and `PageModel` now support setting a `RenderMode` and `RefreshMode` to
      control how inactive pages are mounted/unmounted and how they respond to refresh requests.
    * `Navigator` pages are no longer required to to return `Page` components - they can now return
      any suitable component.
* `DockContainerModel` and `DockViewModel` also now support `refreshMode` and `renderMode` configs.
* `Column` now auto-sizes when double-clicking / double-tapping its header.
* `Toolbar` will now collapse overflowing items into a drop down menu. (Supported for horizontal
  toolbars only at this time.)
* Added new `xhEnableLogViewer` config (default `true`) to enable or disable the Admin Log Viewer.

#### 🎨 Icons

* Added `Icon.icon()` factory method as a new common entry point for creating new FontAwesome based
  icons in Hoist. It should typically be used instead of using the `FontAwesomeIcon` component
  directly.
* Also added a new `Icon.fileIcon()` factory. This method take a filename and returns an appropriate
  icon based on its extension.
* All Icon factories can now accept an `asHtml` parameter, as an alternative to calling the helper
  function `convertIconToSVG()` on the element. Use this to render icons as raw html where needed
  (e.g. grid renderers).
* Icons rendered as html will now preserve their styling, tooltips, and size.

### 💥 Breaking Changes

* The application's primary `HoistApplicationModel` is now instantiated and installed as
  `XH.appModel` earlier within the application initialization sequence, with construction happening
  prior to the init of the XH identity, config, and preference services.
    * This allows for a new `preAuthInitAsync()` lifecycle method to be called on the model before
      auth has completed, but could be a breaking change for appModel code that relied on these
      services for field initialization or in its constructor.
    * Such code should be moved to the core `initAsync()` method instead, which continues to be
      called after all XH-level services are initialized and ready.
* Mobile apps may need to adjust to the following updates to `NavigatorModel` and related APIs:
    * `NavigatorModel`'s `routes` constructor parameter has been renamed `pages`.
    * `NavigatorModel`'s observable `pages[]` has been renamed `stack[]`.
    * `NavigatorPageModel` has been renamed `PageModel`. Apps do not usually create `PageModels`
      directly, so this change is unlikely to require code updates.
    * `Page` has been removed from the mobile toolkit. Components that previously returned a `Page`
      for inclusion in a `Navigator` or `TabContainer` can now return any component. It is
      recommended you replace `Page` with `Panel` where appropriate.
* Icon enhancements described above removed the following public methods:
    * The `fontAwesomeIcon()` factory function (used to render icons not already enumerated by
      Hoist)
      has been replaced by the improved `Icon.icon()` factory - e.g. `fontAwesomeIcon({icon: ['far',
      'alicorn']}) -> Icon.icon({iconName: 'alicorn'})`.
    * The `convertIconToSvg()` utility method has been replaced by the new `asHtml` parameter on
      icon factory functions. If you need to convert an existing icon element,
      use `convertIconToHtml()`.
* `Toolbar` items should be provided as direct children. Wrapping Toolbar items in container
  components can result in unexpected item overflow.

### 🐞 Bug Fixes

* The `fmtDate()` utility now properly accepts, parses, and formats a string value input as
  documented.
* Mobile `PinPad` input responsiveness improved on certain browsers to avoid lag.

### ⚙️ Technical

* New lifecycle methods `preAuthInitAsync()` and `logoutAsync()` added to the `HoistAppModel`
  decorator (aka the primary `XH.appModel`).

[Commit Log](https://github.com/xh/hoist-react/compare/v30.1.0...v31.0.0)

## v30.1.0 - 2020-03-04

### 🐞 Bug Fixes

* Ensure `WebSocketService.connected` remains false until `channelKey` assigned and received from
  server.
* When empty, `DashContainer` now displays a user-friendly prompt to add an initial view.

### ⚙️ Technical

* Form validation enhanced to improve handling of asynchronous validation. Individual rules and
  constraints are now re-evaluated in parallel, allowing for improved asynchronous validation.
* `Select` will now default to selecting contents on focus if in filter or creatable mode.

[Commit Log](https://github.com/xh/hoist-react/compare/v30.0.0...30.1.0)

## v30.0.0 - 2020-02-29

### 🎁 New Features

* `GridModel` and `DataViewModel` now support `groupRowHeight`, `groupRowRenderer` and
  `groupRowElementRenderer` configs. Grouping is new in general to `DataViewModel`, which now takes
  a `groupBy` config.
    * `DataViewModel` allows for settable and multiple groupings and sorters.
    * `DataViewModel` also now supports additional configs from the underlying `GridModel` that make
      sense in a `DataView` context, such as `showHover` and `rowBorders`.
* `TabContainerModel` now accepts a `track` property (default false) for easily tracking tab views
  via Hoist's built-in activity tracking.
* The browser document title is now set to match `AppSpec.clientAppName` - helpful for projects with
  multiple javascript client apps.
* `StoreFilterField` accepts all other config options from `TextInput` (e.g. `disabled`).
* Clicking on a summary row in `Grid` now clears its record selection.
* The `@LoadSupport` decorator now provides an additional observable property `lastException`. The
  decorator also now logs load execution times and failures to `console.debug` automatically.
* Support for mobile `Panel.scrollable` prop made more robust with re-implementation of inner
  content element. Note this change included a tweak to some CSS class names for mobile `Panel`
  internals that could require adjustments if directly targeted by app stylesheets.
* Added new `useOnVisibleChange` hook.
* Columns now support a `headerAlign` config to allow headers to be aligned differently from column
  contents.

### 💥 Breaking Changes

* `Toolbar` items must be provided as direct children. Wrapping Toolbar items in container
  components can result in unexpected item overflow.
* `DataView.rowCls` prop removed, replaced by new `DataViewModel.rowClassFn` config for more
  flexibility and better symmetry with `GridModel`.
* `DataViewModel.itemRenderer` renamed to `DataViewModel.elementRenderer`
* `DataView` styling has been updated to avoid applying several unwanted styles from `Grid`. Note
  that apps might rely on these styles (intentionally or not) for their `itemRenderer` components
  and appearance and will need to adjust.
* Several CSS variables related to buttons have been renamed for consistency, and button style rules
  have been adjusted to ensure they take effect reliably across desktop and mobile buttons
  ([#1568](https://github.com/xh/hoist-react/pull/1568)).
* The optional `TreeMapModel.highchartsConfig` object will now be recursively merged with the
  top-level config generated by the Hoist model and component, where previously it was spread onto
  the generated config. This could cause a change in behavior for apps using this config to
  customize map instances, but provides more flexibility for e.g. customizing the `series`.
* The signature of `useOnResize` hook has been modified slightly for API consistency and clarity.
  Options are now passed in a configuration object.

### 🐞 Bug Fixes

* Fixed an issue where charts that are rendered while invisible would have the incorrect size.
  [#1703](https://github.com/xh/hoist-react/issues/1703)
* Fixed an issue where zeroes entered by the user in `PinPad` would be displayed as blanks.
* Fixed `fontAwesomeIcon` elem factory component to always include the default 'fa-fw' className.
  Previously, it was overridden if a `className` prop was provided.
* Fixed an issue where ConfigDiffer would always warn about deletions, even when there weren't any.
  [#1652](https://github.com/xh/hoist-react/issues/1652)
* `TextInput` will now set its value to `null` when all text is deleted and the clear icon will
  automatically hide.
* Fixed an issue where multiple buttons in a `ButtonGroupInput` could be shown as active
  simultaneously. [#1592](https://github.com/xh/hoist-react/issues/1592)
* `StoreFilterField` will again match on `Record.id` if bound to a Store or a GridModel with the
  `id` column visible. [#1697](https://github.com/xh/hoist-react/issues/1697)
* A number of fixes have been applied to `RelativeTimeStamp` and `getRelativeTimestamp`, especially
  around its handling of 'equal' or 'epsilon equal' times. Remove unintended leading whitespace from
  `getRelativeTimestamp`.

### ⚙️ Technical

* The `addReaction` and `addAutorun` methods (added to Hoist models, components, and services by the
  `ReactiveSupport` mixin) now support a configurable `debounce` argument. In many cases, this is
  preferable to the built-in MobX `delay` argument, which only provides throttling and not true
  debouncing.
* New `ChartModel.highchart` property provides a reference to the underlying HighChart component.

### 📚 Libraries

* @blueprintjs/core `3.23 -> 3.24`
* react-dates `21.7 -> 21.8`
* react-beautiful-dnd `11.0 -> 12.2`

[Commit Log](https://github.com/xh/hoist-react/compare/v29.1.0...v30.0.0)

## v29.1.0 - 2020-02-07

### 🎁 New Features

#### Grid

* The `compact` config on `GridModel` has been deprecated in favor of the more powerful `sizingMode`
  which supports the values 'large', 'standard', 'compact', or 'tiny'.
    * Each new mode has its own set of CSS variables for applications to override as needed.
    * Header and row heights are configurable for each via the `HEADER_HEIGHTS` and `ROW_HEIGHTS`
      static properties of the `AgGrid` component. These objects can be modified on init by
      applications that wish to customize the default row heights globally.
    * 💥 Note that these height config objects were previously exported as constants from AgGrid.js.
      This would be a breaking change for any apps that imported the old objects directly (
      considered unlikely).
* `GridModel` now exposes an `autoSizeColumns` method, and the Grid context menu now contains an
  `Autosize Columns` option by default.
* `Column` and `ColumnGroup` now support React elements for `headerName`.

#### Data

* The `Store` constructor now accepts a `data` argument to load data at initialization.
* The `xh/hoist/data/cube` package has been modified substantially to better integrate with the core
  data package and support observable "Views". See documentation on `Cube` for more information.

#### Other

* Added a `PinPad` component for streamlined handling of PIN entry on mobile devices.
* `FormField` now takes `tooltipPosition` and `tooltipBoundary` props for customizing minimal
  validation tooltip.
* `RecordAction.actionFn` parameters now include a `buttonEl` property containing the button element
  when used in an action column.
* Mobile Navigator component now takes an `animation` prop which can be set to 'slide' (default),
  'lift', 'fade', or 'none'. These values are passed to the underlying onsenNavigator component.
  ([#1641](https://github.com/xh/hoist-react/pull/1641))
* `AppOption` configs now accept an `omit` property for conditionally excluding options.

### 🐞 Bug Fixes

* Unselectable grid rows are now skipped during up/down keyboard navigation.
* Fix local quick filtering in `LeftRightChooser` (v29 regression).
* Fix `SplitTreeMap` - the default filtering once again splits the map across positive and negative
  values as intended (v29 regression).

### ⚙️ Technical

* `FormFields` now check that they are contained in a Hoist `Form`.

### 📚 Libraries

* @blueprintjs/core `3.22 -> 3.23`
* codemirror `5.50 -> 5.51`
* react-dates `21.5 -> 21.7`

[Commit Log](https://github.com/xh/hoist-react/compare/v29.0.0...v29.1.0)

## v29.0.0 - 2020-01-24

### 🗄️ Data Package Changes

Several changes have been made to data package (`Store` and `Record`) APIs for loading, updating,
and modifying data. They include some breaking changes, but pave the way for upcoming enhancements
to fully support inline grid editing and other new features.

Store now tracks the "committed" state of its records, which represents the data as it was loaded
(typically from the server) via `loadData()` or `updateData()`. Records are now immutable and
frozen, so they cannot be changed directly, but Store offers a new `modifyRecords()` API to apply
local modifications to data in a tracked and managed way. (Store creates new records internally to
hold both this modified data and the original, "committed" data.) This additional state tracking
allows developers to query Stores for modified or added records (e.g. to flush back to the server
and persist) as well as call new methods to revert changes (e.g. to undo a block of changes that the
user wishes to discard).

Note the following more specific changes to these related classes:

#### Record

* 💥 Record data properties are now nested within a `data` object on Record instances and are no
  longer available as top-level properties on the Record itself.
    * Calls to access data such as `rec.quantity` must be modified to `rec.data.quantity`.
    * When accessing multiple properties, destructuring provides an efficient syntax -
      e.g. `const {quantity, price} = rec.data;`.
* 💥 Records are now immutable and cannot be modified by applications directly.
    * This is a breaking change, but should only affect apps with custom inline grid editing
      implementations or similar code that modifies individual record values.
    * Calls to change data such as `rec.quantity = 100` must now be made through the Record's Store,
      e.g. `store.modifyData({id: 41, quantity: 100})`
* Record gains new getters for inspecting its state, including: `isAdd`, `isModified`, and
  `isCommitted`.

#### Store

* 💥 `noteDataUpdated()` has been removed, as out-of-band modifications to Store Records are no
  longer possible.
* 💥 Store's `idSpec` function is now called with the raw record data - previously it was passed
  source data after it had been run through the store's optional `processRawData` function. (This is
  unlikely to have a practical impact on most apps, but is included here for completeness.)
* `Store.updateData()` now accepts a flat list of raw data to process into Record additions and
  updates. Previously developers needed to call this method with an object containing add, update,
  and/or remove keys mapped to arrays. Now Store will produce an object of this shape automatically.
* `Store.refreshFilter()` method has been added to allow applications to rebuild the filtered data
  set if some application state has changed (apart from the store's data itself) which would affect
  the store filter.
* Store gains new methods for manipulating its Records and data, including `addRecords()`,
  `removeRecords()`, `modifyRecords()`, `revertRecords()`, and `revert()`. New getters have been
  added for `addedRecords`, `removedRecords`, `modifiedRecords`, and `isModified`.

#### Column

* Columns have been enhanced for provide basic support for inline-editing of record data. Further
  inline editing support enhancements are planned for upcoming Hoist releases.
* `Column.getValueFn` config added to retrieve the cell value for a Record field. The default
  implementation pulls the value from the Record's new `data` property (see above). Apps that
  specify custom `valueGetter` callbacks via `Column.agOptions` should now implement their custom
  logic in this new config.
* `Column.setValueFn` config added to support modifying the Column field's value on the underlying
  Record. The default implementation calls the new `Store.modifyRecords()` API and should be
  sufficient for the majority of cases.
* `Column.editable` config added to indicate if a column/cell should be inline-editable.

### 🎁 New Features

* Added keyboard support to ag-Grid context menus.
* Added `GridModel.setEmptyText()` to allow updates to placeholder text after initial construction.
* Added `GridModel.ensureSelectionVisible()` to scroll the currently selected row into view.
* When a `TreeMap` is bound to a `GridModel`, the grid will now respond to map selection changes by
  scrolling to ensure the selected grid row is visible.
* Added a `Column.tooltipElement` config to support fully customizable tooltip components.
* Added a `useOnResize` hook, which runs a function when a component is resized.
* Exposed an `inputRef` prop on numberInput, textArea, and textInput
* `PanelModel` now accepts a `maxSize` config.
* `RelativeTimeStamp` now support a `relativeTo` option, allowing it to display the difference
  between a timestamp and another reference time other than now. Both the component and the
  `getRelativeTimestamp()` helper function now leverage moment.js for their underlying
  implementation.
* A new `Clock` component displays the time, either local to the browser or for a configurable
  timezone.
* `LeftRightChooser` gets a new `showCounts` option to print the number of items on each side.
* `Select` inputs support a new property `enableWindowed` (desktop platform only) to improve
  rendering performance with large lists of options.
* `Select` inputs support grouped options. To use, add an attribute `options` containing an array of
  sub-options.
* `FetchService` methods support a new `timeout` option. This config chains `Promise.timeout()` to
  the promises returned by the service.
* Added alpha version of `DashContainer` for building dynamic, draggable dashboard-style layouts.
  Please note: the API for this component is subject to change - use at your own risk!
* `Select` now allows the use of objects as values.
* Added a new `xhEnableImpersonation` config to enable or disable the ability of Hoist Admins to
  impersonate other users. Note that this defaults to `false`. Apps will need to set this config to
  continue using impersonation. (Note that an update to hoist-core 6.4+ is required for this config
  to be enforced on the server.)
* `FormField` now supports a `requiredIndicator` to customize how required fields are displayed.
* Application build tags are now included in version update checks, primarily to prompt dev/QA users
  to refresh when running SNAPSHOT versions. (Note that an update to hoist-core 6.4+ is required for
  the server to emit build tag for comparison.)
* `CodeInput` component added to provide general `HoistInput` support around the CodeMirror code
  editor. The pre-existing `JsonInput` has been converted to a wrapper around this class.
* `JsonInput` now supports an `autoFocus` prop.
* `Select` now supports a `hideDropdownIndicator` prop.
* `useOnResize` hook will now ignore visibility changes, i.e. a component resizing to a size of 0.
* `DimensionChooser` now supports a `popoverPosition` prop.
* `AppBar.appMenuButtonPosition` prop added to configure the App Menu on the left or the right, and
  `AppMenuButton` now accepts and applies any `Button` props to customize.
* New `--xh-grid-tree-indent-px` CSS variable added to allow control over the amount of indentation
  applied to tree grid child nodes.

### 💥 Breaking Changes

* `GridModel.contextMenuFn` config replaced with a `contextMenu` parameter. The new parameter will
  allow context menus to be specified with a simple array in addition to the function specification
  currently supported.
* `GridModel.defaultContextMenuTokens` config renamed to `defaultContextMenu`.
* `Chart` and `ChartModel` have been moved from `desktop/cmp/charts` to `cmp/charts`.
* `StoreFilterField` has been moved from `desktop/cmp/store` to `cmp/store`.
* The options `nowEpsilon` and `nowString` on `RelativeTimestamp` have been renamed to `epsilon` and
  `equalString`, respectively.
* `TabRenderMode` and `TabRefreshMode` have been renamed to `RenderMode` and `RefreshMode` and moved
  to the `core` package. These enumerations are now used in the APIs for `Panel`, `TabContainer`,
  and `DashContainer`.
* `DockViewModel` now requires a function, or a HoistComponent as its `content` param. It has always
  been documented this way, but a bug in the original implementation had it accepting an actual
  element rather than a function. As now implemented, the form of the `content` param is consistent
  across `TabModel`, `DockViewModel`, and `DashViewSpec`.
* `JsonInput.showActionButtons` prop replaced with more specific `showFormatButton` and
  `showFullscreenButton` props.
* The `DataView.itemHeight` prop has been moved to `DataViewModel` where it can now be changed
  dynamically by applications.
* Desktop `AppBar.appMenuButtonOptions` prop renamed to `appMenuButtonProps` for consistency.

### 🐞 Bug Fixes

* Fixed issue where JsonInput was not receiving its `model` from context
  ([#1456](https://github.com/xh/hoist-react/issues/1456))
* Fixed issue where TreeMap would not be initialized if the TreeMapModel was created after the
  GridModel data was loaded ([#1471](https://github.com/xh/hoist-react/issues/1471))
* Fixed issue where export would create malformed file with dynamic header names
* Fixed issue where exported tree grids would have incorrect aggregate data
  ([#1447](https://github.com/xh/hoist-react/issues/1447))
* Fixed issue where resizable Panels could grow larger than desired
  ([#1498](https://github.com/xh/hoist-react/issues/1498))
* Changed RestGrid to only display export button if export is enabled
  ([#1490](https://github.com/xh/hoist-react/issues/1490))
* Fixed errors when grouping rows in Grids with `groupUseEntireRow` turned off
  ([#1520](https://github.com/xh/hoist-react/issues/1520))
* Fixed problem where charts were resized when being hidden
  ([#1528](https://github.com/xh/hoist-react/issues/1528))
* Fixed problem where charts were needlessly re-rendered, hurting performance and losing some state
  ([#1505](https://github.com/xh/hoist-react/issues/1505))
* Removed padding from Select option wrapper elements which was making it difficult for custom
  option renderers to control the padding ([1571](https://github.com/xh/hoist-react/issues/1571))
* Fixed issues with inconsistent indentation for tree grid nodes under certain conditions
  ([#1546](https://github.com/xh/hoist-react/issues/1546))
* Fixed autoFocus on NumberInput.

### 📚 Libraries

* @blueprintjs/core `3.19 -> 3.22`
* @blueprintjs/datetime `3.14 -> 3.15`
* @fortawesome/fontawesome-pro `5.11 -> 5.12`
* codemirror `5.49 -> 5.50`
* core-js `3.3 -> 3.6`
* fast-deep-equal `2.0 -> 3.1`
* filesize `5.0 -> 6.0`
* highcharts 7.2 -> 8.0`
* mobx `5.14 -> 5.15`
* react-dates `21.3 -> 21.5`
* react-dropzone `10.1 -> 10.2`
* react-windowed-select `added @ 2.0.1`

[Commit Log](https://github.com/xh/hoist-react/compare/v28.2.0...v29.0.0)

## v28.2.0 - 2019-11-08

### 🎁 New Features

* Added a `DateInput` component to the mobile toolkit. Its API supports many of the same options as
  its desktop analog with the exception of `timePrecision`, which is not yet supported.
* Added `minSize` to panelModel. A resizable panel can now be prevented from resizing to a size
  smaller than minSize. ([#1431](https://github.com/xh/hoist-react/issues/1431))

### 🐞 Bug Fixes

* Made `itemHeight` a required prop for `DataView`. This avoids an issue where agGrid went into an
  infinite loop if this value was not set.
* Fixed a problem with `RestStore` behavior when `dataRoot` changed from its default value.

[Commit Log](https://github.com/xh/hoist-react/compare/v28.1.1...v28.2.0)

## v28.1.1 - 2019-10-23

### 🐞 Bug Fixes

* Fixes a bug with default model context being set incorrectly within context inside of `Panel`.

[Commit Log](https://github.com/xh/hoist-react/compare/v28.1.0...v28.1.1)

## v28.1.0 - 2019-10-18

### 🎁 New Features

* `DateInput` supports a new `strictInputParsing` prop to enforce strict parsing of keyed-in entries
  by the underlying moment library. The default value is false, maintained the existing behavior
  where [moment will do its best](https://momentjs.com/guides/#/parsing/) to parse an entered date
  string that doesn't exactly match the specified format
* Any `DateInput` values entered that exceed any specified max/minDate will now be reset to null,
  instead of being set to the boundary date (which was surprising and potentially much less obvious
  to a user that their input had been adjusted automatically).
* `Column` and `ColumnGroup` now accept a function for `headerName`. The header will be
  automatically re-rendered when any observable properties referenced by the `headerName` function
  are modified.
* `ColumnGroup` now accepts an `align` config for setting the header text alignment
* The flag `toContext` for `uses` and `creates` has been replaced with a new flag `publishMode` that
  provides more granular control over how models are published and looked up via context. Components
  can specify `ModelPublishMode.LIMITED` to make their model available for contained components
  without it becoming the default model or exposing its sub-models.

### 🐞 Bug Fixes

* Tree columns can now specify `renderer` or `elementRenderer` configs without breaking the standard
  ag-Grid group cell renderer auto-applied to tree columns (#1397).
* Use of a custom `Column.comparator` function will no longer break agGrid-provided column header
  filter menus (#1400).
* The MS Edge browser does not return a standard Promise from `async` functions, so the the return
  of those functions did not previously have the required Hoist extensions installed on its
  prototype. Edge "native" Promises are now also polyfilled / extended as required. (#1411).
* Async `Select` combobox queries are now properly debounced as per the `queryBuffer` prop (#1416).

### ⚙️ Technical

* Grid column group headers now use a custom React component instead of the default ag-Grid column
  header, resulting in a different DOM structure and CSS classes. Existing CSS overrides of the
  ag-Grid column group headers may need to be updated to work with the new structure/classes.
* We have configured `stylelint` to enforce greater consistency in our stylesheets within this
  project. The initial linting run resulted in a large number of updates to our SASS files, almost
  exclusively whitespace changes. No functional changes are intended/expected. We have also enabled
  hooks to run both JS and style linting on pre-commit. Neither of these updates directly affects
  applications, but the same tools could be configured for apps if desired.

### 📚 Libraries

* core-js `3.2 -> 3.3`
* filesize `4.2 -> 5.0`
* http-status-codes `added @ 1.3`

[Commit Log](https://github.com/xh/hoist-react/compare/v28.0.0...v28.1.0)

## v28.0.0 - 2019-10-07

_"The one with the hooks."_

**Hoist now fully supports React functional components and hooks.** The new `hoistComponent`
function is now the recommended method for defining new components and their corresponding element
factories. See that (within HoistComponentFunctional.js) and the new `useLocalModel()` and
`useContextModel()` hooks (within [core/hooks](core/hooks)) for more information.

Along with the performance benefits and the ability to use React hooks, Hoist functional components
are designed to read and write their models via context. This allows a much less verbose
specification of component element trees.

Note that **Class-based Components remain fully supported** (by both Hoist and React) using the
familiar `@HoistComponent` decorator, but transitioning to functional components within Hoist apps
is now strongly encouraged. In particular note that Class-based Components will *not* be able to
leverage the context for model support discussed above.

### 🎁 New Features

* Resizable panels now default to not redrawing their content when resized until the resize bar is
  dropped. This offers an improved user experience for most situations, especially when layouts are
  complex. To re-enable the previous dynamic behavior, set `PanelModel.resizeWhileDragging: true`.
* The default text input shown by `XH.prompt()` now has `selectOnFocus: true` and will confirm the
  user's entry on an `<enter>` keypress (same as clicking 'OK').
* `stringExcludes` function added to form validation constraints. This allows an input value to
  block specific characters or strings, e.g. no slash "/" in a textInput for a filename.
* `constrainAll` function added to form validation constraints. This takes another constraint as its
  only argument, and applies that constraint to an array of values, rather than just to one value.
  This is useful for applying a constraint to inputs that produce arrays, such as tag pickers.
* `DateInput` now accepts LocalDates as `value`, `minDate` and `maxDate` props.
* `RelativeTimestamp` now accepts a `bind` prop to specify a model field name from which it can pull
  its timestamp. The model itself can either be passed as a prop or (better) sourced automatically
  from the parent context. Developers are encouraged to take this change to minimize re-renders of
  parent components (which often contain grids and other intensive layouts).
* `Record` now has properties and methods for accessing and iterating over children, descendants,
  and ancestors
* `Store` now has methods for retrieving the descendants and ancestors of a given Record

### 💥 Breaking Changes

* **Apps must update their dev dependencies** to the latest `@xh/hoist-dev-utils` package: v4.0+.
  This updates the versions of Babel / Webpack used in builds to their latest / current versions and
  swaps to the updated Babel recommendation of `core-js` for polyfills.
* The `allSettled` function in `@xh/promise` has been removed. Applications using this method should
  use the ECMA standard (stage-2) `Promise.allSettled` instead. This method is now fully available
  in Hoist via bundled polyfills. Note that the standard method returns an array of objects of the
  form `{status: [rejected|fulfilled], ...}`, rather than `{state: [rejected|fulfilled], ...}`.
* The `containerRef` argument for `XH.toast()` should now be a DOM element. Component instances are
  no longer supported types for this value. This is required to support functional Components
  throughout the toolkit.
* Apps that need to prevent a `StoreFilterField` from binding to a `GridModel` in context, need to
  set the `store` or `gridModel` property explicitly to null.
* The Blueprint non-standard decorators `ContextMenuTarget` and `HotkeysTarget` are no longer
  supported. Use the new hooks `useContextMenu()` and `useHotkeys()` instead. For convenience, this
  functionality has also been made available directly on `Panel` via the `contextMenu` and `hotkeys`
  props.
* `DataView` and `DataViewModel` have been moved from `/desktop/cmp/dataview` to the cross-platform
  package `/cmp/dataview`.
* `isReactElement` has been removed. Applications should use the native React API method
  `React.isValidElement` instead.

### ⚙️ Technical

* `createObservableRef()` is now available in `@xh/hoist/utils/react` package. Use this function for
  creating refs that are functionally equivalent to refs created with `React.createRef()`, yet fully
  observable. With this change the `Ref` class in the same package is now obsolete.
* Hoist now establishes a proper react "error boundary" around all application code. This means that
  errors throw when rendering will be caught and displayed in the standard Hoist exception dialog,
  and stack traces for rendering errors should be significantly less verbose.
* Not a Hoist feature, exactly, but the latest version of `@xh/hoist-dev-utils` (see below) enables
  support for the `optional chaining` (aka null safe) and `nullish coalescing` operators via their
  Babel proposal plugins. Developers are encouraged to make good use of the new syntax below:
    * conditional-chaining: `let foo = bar?.baz?.qux;`
    * nullish coalescing: `let foo = bar ?? 'someDefaultValue';`

### 🐞 Bug Fixes

* Date picker month and year controls will now work properly in `localDate` mode. (Previously would
  reset to underlying value.)
* Individual `Buttons` within a `ButtonGroupInput` will accept a disabled prop while continuing to
  respect the overall `ButtonGroupInput`'s disabled prop.
* Raised z-index level of AG-Grid tooltip to ensure tooltips for AG-Grid context menu items appear
  above the context menu.

### 📚 Libraries

* @blueprintjs/core `3.18 -> 3.19`
* @blueprintjs/datetime `3.12 -> 3.14`
* @fortawesome/fontawesome-pro `5.10 -> 5.11`
* @xh/hoist-dev-utils `3.8 -> 4.3` (multiple transitive updates to build tooling)
* ag-grid `21.1 -> 21.2`
* highcharts `7.1 -> 7.2`
* mobx `5.13 -> 5.14`
* react-transition-group `4.2 -> 4.3`
* rsvp (removed)
* store2 `2.9 -> 2.10`

[Commit Log](https://github.com/xh/hoist-react/compare/v27.1.0...v28.0.0)

## v27.1.0 - 2019-09-05

### 🎁 New Features

* `Column.exportFormat` can now be a function, which supports setting Excel formats on a per-cell
  (vs. entire column) basis by returning a conditional `exportFormat` based upon the value and / or
  record.
    * ⚠️ Note that per-cell formatting _requires_ that apps update their server to use hoist-core
      v6.3.0+ to work, although earlier versions of hoist-core _are_ backwards compatible with the
      pre-existing, column-level export formatting.
* `DataViewModel` now supports a `sortBy` config. Accepts the same inputs as `GridModel.sortBy`,
  with the caveat that only a single-level sort is supported at this time.

[Commit Log](https://github.com/xh/hoist-react/compare/v27.0.1...v27.1.0)

## v27.0.1 - 2019-08-26

### 🐞 Bug Fixes

* Fix to `Store.clear()` and `GridModel.clear()`, which delegates to the same (#1324).

[Commit Log](https://github.com/xh/hoist-react/compare/v27.0.0...v27.0.1)

## v27.0.0 - 2019-08-23

### 🎁 New Features

* A new `LocalDate` class has been added to the toolkit. This class provides client-side support for
  "business" or "calendar" days that do not have a time component. It is an immutable class that
  supports '==', '<' and '>', as well as a number of convenient manipulation functions. Support for
  the `LocalDate` class has also been added throughout the toolkit, including:
    * `Field.type` now supports an additional `localDate` option for automatic conversion of server
      data to this type when loading into a `Store`.
    * `fetchService` is aware of this class and will automatically serialize all instances of it for
      posting to the server. ⚠ NOTE that along with this change, `fetchService` and its methods such
      as `XH.fetchJson()` will now serialize regular JS Date objects as ms timestamps when provided
      in params. Previously Dates were serialized in their default `toString()` format. This would
      be a breaking change for an app that relied on that default Date serialization, but it was
      made for increased symmetry with how Hoist JSON-serializes Dates and LocalDates on the
      server-side.
    * `DateInput` can now be used to seamlessly bind to a `LocalDate` as well as a `Date`. See its
      new prop of `valueType` which can be set to `localDate` or `date` (default).
    * A new `localDateCol` config has been added to the `@xh/hoist/grid/columns` package with
      standardized rendering and formatting.
* New `TreeMap` and `SplitTreeMap` components added, to render hierarchical data in a configurable
  TreeMap visualization based on the Highcharts library. Supports optional binding to a GridModel,
  which syncs selection and expand / collapse state.
* `Column` gets a new `highlightOnChange` config. If true, the grid will highlight the cell on each
  change by flashing its background. (Currently this is a simple on/off config - future iterations
  could support a function variant or other options to customize the flash effect based on the
  old/new values.) A new CSS var `--xh-grid-cell-change-bg-highlight` can be used to customize the
  color used, app-wide or scoped to a particular grid selector. Note that columns must *not* specify
  `rendererIsComplex` (see below) if they wish to enable the new highlight flag.

### 💥 Breaking Changes

* The updating of `Store` data has been reworked to provide a simpler and more powerful API that
  allows for the applications of additions, deletions, and updates in a single transaction:
    * The signature of `Store.updateData()` has been substantially changed, and is now the main
      entry point for all updates.
    * `Store.removeRecords()` has been removed. Use `Store.updateData()` instead.
    * `Store.addData()` has been removed. Use `Store.updateData()` instead.
* `Column` takes an additional property `rendererIsComplex`. Application must set this flag to
  `true` to indicate if a column renderer uses values other than its own bound field. This change
  provides an efficiency boost by allowing ag-Grid to use its default change detection instead of
  forcing a cell refresh on any change.

### ⚙️ Technical

* `Grid` will now update the underlying ag-Grid using ag-Grid transactions rather than relying on
  agGrid `deltaRowMode`. This is intended to provide the best possible grid performance and
  generally streamline the use of the ag-Grid Api.

### 🐞 Bug Fixes

* Panel resize events are now properly throttled, avoiding extreme lagginess when resizing panels
  that contain complex components such as big grids.
* Workaround for issues with the mobile Onsen toolkit throwing errors while resetting page stack.
* Dialogs call `doCancel()` handler if cancelled via `<esc>` keypress.

### 📚 Libraries

* @xh/hoist-dev-utils `3.7 -> 3.8`
* qs `6.7 -> 6.8`
* store2 `2.8 -> 2.9`

[Commit Log](https://github.com/xh/hoist-react/compare/v26.0.1...v27.0.0)

## v26.0.1 - 2019-08-07

### 🎁 New Features

* **WebSocket support** has been added in the form of `XH.webSocketService` to establish and
  maintain a managed websocket connection with the Hoist UI server. This is implemented on the
  client via the native `WebSocket` object supported by modern browsers and relies on the
  corresponding service and management endpoints added to Hoist Core v6.1.
    * Apps must declare `webSocketsEnabled: true` in their `AppSpec` configuration to enable this
      overall functionality on the client.
    * Apps can then subscribe via the new service to updates on a requested topic and will receive
      any inbound messages for that topic via a callback.
    * The service will monitor the socket connection with a regular heartbeat and attempt to
      re-establish if dropped.
    * A new admin console snap-in provides an overview of connected websocket clients.
* The `XH.message()` and related methods such as `XH.alert()` now support more flexible
  `confirmProps` and `cancelProps` configs, each of which will be passed to their respective button
  and merged with suitable defaults. Allows use of the new `autoFocus` prop with these preconfigured
  dialogs.
    * By default, `XH.alert()` and `XH.confirm()` will auto focus the confirm button for user
      convenience.
    * The previous text/intent configs have been deprecated and the message methods will log a
      console warning if they are used (although it will continue to respect them to aid
      transitioning to the new configs).
* `GridModel` now supports a `copyCell` context menu action. See `StoreContextMenu` for more
  details.
* New `GridCountLabel` component provides an alternative to existing `StoreCountLabel`, outputting
  both overall record count and current selection count in a configurable way.
* The `Button` component accepts an `autoFocus` prop to attempt to focus on render.
* The `Checkbox` component accepts an `autoFocus` prop to attempt to focus on render.

### 💥 Breaking Changes

* `StoreCountLabel` has been moved from `/desktop/cmp/store` to the cross-platform package
  `/cmp/store`. Its `gridModel` prop has also been removed - usages with grids should likely switch
  to the new `GridCountLabel` component, noted above and imported from `/cmp/grid`.
* The API for `ClipboardButton` and `ClipboardMenuItem` has been simplified, and made implementation
  independent. Specify a single `getCopyText` function rather than the `clipboardSpec`.
  (`clipboardSpec` is an artifact from the removed `clipboard` library).
* The `XH.prompt()` and `XH.message()` input config has been updated to work as documented, with any
  initial/default value for the input sourced from `input.initialValue`. Was previously sourced from
  `input.value` (#1298).
* ChartModel `config` has been deprecated. Please use `highchartsConfig` instead.

### 🐞 Bug Fixes

* The `Select.selectOnFocus` prop is now respected when used in tandem with `enableCreate` and/or
  `queryFn` props.
* `DateInput` popup _will_ now close when input is blurred but will _not_ immediately close when
  `enableTextInput` is `false` and a month or year is clicked (#1293).
* Buttons within a grid `actionCol` now render properly in compact mode, without clipping/overflow.

### ⚙️ Technical

* `AgGridModel` will now throw an exception if any of its methods which depend on ag-Grid state are
  called before the grid has been fully initialized (ag-Grid onGridReady event has fired).
  Applications can check the new `isReady` property on `AgGridModel` before calling such methods
  to️️ verify the grid is fully initialized.

### 📚 Libraries

* @blueprintjs/core `3.17 -> 3.18`
* @blueprintjs/datetime `3.11 -> 3.12`
* @fortawesome/fontawesome `5.9 -> 5.10`
* ag-grid `21.0.1 -> 21.1.1`
* store2 `2.7 -> 2.8`
* The `clipboard` library has been replaced with the simpler `clipboard-copy` library.

[Commit Log](https://github.com/xh/hoist-react/compare/v25.2.0...v26.0.1)

## v25.2.0 - 2019-07-25

### 🎁 New Features

* `RecordAction` supports a new `secondaryText` property. When used for a Grid context menu item,
  this text appears on the right side of the menu item, usually used for displaying the shortcut key
  associated with an action.

### 🐞 Bug Fixes

* Fixed issue with loopy behavior when using `Select.selectOnFocus` and changing focus
  simultaneously with keyboard and mouse.

[Commit Log](https://github.com/xh/hoist-react/compare/v25.1.0...v25.2.0)

## v25.1.0 - 2019-07-23

### 🎁 New Features

* `JsonInput` includes buttons for toggling showing in a full-screen dialog window. Also added a
  convenience button to auto-format `JsonInput's` content.
* `DateInput` supports a new `enableTextInput` prop. When this property is set to false, `DateInput`
  will be entirely driven by the provided date picker. Additionally, `DateInput` styles have been
  improved for its various modes to more clearly convey its functionality.
* `ExportButton` will auto-disable itself if bound to an empty `GridModel`. This helper button will
  now also throw a console warning (to alert the developer) if `gridModel.enableExport != true`.

### ⚙️ Technical

* Classes decorated with `@LoadSupport` will now throw an exception out of their provided
  `loadAsync()` method if called with a parameter that's not a plain object (i.e. param is clearly
  not a `LoadSpec`). Note this might be a breaking change, in so far as it introduces additional
  validation around this pre-existing API requirement.
* Requirements for the `colorSpec` option passed to Hoist number formatters have been relaxed to
  allow partial definitions such that, for example, only negative values may receive the CSS class
  specified, without having to account for positive value styling.

### 🐞 Bug Fixes

* `RestFormModel` now submits dirty fields only when editing a record, as intended (#1245).
* `FormField` will no longer override the disabled prop of its child input if true (#1262).

### 📚 Libraries

* mobx `5.11 -> 5.13`
* Misc. patch-level updates

[Commit Log](https://github.com/xh/hoist-react/compare/v25.0.0...v25.1.0)

## v25.0.0 - 2019-07-16

### 🎁 New Features

* `Column` accepts a new `comparator` callback to customize how column cell values are sorted by the
  grid.
* Added `XH.prompt()` to show a simple message popup with a built-in, configurable HoistInput. When
  submitted by the user, its callback or resolved promise will include the input's value.
* `Select` accepts a new `selectOnFocus` prop. The behaviour is analogous to the `selectOnFocus`
  prop already in `TextInput`, `TextArea` and `NumberInput`.

### 💥 Breaking Changes

* The `fmtPercent` and `percentRenderer` methods will now multiply provided value by 100. This is
  consistent with the behavior of Excel's percentage formatting and matches the expectations of
  `ExportFormat.PCT`. Columns that were previously using `exportValue: v => v/100` as a workaround
  to the previous renderer behavior should remove this line of code.
* `DimensionChooserModel`'s `historyPreference` config has been renamed `preference`. It now
  supports saving both value and history to the same preference (existing history preferences will
  be handled).

[Commit Log](https://github.com/xh/hoist-react/compare/v24.2.0...v25.0.0)

## v24.2.0 - 2019-07-08

### 🎁 New Features

* `GridModel` accepts a new `colDefaults` configuration. Defaults provided via this object will be
  merged (deeply) into all column configs as they are instantiated.
* New `Panel.compactHeader` and `DockContainer.compactHeaders` props added to enable more compact
  and space efficient styling for headers in these components.
    * ⚠️ Note that as part of this change, internal panel header CSS class names changed slightly -
      apps that were targeting these internal selectors would need to adjust. See
      desktop/cmp/panel/impl/PanelHeader.scss for the relevant updates.
* A new `exportOptions.columns` option on `GridModel` replaces `exportOptions.includeHiddenCols`.
  The updated and more flexible config supports special strings 'VISIBLE' (default), 'ALL', and/or a
  list of specific colIds to include in an export.
    * To avoid immediate breaking changes, GridModel will log a warning on any remaining usages of
      `includeHiddenCols` but auto-set to `columns: 'ALL'` to maintain the same behavior.
* Added new preference `xhShowVersionBar` to allow more fine-grained control of when the Hoist
  version bar is showing. It defaults to `auto`, preserving the current behavior of always showing
  the footer to Hoist Admins while including it for non-admins *only* in non-production
  environments. The pref can alternatively be set to 'always' or 'never' on a per-user basis.

### 📚 Libraries

* @blueprintjs/core `3.16 -> 3.17`
* @blueprintjs/datetime `3.10 -> 3.11`
* mobx `5.10 -> 5.11`
* react-transition-group `2.8 -> 4.2`

[Commit Log](https://github.com/xh/hoist-react/compare/v24.1.1...v24.2.0)

## v24.1.1 - 2019-07-01

### 🐞 Bug Fixes

* Mobile column chooser internal layout/sizing fixed when used in certain secure mobile browsers.

[Commit Log](https://github.com/xh/hoist-react/compare/v24.1.0...v24.1.1)

## v24.1.0 - 2019-07-01

### 🎁 New Features

* `DateInput.enableClear` prop added to support built-in button to null-out a date input's value.

### 🐞 Bug Fixes

* The `Select` component now properly shows all options when the pick-list is re-shown after a
  change without first blurring the control. (Previously this interaction edge case would only show
  the option matching the current input value.) #1198
* Mobile mask component `onClick` callback prop restored - required to dismiss mobile menus when not
  tapping a menu option.
* When checking for a possible expired session within `XH.handleException()`, prompt for app login
  only for Ajax requests made to relative URLs (not e.g. remote APIs accessed via CORS). #1189

### ✨ Style

* Panel splitter collapse button more visible in dark theme. CSS vars to customize further fixed.
* The mobile app menu button has been moved to the right side of the top appBar, consistent with its
  placement in desktop apps.

### 📚 Libraries

* @blueprintjs/core `3.15 -> 3.16`
* @blueprintjs/datetime `3.9 -> 3.10`
* codemirror `5.47 -> 5.48`
* mobx `6.0 -> 6.1`

[Commit Log](https://github.com/xh/hoist-react/compare/v24.0.0...v24.1.0)

## v24.0.0 - 2019-06-24

### 🎁 New Features

#### Data

* A `StoreFilter` object has been introduced to the data API. This allows `Store` and
  `StoreFilterField` to support the ability to conditionally include all children when filtering
  hierarchical data stores, and could support additional filtering customizations in the future.
* `Store` now provides a `summaryRecord` property which can be used to expose aggregated data for
  the data it contains. The raw data for this record can be provided to `loadData()` and
  `updateData()` either via an explicit argument to these methods, or as the root node of the raw
  data provided (see `Store.loadRootAsSummary`).
* The `StoreFilterField` component accepts new optional `model` and `bind` props to allow control of
  its text value from an external model's observable.
* `pwd` is now a new supported type of `Field` in the `@xh/hoist/core/data` package.

#### Grid

* `GridModel` now supports a `showSummary` config which can be used to display its store's
  summaryRecord (see above) as either a pinned top or bottom row.
* `GridModel` also adds a `enableColumnPinning` config to enable/disable user-driven pinning. On
  desktop, if enabled, users can pin columns by dragging them to the left or right edges of the grid
  (the default ag-Grid gesture). Column pinned state is now also captured and maintained by the
  overall grid state system.
* The desktop column chooser now options in a non-modal popover when triggered from the standard
  `ColChooserButton` component. This offers a quicker and less disruptive alternative to the modal
  dialog (which is still used when launched from the grid context menu). In this popover mode,
  updates to columns are immediately reflected in the underlying grid.
* The mobile `ColChooser` has been improved significantly. It now renders displayed and available
  columns as two lists, allowing drag and drop between to update the visibility and ordering. It
  also provides an easy option to toggle pinning the first column.
* `DimensionChooser` now supports an optional empty / ungrouped configuration with a value of `[]`.
  See `DimensionChooserModel.enableClear` and `DimensionChooser.emptyText`.

#### Other Features

* Core `AutoRefreshService` added to trigger an app-wide data refresh on a configurable interval, if
  so enabled via a combination of soft-config and user preference. Auto-refresh relies on the use of
  the root `RefreshContextModel` and model-level `LoadSupport`.
* A new `LoadingIndicator` component is available as a more minimal / unobtrusive alternative to a
  modal mask. Typically configured via a new `Panel.loadingIndicator` prop, the indicator can be
  bound to a `PendingTaskModel` and will automatically show/hide a spinner and/or custom message in
  an overlay docked to the corner of the parent Panel.
* `DateInput` adds support for new `enablePicker` and `showPickerOnFocus` props, offering greater
  control over when the calendar picker is shown. The new default behaviour is to not show the
  picker on focus, instead showing it via a built-in button.
* Transitions have been disabled by default on desktop Dialog and Popover components (both are from
  the Blueprint library) and on the Hoist Mask component. This should result in a snappier user
  experience, especially when working on remote / virtual workstations. Any in-app customizations to
  disable or remove transitions can now be removed in favor of this toolkit-wide change.
* Added new `@bindable.ref` variant of the `@bindable` decorator.

### 💥 Breaking Changes

* Apps that defined and initialized their own `AutoRefreshService` service or functionality should
  leverage the new Hoist service if possible. Apps with a pre-existing custom service of the same
  name must either remove in favor of the new service or - if they have special requirements not
  covered by the Hoist implementation - rename their own service to avoid a naming conflict.
* The `StoreFilterField.onFilterChange` callback will now be passed a `StoreFilter`, rather than a
  function.
* `DateInput` now has a calendar button on the right side of the input which is 22 pixels square.
  Applications explicitly setting width or height on this component should ensure that they are
  providing enough space for it to display its contents without clipping.

### 🐞 Bug Fixes

* Performance for bulk grid selections has been greatly improved (#1157)
* Toolbars now specify a minimum height (or width when vertical) to avoid shrinking unexpectedly
  when they contain only labels or are entirely empty (but still desired to e.g. align UIs across
  multiple panels). Customize if needed via the new `--xh-tbar-min-size` CSS var.
* All Hoist Components that accept a `model` prop now have that properly documented in their
  prop-types.
* Admin Log Viewer no longer reverses its lines when not in tail mode.

### ⚙️ Technical

* The `AppSpec` config passed to `XH.renderApp()` now supports a `clientAppCode` value to compliment
  the existing `clientAppName`. Both values are now optional and defaulted from the project-wide
  `appCode` and `appName` values set via the project's Webpack config. (Note that `clientAppCode` is
  referenced by the new `AutoRefreshService` to support configurable auto-refresh intervals on a
  per-app basis.)

### 📚 Libraries

* ag-grid `20.0 -> 21.0`
* react-select `2.4 -> 3.0`
* mobx-react `5.4 -> 6.0.3`
* font-awesome `5.8 -> 5.9`
* react-beautiful-dnd `10.1.1 -> 11.0.4`

[Commit Log](https://github.com/xh/hoist-react/compare/v23.0.0...v24.0.0)

## v23.0.0 - 2019-05-30

### 🎁 New Features

* `GridModel` now accepts a config of `cellBorders`, similar to `rowBorders`
* `Panel.tbar` and `Panel.bbar` props now accept an array of Elements and will auto-generate a
  `Toolbar` to contain them, avoiding the need for the extra import of `toolbar()`.
* New functions `withDebug` and `withShortDebug` have been added to provide a terse syntax for
  adding debug messages that track the execution of specific blocks of code.
* `XH.toast()` now supports an optional `containerRef` argument that can be used for anchoring a
  toast within another component (desktop only). Can be used to display more targeted toasts within
  the relevant section of an application UI, as opposed to the edge of the screen.
* `ButtonGroupInput` accepts a new `enableClear` prop that allows the active / depressed button to
  be unselected by pressing it again - this sets the value of the input as a whole to `null`.
* Hoist Admins now always see the VersionBar in the footer.
* `Promise.track` now accepts an optional `omit` config that indicates when no tracking will be
  performed.
* `fmtNumber` now accepts an optional `prefix` config that prepends immediately before the number,
  but after the sign (`+`, `-`).
* New utility methods `forEachAsync()` and `whileAsync()` have been added to allow non-blocking
  execution of time-consuming loops.

### 💥 Breaking Changes

* The `AppOption.refreshRequired` config has been renamed to `reloadRequired` to better match the
  `XH.reloadApp()` method called to reload the entire app in the browser. Any options defined by an
  app that require it to be fully reloaded should have this renamed config set to `true`.
* The options dialog will now automatically trigger an app-wide data _refresh_ via
  `XH.refreshAppAsync()` if options have changed that don't require a _reload_.
* The `EventSupport` mixin has been removed. There are no known uses of it and it is in conflict
  with the overall reactive structure of the hoist-react API. If your app listens to the
  `appStateChanged`, `prefChange` or `prefsPushed` events you will need to adjust accordingly.

### 🐞 Bug Fixes

* `Select` will now let the user edit existing text in conditions where it is expected to be
  editable. #880
* The Admin "Config Differ" tool has been updated to reflect changes to `Record` made in v22. It is
  once again able to apply remote config values.
* A `Panel` with configs `resizable: true, collapsible: false` now renders with a splitter.
* A `Panel` with no `icon`, `title`, or `headerItems` will not render a blank header.
* `FileChooser.enableMulti` now behaves as one might expect -- true to allow multiple files in a
  single upload. Previous behavior (the ability to add multiple files to dropzone) is now controlled
  by `enableAddMulti`.

[Commit Log](https://github.com/xh/hoist-react/compare/v22.0.0...v23.0.0)

## v22.0.0 - 2019-04-29

### 🎁 New Features

* A new `DockContainer` component provides a user-friendly way to render multiple child components
  "docked" to its bottom edge. Each child view is rendered with a configurable header and controls
  to allow the user to expand it, collapse it, or optionally "pop it out" into a modal dialog.
* A new `AgGrid` component provides a much lighter Hoist wrapper around ag-Grid while maintaining
  consistent styling and layout support. This allows apps to use any features supported by ag-Grid
  without conflicting with functionality added by the core Hoist `Grid`.
    * Note that this lighter wrapper lacks a number of core Hoist features and integrations,
      including store support, grid state, enhanced column and renderer APIs, absolute value
      sorting, and more.
    * An associated `AgGridModel` provides access to to the ag-Grid APIs, minimal styling configs,
      and several utility methods for managing Grid state.
* Added `GridModel.groupSortFn` config to support custom group sorting (replaces any use of
  `agOptions.defaultGroupSortComparator`).
* The `Column.cellClass` and `Column.headerClass` configs now accept functions to dynamically
  generate custom classes based on the Record and/or Column being rendered.
* The `Record` object now provides an additional getter `Record.allChildren` to return all children
  of the record, irrespective of the current filter in place on the record's store. This supplements
  the existing `Record.children` getter, which returns only the children meeting the filter.

### 💥 Breaking Changes

* The class `LocalStore` has been renamed `Store`, and is now the main implementation and base class
  for Store Data. The extraneous abstract superclass `BaseStore` has been removed.
* `Store.dataLastUpdated` had been renamed `Store.lastUpdated` on the new class and is now a simple
  timestamp (ms) rather than a Javascript Date object.
* The constructor argument `Store.processRawData` now expects a function that *returns* a modified
  object with the necessary edits. This allows implementations to safely *clone* the raw data rather
  than mutating it.
* The method `Store.removeRecord` has been replaced with the method `Store.removeRecords`. This will
  facilitate efficient bulk deletes.

### ⚙️ Technical

* `Grid` now performs an important performance workaround when loading a new dataset that would
  result in the removal of a significant amount of existing records/rows. The underlying ag-Grid
  component has a serious bottleneck here (acknowledged as AG-2879 in their bug tracker). The Hoist
  grid wrapper will now detect when this is likely and proactively clear all data using a different
  API call before loading the new dataset.
* The implementations `Store`, `RecordSet`, and `Record` have been updated to more efficiently
  re-use existing record references when loading, updating, or filtering data in a store. This keeps
  the Record objects within a store as stable as possible, and allows additional optimizations by
  ag-Grid and its `deltaRowDataMode`.
* When loading raw data into store `Record`s, Hoist will now perform additional conversions based on
  the declared `Field.type`. The unused `Field.nullable` has been removed.
* `LocalStorageService` now uses both the `appCode` and current username for its namespace key,
  ensuring that e.g. local prefs/grid state are not overwritten across multiple app users on one OS
  profile, or when admin impersonation is active. The service will automatically perform a one-time
  migration of existing local state from the old namespace to the new. #674
* `elem` no longer skips `null` children in its calls to `React.createElement()`. These children may
  play the role of placeholders when using conditional rendering, and skipping them was causing
  React to trigger extra re-renders. This change further simplifies Hoist's element factory and
  removes an unnecessary divergence with the behavior of JSX.

### 🐞 Bug Fixes

* `Grid` exports retain sorting, including support for absolute value sorting. #1068
* Ensure `FormField`s are keyed with their model ID, so that React can properly account for dynamic
  changes to fields within a form. #1031
* Prompt for app refresh in (rare) case of mismatch between client and server-side session user.
  (This can happen during impersonation and is defended against in server-side code.) #675

[Commit Log](https://github.com/xh/hoist-react/compare/v21.0.2...v22.0.0)

## v21.0.2 - 2019-04-05

### 📚 Libraries

* Rollback ag-Grid to v20.0.0 after running into new performance issues with large datasets and
  `deltaRowDataMode`. Updates to tree filtering logic, also related to grid performance issues with
  filtered tree results returning much larger record counts.

## v21.0.0 - 2019-04-04

### 🎁 New Features

* `FetchService` fetch methods now accept a plain object as the `headers` argument. These headers
  will be merged with the default headers provided by FetchService.
* An app can also now specify default headers to be sent with every fetch request via
  `XH.fetchService.setDefaultHeaders()`. You can pass either a plain object, or a closure which
  returns one.
* `Grid` supports a new `onGridReady` prop, allowing apps to hook into the ag-Grid event callback
  without inadvertently short-circuiting the Grid's own internal handler.

### 💥 Breaking Changes

* The shortcut getter `FormModel.isNotValid` was deemed confusing and has been removed from the API.
  In most cases applications should use `!FormModel.isValid` instead; this expression will return
  `false` for the `Unknown` as well as the `NotValid` state. Applications that wish to explicitly
  test for the `NotValid` state should use the `validationState` getter.
* Multiple HoistInputs have changed their `onKeyPress` props to `onKeyDown`, including TextInput,
  NumberInput, TextArea & SearchInput. The `onKeyPress` event has been deprecated in general and has
  limitations on which keys will trigger the event to fire (i.e. it would not fire on an arrow
  keypress).
* FetchService's fetch methods no longer support `contentType` parameter. Instead, specify a custom
  content-type by setting a 'Content-Type' header using the `headers` parameter.
* FetchService's fetch methods no longer support `acceptJson` parameter. Instead, pass an {"Accept":
  "application/json"} header using the `headers` parameter.

### ✨ Style

* Black point + grid colors adjusted in dark theme to better blend with overall blue-gray tint.
* Mobile styles have been adjusted to increase the default font size and grid row height, in
  addition to a number of other smaller visual adjustments.

### 🐞 Bug Fixes

* Avoid throwing React error due to tab / routing interactions. Tab / routing / state support
  generally improved. (#1052)
* `GridModel.selectFirst()` improved to reliably select first visible record even when one or more
  groupBy levels active. (#1058)

### 📚 Libraries

* ag-Grid `~20.1 -> ~20.2` (fixes ag-grid sorting bug with treeMode)
* @blueprint/core `3.14 -> 3.15`
* @blueprint/datetime `3.7 -> 3.8`
* react-dropzone `10.0 -> 10.1`
* react-transition-group `2.6 -> 2.8`

[Commit Log](https://github.com/xh/hoist-react/compare/v20.2.1...v21.0.0)

## v20.2.1 - 2019-03-28

* Minor tweaks to grid styles - CSS var for pinned column borders, drop left/right padding on
  center-aligned grid cells.

[Commit Log](https://github.com/xh/hoist-react/compare/v20.2.0...v20.2.1)

## v20.2.0 - 2019-03-27

### 🎁 New Features

* `GridModel` exposes three new configs - `rowBorders`, `stripeRows`, and `showCellFocus` - to
  provide additional control over grid styling. The former `Grid` prop `showHover` has been
  converted to a `GridModel` config for symmetry with these other flags and more efficient
  re-rendering. Note that some grid-related CSS classes have also been modified to better conform to
  the BEM approach used elsewhere - this could be a breaking change for apps that keyed off of
  certain Hoist grid styles (not expected to be a common case).
* `Select` adds a `queryBuffer` prop to avoid over-eager calls to an async `queryFn`. This buffer is
  defaulted to 300ms to provide some out-of-the-box debouncing of keyboard input when an async query
  is provided. A longer value might be appropriate for slow / intensive queries to a remote API.

### 🐞 Bug Fixes

* A small `FormField.labelWidth` config value will now be respected, even if it is less than the
  default minWidth of 80px.
* Unnecessary re-renders of inactive tab panels now avoided.
* `Grid`'s filter will now be consistently applied to all tree grid records. Previously, the filter
  skipped deeply nested records under specific conditions.
* `Timer` no longer requires its `runFn` to be a promise, as it briefly (and unintentionally) did.
* Suppressed default browser resize handles on `textarea`.

[Commit Log](https://github.com/xh/hoist-react/compare/v20.1.1...v20.2.0)

## v20.1.1 - 2019-03-27

### 🐞 Bug Fixes

* Fix form field reset so that it will call computeValidationAsync even if revalidation is not
  triggered because the field's value did not change when reset.

[Commit Log](https://github.com/xh/hoist-react/compare/v20.1.0...v20.1.1)

## v20.1.0 - 2019-03-14

### 🎁 New Features

* Standard app options panel now includes a "Restore Defaults" button to clear all user preferences
  as well as any custom grid state, resetting the app to its default state for that user.

### 🐞 Bug Fixes

* Removed a delay from `HoistInput` blur handling, ensuring `noteBlurred()` is called as soon as the
  element loses focus. This should remove a class of bugs related to input values not flushing into
  their models quickly enough when `commitOnChange: false` and the user moves directly from an input
  to e.g. clicking a submit button. #1023
* Fix to Admin ConfigDiffer tool (missing decorator).

### ⚙️ Technical

* The `GridModel.store` config now accepts a plain object and will internally create a `LocalStore`.
  This store config can also be partially specified or even omitted entirely. GridModel will ensure
  that the store is auto-configured with all fields in configured grid columns, reducing the need
  for app code boilerplate (re)enumerating field names.
* `Timer` class reworked to allow its interval to be adjusted dynamically via `setInterval()`,
  without requiring the Timer to be re-created.

[Commit Log](https://github.com/xh/hoist-react/compare/v20.0.1...v20.1.0)

## v20.0.1 - 2019-03-08

### 🐞 Bug Fixes

* Ensure `RestStore` processes records in a standard way following a save/add operation (#1010).

[Commit Log](https://github.com/xh/hoist-react/compare/v20.0.0...v20.0.1)

## v20.0.0 - 2019-03-06

### 💥 Breaking Changes

* The `@LoadSupport` decorator has been substantially reworked and enhanced from its initial release
  in v19. It is no longer needed on the HoistComponent, but rather should be put directly on the
  owned HoistModel implementing the loading. IMPORTANT NOTE: all models should implement
  `doLoadAsync` rather than `loadAsync`. Please see `LoadSupport` for more information on this
  important change.
* `TabContainer` and `TabContainerModel` are now cross-platform. Apps should update their code to
  import both from `@xh/hoist/cmp/tab`.
* `TabContainer.switcherPosition` has been moved to `TabContainerModel`. Please note that changes to
  `switcherPosition` are not supported on mobile, where the switcher will always appear beneath the
  container.
* The `Label` component from `@xh/hoist/desktop/cmp/input` has been removed. Applications should
  consider using the basic html `label` element instead (or a `FormField` if applicable).
* The `LeftRightChooserModel` constructor no longer accepts a `leftSortBy` and `rightSortBy`
  property. The implementation of these properties was generally broken. Use `leftSorted` and
  `rightSorted` instead.

#### Mobile

* Mobile `Page` has changed - `Pages` are now wrappers around `Panels` that are designed to be used
  with a `NavigationModel` or `TabContainer`. `Page` accepts the same props as `Panel`, meaning uses
  of `loadModel` should be replaced with `mask`.
* The mobile `AppBar` title is static and defaults to the app name. If you want to display page
  titles, it is recommended to use the `title` prop on the `Page`.

### 🎁 New Features

* Enhancements to Model and Component data loading via `@LoadSupport` provides a stronger set of
  conventions and better support for distinguishing between initial loads / auto/background
  refreshes / user- driven refreshes. It also provides new patterns for ensuring application
  Services are refreshed as part of a reworked global refresh cycle.
* RestGridModel supports a new `cloneAction` to take an existing record and open the editor form in
  "add mode" with all editable fields pre-populated from the source record. The action calls
  `prepareCloneFn`, if defined on the RestGridModel, to perform any transform operations before
  rendering the form.
* Tabs in `TabContainerModel` now support an `icon` property on the desktop.
* Charts take a new optional `aspectRatio` prop.
* Added new `Column.headerTooltip` config.
* Added new method `markManaged` on `ManagedSupport`.
* Added new function decorator `debounced`.
* Added new function `applyMixin` providing support for structured creation of class decorators
  (mixins).

#### Mobile

* Column chooser support available for mobile Grids. Users can check/uncheck columns to add/remove
  them from a configurable grid and reorder the columns in the list via drag and drop. Pair
  `GridModel.enableColChooser` with a mobile `colChooserButton` to allow use.
* Added `DialogPage` to the mobile toolkit. These floating pages do not participate in navigation or
  routing, and are used for showing fullscreen views outside of the Navigator / TabContainer
  context.
* Added `Panel` to the mobile toolkit, which offers a header element with standardized styling,
  title, and icon, as well as support for top and bottom toolbars.
* The mobile `AppBar` has been updated to more closely match the desktop `AppBar`, adding `icon`,
  `leftItems`, `hideAppMenuButton` and `appMenuButtonProps` props.
* Added routing support to mobile.

### 🐞 Bug Fixes

* The HighCharts wrapper component properly resizes its chart.
* Mobile dimension chooser button properly handles overflow for longer labels.
* Sizing fixes for multi-line inputs such as textArea and jsonInput.
* NumberInput calls a `onKeyPress` prop if given.
* Layout fixes on several admin panels and detail popups.

### 📚 Libraries

* @blueprintjs/core `3.13 -> 3.14`
* @xh/hoist-dev-utils `3.5 -> 3.6`
* ag-Grid `~20.0 -> ~20.1`
* react-dropzone `~8.0 -> ~9.0`
* react-select `~2.3 -> ~2.4`
* router5 `~6.6 -> ~7.0`
* react `~16.7 -> ~16.8`

[Commit Log](https://github.com/xh/hoist-react/compare/v19.0.1...v20.0.0)

## v19.0.1 - 2019-02-12

### 🐞 Bug Fixes

* Additional updates and simplifications to `FormField` sizing of child `HoistInput` elements, for
  more reliable sizing and spacing filling behavior.

[Commit Log](https://github.com/xh/hoist-react/compare/v19.0.0...v19.0.1)

## v19.0.0 - 2019-02-08

### 🎁 New Features

* Added a new architecture for signaling the need to load / refresh new data across either the
  entire app or a section of the component hierarchy. This new system relies on React context to
  minimizes the need for explicit application wiring, and improves support for auto-refresh. See
  newly added decorator `@LoadSupport` and classes/components `RefreshContext`,
  `RefreshContextModel`, and `RefreshContextView` for more info.
* `TabContainerModel` and `TabModel` now support `refreshMode` and `renderMode` configs to allow
  better control over how inactive tabs are mounted/unmounted and how tabs handle refresh requests
  when hidden or (re)activated.
* Apps can implement `getAppOptions()` in their `AppModel` class to specify a set of app-wide
  options that should be editable via a new built-in Options dialog. This system includes built-in
  support for reading/writing options to preferences, or getting/setting their values via custom
  handlers. The toolkit handles the rendering of the dialog.
* Standard top-level app buttons - for actions such as launching the new Options dialog, switching
  themes, launching the admin client, and logging out - have been moved into a new menu accessible
  from the top-right corner of the app, leaving more space for app-specific controls in the AppBar.
* `RecordGridModel` now supports an enhanced `editors` configuration that exposes the full set of
  validation and display support from the Forms package.
* `HoistInput` sizing is now consistently implemented using `LayoutSupport`. All sizable
  `HoistInputs` now have default `width` to ensure a standard display out of the box. `JsonInput`
  and `TextArea` also have default `height`. These defaults can be overridden by declaring explicit
  `width` and `height` values, or unset by setting the prop to `null`.
* `HoistInputs` within `FormFields` will be automatically sized to fill the available space in the
  `FormField`. In these cases, it is advised to either give the `FormField` an explicit size or
  render it in a flex layout.

### 💥 Breaking Changes

* ag-Grid has been updated to v20.0.0. Most apps shouldn't require any changes - however, if you are
  using `agOptions` to set sorting, filtering or resizing properties, these may need to change:

  For the `Grid`, `agOptions.enableColResize`, `agOptions.enableSorting`
  and `agOptions.enableFilter`
  have been removed. You can replicate their effects by using `agOptions.defaultColDef`. For
  `Columns`, `suppressFilter` has been removed, an should be replaced with `filter: false`.

* `HoistAppModel.requestRefresh` and `TabContainerModel.requestRefresh` have been removed.
  Applications should use the new Refresh architecture described above instead.
* `tabRefreshMode` on TabContainer has been renamed `renderMode`.
* `TabModel.reloadOnShow` has been removed. Set the `refreshMode` property on TabContainerModel or
  TabModel to `TabRefreshMode.ON_SHOW_ALWAYS` instead.
* The mobile APIs for `TabContainerModel`, `TabModel`, and `RefreshButton` have been rewritten to
  more closely mirror the desktop API.
* The API for `RecordGridModel` editors has changed -- `type` is no longer supported. Use
  `fieldModel` and `formField` instead.
* `LocalStore.loadRawData` requires that all records presented to store have unique IDs specified.
  See `LocalStore.idSpec` for more information.

### 🐞 Bug Fixes

* SwitchInput and RadioInput now properly highlight validation errors in `minimal` mode.

### 📚 Libraries

* @blueprintjs/core `3.12 -> 3.13`
* ag-Grid `~19.1.4 -> ~20.0.0`

[Commit Log](https://github.com/xh/hoist-react/compare/v18.1.2...v19.0.0)

## v18.1.2 - 2019-01-30

### 🐞 Bug Fixes

* Grid integrations relying on column visibility (namely export, storeFilterField) now correctly
  consult updated column state from GridModel. #935
* Ensure `FieldModel.initialValue` is observable to ensure that computed dirty state (and any other
  derivations) are updated if it changes. #934
* Fixes to ensure Admin console log viewer more cleanly handles exceptions (e.g. attempting to
  auto-refresh on a log file that has been deleted).

[Commit Log](https://github.com/xh/hoist-react/compare/v18.1.1...v18.1.2)

## v18.1.1 - 2019-01-29

* Grid cell padding can be controlled via a new set of CSS vars and is reduced by default for grids
  in compact mode.
* The `addRecordAsync()` and `saveRecordAsync()` methods on `RestStore` return the updated record.

[Commit Log](https://github.com/xh/hoist-react/compare/v18.1.0...v18.1.1)

## v18.1.0 - 2019-01-28

### 🎁 New Features

* New `@managed` class field decorator can be used to mark a property as fully created/owned by its
  containing class (provided that class has installed the matching `@ManagedSupport` decorator).
    * The framework will automatically pass any `@managed` class members to `XH.safeDestroy()` on
      destroy/unmount to ensure their own `destroy()` lifecycle methods are called and any related
      resources are disposed of properly, notably MobX observables and reactions.
    * In practice, this should be used to decorate any properties on `HoistModel`, `HoistService`,
      or
      `HoistComponent` classes that hold a reference to a `HoistModel` created by that class. All of
      those core artifacts support the new decorator, `HoistModel` already provides a built-in
      `destroy()` method, and calling that method when an app is done with a Model is an important
      best practice that can now happen more reliably / easily.
* `FormModel.getData()` accepts a new single parameter `dirtyOnly` - pass true to get back only
  fields which have been modified.
* The mobile `Select` component indicates the current value with a ✅ in the drop-down list.
* Excel exports from tree grids now include the matching expand/collapse tree controls baked into
  generated Excel file.

### 🐞 Bug Fixes

* The `JsonInput` component now properly respects / indicates disabled state.

### 📚 Libraries

* Hoist-dev-utils `3.4.1 -> 3.5.0` - updated webpack and other build tool dependencies, as well as
  an improved eslint configuration.
* @blueprintjs/core `3.10 -> 3.12`
* @blueprintjs/datetime `3.5 -> 3.7`
* fontawesome `5.6 -> 5.7`
* mobx `5.8 -> 5.9`
* react-select `2.2 -> 2.3`
* Other patch updates

[Commit Log](https://github.com/xh/hoist-react/compare/v18.0.0...v18.1.0)

## v18.0.0 - 2019-01-15

### 🎁 New Features

* Form support has been substantially enhanced and restructured to provide both a cleaner API and
  new functionality:
    * `FormModel` and `FieldModel` are now concrete classes and provide the main entry point for
      specifying the contents of a form. The `Field` and `FieldSupport` decorators have been
      removed.
    * Fields and sub-forms may now be dynamically added to FormModel.
    * The validation state of a FormModel is now *immediately* available after construction and
      independent of the GUI. The triggering of the *display* of that state is now a separate
      process triggered by GUI actions such as blur.
    * `FormField` has been substantially reworked to support a read-only display and inherit common
      property settings from its containing `Form`.
    * `HoistInput` has been moved into the `input` package to clarify that these are lower level
      controls and independent of the Forms package.

* `RestGrid` now supports a `mask` prop. RestGrid loading is now masked by default.
* `Chart` component now supports a built-in zoom out gesture: click and drag from right-to-left on
  charts with x-axis zooming.
* `Select` now supports an `enableClear` prop to control the presence of an optional inline clear
  button.
* `Grid` components take `onCellClicked` and `onCellDoubleClicked` event handlers.
* A new desktop `FileChooser` wraps a preconfigured react-dropzone component to allow users to
  easily select files for upload or other client-side processing.

### 💥 Breaking Changes

* Major changes to Form (see above). `HoistInput` imports will also need to be adjusted to move from
  `form` to `input`.
* The name of the HoistInput `field` prop has been changed to `bind`. This change distinguishes the
  lower-level input package more clearly from the higher-level form package which uses it. It also
  more clearly relates the property to the associated `@bindable` annotation for models.
* A `Select` input with `enableMulti = true` will by default no longer show an inline x to clear the
  input value. Use the `enableClear` prop to re-enable.
* Column definitions are exported from the `grid` package. To ensure backwards compatibility,
  replace imports from `@xh/hoist/desktop/columns` with `@xh/hoist/desktop/cmp/grid`.

### 📚 Libraries

* React `~16.6.0 -> ~16.7.0`
* Patch version updates to multiple other dependencies.

[Commit Log](https://github.com/xh/hoist-react/compare/v17.0.0...v18.0.0)

## v17.0.0 - 2018-12-21

### 💥 Breaking Changes

* The implementation of the `model` property on `HoistComponent` has been substantially enhanced:
    * "Local" Models should now be specified on the Component class declaration by simply setting
      the
      `model` property, rather than the confusing `localModel` property.
    * HoistComponent now supports a static `modelClass` class property. If set, this property will
      allow a HoistComponent to auto-create a model internally when presented with a plain
      javascript object as its `model` prop. This is especially useful in cases like `Panel`
      and `TabContainer`, where apps often need to specify a model but do not require a reference to
      the model. Those usages can now skip importing and instantiating an instance of the
      component's model class themselves.
    * Hoist will now throw an Exception if an application attempts to changes the model on an
      existing HoistComponent instance or presents the wrong type of model to a HoistComponent where
      `modelClass` has been specified.

* `PanelSizingModel` has been renamed `PanelModel`. The class now also has the following new
  optional properties, all of which are `true` by default:
    * `showSplitter` - controls visibility of the splitter bar on the outside edge of the component.
    * `showSplitterCollapseButton` - controls visibility of the collapse button on the splitter bar.
    * `showHeaderCollapseButton` - controls visibility of a (new) collapse button in the header.

* The API methods for exporting grid data have changed and gained new features:
    * Grids must opt-in to export with the `GridModel.enableExport` config.
    * Exporting a `GridModel` is handled by the new `GridExportService`, which takes a collection of
      `exportOptions`. See `GridExportService.exportAsync` for available `exportOptions`.
    * All export entry points (`GridModel.exportAsync()`, `ExportButton` and the export context menu
      items) support `exportOptions`. Additionally, `GridModel` can be configured with default
      `exportOptions` in its config.

* The `buttonPosition` prop on `NumberInput` has been removed due to problems with the underlying
  implementation. Support for incrementing buttons on NumberInputs will be re-considered for future
  versions of Hoist.

### 🎁 New Features

* `TextInput` on desktop now supports an `enableClear` property to allow easy addition of a clear
  button at the right edge of the component.
* `TabContainer` enhancements:
    * An `omit` property can now be passed in the tab configs passed to the `TabContainerModel`
      constructor to conditionally exclude a tab from the container
    * Each `TabModel` can now be retrieved by id via the new `getTabById` method on
      `TabContainerModel`.
    * `TabModel.title` can now be changed at runtime.
    * `TabModel` now supports the following properties, which can be changed at runtime or set via
      the config:
        * `disabled` - applies a disabled style in the switcher and blocks navigation to the tab via
          user click, routing, or the API.
        * `excludeFromSwitcher` - removes the tab from the switcher, but the tab can still be
          navigated to programmatically or via routing.
* `MultiFieldRenderer` `multiFieldConfig` now supports a `delimiter` property to separate
  consecutive SubFields.
* `MultiFieldRenderer` SubFields now support a `position` property, to allow rendering in either the
  top or bottom row.
* `StoreCountLabel` now supports a new 'includeChildren' prop to control whether or not children
  records are included in the count. By default this is `false`.
* `Checkbox` now supports a `displayUnsetState` prop which may be used to display a visually
  distinct state for null values.
* `Select` now renders with a checkbox next to the selected item in its dropdown menu, instead of
  relying on highlighting. A new `hideSelectedOptionCheck` prop is available to disable.
* `RestGridModel` supports a `readonly` property.
* `DimensionChooser`, various `HoistInput` components, `Toolbar` and `ToolbarSeparator` have been
  added to the mobile component library.
* Additional environment enums for UAT and BCP, added to Hoist Core 5.4.0, are supported in the
  application footer.

### 🐞 Bug Fixes

* `NumberInput` will no longer immediately convert its shorthand value (e.g. "3m") into numeric form
  while the user remains focused on the input.
* Grid `actionCol` columns no longer render Button components for each action, relying instead on
  plain HTML / CSS markup for a significant performance improvement when there are many rows and/or
  actions per row.
* Grid exports more reliably include the appropriate file extension.
* `Select` will prevent an `<esc>` keypress from bubbling up to parent components only when its menu
  is open. (In that case, the component assumes escape was pressed to close its menu and captures
  the keypress, otherwise it should leave it alone and let it e.g. close a parent popover).

[Commit Log](https://github.com/xh/hoist-react/compare/v16.0.1...v17.0.0)

## v16.0.1 - 2018-12-12

### 🐞 Bug Fixes

* Fix to FeedbackForm allowing attempted submission with an empty message.

[Commit Log](https://github.com/xh/hoist-react/compare/v16.0.0...v16.0.1)

## v16.0.0

### 🎁 New Features

* Support for ComboBoxes and Dropdowns have been improved dramatically, via a new `Select` component
  based on react-select.
* The ag-Grid based `Grid` and `GridModel` are now available on both mobile and desktop. We have
  also added new support for multi-row/multi-field columns via the new `multiFieldRenderer` renderer
  function.
* The app initialization lifecycle has been restructured so that no App classes are constructed
  until Hoist is fully initialized.
* `Column` now supports an optional `rowHeight` property.
* `Button` now defaults to 'minimal' mode, providing a much lighter-weight visual look-and-feel to
  HoistApps. `Button` also implements `@LayoutSupport`.
* Grouping state is now saved by the grid state support on `GridModel`.
* The Hoist `DimChooser` component has been ported to hoist-react.
* `fetchService` now supports an `autoAbortKey` in its fetch methods. This can be used to
  automatically cancel obsolete requests that have been superseded by more recent variants.
* Support for new `clickableLabel` property on `FormField`.
* `RestForm` now supports a read-only view.
* Hoist now supports automatic tracking of app/page load times.

### 💥 Breaking Changes

* The new location for the cross-platform grid component is `@xh/hoist/cmp/grid`. The `columns`
  package has also moved under a new sub-package in this location.
* Hoist top-level App Structure has changed in order to improve consistency of the Model-View
  conventions, to improve the accessibility of services, and to support the improvements in app
  initialization mentioned above:
    - `XH.renderApp` now takes a new `AppSpec` configuration.
    - `XH.app` is now `XH.appModel`.
    - All services are installed directly on `XH`.
    - `@HoistApp` is now `@HoistAppModel`
* `RecordAction` has been substantially refactored and improved. These are now typically immutable
  and may be shared.
    - `prepareFn` has been replaced with a `displayFn`.
    - `actionFn` and `displayFn` now take a single object as their parameter.
* The `hide` property on `Column` has been changed to `hidden`.
* The `ColChooserButton` has been moved from the incorrect location `@xh/hoist/cmp/grid` to
  `@xh/hoist/desktop/cmp/button`. This is a desktop-only component. Apps will have to adjust these
  imports.
* `withDefaultTrue` and `withDefaultFalse` in `@xh/hoist/utils/js` have been removed. Use
  `withDefault` instead.
* `CheckBox` has been renamed `Checkbox`

### ⚙️ Technical

* ag-Grid has been upgraded to v19.1
* mobx has been upgraded to v5.6
* React has been upgraded to v16.6
* Allow browsers with proper support for Proxy (e.g Edge) to access Hoist Applications.

### 🐞 Bug Fixes

* Extensive. See full change list below.

[Commit Log](https://github.com/xh/hoist-react/compare/v15.1.2...v16.0.0)

## v15.1.2

🛠 Hotfix release to MultiSelect to cap the maximum number of options rendered by the drop-down
list. Note, this component is being replaced in Hoist v16 by the react-select library.

[Commit Log](https://github.com/xh/hoist-react/compare/v15.1.1...v15.1.2)

## v15.1.1

### 🐞 Bug Fixes

* Fix to minimal validation mode for FormField disrupting input focus.
* Fix to JsonInput disrupting input focus.

### ⚙️ Technical

* Support added for TLBR-style notation when specifying margin/padding via layoutSupport - e.g. box(
  {margin: '10 20 5 5'}).
* Tweak to lockout panel message when the user has no roles.

[Commit Log](https://github.com/xh/hoist-react/compare/v15.1.0...v15.1.1)

## v15.1.0

### 🎁 New Features

* The FormField component takes a new minimal prop to display validation errors with a tooltip only
  as opposed to an inline message string. This can be used to help reduce shifting / jumping form
  layouts as required.
* The admin-only user impersonation toolbar will now accept new/unknown users, to support certain
  SSO application implementations that can create users on the fly.

### ⚙️ Technical

* Error reporting to server w/ custom user messages is disabled if the user is not known to the
  client (edge case with errors early in app lifecycle, prior to successful authentication).

[Commit Log](https://github.com/xh/hoist-react/compare/v15.0.0...v15.1.0)

## v15.0.0

### 💥 Breaking Changes

* This update does not require any application client code changes, but does require updating the
  Hoist Core Grails plugin to >= 5.0. Hoist Core changes to how application roles are loaded and
  users are authenticated required minor changes to how JS clients bootstrap themselves and load
  user data.
* The Hoist Core HoistImplController has also been renamed to XhController, again requiring Hoist
  React adjustments to call the updated /xh/ paths for these (implementation) endpoints. Again, no
  app updates required beyond taking the latest Hoist Core plugin.

[Commit Log](https://github.com/xh/hoist-react/compare/v14.2.0...v15.0.0)

## v14.2.0

### 🎁 New Features

* Upgraded hoist-dev-utils to 3.0.3. Client builds now use the latest Webpack 4 and Babel 7 for
  noticeably faster builds and recompiles during CI and at development time.
* GridModel now has a top-level agColumnApi property to provide a direct handle on the ag-Grid
  Column API object.

### ⚙️ Technical

* Support for column groups strengthened with the addition of a dedicated ColumnGroup sibling class
  to Column. This includes additional internal refactoring to reduce unnecessary cloning of Column
  configurations and provide a more managed path for Column updates. Public APIs did not change.
  (#694)

### 📚 Libraries

* Blueprint Core `3.6.1 -> 3.7.0`
* Blueprint Datetime `3.2.0 -> 3.3.0`
* Fontawesome `5.3.x -> 5.4.x`
* MobX `5.1.2 -> 5.5.0`
* Router5 `6.5.0 -> 6.6.0`

[Commit Log](https://github.com/xh/hoist-react/compare/v14.1.3...v14.2.0)

## v14.1.3

### 🐞 Bug Fixes

* Ensure JsonInput reacts properly to value changes.

### ⚙️ Technical

* Block user pinning/unpinning in Grid via drag-and-drop - pending further work via #687.
* Support "now" as special token for dateIs min/max validation rules.
* Tweak grouped grid row background color.

[Commit Log](https://github.com/xh/hoist-react/compare/v14.1.1...v14.1.3)

## v14.1.1

### 🐞 Bug Fixes

* Fixes GridModel support for row-level grouping at same time as column grouping.

[Commit Log](https://github.com/xh/hoist-react/compare/v14.1.0...v14.1.1)

## v14.1.0

### 🎁 New Features

* GridModel now supports multiple levels of row grouping. Pass the public setGroupBy() method an
  array of string column IDs, or a falsey value / empty array to ungroup. Note that the public and
  observable groupBy property on GridModel will now always be an array, even if the grid is not
  grouped or has only a single level of grouping.
* GridModel exposes public expandAll() and collapseAll() methods for grouped / tree grids, and
  StoreContextMenu supports a new "expandCollapseAll" string token to insert context menu items.
  These are added to the default menu, but auto-hide when the grid is not in a grouped state.
* The Grid component provides a new onKeyDown prop, which takes a callback and will fire on any
  keypress targeted within the Grid. Note such a handler is not provided directly by ag-Grid.
* The Column class supports pinned as a top-level config. Supports passing true to pin to the left.

### 🐞 Bug Fixes

* Updates to Grid column widths made via ag-Grid's "autosize to fit" API are properly persisted to
  grid state.

[Commit Log](https://github.com/xh/hoist-react/compare/v14.0.0...v14.1.0)

## v14.0.0

* Along with numerous bug fixes, v14 brings with it a number of important enhancements for grids,
  including support for tree display, 'action' columns, and absolute value sorting. It also includes
  some new controls and improvement to focus display.

### 💥 Breaking Changes

* The signatures of the Column.elementRenderer and Column.renderer have been changed to be
  consistent with each other, and more extensible. Each takes two arguments -- the value to be
  rendered, and a single bundle of metadata.
* StoreContextMenuAction has been renamed to RecordAction. Its action property has been renamed to
  actionFn for consistency and clarity.
* LocalStore : The method LocalStore.processRawData no longer takes an array of all records, but
  instead takes just a single record. Applications that need to operate on all raw records in bulk
  should do so before presenting them to LocalStore. Also, LocalStores template methods for override
  have also changed substantially, and sub-classes that rely on these methods will need to be
  adjusted accordingly.

### 🎁 New Features

#### Grid

* The Store API now supports hierarchical datasets. Applications need to simply provide raw data for
  records with a "children" property containing the raw data for their children.
* Grid supports a 'TreeGrid' mode. To show a tree grid, bind the GridModel to a store containing
  hierarchical data (as above), set treeMode: true on the GridModel, and specify a column to display
  the tree controls (isTreeColumn: true)
* Grid supports absolute sorting for numerical columns. Specify absSort: true on your column config
  to enable. Clicking the grid header will now cycle through ASC > DESC > DESC (abs) sort modes.
* Grid supports an 'Actions' column for one-click record actions. See cmp/desktop/columns/actionCol.
* A new showHover prop on the desktop Grid component will highlight the hovered row with default
  styling. A new GridModel.rowClassFn callback was added to support per-row custom classes based on
  record data.
* A new ExportFormat.LONG_TEXT format has been added, along with a new Column.exportWidth config.
  This supports exporting columns that contain long text (e.g. notes) as multi-line cells within
  Excel.

#### Other Components

* RadioInput and ButtonGroupInput have been added to the desktop/cmp/form package.
* DateInput now has support for entering and displaying time values.
* NumberInput displays its unformatted value when focused.
* Focused components are now better highlighted, with additional CSS vars provided to customize as
  needed.

### 🐞 Bug Fixes

* Calls to GridModel.setGroupBy() work properly not only on the first, but also all subsequent calls
  (#644).
* Background / style issues resolved on several input components in dark theme (#657).
* Grid context menus appear properly over other floating components.

### 📚 Libraries

* React `16.5.1 -> 16.5.2`
* router5 `6.4.2 -> 6.5.0`
* CodeMirror, Highcharts, and MobX patch updates

[Commit Log](https://github.com/xh/hoist-react/compare/v13.0.0...v14.0.0)

## v13.0.0

🍀Lucky v13 brings with it a number of enhancements for forms and validation, grouped column support
in the core Grid API, a fully wrapped MultiSelect component, decorator syntax adjustments, and a
number of other fixes and enhancements.

It also includes contributions from new ExHI team members Arjun and Brendan. 🎉

### 💥 Breaking Changes

* The core `@HoistComponent`, `@HoistService`, and `@HoistModel` decorators are **no longer
  parameterized**, meaning that trailing `()` should be removed after each usage. (#586)
* The little-used `hoistComponentFactory()` method was also removed as a further simplification
  (#587).
* The `HoistField` superclass has been renamed to `HoistInput` and the various **desktop form
  control components have been renamed** to match (55afb8f). Apps using these components (which will
  likely be most apps) will need to adapt to the new names.
    * This was done to better distinguish between the input components and the upgraded Field
      concept on model classes (see below).

### 🎁 New Features

⭐️ **Forms and Fields** have been a major focus of attention, with support for structured data
fields added to Models via the `@FieldSupport` and `@field()` decorators.

* Models annotated with `@FieldSupport` can decorate member properties with `@field()`, making those
  properties observable and settable (with a generated `setXXX()` method).
* The `@field()` decorators themselves can be passed an optional display label string as well as
  zero or more *validation rules* to define required constraints on the value of the field.
* A set of predefined constraints is provided within the toolkit within the `/field/` package.
* Models using `FieldSupport` should be sure to call the `initFields()` method installed by the
  decorator within their constructor. This method can be called without arguments to generally
  initialize the field system, or it can be passed an object of field names to initial/default
  values, which will set those values on the model class properties and provide change/dirty
  detection and the ability to "reset" a form.
* A new `FormField` UI component can be used to wrap input components within a form. The `FormField`
  wrapper can accept the source model and field name, and will apply those to its child input. It
  leverages the Field model to automatically display a label, indicate required fields, and print
  validation error messages. This new component should be the building-block for most non-trivial
  forms within an application.

Other enhancements include:

* **Grid columns can be grouped**, with support for grouping added to the grid state management
  system, column chooser, and export manager (#565). To define a column group, nest column
  definitions passed to `GridModel.columns` within a wrapper object of the
  form `{headerName: 'My group', children: [...]}`.

(Note these release notes are incomplete for this version.)

[Commit Log](https://github.com/xh/hoist-react/compare/v12.1.2...v13.0.0)

## v12.1.2

### 🐞 Bug Fixes

* Fix casing on functions generated by `@settable` decorator
  (35c7daa209a4205cb011583ebf8372319716deba).

[Commit Log](https://github.com/xh/hoist-react/compare/v12.1.1...v12.1.2)

## v12.1.1

### 🐞 Bug Fixes

* Avoid passing unknown HoistField component props down to Blueprint select/checkbox controls.

### 📚 Libraries

* Rollback update of `@blueprintjs/select` package `3.1.0 -> 3.0.0` - this included breaking API
  changes and will be revisited in #558.

[Commit Log](https://github.com/xh/hoist-react/compare/v12.1.0...v12.1.1)

## v12.1.0

### 🎁 New Features

* New `@bindable` and `@settable` decorators added for MobX support. Decorating a class member
  property with `@bindable` makes it a MobX `@observable` and auto-generates a setter method on the
  class wrapped in a MobX `@action`.
* A `fontAwesomeIcon` element factory is exported for use with other FA icons not enumerated by the
  `Icon` class.
* CSS variables added to control desktop Blueprint form control margins. These remain defaulted to
  zero, but now within CSS with support for variable overrides. A Blueprint library update also
  brought some changes to certain field-related alignment and style properties. Review any form
  controls within apps to ensure they remain aligned as desired
  (8275719e66b4677ec5c68a56ccc6aa3055283457 and df667b75d41d12dba96cbd206f5736886cb2ac20).

### 🐞 Bug Fixes

* Grid cells are fully refreshed on a data update, ensuring cell renderers that rely on data other
  than their primary display field are updated (#550).
* Grid auto-sizing is run after a data update, ensuring flex columns resize to adjust for possible
  scrollbar visibility changes (#553).
* Dropdown fields can be instantiated with fewer required properties set (#541).

### 📚 Libraries

* Blueprint `3.0.1 -> 3.4.0`
* FontAwesome `5.2.0 -> 5.3.0`
* CodeMirror `5.39.2 -> 5.40.0`
* MobX `5.0.3 -> 5.1.0`
* router5 `6.3.0 -> 6.4.2`
* React `16.4.1 -> 16.4.2`

[Commit Log](https://github.com/xh/hoist-react/compare/v12.0.0...v12.1.0)

## v12.0.0

Hoist React v12 is a relatively large release, with multiple refactorings around grid columns,
`elemFactory` support, classNames, and a re-organization of classes and exports within `utils`.

### 💥 Breaking Changes

#### ⭐️ Grid Columns

**A new `Column` class describes a top-level API for columns and their supported options** and is
intended to be a cross-platform layer on top of ag-Grid and TBD mobile grid implementations.

* The desktop `GridModel` class now accepts a collection of `Column` configuration objects to define
  its available columns.
* Columns may be configured with `flex: true` to cause them to stretch all available horizontal
  space within a grid, sharing it equally with any other flex columns. However note that this should
  be used sparingly, as flex columns have some deliberate limitations to ensure stable and
  consistent behavior. Most noticeably, they cannot be resized directly by users. Often, a best
  practice will be to insert an `emptyFlexCol` configuration as the last column in a grid - this
  will avoid messy-looking gaps in the layout while not requiring a data-driven column be flexed.
* User customizations to column widths are now saved if the GridModel has been configured with a
  `stateModel` key or model instance - see `GridStateModel`.
* Columns accept a `renderer` config to format text or HTML-based output. This is a callback that is
  provided the value, the row-level record, and a metadata object with the column's `colId`. An
  `elementRenderer` config is also available for cells that should render a Component.
* An `agOptions` config key continues to provide a way to pass arbitrary options to the underlying
  ag-Grid instance (for desktop implementations). This is considered an "escape hatch" and should be
  used with care, but can provide a bridge to required ag-Grid features as the Hoist-level API
  continues to develop.
* The "factory pattern" for Column templates / defaults has been removed, replaced by a simpler
  approach that recommends exporting simple configuration partials and spreading them into
  instance-specific column configs.
* See 0798f6bb20092c59659cf888aeaf9ecb01db52a6 for primary commit.

#### ⭐️ Element Factory, LayoutSupport, BaseClassName

Hoist provides core support for creating components via a factory pattern, powered by the `elem()`
and `elemFactory()` methods. This approach remains the recommended way to instantiate component
elements, but was **simplified and streamlined**.

* The rarely used `itemSpec` argument was removed (this previously applied defaults to child items).
* Developers can now also use JSX to instantiate all Hoist-provided components while still taking
  advantage of auto-handling for layout-related properties provided by the `LayoutSupport` mixin.
    * HoistComponents should now spread **`...this.getLayoutProps()`** into their outermost rendered
      child to enable promotion of layout properties.
* All HoistComponents can now specify a **baseClassName** on their component class and should pass
  `className: this.getClassName()` down to their outermost rendered child. This allows components to
  cleanly layer on a base CSS class name with any instance-specific classes.
* See 8342d3870102ee9bda4d11774019c4928866f256 for primary commit.

#### ⭐️ Panel resizing / collapsing

**The `Panel` component now takes a `sizingModel` prop to control and encapsulate newly built-in
resizing and collapsing behavior** (#534).

* See the `PanelSizingModel` class for configurable details, including continued support for saving
  sizing / collapsed state as a user preference.
* **The standalone `Resizable` component was removed** in favor of the improved support built into
  Panel directly.

#### Other

* Two promise-related models have been combined into **a new, more powerful `PendingTaskModel`**,
  and the `LoadMask` component has been removed and consolidated into `Mask`
  (d00a5c6e8fc1e0e89c2ce3eef5f3e14cb842f3c8).
    * `Panel` now exposes a single `mask` prop that can take either a configured `mask` element or a
      simple boolean to display/remove a default mask.
* **Classes within the `utils` package have been re-organized** into more standardized and scalable
  namespaces. Imports of these classes will need to be adjusted.

### 🎁 New Features

* **The desktop Grid component now offers a `compact` mode** with configurable styling to display
  significantly more data with reduced padding and font sizes.
* The top-level `AppBar` refresh button now provides a default implementation, calling a new
  abstract `requestRefresh()` method on `HoistApp`.
* The grid column chooser can now be configured to display its column groups as initially collapsed,
  for especially large collections of columns.
* A new `XH.restoreDefaultsAsync()` method provides a centralized way to wipe out user-specific
  preferences or customizations (#508).
* Additional Blueprint `MultiSelect`, `Tag`, and `FormGroup` controls re-exported.

### 🐞 Bug Fixes

* Some components were unintentionally not exporting their Component class directly, blocking JSX
  usage. All components now export their class.
* Multiple fixes to `DayField` (#531).
* JsonField now responds properly when switching from light to dark theme (#507).
* Context menus properly filter out duplicated separators (#518).

[Commit Log](https://github.com/xh/hoist-react/compare/v11.0.0...v12.0.0)

## v11.0.0

### 💥 Breaking Changes

* **Blueprint has been upgraded to the latest 3.x release.** The primary breaking change here is the
  renaming of all `pt-` CSS classes to use a new `bp3-` prefix. Any in-app usages of the BP
  selectors will need to be updated. See the
  [Blueprint "What's New" page](http://blueprintjs.com/docs/#blueprint/whats-new-3.0).
* **FontAwesome has been upgraded to the latest 5.2 release.** Only the icons enumerated in the
  Hoist `Icon` class are now registered via the FA `library.add()` method for inclusion in bundled
  code, resulting in a significant reduction in bundle size. Apps wishing to use other FA icons not
  included by Hoist must import and register them - see the
  [FA React Readme](https://github.com/FortAwesome/react-fontawesome/blob/master/README.md) for
  details.
* **The `mobx-decorators` dependency has been removed** due to lack of official support for the
  latest MobX update, as well as limited usage within the toolkit. This package was primarily
  providing the optional `@setter` decorator, which should now be replaced as needed by dedicated
  `@action` setter methods (19cbf86138499bda959303e602a6d58f6e95cb40).

### 🎁 Enhancements

* `HoistComponent` now provides a `getClassNames()` method that will merge any `baseCls` CSS class
  names specified on the component with any instance-specific classes passed in via props (#252).
    * Components that wish to declare and support a `baseCls` should use this method to generate and
      apply a combined list of classes to their outermost rendered elements (see `Grid`).
    * Base class names have been added for relevant Hoist-provided components - e.g. `.xh-panel` and
      `.xh-grid`. These will be appended to any instance class names specified within applications
      and be available as public CSS selectors.
* Relevant `HoistField` components support inline `leftIcon` and `rightElement` props. `DayField`
  adds support for `minDay / maxDay` props.
* Styling for the built-in ag-Grid loading overlay has been simplified and improved (#401).
* Grid column definitions can now specify an `excludeFromExport` config to drop them from
  server-generated Excel/CSV exports (#485).

### 🐞 Bug Fixes

* Grid data loading and selection reactions have been hardened and better coordinated to prevent
  throwing when attempting to set a selection before data has been loaded (#484).

### 📚 Libraries

* Blueprint `2.x -> 3.x`
* FontAwesome `5.0.x -> 5.2.x`
* CodeMirror `5.37.0 -> 5.39.2`
* router5 `6.2.4 -> 6.3.0`

[Commit Log](https://github.com/xh/hoist-react/compare/v10.0.1...v11.0.0)

## v10.0.1

### 🐞 Bug Fixes

* Grid `export` context menu token now defaults to server-side 'exportExcel' export.
    * Specify the `exportLocal` token to return a menu item for local ag-Grid export.
* Columns with `field === null` skipped for server-side export (considered spacer / structural
  columns).

## v10.0.0

### 💥 Breaking Changes

* **Access to the router API has changed** with the `XH` global now exposing `router` and
  `routerState` properties and a `navigate()` method directly.
* `ToastManager` has been deprecated. Use `XH.toast` instead.
* `Message` is no longer a public class (and its API has changed). Use `XH.message/confirm/alert`
  instead.
* Export API has changed. The Built-in grid export now uses more powerful server-side support. To
  continue to use local AG based export, call method `GridModel.localExport()`. Built-in export
  needs to be enabled with the new property on `GridModel.enableExport`. See `GridModel` for more
  details.

### 🎁 Enhancements

* New Mobile controls and `AppContainer` provided services (impersonation, about, and version bars).
* Full-featured server-side Excel export for grids.

### 🐞 Bug Fixes

* Prevent automatic zooming upon input focus on mobile devices (#476).
* Clear the selection when showing the context menu for a record which is not already selected
  (#469).
* Fix to make lockout script readable by Compatibility Mode down to IE5.

### 📚 Libraries

* MobX `4.2.x -> 5.0.x`

[Commit Log](https://github.com/xh/hoist-react/compare/v9.0.0...v10.0.0)

## v9.0.0

### 💥 Breaking Changes

* **Hoist-provided mixins (decorators) have been refactored to be more granular and have been broken
  out of `HoistComponent`.**
    * New discrete mixins now exist for `LayoutSupport` and `ContextMenuSupport` - these should be
      added directly to components that require the functionality they add for auto-handling of
      layout-related props and support for showing right-click menus. The corresponding options on
      `HoistComponent` that used to enable them have been removed.
    * For consistency, we have also renamed `EventTarget -> EventSupport` and `Reactive ->
      ReactiveSupport` mixins. These both continue to be auto-applied to HoistModel and HoistService
      classes, and ReactiveSupport enabled by default in HoistComponent.
* **The Context menu API has changed.** The `ContextMenuSupport` mixin now specifies an abstract
  `getContextMenuItems()` method for component implementation (replacing the previous
  `renderContextMenu()` method). See the new [`ContextMenuItem` class for what these items support,
  as well as several static default items that can be used.
    * The top-level `AppContainer` no longer provides a default context menu, instead allowing the
      browser's own context menu to show unless an app / component author has implemented custom
      context-menu handling at any level of their component hierarchy.

### 🐞 Bug Fixes

* TabContainer active tab can become out of sync with the router state (#451)
    * ⚠️ Note this also involved a change to the `TabContainerModel` API - `activateTab()` is now
      the public method to set the active tab and ensure both the tab and the route land in the
      correct state.
* Remove unintended focused cell borders that came back with the prior ag-Grid upgrade.

[Commit Log](https://github.com/xh/hoist-react/compare/v8.0.0...v9.0.0)

## v8.0.0

Hoist React v8 brings a big set of improvements and fixes, some API and package re-organizations,
and ag-Grid upgrade, and more. 🚀

### 💥 Breaking Changes

* **Component package directories have been re-organized** to provide better symmetry between
  pre-existing "desktop" components and a new set of mobile-first component. Current desktop
  applications should replace imports from `@xh/hoist/cmp/xxx` with `@xh/hoist/desktop/cmp/xxx`.
    * Important exceptions include several classes within `@xh/hoist/cmp/layout/`, which remain
      cross-platform.
    * `Panel` and `Resizable` components have moved to their own packages in
      `@xh/hoist/desktop/cmp/panel` and `@xh/hoist/desktop/cmp/resizable`.
* **Multiple changes and improvements made to tab-related APIs and components.**
    * The `TabContainerModel` constructor API has changed, notably `children` -> `tabs`, `useRoutes`
      ->
      `route` (to specify a starting route as a string) and `switcherPosition` has moved from a
      model config to a prop on the `TabContainer` component.
    * `TabPane` and `TabPaneModel` have been renamed `Tab` and `TabModel`, respectively, with
      several related renames.
* **Application entry-point classes decorated with `@HoistApp` must implement the new getter method
  `containerClass()`** to specify the platform specific component used to wrap the app's
  `componentClass`.
    * This will typically be `@xh/hoist/[desktop|mobile]/AppContainer` depending on platform.

### 🎁 New Features

* **Tab-related APIs re-worked and improved**, including streamlined support for routing, a new
  `tabRenderMode` config on `TabContainerModel`, and better naming throughout.
* **Ag-grid updated to latest v18.x** - now using native flex for overall grid layout and sizing
  controls, along with multiple other vendor improvements.
* Additional `XH` API methods exposed for control of / integration with Router5.
* The core `@HoistComponent` decorated now installs a new `isDisplayed` getter to report on
  component visibility, taking into account the visibility of its ancestors in the component tree.
* Mobile and Desktop app package / component structure made more symmetrical (#444).
* Initial versions of multiple new mobile components added to the toolkit.
* Support added for **`IdleService` - automatic app suspension on inactivity** (#427).
* Hoist wrapper added for the low-level Blueprint **button component** - provides future hooks into
  button customizations and avoids direct BP import (#406).
* Built-in support for collecting user feedback via a dedicated dialog, convenient XH methods and
  default appBar button (#379).
* New `XH.isDevelopmentMode` constant added, true when running in local Webpack dev-server mode.
* CSS variables have been added to customize and standardize the Blueprint "intent" based styling,
  with defaults adjusted to be less distracting (#420).

### 🐞 Bug Fixes

* Preference-related events have been standardized and bugs resolved related to pushAsync() and the
  `prefChange` event (ee93290).
* Admin log viewer auto-refreshes in tail-mode (#330).
* Distracting grid "loading" overlay removed (#401).
* Clipboard button ("click-to-copy" functionality) restored (#442).

[Commit Log](https://github.com/xh/hoist-react/compare/v7.2.0...v8.0.0)

## v7.2.0

### 🎁 New Features

+ Admin console grids now outfitted with column choosers and grid state. #375
+ Additional components for Onsen UI mobile development.

### 🐞 Bug Fixes

+ Multiple improvements to the Admin console config differ. #380 #381 #392

[Commit Log](https://github.com/xh/hoist-react/compare/v7.1.0...v7.2.0)

## v7.1.0

### 🎁 New Features

* Additional kit components added for Onsen UI mobile development.

### 🐞 Bug Fixes

* Dropdown fields no longer default to `commitOnChange: true` - avoiding unexpected commits of
  type-ahead query values for the comboboxes.
* Exceptions thrown from FetchService more accurately report the remote host when unreachable, along
  with some additional enhancements to fetch exception reporting for clarity.

[Commit Log](https://github.com/xh/hoist-react/compare/v7.0.0...v7.1.0)

## v7.0.0

### 💥 Breaking Changes

* **Restructuring of core `App` concept** with change to new `@HoistApp` decorator and conventions
  around defining `App.js` and `AppComponent.js` files as core app entry points. `XH.app` now
  installed to provide access to singleton instance of primary app class. See #387.

### 🎁 New Features

* **Added `AppBar` component** to help further standardize a pattern for top-level application
  headers.
* **Added `SwitchField` and `SliderField`** form field components.
* **Kit package added for Onsen UI** - base component library for mobile development.
* **Preferences get a group field for better organization**, parity with AppConfigs. (Requires
  hoist-core 3.1.x.)

### 🐞 Bug Fixes

* Improvements to `Grid` component's interaction with underlying ag-Grid instance, avoiding extra
  renderings and unwanted loss of state. 03de0ae7

[Commit Log](https://github.com/xh/hoist-react/compare/v6.0.0...v7.0.0)

## v6.0.0

### 💥 Breaking Changes

* API for `MessageModel` has changed as part of the feature addition noted below, with `alert()` and
  `confirm()` replaced by `show()` and new `XH` convenience methods making the need for direct calls
  rare.
* `TabContainerModel` no longer takes an `orientation` prop, replaced by the more flexible
  `switcherPosition` as noted below.

### 🎁 New Features

* **Initial version of grid state** now available, supporting easy persistence of user grid column
  selections and sorting. The `GridModel` constructor now takes a `stateModel` argument, which in
  its simplest form is a string `xhStateId` used to persist grid state to local storage. See the
  `GridStateModel` class for implementation details. #331
* The **Message API** has been improved and simplified, with new `XH.confirm()` and `XH.alert()`
  methods providing an easy way to show pop-up alerts without needing to manually construct or
  maintain a `MessageModel`. #349
* **`TabContainer` components can now be controlled with a remote `TabSwitcher`** that does not need
  to be directly docked to the container itself. Specify `switcherPosition:none` on the
  `TabContainerModel` to suppress showing the switching affordance on the tabs themselves and
  instantiate a `TabSwitcher` bound to the same model to control a tabset from elsewhere in the
  component hierarchy. In particular, this enabled top-level application tab navigation to move up
  into the top toolbar, saving vertical space in the layout. #368
* `DataViewModel` supports an `emptyText` config.

### 🐞 Bugfixes

* Dropdown fields no longer fire multiple commit messages, and no longer commit partial entries
  under some circumstances. #353 and #354
* Grids resizing fixed when shrinking the containing component. #357

[Commit Log](https://github.com/xh/hoist-react/compare/v5.0.0...v6.0.0)

## v5.0.0

### 💥 Breaking Changes

* **Multi environment configs have been unwound** See these release notes/instructions for how to
  migrate: https://github.com/xh/hoist-core/releases/tag/release-3.0.0
* **Breaking change to context menus in dataviews and grids not using the default context menu:**
  StoreContextMenu no longer takes an array of items as an argument to its constructor. Instead it
  takes a configuration object with an ‘items’ key that will point to any current implementation’s
  array of items. This object can also contain an optional gridModel argument which is intended to
  support StoreContextMenuItems that may now be specified as known ‘hoist tokens’, currently limited
  to a ‘colChooser’ token.

### 🎁 New Features

* Config differ presents inline view, easier to read diffs now.
* Print Icon added!

### 🐞 Bugfixes

* Update processFailedLoad to loadData into gridModel store, Fixes #337
* Fix regression to ErrorTracking. Make errorTrackingService safer/simpler to call at any point in
  life-cycle.
* Fix broken LocalStore state.
* Tweak flex prop for charts. Side by side charts in a flexbox now auto-size themselves! Fixes #342
* Provide token parsing for storeContextMenus. Context menus are all grown up! Fixes #300

## v4.0.1

### 🐞 Bugfixes

* DataView now properly re-renders its items when properties on their records change (and the ID
  does not)

## v4.0.0

### 💥 Breaking Changes

* **The `GridModel` selection API has been reworked for clarity.** These models formerly exposed
  their selectionModel as `grid.selection` - now that getter returns the selected records. A new
  `selectedRecord` getter is also available to return a single selection, and new string shortcut
  options are available when configuring GridModel selection behavior.
* **Grid components can now take an `agOptions` prop** to pass directly to the underlying ag-grid
  component, as well as an `onRowDoubleClicked` handler function.
  16be2bfa10e5aab4ce8e7e2e20f8569979dd70d1

### 🎁 New Features

* Additional core components have been updated with built-in `layoutSupport`, allowing developers to
  set width/height/flex and other layout properties directly as top-level props for key comps such
  as Grid, DataView, and Chart. These special props are processed via `elemFactory` into a
  `layoutConfig` prop that is now passed down to the underlying wrapper div for these components.
  081fb1f3a2246a4ff624ab123c6df36c1474ed4b

### 🐞 Bugfixes

* Log viewer tail mode now working properly for long log files - #325

## v3.0.1

### 🐞 Bugfixes

* FetchService throws a dedicated exception when the server is unreachable, fixes a confusing
  failure case detailed in #315

## v3.0.0

### 💥 Breaking Changes

* **An application's `AppModel` class must now implement a new `checkAccess()` method.** This method
  is passed the current user, and the appModel should determine if that user should see the UI and
  return an object with a `hasAccess` boolean and an optional `message` string. For a return with
  `hasAccess: false`, the framework will render a lockout panel instead of the primary UI.
  974c1def99059f11528c476f04e0d8c8a0811804
    * Note that this is only a secondary level of "security" designed to avoid showing an
      unauthorized user a confusing / non-functional UI. The server or any other third-party data
      sources must always be the actual enforcer of access to data or other operations.
* **We updated the APIs for core MobX helper methods added to component/model/service classes.** In
  particular, `addReaction()` was updated to take a more declarative / clear config object.
  8169123a4a8be6940b747e816cba40bd10fa164e
    * See Reactive.js - the mixin that provides this functionality.

### 🎁 New Features

* Built-in client-side lockout support, as per above.

### 🐞 Bugfixes

* None

------------------------------------------

Copyright © 2022 Extremely Heavy Industries Inc. - all rights reserved

------------------------------------------

📫☎️🌎 info@xh.io | https://xh.io/contact<|MERGE_RESOLUTION|>--- conflicted
+++ resolved
@@ -2,11 +2,9 @@
 
 ## v56.0.0-SNAPSHOT - unreleased
 
-<<<<<<< HEAD
-### ⚙️ Technical
-
-* The use of `tooltipElement` on `Column` is deprecated. Use `tooltip` instead.
-=======
+### 💥 Breaking Changes
+
+* The use of `tooltipElement` on `Column` is removed. Use `tooltip` instead.
 
 ## v55.3.0 - 2023-03-03
 
@@ -16,7 +14,6 @@
 
 ### ⚙️ Technical
 * Use native `structuredClone` instead of lodash `deepClone` throughout toolkit.
->>>>>>> 423ca984
 
 ## v55.2.1 - 2023-02-24
 
