# Changelog

## v56.0.0-SNAPSHOT - unreleased

### 🎁 New Features

* `PanelModel` now supports a `defaultSize` property specified in percentage as well as pixels
  (e.g. `defaultSize: '20%'` as well as `defaultSize: 200`).
* `DashCanvas` views can now be programmatically added with specified width and height dimensions.
* New `FetchService.abort()` API allows manually aborting a pending fetch request.
* Hoist exceptions have been enhanced and standardized, including new TypeScript types. The
  `Error.cause` property is now populated for wrapping exceptions.
<<<<<<< HEAD
* `PanelModel` now supports a `defaultSize` property specified in percentage as well as pixels
  (e.g. `defaultSize: '20%'` as well as `defaultSize: 200`).
* New `GridModel.headerMenuDisplay` config for limiting column header menu visibility to on hover.
=======
>>>>>>> 5f51fda1

### 💥 Breaking Changes

* Requires Hoist Core v16 or higher.
* Requires AG Grid v29.0.0 or higher - update your AG Grid dependency in your app's `package.json`
  file. See the [AG Grid Changelog](https://www.ag-grid.com/changelog) for details.
* New `xhActivityTrackingConfig` soft-configuration entry places new limits on the size of
  any `data` objects passed to `XH.track()` calls.
    * Any track requests with data objects exceeding this length will be persisted, but without the
      requested data.
    * Activity tracking can also be disabled (completely) via this same config.
* "Local" preferences are no longer supported. Application should use `LocalStorageService` instead.
  With v56, the `local` flag on any preferences will be ignored, and all preferences will be saved
  on the server instead.
    * Note that Hoist will execute a one-time migration of any existing local preference values
      from the user's browser to the server on app load.
* Removed `Column.tooltipElement`. Use `tooltip` instead.
* Removed `fill` prop on `TextArea` and `NumberInput` component. Use `flex` instead.
* Removed previously deprecated `Button.modifier.outline` and `Button.modifier.quiet` (mobile only).
* Removed previously deprecated `AppMenuButton.extraItems.onClick`. Use `actionFn` instead.

### ⚙️ Typescript API Adjustments

* New Typescript types for all Hoist exceptions.
* Integration of AG Grid community types.

### ⚙️ Technical

* Hoist source code has been reformatted with Prettier.
* Admin Console modules that have been disabled via config are no longer hidden completely, but
  instead will render a placeholder pointing to the relevant config name.

### 📚 Libraries

* mobx `6.7 -> 6.8`
* dompurify `2.4 -> 3.0`

## v55.3.2 - 2023-03-22

### 🐞 Bug Fixes

* Fixed issue where a filter on a `LocalDate` field created via `FilterChooser` would cause a
  grid column filter on the same field to fail to properly render when shown.

## v55.3.1 - 2023-03-14

### 🐞 Bug Fixes

* Revert native `structuredClone` to lodash `deepClone` throughout toolkit.

## v55.3.0 - 2023-03-03

### 🐞 Bug Fixes

* Grid column filters scroll their internal grid horizontally to avoid clipping longer values.
* Minor improvements to the same grid filter dialog's alignment and labelling.

### ⚙️ Technical

* Use native `structuredClone` instead of lodash `deepClone` throughout toolkit.

## v55.2.1 - 2023-02-24

### 🐞 Bug Fixes

* Fixed issue where a resizable `Panel` splitter could be rendered incorrectly while dragging.

## v55.2.0 - 2023-02-10

### 🎁 New Features

* `DashCanvas` enhancements:
    * Views now support minimum and maximum dimensions.
    * Views now expose an `allowDuplicate` flag for controlling the `Duplicate` menu item
      visibility.

### 🐞 Bug Fixes

* Fixed a bug with Cube views having dimensions containing non-string or `null` values. Rows grouped
  by these dimensions would report values for the dimension which were incorrectly stringified (e.g.
  `'null'` vs. `null` or `'5'` vs. `5`). This has been fixed. Note that the stringified value is
  still reported for the rows' `cubeLabel` value, and will be used for the purposes of grouping.

### ⚙️ Typescript API Adjustments

* Improved signatures of `RestStore` APIs.

## v55.1.0 - 2023-02-09

Version 55 is the first major update of the toolkit after our transition to Typescript. In addition
to a host of runtime fixes and features, it also contains a good number of important Typescript
typing adjustments, which are listed below. It also includes a helpful
[Typescript upgrade guide](https://github.com/xh/hoist-react/blob/develop/docs/upgrade-to-typescript.md).

### 🎁 New Features

* Grid exports can now be tracked in the admin activity tab by setting `exportOptions.track` to
  true (defaults to false).
* Miscellaneous performance improvements to the cube package.
* The implementation of the `Cube.omitFn` feature has been enhanced. This function will now be
  called on *all* non-leaf nodes, not just single child nodes. This allows for more flexible
  editing of the shape of the resulting hierarchical data emitted by cube views.

### 🐞 Bug Fixes

* Fixed: grid cell editors would drop a single character edit.
* Fixed: grid date input editor's popup did not position correctly in a grid with pinned columns.
* Fixed issue with `DashContainer` flashing its "empty" text briefly before loading.
* Several Hoist TypeScript types, interfaces, and signatures have been improved or corrected (typing
  changes only).
* Fix bug where a `className` provided to a `Panel` with `modalSupport` would be dropped when in a
  modal state. Note this necessitated an additional layer in the `Panel` DOM hierarchy. Highly
  specific CSS selectors may be affected.
* Fix bug where `TileFrame` would not pass through the keys of its children.

### 💥 Breaking Changes

* The semantics of `Cube.omitFn` have changed such that it will now be called on all aggregate
  nodes, not just nodes with a single child. Applications may need to adjust any implementation of
  this function accordingly.
* `hoistCmp.containerFactory` and `hoistCmp.withContainerFactory` are removed in favor of
  the basic `hoistCmp.factory` and `hoistCmp.withFactory` respectively. See typescript
  API adjustments below.

### ⚙️ Typescript API Adjustments

The following Typescript API were adjusted in v55.

* Removed the distinction between `StandardElementFactory` and `ContainerElementFactory`. This
  distinction was deemed to be unnecessary, and overcomplicated the understanding of Hoist.
  Applications should simply continue to use `ElementFactory` instead. `hoistCmp.containerFactory`
  and `hoistCmp.withContainerFactory` are also removed in favor of the basic `hoistCmp.factory` and
  `hoistCmp.withFactory` respectively.
* `HoistProps.modelConfig` now references the type declaration of `HoistModel.config`. See
  `PanelModel` and `TabContainerModel` for examples.
* The new `SelectOption` type has been made multi-platform and moved to `@xh/hoist/core`.

**Note** that we do not intend to make such extensive Typescript changes going forward post-v55.0.
These changes were deemed critical and worth adjusting in our first typescript update, and before
typescript has been widely adopted in production Hoist apps.

### ⚙️ Technical

* Hoist's `Icon` enumeration has been re-organized slightly to better separate icons that describe
  "what they look like" - e.g. `Icon.magnifyingGlass()` - from an expanded set of aliases that
  describe "how they are used" - e.g. `Icon.search()`.
    * This allows apps to override icon choices made within Hoist components in a more targeted way,
      e.g. by setting `Icon.columnMenu = Icon.ellipsisVertical`.
* All Hoist configurations that support `omit: boolean` now additionally support a "thunkable"
  callback of type `() => boolean`.
* `Grid` will only persist minimal user column state for hidden columns, to reduce user pref sizes.

### 📚 Libraries

* @blueprintjs/core `^4.12 -> ^4.14`
* corejs `^3.26 -> ^3.27`
* mobx `6.6 -> 6.7`
* onsenui `2.11 -> 2.12` (*see testing note below)
* react-onsenui `1.11 > 1.13`

### ✅ Testing Scope

* *Full regression testing recommended for _mobile_ apps.* While the upgrade from 2.11 to 2.12
  appears as a minor release, it was in fact a major update to the library.
  See [the Onsen release notes](https://github.com/OnsenUI/OnsenUI/releases/tag/2.12.0) for
  additional details. Note that Hoist has handled all changes required to its Onsen API calls,
  and there are no breaking changes to the Hoist mobile component APIs. As a result, mobile apps
  _might_ not need to change anything, but extra care in testing is still recommended.

## v54.0.0 - 2022-12-31

We are pleased to announce that Hoist React has been fully rewritten in TypeScript! ✨🚀

All core Hoist Components, Models, and other utilities now have TypeScript interfaces for their
public APIs, improving the developer ergonomics of the toolkit with much more accurate dev-time type
checking and intellisense. Developers now also have the option (but are not required) to write
application code using TypeScript.

Runtime support for TypeScript is provided by `@xh/hoist-dev-utils v6.1+`, which recognizes and
transpiles TypeScript files (`.ts|.tsx`) via the `@babel/plugin-transform-typescript` plugin.
Development-time support can be provided by the user's IDE (e.g. IntelliJ or VSCode, which both
provide strong TypeScript-based error checking and auto-completion).

The goal of this release is to be backward compatible with v53 to the greatest degree possible, and
most applications will run with minimal or no changes. However, some breaking changes were required
and can require application adjustments, as detailed below.

As always, please review our [Toolbox project](https://github.com/xh/toolbox/), which we've updated
to use TypeScript for its own app-level code.

### 🎁 New Features

* New TypeScript interface `HoistProps` and per-component extensions to specify props for all
  components. This replaces the use of the `PropTypes` library, which is no longer included.
* ~~Enhanced TypeScript-aware implementations of `ElementFactory`, including separate factories for
  standard components (`elementFactory`) and components that often take children only
  (`containerElementFactory`).~~
* The `@bindable` annotation has been enhanced to produce a native javascript setter for its
  property as well as the `setXXX()` method it currently produces. This provides a more typescript
  friendly way to set properties in a mobx action, and should be the favored method going forward.
  The use of the `setXXX()` method will continue to be supported for backward compatibility.
* References to singleton instances of services and the app model can now also be gained via the
  static `instance` property on the class name of the singleton - e.g. `MyAppModel.instance`.
  Referencing app-level services and the AppModel via `XH` is still fully supported and recommended.
* New utility function `waitFor` returns a promise that will resolve after a specified condition
  has been met, polling at a specified interval.
* Hoist Components will now automatically remount if the model passed to them (via context or props)
  is changed during the lifetime of the component. This allows applications to swap out models
  without needing to manually force the remounting of related components with an explicit
  `key` setting, i.e.  `key: model.xhId`.
* `fmtQuantity` function now takes two new flags `useMillions` and `useBillions`.

### 💥 Breaking Changes

* The constructors for `GridModel` and `Column` no long accept arbitrary rest (e.g `...rest`)
  arguments for applying app-specific data to the object. Instead, use the new `appData` property
  on these objects.
* ~~The `elemFactory` function has been removed. Applications calling this function should specify
  `elementFactory` (typically) or `containerElementFactory` instead.~~
    * ~~Most application components are defined using helper aliases `hoistCmp.factory`
      and `hoistCmp.withFactory` - these calls do _not_ need to change, unless your component
      needs to take a list of children directly (i.e. `someComponent(child1, child2)`).~~
    * ~~Update the definition of any such components to use `hoistCmp.containerFactory` instead.~~
    * ~~Where possible, favor the simpler, default factory for more streamlined type suggestions /
      error messages regarding your component's valid props.~~
* The use of the `model` prop to provide a config object for a model to be created on-the-fly
  is deprecated.
    * Use the new `modelConfig` prop when passing a *plain object config* -
      e.g. `someComp({modelConfig: {modelOpt: true}})`
    * Continue to use the `model` prop when passing an existing model *instance* -
      e.g. `someComp({model: someCompModel})`.
* PropTypes support has been removed in favor of the type script interfaces discussed above. Apps
  importing Hoist Proptypes instances should simply remove these compile-time references.

### 🐞 Bug Fixes

* Fix bug where dragging on any panel header which is a descendant of a `DashCanvasView` would move
  the `DashCanvasView`.
* Fix bug where `GridModel.ensureRecordsVisibleAsync` could fail to make collapsed nodes visible.
* Fix bug where `GridPersistenceModel` would not clean outdated column state.
* Fix animation bug when popping pages in the mobile navigator.

### ⚙️ Technical

* Update `preflight.js` to catch errors that occur on startup, before our in-app exception handling
  is initialized.

### 📚 Libraries

* @blueprintjs/core `4.11 -> 4.12`
* @xh/hoist-dev-utils `6.0 -> 6.1`
* typescript `added @ 4.9`
* highcharts `9.3 -> 10.3`

### ✅ Testing Scope

* *Full regression testing recommended* - this is a major Hoist release and involved a significant
  amount of refactoring to the toolkit code. As such, we recommend a thorough regression test of any
  applications updating to this release from prior versions.

## v53.2.0 - 2022-11-15

### 🎁 New Features

* New methods `Store.errors`, `Store.errorCount`, and `StoreRecord.allErrors` provide convenient
  access to validation errors in the data package.
* New flag `Store.validationIsComplex` indicates whether *all* uncommitted records in a store should
  be revalidated when *any* record in the store is changed.
    * Defaults to `false`, which should be adequate for most use cases and can provide a significant
      performance boost in apps that bulk-insert 100s or 1000s of rows into editable grids.
    * Set to `true` for stores with validations that depend on other editable record values in the
      store (e.g. unique constraints), where a change to record X should cause another record Y to
      change its own validation status.

## v53.1.0 - 2022-11-03

### 🎁 New Features

* `PanelModel` now supports `modalSupport.defaultModal` option to allow rendering a Panel in an
  initially modal state.

### 🐞 Bug Fixes

* Fixed layout issues caused by top-level DOM elements created by `ModalSupport`
  and `ColumnWidthCalculator` (grid auto-sizing). Resolved occasional gaps between select inputs and
  their drop-down menus.
* Fix desktop styling bug where buttons inside a `Toast` could be rendered with a different color
  than the rest of the toast contents.
* Fix `GridModel` bug where `Store` would fail to recognize dot-separated field names as paths
  when provided as part of a field spec in object form.

### ⚙️ Technical

* Snap info (if available) from the `navigator.connection` global within the built-in call to track
  each application load.

## v53.0.0 - 2022-10-19

### 🎁 New Features

* The Hoist Admin Console is now accessible in a read-only capacity to users assigned the
  new `HOIST_ADMIN_READER` role.
* The pre-existing `HOIST_ADMIN` role inherits this new role, and is still required to take any
  actions that modify data.

### 💥 Breaking Changes

* Requires `hoist-core >= 14.4` to support the new `HOIST_ADMIN_READER` role described above. (Core
  upgrade _not_ required otherwise.)

## v52.0.2 - 2022-10-13

### 🐞 Bug Fixes

* Form field dirty checking now uses lodash `isEqual` to compare initial and current values,
  avoiding false positives with Array values.

## v52.0.1 - 2022-10-10

### 🎁 New Features

* New "Hoist Inspector" tool supports displaying and querying all of the Models, Services, and
  Stores within a running application.
    * Admin/dev-focused UI is built into all Desktop apps, activated via discrete new toggle in the
      bottom version bar (look for the 🔍 icon), or by running `XH.inspectorService.activate()`.
    * Selecting a model/service/store instance provides a quick view of its properties, including
      reactively updated observables. Useful for realtime troubleshooting of application state.
    * Includes auto-updated stats on total application model count and memory usage. Can aid in
      detecting and debugging memory leaks due to missing `@managed` annotations and other issues.
* New `DashCanvasViewModel.autoHeight` option fits the view's height to its rendered contents.
* New `DashCanvasAddViewButton` component supports adding views to `DashCanvas`.
* New `TabContainerModel.refreshContextModel` allows apps to programmatically load a `TabContainer`.
* `FilterChooserModel` now accepts shorthand inputs for numeric fields (e.g. "2m").
* Admin Console Config/Pref/Blob differ now displays the last updated time and user for each value.
* New observable `XH.environmentService.serverVersion` property, updated in the background via
  pre-existing `xhAppVersionCheckSecs` config. Note this does not replace or change the built-in
  upgrade prompt banner, but allows apps to take their own actions (e.g. reload immediately) when
  they detect an update on the server.

### 💥 Breaking Changes

* This release moves Hoist to **React v18**. Update your app's `package.json` to require the latest
  18.x versions of `react` and `react-dom`. Unless your app uses certain react-dom APIs directly, no
  other changes should be required.
* Removed deprecated method `XH.setDarkTheme()`. Use `XH.setTheme()` instead to select from our
  wide range of (two) theme options.

### 🐞 Bug Fixes

* `CompoundTaskObserver` improved to prioritize using specific messages from subtasks over the
  overall task message.
* Grid's built in context-menu option for filtering no longer shows `[object Object]` for columns
  that render React elements.
* `Store.updateData()` properly handles data in the `{rawData, parentId}` format, as documented.
* Disabled tabs now render with a muted text color on both light and dark themes, with
  new `--tab-disabled-text-color` CSS var added to customize.

### ⚙️ Technical

* `HoistComponents` no longer mutate the props object passed to them in React production mode. This
  was not causing noticeable application issues, but could result in a component's base CSS class
  being applied multiple times to its DOM element.
* `ModelSelector` used for model lookup and matching will now accept the class name of the model to
  match. Previously only a class reference could be provided.
* New check within service initialization to ensure that app service classes extend `HoistService`
  as required. (Has always been the expectation, but was not previously enforced.)
* `GridModel` will once again immediately sync data with its underlying AG Grid component. This
  reverses a v50.0.0 change that introduced a minimal debounce in order to work around an AG Grid
  rendering bug. The AG Grid bug has been resolved, and this workaround is no longer needed.
* `GridExportService` has improved support for columns of `FieldType.AUTO` and for columns with
  multiple data types and custom export functions. (`hoist-core >= 14.3` required for these
  particular improvements, but not for this Hoist React version in general.)
* The `trimToDepth` has been improved to return a depth-limited clone of its input that better
  handles nested arrays and passes through primitive inputs unchanged.

### 📚 Libraries

* @blueprintjs/core `4.6 -> 4.11`
* @blueprintjs/datetime `4.3 -> 4.4`
* @fortawesome `6.1 -> 6.2`
* dompurify `2.3 -> 2.4`
* react `17.0.1 -> 18.2.0`
* react-dom `17.0.1 -> 18.2.0`

## v51.0.0 - 2022-08-29

### 🎁 New Features

* `ButtonGroupInput` supports new `enableMulti` prop.
* `AboutDialog` can now display more dynamic custom properties.
* New option added to the Admin Activity Tracking chart to toggle on/off weekends when viewing a
  time series.
* The `filterText` field in `ColumnHeaderFilter` now gets autoFocused.

### 💥 Breaking Changes

* `CodeInput` is now rendered within an additional `div` element. Unlikely to cause issues, unless
  using targeted styling of this component.
* `xhAboutMenuConfigs` soft-config is no longer supported. To customize the `AboutDialog`, see
  `HoistAppModel.getAboutDialogItems()`

### 🐞 Bug Fixes

* Fixed issue where `ModalSupport` would trigger `MobX` memo warning in console.
* Fixed issues with `ModalSupport` implementation in `CodeInput`.
* Fixed `Grid` rendering glitches when used inside `Panel` with `ModalSupport`.
* Fixed incorrect text color on desktop toasts with a warning intent.
* Fixed potential for duplication of default Component `className` within list of CSS classes
  rendered into the DOM.
* Added missing `@computed` annotations to several `Store` getters that relay properties from
  its internal recordsets, including `maxDepth` and getters returning counts and empty status.
    * Avoids unnecessary internal render cycles within `Grid` when in tree mode.
    * Could require adjustments for apps that unintentionally relied on these observable getters
      triggering re-renders when records have changed in any way (but their output values have not).
* Hoist-supported menus will no longer filter out a `MenuDivider` if it has a `title`.
* The default `FormField` read-only renderer now supports line breaks.

### ⚙️ Technical

* The `addReaction()` and `addAutorun()` methods on `HoistBase` (i.e. models and services) now
  support passing multiple reactions in a single call and will ignore nullish inputs.

## v50.1.1 - 2022-07-29

### 🐞 Bug Fixes

* Fixed bug where components utilizing `ModalSupport` could render incorrectly when switching
  between inline and modal views.
* Improved behavior of `GridModel.whenReadyAsync()` to allow Grid more time to finish loading data.
  This improves the behavior of related methods `preSelectFirstAsync`, `selectFirstAsync`, and
  `ensureVisibleAsync`.
* `Grid` context menus are now disabled when a user is inline editing.
* An empty `DashCanvas` / `DashContainer` 'Add View' button now only displays a menu of available
  views, without unnecessarily nesting them inside an 'Add' submenu.
* Update `AppMenuButton` and `ContextMenu` to support Blueprint4 `menuItem`.

## v50.1.0 - 2022-07-21

### 🎁 New Features

* New `GridModel` method `ensureRecordsVisibleAsync` accepts one or more store records or IDs and
  scrolls to make them visible in the grid.

### 📚 Libraries

* @blueprintjs/core `4.5 -> 4.6`
* qs `6.10 -> 6.11`
* react-popper `2.2 -> 2.3`

## v50.0.0 - 2022-07-12

### 🎁 New Features

* New `PanelModel.modalSupport` option allows the user to expand a panel into a configurable modal
  dialog - without developers needing to write custom dialog implementations and without triggering
  a remount/rerender of the panel's contents.
* FilterChooser field suggestions now search within multi-word field names.
* Autosize performance has been improved for very large grids.
* New `@abstract` decorator now available for enforcing abstract methods / getters.
* `MessageModel` now receives `dismissable` and `cancelOnDismiss` flags to control the behavior of a
  popup message when clicking the background or hitting the escape key.

### 💥 Breaking Changes

* Hoist now requires AG Grid v28.0.0 or higher - update your AG Grid dependency in your app's
  `package.json` file. See the [AG Grid Changelog](https://www.ag-grid.com/changelog) for details.
* The data reactions between `GridModel` and the underlying Ag-Grid is now minimally debounced. This
  avoids multiple data updates during a single event loop tick, which can corrupt Ag-Grid's
  underlying state in the latest versions of that library.
    * This change should not affect most apps, but code that queries grid state immediately after
      loading or filtering a grid (e.g. selection, row visibility, or expansion state) should be
      tested carefully and may require a call to `await whenReadyAsync()`.
    * Note that this method is already incorporated in to several public methods on `GridModel`,
      including `selectFirstAsync()` and `ensureSelectionVisibleAsync()`.
    * ⚠ NOTE - this change has been reverted as of v52 (see above).
* Blueprint has updated all of its CSS class names to use the `bp4-` prefix instead of the `bp3-`
  prefix. Any apps styling these classes directly may need to be adjusted. See
  https://github.com/palantir/blueprint/wiki/Blueprint-4.0 for more info.
* Both `Panel.title` and `Panel.icon` props must be null or undefined to avoid rendering
  a `PanelHeader`. Previously specifying any 'falsey' value for both (e.g. an empty string
  title) would omit the header.
* `XHClass` (top-level Singleton model for Hoist) no longer extends `HoistBase`
* `DockView` component has been moved into the desktop-specific package `@xh/hoist/desktop/cmp`.
  Users of this component will need to adjust their imports accordingly.
* Requires `hoist-core >= 14.0`. Excel file exporting defaults to using column FieldType.

### 🐞 Bug Fixes

* Fixed several issues introduced with Ag-Grid v27 where rows gaps and similar rendering issues
  could appear after operating on it programmatically (see breaking changes above).
* `ColumnHeaders` now properly respond to mouse events on tablets (e.g. when using a Bluetooth
  trackpad on an iPad).
* Fixed bug where `DashCanvasModel.removeView()` was not properly disposing of removed views
* Fixed exception dialog getting overwhelmed by large messages.
* Fixed exporting to Excel file erroneously coercing certain strings (like "1e10") into numbers.

### ⚙️ Technical

* Hoist will now throw if you import a desktop specific class to a mobile app or vice-versa.

### 📚 Libraries

* @blueprintjs `3.54 -> 4.5`

[Commit Log](https://github.com/xh/hoist-react/compare/v49.2.0...v50.0.0)

## v49.2.0 - 2022-06-14

### 🎁 New Features

* New `@enumerable` decorator for making class members `enumerable`
* New `GridAutosizeOption` `renderedRowsOnly` supports more limited autosizing
  for very large grids.

### 🐞 Bug Fixes

* Fix `FilterChooser` looping between old values if updated too rapidly.
* Allow user to clear an unsupported `FilterChooser` value.
* Fix bug where `Panel` would throw when `headerItems = null`
* Fix column values filtering on `tags` fields if another filter is already present.
* Fix bug where `SwitchInput` `labelSide` would render inappropriately if within `compact` `toolbar`
* Fix bug where `SplitTreeMapModel.showSplitter` property wasn't being set in constructor

### 📚 Libraries

* mobx `6.5 -> 6.6`

[Commit Log](https://github.com/xh/hoist-react/compare/v49.1.0...v49.2.0)

## v49.1.0 - 2022-06-03

### 🎁 New Features

* A `DashCanvasViewModel` now supports `headerItems` and `extraMenuItems`
* `Store` now supports a `tags` field type
* `FieldFilter` supports `includes` and `excludes` operators for `tags` fields

### 🐞 Bug Fixes

* Fix regression with `begins`, `ends`, and `not like` filters.
* Fix `DashCanvas` styling so drag-handles no longer cause horizontal scroll bar to appear
* Fix bug where `DashCanvas` would not resize appropriately on scrollbar visibility change

[Commit Log](https://github.com/xh/hoist-react/compare/v49.0.0...v49.1.0)

## v49.0.0 - 2022-05-24

### 🎁 New Features

* Improved desktop `NumberInput`:
    * Re-implemented `min` and `max` props to properly constrain the value entered and fix several
      bugs with the underlying Blueprint control.
    * Fixed the `precision` prop to be fully respected - values emitted by the input are now
      truncated to the specified precision, if set.
    * Added additional debouncing to keep the value more stable while a user is typing.
* Added new `getAppMenuButtonExtraItems()` extension point on `@xh/hoist/admin/AppModel` to allow
  customization of the Admin Console's app menu.
* Devs can now hide the Admin > General > Users tab by setting `hideUsersTab: true` within a new,
  optional `xhAdminAppConfig` soft-config.
* Added new `SplitTreeMapModel.showSplitter` config to insert a four pixel buffer between the
  component's nested maps. Useful for visualizations with both positive and negative heat values on
  each side, to keep the two sides clearly distinguished from each other.
* New `xhChangelogConfig.limitToRoles` soft-config allows the in-app changelog (aka release notes)
  to be gated to a subset of users based on their role.
* Add support for `Map` and `WeakMap` collections in `LangUtils.getOrCreate()`.
* Mobile `textInput` now accepts an `enableClear` property with a default value of false.

### 💥 Breaking Changes

* `GridModel.groupRowElementRenderer` and `DataViewModel.groupRowElementRenderer` have been removed,
  please use `groupRowRenderer` instead. It must now return a React Element rather than an HTML
  string (plain strings are also OK, but any formatting must be done via React).
* Model classes passed to `HoistComponents` or configured in their factory must now
  extend `HoistModel`. This has long been a core assumption, but was not previously enforced.
* Nested model instances stored at properties with a `_` prefix are now considered private and will
  not be auto-wired or returned by model lookups. This should not affect most apps, but will require
  minor changes for apps that were binding components to non-standard or "private" models.
* Hoist will now throw if `Store.summaryRecord` does not have a unique ID.

### 🐞 Bug Fixes

* Fixed a bug with Panel drag-to-resize within iframes on Windows.
* Worked around an Ag-Grid bug where the grid would render incorrectly on certain sorting changes,
  specifically for abs sort columns, leaving mis-aligned rows and gaps in the grid body layout.
* Fixed a bug in `SelectEditor` that would cause the grid to lose keyboard focus during editing.

### ⚙️ Technical

* Hoist now protects against custom Grid renderers that may throw by catching the error and printing
  an "#ERROR" placeholder token in the affected cell.
* `TreeMapModel.valueRenderer` and `heatRenderer` callbacks are now passed the `StoreRecord` as a
  second argument.
* Includes a new, additional `index-manifest.html` static file required for compatibility with the
  upcoming `hoist-dev-utils v6.0` release (but remains compatible with current/older dev-utils).

### 📚 Libraries

* mobx-react-lite `3.3 -> 3.4`

[Commit Log](https://github.com/xh/hoist-react/compare/v48.0.1...v49.0.0)

## v48.0.1 - 2022-04-22

### 🐞 Bug Fixes

* Improve default rendering to call `toString()` on non-react elements returned by renderers.
* Fixed issue with `model` property missing from `Model.componentProps` under certain conditions.

[Commit Log](https://github.com/xh/hoist-react/compare/v48.0.0...v48.0.1)

## v48.0.0 - 2022-04-21

### 🎁 New Features

* A new `DashCanvas` layout component for creating scrollable dashboards that allow users to
  manually place and size their widgets using a grid-based layout. Note that this component is in
  beta and its API is subject to change.
* FontAwesome upgraded to v6. This includes redesigns of the majority of bundled icons - please
  check your app's icon usages carefully.
* Enhancements to admin log viewer. Log file metadata (size & last modified) available with
  optional upgrade to `hoist-core >= 13.2`.
* Mobile `Dialog` will scroll internally if taller than the screen.
* Configs passed to `XH.message()` and its variants now take an optional `className` to apply to the
  message dialog.
* `fmtQuantity` now displays values greater than one billion with `b` unit, similar to current
  handling of millions with `m`.

### 💥 Breaking Changes

* Hoist now requires AG Grid v27.2.0 or higher - update your AG Grid dependency in your app's
  `package.json` file. See the [AG Grid Changelog](https://www.ag-grid.com/changelog) for details.
  NOTE that AG Grid 27 includes a big breaking change to render cell contents via native React
  elements rather than HTML, along with other major API changes. To accommodate these changes, the
  following changes are required in Hoist apps:
    * `Column.renderer` must now return a React Element rather than an HTML string (plain strings
      are also OK, but any formatting must be done via React). Please review your app grids and
      update any custom renderers accordingly. `Column.elementRenderer` has been removed.
    * `DataViewModel.elementRenderer` has been renamed `DataViewModel.renderer`.
    * Formatter methods and renderers (e.g. `fmtNumber`, `numberRenderer`, etc.) now return React
      Elements by default. The `asElement` option to these functions has been removed. Use the
      new `asHtml` option to return an HTML string where required.
    * The `isPopup` argument to `useInlineEditorModel()` has been removed. If you want to display
      your inline editor in a popup, you must set the new flag `Column.editorIsPopup` to `true`.
* Deprecated message configs `confirmText`, `confirmIntent`, `cancelText`, `cancelIntent` have been
  removed.

### 🐞 Bug Fixes

* Set AG Grid's `suppressLastEmptyLineOnPaste` to true to work around a bug with Excel (Windows)
  that adds an empty line beneath the range pasted from the clipboard in editable grids.
* Fixes an issue where `NumberInput` would initially render blank values if `max` or `min` were
  set.
* Fixes an issue where tree maps would always show green for a `heatValue` of zero.

### 📚 Libraries

* @fortawesome/fontawesome-pro `5.14 -> 6.1`
* mobx `6.3 -> 6.5`
* mobx-react-lite `3.2 -> 3.3`

[Commit Log](https://github.com/xh/hoist-react/compare/v47.1.2...v48.0.0)

## v47.1.2 - 2022-04-01

### 🐞 Bug Fixes

* `FieldFilter`'s check of `committedData` is now null safe. A record with no `committedData` will
  not be filtered out.

[Commit Log](https://github.com/xh/hoist-react/compare/v47.1.1...v47.1.2)

## v47.1.1 - 2022-03-26

### 🎁 New Features

* New "sync with system" theme option - sets the Hoist theme to light/dark based on the user's OS.
* Added `cancelAlign` config to `XH.message()` and variants. Customize to "left" to render
  Cancel and Confirm actions separated by a filler.
* Added `GridModel.restoreDefaultsFn`, an optional function called after `restoreDefaultsAsync`.
  Allows apps to run additional, app-specific logic after a grid has been reset (e.g. resetting
  other, related preferences or state not managed by `GridModel` directly).
* Added `AppSpec.lockoutPanel`, allowing apps to specify a custom component.

### 🐞 Bug Fixes

* Fixed column auto-sizing when `headerName` is/returns an element.
* Fixed bug where subforms were not properly registering as dirty.
* Fixed an issue where `Select` inputs would commit `null` whilst clearing the text input.
* Fixed `Clock` component bug introduced in v47 (configured timezone was not respected).

### 📚 Libraries

* @blueprintjs/core `3.53 -> 3.54`
* @blueprintjs/datetime `3.23 -> 3.24`

[Commit Log](https://github.com/xh/hoist-react/compare/v47.0.1...v47.1.1)

## v47.0.1 - 2022-03-06

### 🐞 Bug Fixes

* Fix to mobile `ColChooser` error re. internal model handling.

[Commit Log](https://github.com/xh/hoist-react/compare/v47.0.0...v47.0.1)

## v47.0.0 - 2022-03-04

### 🎁 New Features

* Version 47 provides new features to simplify the wiring of models to each other and the components
  they render. In particular, it formalizes the existing concept of "linked" HoistModels - models
  created by Hoist via the `creates` directive or the `useLocalModel` hook - and provides them with
  the following new features:
    - an observable `componentProps` property with access to the props of their rendered component.
    - a `lookupModel()` method and a `@lookup` decorator that can be used to acquire references to
      other HoistModels that are ancestors of the model in the component hierarchy.
    - new `onLinked()` and `afterLinked()` lifecycle methods, called when the model's associated
      component is first rendered.
* As before, linked models are auto-loaded and registered for refreshes within the `RefreshContext`
  they reside in, as well as destroyed when their linked component is unmounted. Also note that the
  new features described above are all "opt-in" and should be fully backward compatible with
  existing application code.
* Hoist will now more clearly alert if a model specified via the `uses()` directive cannot be
  resolved. A new `optional` config (default false) supports components with optional models.
* New support in Cube views for aggregators that depend on rows in the data set other than their
  direct children. See new property `Aggregator.dependOnChildrenOnly` and new `AggregationContext`
  argument passed to `Aggregator.aggregate()` and `Aggregator.replace()`
* Clarified internal CSS classes and styling for `FormField`.
    * ⚠️ Note that as part of this change, the `xh-form-field-fill` class name is no longer in use.
      Apps should check for any styles for that class and replace with `.xh-form-field-inner--flex`.

### 🐞 Bug Fixes

* Fixed an issue where the menu would flash open and closed when clicking on the `FilterChooser`
  favorites button.

### 💥 Breaking Changes

* Dashboard widgets no longer receive the `viewModel` prop. Access to the `DashViewModel` within a
  widget should be obtained using either the lookup decorator (i.e. `@lookup(DashViewModel)`)
  or the `lookupModel()` method.

### 📚 Libraries

* @blueprintjs/core `3.52 -> 3.53`

[Commit Log](https://github.com/xh/hoist-react/compare/v46.1.2...v47.0.0)

## v46.1.2 - 2022-02-18

### 🐞 Bug Fixes

* Fixed an issue where column autosize can reset column order under certain circumstances.

[Commit Log](https://github.com/xh/hoist-react/compare/v46.1.1...v46.1.2)

## v46.1.1 - 2022-02-15

### 🐞 Bug Fixes

* Prevent `onClick` for disabled mobile `Buttons`.

[Commit Log](https://github.com/xh/hoist-react/compare/v46.1.0...v46.1.1)

## v46.1.0 - 2022-02-07

### Technical

* This release modifies our workaround to handle the AG Grid v26 changes to cast all of their node
  ids to strings. The initial approach in v46.0.0 - matching the AG Grid behavior by casting all
  `StoreRecord` ids to strings - was deemed too problematic for applications and has been reverted.
  Numerical ids in Store are once again fully supported.
* To accommodate the AG Grid changes, applications that are using AG Grid APIs (e.g.
  `agApi.getNode()`) should be sure to use the new property `StoreRecord.agId` to locate and compare
  records. We expect such usages to be rare in application code.

### 🎁 New Features

* `XH.showFeedbackDialog()` now takes an optional message to pre-populate within the dialog.
* Admins can now force suspension of individual client apps from the Server > WebSockets tab.
  Intended to e.g. force an app to stop refreshing an expensive query or polling an endpoint removed
  in a new release. Requires websockets to be enabled on both server and client.
* `FormField`s no longer need to specify a child input, and will simply render their readonly
  version if no child is specified. This simplifies the common use-case of fields/forms that are
  always readonly.

### 🐞 Bug Fixes

* `FormField` no longer throw if given a child that did not have `propTypes`.

[Commit Log](https://github.com/xh/hoist-react/compare/v46.0.0...v46.1.0)

## v46.0.0 - 2022-01-25

### 🎁 New Features

* `ExceptionHandler` provides a collection of overridable static properties, allowing you to set
  app-wide default behaviour for exception handling.
* `XH.handleException()` takes new `alertType` option to render error alerts via the familiar
  `dialog` or new `toast` UI.
* `XH.toast()` takes new `actionButtonProps` option to render an action button within a toast.
* New `GridModel.highlightRowOnClick` config adds a temporary highlight class to grid rows on user
  click/tap. Intended to improve UI feedback - especially on mobile, where it's enabled by default.
* New `GridModel.isInEditingMode` observable tracks inline editing start/stop with a built-in
  debounce, avoiding rapid cycling when e.g. tabbing between cells.
* `NumberInput` now supports a new `scaleFactor` prop which will be applied when converting between
  the internal and external values.
* `FilterChooser` now displays more minimal field name suggestions when first focused, as well as a
  new, configurable usage hint (`FilterChooserModel.introHelpText`) above those suggestions.

### 💥 Breaking Changes

* Hoist now requires AG Grid v26.2.0 or higher - update your AG Grid dependency in your app's
  `package.json` file. See the [AG Grid Changelog](https://www.ag-grid.com/changelog) for details.
* ~~`StoreRecord.id` must now be a String. Integers IDs were previously supported, but will be cast
  Strings during record creation.~~
    * ~~Apps using numeric record IDs for internal or server-side APIs will need to be reviewed and
      updated to handle/convert string values.~~
    * ~~This change was necessitated by a change to Ag-Grid, which now also requires String IDs for
      its row node APIs.~~
    * NOTE - the change above to require string IDs was unwound in v46.1.
* `LocalDate` methods `toString()`, `toJSON()`, `valueOf()`, and `isoString()` now all return the
  standard ISO format `YYYY-MM-DD`, consistent with built-in `Date.toISOString()`. Prior versions
  returned`YYYYMMDD`.
* The `stringifyErrorSafely` function has been moved from the `@xh/hoist/exception` package to a
  public method on `XH.exceptionHandler`. (No/little impact expected on app code.)

### 🐞 Bug Fixes

* Fix to incorrect viewport orientation reporting due to laggy mobile resize events and DOM APIs.

[Commit Log](https://github.com/xh/hoist-react/compare/v45.0.2...v46.0.0)

## v45.0.2 - 2022-01-13

### 🎁 New Features

* `FilterChooser` has new `menuWidth` prop, allowing you to specify as width for the dropdown menu
  that is different from the control.

### 🐞 Bug Fixes

* Fixed cache clearing method on Admin Console's Server > Services tab.
* Several fixes to behavior of `GridAutosizeMode.MANAGED`

[Commit Log](https://github.com/xh/hoist-react/compare/v45.0.1...v45.0.2)

## v45.0.1 - 2022-01-07

### 🐞 Bug Fixes

* Fixed a minor bug preventing Hoist apps from running on mobile Blackberry Access (Android)
  browsers

### ⚙️ Technical

* New flag `Store.experimental.castIdToString`

[Commit Log](https://github.com/xh/hoist-react/compare/v45.0.0...v45.0.1)

## v45.0.0 - 2022-01-05

### 🎁 New Features

* Grid filters configured with `GridFilterFieldSpec.enableValues` offer autocomplete suggestions
  for 'Equals' and 'Not Equals' filters.
* `GridFilterFieldSpec` has new `values` and `forceSelection` configs.
* `FilterChooser` displays a list of fields configured for filtering to improve the usability /
  discoverability of the control. Enabled by default, but can be disabled via
  new `suggestFieldsWhenEmpty` model config.
* `TreeMap` uses lightest shading for zero heat, reserving grey for nil.
* New property `Store.reuseRecords` controls if records should be reused across loads based on
  sharing identical (by reference) raw data. NOTE - this behavior was previously always enabled, but
  can be problematic under certain conditions and is not necessary for most applications. Apps with
  large datasets that want to continue to use this caching should set this flag explicitly.
* Grid column filters tweaked with several improvements to usability and styling.
* `LocalDate.get()` now supports both 'YYYY-MM-DD' and 'YYYYMMDD' inputs.
* Mobile `Button` has new `intent`, `minimal` and `outlined` props.

### 💥 Breaking Changes

* `FilterChooserFieldSpec.suggestValues` has been renamed `enableValues`, and now only accepts a
  boolean.
* `Column.exportFormat`, `Column.exportWidth` and the `ExportFormat` enum have been renamed
  `Column.excelFormat`, `Column.excelWidth` and `ExcelFormat` respectively.
* `Store.reuseRecords` must now be explicitly set on Stores with large datasets that wish to cache
  records by raw data identity (see above).
* `Record` class renamed to `StoreRecord` in anticipation of upcoming changes to JavaScript standard
  and to improve compatibility with TypeScript.
    * Not expected to have much or any impact on application code, except potentially JSDoc typings.
* Mobile `Button` no longer supports `modifier` prop. Use `minimal` and `outlined` instead.
* The following deprecated APIs were removed:
    * GridModel.selection
    * GridModel.selectedRecordId
    * StoreSelectionModel.records
    * StoreSelectionModel.ids
    * StoreSelectionModel.singleRecord
    * StoreSelectionModel.selectedRecordId
    * DataViewModel.selection
    * DataViewModel.selectedRecordId
    * RestGridModel.selection
    * LogUtils.withShortDebug
    * Promise.start

### 🐞 Bug Fixes

* `DashContainer` overflow menu still displays when the optional menu button is enabled.
* Charts in fullscreen mode now exit fullscreen mode gracefully before re-rendering.

### 📚 Libraries

* @popperjs/core `2.10 -> 2.11`
* codemirror `5.63 -> 6.65`
* http-status-codes `2.1 -> 2.2`
* prop-types `15.7 -> 15.8`
* store2 `2.12 -> 2.13`
* ua-parser-js `0.7 -> 1.0.2` (re-enables auto-patch updates)

[Commit Log](https://github.com/xh/hoist-react/compare/v44.3.0...v45.0.0)

## v44.3.0 - 2021-12-15

### 🐞 Bug Fixes

* Fixes issue with columns failing to resize on first try.
* Fixes issue preventing use of context menus on iPad.

### 📚 Libraries

* @blueprintjs/core `3.51 -> 3.52`

* [Commit Log](https://github.com/xh/hoist-react/compare/v44.2.0...v44.3.0)

## v44.2.0 - 2021-12-07

### 🎁 New Features

* Desktop inline grid editor `Select` now commits the value immediately on selection.
* `DashContainerModel` now supports an observable `showMenuButton` config which will display a
  button in the stack header for showing the context menu
* Added `GridAutosizeMode.MANAGED` to autosize Grid columns on data or `sizingMode` changes, unless
  the user has manually modified their column widths.
* Copying from Grids to the clipboard will now use the value provided by the `exportValue`
  property on the column.
* Refresh application hotkey is now built into hoist's global hotkeys (shift + r).
* Non-SSO applications will now automatically reload when a request fails due to session timeout.
* New utility methods `withInfo` and `logInfo` provide variants of the existing `withDebug` and
  `logDebug` methods, but log at the more verbose `console.log` level.

### 🐞 Bug Fixes

* Desktop panel splitter can now be dragged over an `iframe` and reliably resize the panel.
* Ensure scrollbar does not appear on multi-select in toolbar when not needed.
* `XH.isPortrait` property fixed so that it no longer changes due to the appearance of the mobile
  keyboard.

[Commit Log](https://github.com/xh/hoist-react/compare/v44.1.0...v44.2.0)

## v44.1.0 - 2021-11-08

### 🎁 New Features

* Changes to App Options are now tracked in the admin activity tab.
* New Server > Environment tab added to Admin Console to display UI server environment variables and
  JVM system properties. (Requires `hoist-core >= 10.1` to enable this optional feature.)
* Provided observable getters `XH.viewportSize`, `XH.isPortrait` and `XH.isLandscape` to allow apps
  to react to changes in viewport size and orientation.

### 🐞 Bug Fixes

* Desktop inline grid editor `DateInput` now reliably shows its date picker pop-up aligned with the
  grid cell under edit.
* Desktop `Select.hideDropdownIndicator` now defaults to `true` on tablet devices due to UX bugs
  with the select library component and touch devices.
* Ensure `Column.autosizeBufferPx` is respected if provided.

### ✨ Style

* New `--xh-menu-item` CSS vars added, with tweaks to default desktop menu styling.
* Highlight background color added to mobile menu items while pressed.

[Commit Log](https://github.com/xh/hoist-react/compare/v44.0.0...v44.1.0)

## v44.0.0 - 2021-10-26

⚠ NOTE - apps must update to `hoist-core >= 10.0.0` when taking this hoist-react update.

### 🎁 New Features

* TileFrame now supports new `onLayoutChange` callback prop.

### 🐞 Bug Fixes

* Field Filters in data package now act only on the `committed` value of the record. This stabilizes
  filtering behavior in editable grids.
* `JsonBlobService.updateAsync()` now supports data modifications with `null` values.
* Fixes an issue with Alert Banner not broadcasting to all users.
* Selected option in `Select` now scrolls into view on menu open.

### 💥 Breaking Changes

* Update required to `hoist-core >= 10.0.0` due to changes in `JsonBlobService` APIs and the
  addition of new, dedicated endpoints for Alert Banner management.

[Commit Log](https://github.com/xh/hoist-react/compare/v43.2.0...v44.0.0)

## v43.2.0 - 2021-10-14

### 🎁 New Features

* Admins can now configure an app-wide alert banner via a new tab in the Hoist Admin console.
  Intended to alert users about planned maintenance / downtime, known problems with data or upstream
  systems, and other similar use cases.
* Minor re-org of the Hoist Admin console tabs. Panels relating primarily to server-side features
  (including logging) are now grouped under a top-level "Server" tab. Configs have moved under
  "General" with the new Alert Banner feature.

### 🐞 Bug Fixes

* Always enforce a minimal `wait()` within `GridModel.autosizeAsync()` to ensure that the Grid has
  reacted to any data changes and AG Grid accurately reports on expanded rows to measure.

[Commit Log](https://github.com/xh/hoist-react/compare/v43.1.0...v43.2.0)

## v43.1.0 - 2021-10-04

### 🎁 New Features

* The Admin Console log viewer now supports downloading log files.
    * Note apps must update to `hoist-core >= v10.0` to enable this feature.
    * Core upgrade is _not_ a general requirement of this Hoist React release.
* The `field` key in the constructor for `Column` will now accept an Object with field defaults, as
  an alternative to the field name. This form allows the auto-construction of fully-defined `Field`
  objects from the column specification.

### 🐞 Bug Fixes

* `GridModel` no longer mutates any `selModel` or `colChooser` config objects provided to its
  constructor, resolving an edge-case bug where re-using the same object for either of these configs
  across multiple GridModel instances (e.g. as a shared set of defaults) would break.
* Grid autosizing tweaked to improve size estimation for indented tree rows and on mobile.

### 📚 Libraries

* @blueprintjs/core `3.50 -> 3.51`

[Commit Log](https://github.com/xh/hoist-react/compare/v43.0.2...v43.1.0)

## v43.0.2 - 2021-10-04

### 🐞 Bug Fixes

* Fix (important) to ensure static preload spinner loaded from the intended path.
    * Please also update to latest `hoist-dev-utils >= 5.11.1` if possible.
    * Avoids issue where loading an app on a nested route could trigger double-loading of app
      assets.

[Commit Log](https://github.com/xh/hoist-react/compare/v43.0.1...v43.0.2)

## v43.0.1 - 2021-10-04

### 🎁 New Features

* New `GridFindField` component that enables users to search through a Grid and select rows that
  match the entered search term, _without_ applying any filtering. Especially useful for grids with
  aggregations or other logic that preclude client-side filtering of the data.
* Tree grid rows can be expanded / collapsed by clicking anywhere on the row. The new
  `GridModel.clicksToExpand` config can be used to control how many clicks will toggle the row.
  Defaults to double-click for desktop, and single tap for mobile - set to 0 to disable entirely.
* Added `GridModel.onCellContextMenu` handler. Note that for mobile (phone) apps, this handler fires
  on the "long press" (aka "tap and hold") gesture. This means it can be used as an alternate event
  for actions like drilling into a record detail, especially for parent rows on tree grids, where
  single tap will by default expand/collapse the node.
* In the `@xh/hoist/desktop/grid` package, `CheckboxEditor` has been renamed `BooleanEditor`. This
  new component supports a `quickToggle` prop which allows for more streamlined inline editing of
  boolean values.
* `LoadSpec` now supports a new `meta` property. Use this property to pass app-specific metadata
  through the `LoadSupport` loading and refresh lifecycle.
* A spinner is now shown while the app downloads and parses its javascript - most noticeable when
  loading a new (uncached) version, especially on a slower mobile connection. (Requires
  `@xh/hoist-dev-utils` v5.11 or greater to enable.)
* Log Levels now include information on when the custom config was last updated and by whom.
    * Note apps must update their server-side to `hoist-core v10.0` or greater to persist the date
      and username associated with the config (although this is _not_ a general or hard requirement
      for taking this version of hoist-react).

### ⚙️ Technical

* Removed `DEFAULT_SORTING_ORDER` static from `Column` class in favor of three new preset constants:
  `ASC_FIRST`, `DESC_FIRST`, and `ABS_DESC_FIRST`. Hoist will now default sorting order on columns
  based on field type. Sorting order can still be manually set via `Column.sortingOrder`.

### 🐞 Bug Fixes

* The ag-grid grid property `stopEditingWhenCellsLoseFocus` is now enabled by default to ensure
  values are committed to the Store if the user clicks somewhere outside the grid while editing a
  cell.
* Triggering inline editing of text or select editor cells by typing characters will no longer lose
  the first character pressed.

### ✨ Style

* New `TreeStyle.COLORS` and `TreeStyle.COLORS_AND_BORDERS` tree grid styles have been added. Use
  the `--xh-grid-tree-group-color-level-*` CSS vars to customize colors as needed.
* `TreeStyle.HIGHLIGHTS` and `TreeStyle.HIGHLIGHTS_AND_BORDERS` now highlight row nodes on a
  gradient according to their depth.
* Default colors for masks and dialog backdrops have been adjusted, with less obtrusive colors used
  for masks via `--xh-mask-bg` and a darker `--xh-backdrop-bg` var now used behind dialogs.
* Mobile-specific styles and CSS vars for panel and dialog title background have been tweaked to use
  desktop defaults, and mobile dialogs now respect `--xh-popup-*` vars as expected.

### 💥 Breaking Changes

* In the `@xh/hoist/desktop/grid` package, `CheckboxEditor` has been renamed `BooleanEditor`.

### ⚙️ Technical

* The `xhLastReadChangelog` preference will not save SNAPSHOT versions to ensure the user continues
  to see the 'What's New?' notification for non-SNAPSHOT releases.

### 📚 Libraries

* @blueprintjs/core `3.49 -> 3.50`
* codemirror `5.62 -> 5.63`

[Commit Log](https://github.com/xh/hoist-react/compare/v42.6.0...v43.0.1)

## v42.6.0 - 2021-09-17

### 🎁 New Features

* New `Column.autosizeBufferPx` config applies column-specific autosize buffer and overrides
  `GridAutosizeOptions.bufferPx`.
* `Select` input now supports new `maxMenuHeight` prop.

### 🐞 Bug Fixes

* Fixes issue with incorrect Grid auto-sizing for Grids with certain row and cell styles.
* Grid sizing mode styles no longer conflict with custom use of `groupUseEntireRow: false` within
  `agOptions`.
* Fixes an issue on iOS where `NumberInput` would incorrectly bring up a text keyboard.

### ✨ Style

* Reduced default Grid header and group row heights to minimize their use of vertical space,
  especially at larger sizing modes. As before, apps can override via the `AgGrid.HEADER_HEIGHTS`
  and `AgGrid.GROUP_ROW_HEIGHTS` static properties. The reduction in height does not apply to group
  rows that do not use the entire width of the row.
* Restyled Grid header rows with `--xh-grid-bg` and `--xh-text-color-muted` for a more minimal look
  overall. As before, use the `--xh-grid-header-*` CSS vars to customize if needed.

[Commit Log](https://github.com/xh/hoist-react/compare/v42.5.0...v42.6.0)

## v42.5.0 - 2021-09-10

### 🎁 New Features

* Provide applications with the ability to override default logic for "restore defaults". This
  allows complex and device-specific sub-apps to perform more targeted and complete clearing of user
  state. See new overridable method `HoistAppModel.restoreDefaultsAsync` for more information.

### 🐞 Bug Fixes

* Improved coverage of Fetch `abort` errors.
* The in-app changelog will no longer prompt the user with the "What's New" button if category-based
  filtering results in a version without any release notes.

### ✨ Style

* New CSS vars added to support easier customization of desktop Tab font/size/color. Tabs now
  respect standard `--xh-font-size` by default.

### 📚 Libraries

* @blueprintjs/core `3.48 -> 3.49`
* @popperjs/core `2.9 -> 2.10`

[Commit Log](https://github.com/xh/hoist-react/compare/v42.4.0...v42.5.0)

## v42.4.0 - 2021-09-03

### 🎁 New Features

* New `GridFilterModel.commitOnChange` config (default `true`) applies updated filters as soon as
  they are changed within the pop-up menu. Set to `false` for large datasets or whenever filtering
  is a more intensive operation.
* Mobile `Select` input now supports async `queryFn` prop for parity with desktop.
* `TreeMapModel` now supports new `maxLabels` config for improved performance.

### ✨ Style

* Hoist's default font is now [Inter](https://rsms.me/inter/), shipped and bundled via the
  `inter-ui` npm package. Inter is a modern, open-source font that leverages optical sizing to
  ensure maximum readability, even at very small sizes (e.g. `sizingMode: 'tiny'`). It's also a
  "variable" font, meaning it supports any weights from 1-1000 with a single font file download.
* Default Grid header heights have been reduced for a more compact display and greater
  differentiation between header and data rows. As before, apps can customize the pixel heights used
  by overwriting the `AgGrid.HEADER_HEIGHTS` static, typically within `Bootstrap.js`.

### ⚙️ Technical

* Mobile pull-to-refresh/swipe-to-go-back gestures now disabled over charts to avoid disrupting
  their own swipe-based zooming and panning features.

[Commit Log](https://github.com/xh/hoist-react/compare/v42.2.0...v42.4.0)

## v42.2.0 - 2021-08-27

### 🎁 New Features

* Charts now hide scrollbar, rangeSelector, navigator, and export buttons and show axis labels when
  printing or exporting images.

[Commit Log](https://github.com/xh/hoist-react/compare/v42.1.1...v42.2.0)

## v42.1.1 - 2021-08-20

* Update new `XH.sizingMode` support to store distinct values for the selected sizing mode on
  desktop, tablet, and mobile (phone) platforms.
* Additional configuration supported for newly-introduced `AppOption` preset components.

### 📚 Libraries

* @blueprintjs/core `3.47 -> 3.48`

[Commit Log](https://github.com/xh/hoist-react/compare/v42.1.0...v42.1.1)

## v42.1.0 - 2021-08-19

### 🎁 New Features

* Added observable `XH.sizingMode` to govern app-wide `sizingMode`. `GridModel`s will bind to this
  `sizingMode` by default. Apps that have already implemented custom solutions around a centralized
  `sizingMode` should endeavor to unwind in favor of this.
    * ⚠ NOTE - this change requires a new application preference be defined - `xhSizingMode`. This
      should be a JSON pref, with a suggested default value of `{}`.
* Added `GridAutosizeMode.ON_SIZING_MODE_CHANGE` to autosize Grid columns whenever
  `GridModel.sizingMode` changes - it is now the default `GridAutosizeOptions.mode`.
* Added a library of reusable `AppOption` preset components, including `ThemeAppOption`,
  `SizingModeAppOption` and `AutoRefreshAppOptions`. Apps that have implemented custom `AppOption`
  controls to manage these Hoist-provided options should consider migrating to these defaults.
* `Icon` factories now support `intent`.
* `TreeMapModel` and `SplitTreeMapModel` now supports a `theme` config, accepting the strings
  'light' or 'dark'. Leave it undefined to use the global theme.
* Various usability improvements and simplifications to `GroupingChooser`.

### 🐞 Bug Fixes

* Fixed an issue preventing `FormField` labels from rendering if `fieldDefaults` was undefined.

### ✨ Style

* New `Badge.compact` prop sets size to half that of parent element when true (default false). The
  `position` prop has been removed in favor of customizing placement of the component.

[Commit Log](https://github.com/xh/hoist-react/compare/v42.0.0...v42.1.0)

## v42.0.0 - 2021-08-13

### 🎁 New Features

* Column-level filtering is now officially supported for desktop grids!
    * New `GridModel.filterModel` config accepts a config object to customize filtering options, or
      `true` to enable grid-based filtering with defaults.
    * New `Column.filterable` config enables a customized header menu with filtering options. The
      new control offers two tabs - a "Values" tab for an enumerated "set-type" filter and a "
      Custom" tab to support more complex queries with multiple clauses.
* New `TaskObserver` replaces existing `PendingTaskModel`, providing improved support for joining
  and masking multiple asynchronous tasks.
* Mobile `NavigatorModel` provides a new 'pull down' gesture to trigger an app-wide data refresh.
  This gesture is enabled by default, but can be disabled via the `pullDownToRefresh` flag.
* `RecordAction` now supports a `className` config.
* `Chart` provides a default context menu with its standard menu button actions, including a new
  'Copy to Clipboard' action.

### 💥 Breaking Changes

* `FilterChooserModel.sourceStore` and `FilterChooserModel.targetStore` have been renamed
  `FilterChooserModel.valueSource` and `FilterChooserModel.bind` respectively. Furthermore, both
  configs now support either a `Store` or a cube `View`. This is to provide a common API with the
  new `GridFilterModel` filtering described above.
* `GridModel.setFilter()` and `DataViewModel.setFilter()` have been removed. Either configure your
  grid with a `GridFilterModel`, or set the filter on the underlying `Store` instead.
* `FunctionFilter` now requires a `key` property.
* `PendingTaskModel` has been replaced by the new `TaskObserver` in `@xh/hoist/core`.
    * ⚠ NOTE - `TaskObserver` instances should be created via the provided static factory methods
      and
      _not_ directly via the `new` keyword. `TaskObserver.trackLast()` can be used as a drop-in
      replacement for `new PendingTaskModel()`.
* The `model` prop on `LoadingIndicator` and `Mask` has been replaced with `bind`. Provide one or
  more `TaskObserver`s to this prop.

### ⚙️ Technical

* `GridModel` has a new `selectedIds` getter to get the IDs of currently selected records. To
  provide consistency across models, the following getters have been deprecated and renamed:
    + `selectedRecordId` has been renamed `selectedId` in `GridModel`, `StoreSelectionModel`, and
      `DataViewModel`
    + `selection` has been renamed `selectedRecords` in `GridModel`, `DataViewModel`, and
      `RestGridModel`
    + `singleRecord`, `records`, and `ids` have been renamed `selectedRecord`, `selectedRecords`,
      and
      `selectedIds`, respectively, in `StoreSelectionModel`

### ✨ Style

* Higher contrast on grid context menus for improved legibility.

[Commit Log](https://github.com/xh/hoist-react/compare/v41.3.0...v42.0.0)

## v41.3.0 - 2021-08-09

### 🎁 New Features

* New `Cube` aggregators `ChildCountAggregator` and `LeafCountAggregator`.
* Mobile `NavigatorModel` provides a new "swipe" gesture to go back in the page stack. This is
  enabled by default, but may be turned off via the new `swipeToGoBack` prop.
* Client error reports now include the full URL for additional troubleshooting context.
    * Note apps must update their server-side to `hoist-core v9.3` or greater to persist URLs with
      error reports (although this is _not_ a general or hard requirement for taking this version of
      hoist-react).

[Commit Log](https://github.com/xh/hoist-react/compare/v41.2.0...v41.3.0)

## v41.2.0 - 2021-07-30

### 🎁 New Features

* New `GridModel.rowClassRules` and `Column.cellClassRules` configs added. Previously apps needed to
  use `agOptions` to dynamically apply and remove CSS classes using either of these options - now
  they are fully supported by Hoist.
    * ⚠ Note that, to avoid conflicts with internal usages of these configs, Hoist will check and
      throw if either is passed via `agOptions`. Apps only need to move their configs to the new
      location - the shape of the rules object does *not* need to change.
* New `GridAutosizeOptions.includeCollapsedChildren` config controls whether values from collapsed
  (i.e. hidden) child records should be measured when computing column sizes. Default of `false`
  improves autosize performance for large tree grids and should generally match user expectations
  around WYSIWYG autosizing.
* New `GridModel.beginEditAsync()` and `endEditAsync()` APIs added to start/stop inline editing.
    * ⚠ Note that - in a minor breaking change - the function form of the `Column.editable` config
      is no longer passed an `agParams` argument, as editing might now begin and need to be
      evaluated outside the context of an AG-Grid event.
* New `GridModel.clicksToEdit` config controls the number of clicks required to trigger
  inline-editing of a grid cell. Default remains 2 (double click ).
* Timeouts are now configurable on grid exports via a new `exportOptions.timeout` config.
* Toasts may now be dismissed programmatically - use the new `ToastModel` returned by the
  `XH.toast()` API and its variants.
* `Form` supports setting readonlyRenderer in `fieldDefaults` prop.
* New utility hook `useCached` provides a more flexible variant of `React.useCallback`.

### 🐞 Bug Fixes

* Inline grid editing supports passing of JSX editor components.
* `GridExportService` catches any exceptions thrown during export preparation and warns the user
  that something went wrong.
* GridModel with 'disabled' selection no longer shows "ghost" selection when using keyboard.
* Tree grids now style "parent" rows consistently with highlights/borders if requested, even for
  mixed-depth trees where some rows have children at a given level and others do not.

### ⚙️ Technical

* `FetchService` will now actively `abort()` fetch requests that it is abandoning due to its own
  `timeout` option. This allows the browser to release the associated resources associated with
  these requests.
* The `start()` function in `@xh/hoist/promise` has been deprecated. Use `wait()` instead, which can
  now be called without any args to establish a Promise chain and/or introduce a minimal amount of
  asynchronousity.
* ⚠ Note that the raw `AgGrid` component no longer enhances the native keyboard handling provided by
  AG Grid. All Hoist key handling customizations are now limited to `Grid`. If you wish to provide
  custom handling in a raw `AgGrid` component, see the example here:
  https://www.ag-grid.com/javascript-grid/row-selection/#example-selection-with-keyboard-arrow-keys

### ✨ Style

* The red and green color values applied in dark mode have been lightened for improved legibility.
* The default `colorSpec` config for number formatters has changed to use new dedicated CSS classes
  and variables.
* New/renamed CSS vars `--xh-grid-selected-row-bg` and `--xh-grid-selected-row-text-color` now used
  to style selected grid rows.
    * ⚠ Note the `--xh-grid-bg-highlight` CSS var has been removed.
* New `.xh-cell--editable` CSS class applied to cells with inline editing enabled.
    * ⚠ Grid CSS class `.xh-invalid-cell` has been renamed to `.xh-cell--invalid` for consistency -
      any app style overrides should update to this new classname.

### 📚 Libraries

* core-js `3.15 -> 3.16`

[Commit Log](https://github.com/xh/hoist-react/compare/v41.1.0...v41.2.0)

## v41.1.0 - 2021-07-23

### 🎁 New Features

* Button to expand / collapse all rows within a tree grid now added by default to the primary tree
  column header. (New `Column.headerHasExpandCollapse` property provided to disable.)
* New `@logWithDebug` annotation provides easy timed logging of method execution (via `withDebug`).
* New `AppSpec.disableXssProtection` config allows default disabling of Field-level XSS protection
  across the app. Intended for secure, internal apps with tight performance tolerances.
* `Constraint` callbacks are now provided with a `record` property when validating Store data and a
  `fieldModel` property when validating Form data.
* New `Badge` component allows a styled badge to be placed inline with text/title, e.g. to show a
  counter or status indicator within a tab title or menu item.
* Updated `TreeMap` color scheme, with a dedicated set of colors for dark mode.
* New XH convenience methods `successToast()`, `warningToast()`, and `dangerToast()` show toast
  alerts with matching intents and appropriate icons.
    * ⚠ Note that the default `XH.toast()` call now shows a toast with the primary (blue) intent and
      no icon. Previously toasts displayed by default with a success (green) intent and checkmark.
* GridModel provides a public API method `setColumnState` for taking a previously saved copy of
  gridModel.columnState and applying it back to a GridModel in one call.

### 🐞 Bug Fixes

* Fixed an issue preventing export of very large (>100k rows) grids.
* Fixed an issue where updating summary data in a Store without also updating other data would not
  update the bound grid.
* Intent styles now properly applied to minimal buttons within `Panel.headerItems`.
* Improved `GridModel` async selection methods to ensure they do not wait forever if grid does not
  mount.
* Fixed an issue preventing dragging the chart navigator range in a dialog.

### ⚙️ Technical

* New `Exception.timeout()` util to throw exceptions explicitly marked as timeouts, used by
  `Promise.timeout` extension.
* `withShortDebug` has been deprecated. Use `withDebug` instead, which has the identical behavior.
  This API simplification mirrors a recent change to `hoist-core`.

### ✨ Style

* If the first child of a `Placeholder` component is a Hoist icon, it will not automatically be
  styled to 4x size with reduced opacity. (See new Toolbox example under the "Other" tab.)

### 📚 Libraries

* @blueprintjs/core `3.46 -> 3.47`
* dompurify `2.2 -> 2.3`

[Commit Log](https://github.com/xh/hoist-react/compare/v41.0.0...v41.1.0)

## v41.0.0 - 2021-07-01

### 🎁 New Features

* Inline editing of Grid/Record data is now officially supported:
    + New `Column.editor` config accepts an editor component to enable managed editing of the cells
      in that column. New `CheckboxEditor`, `DateEditor`, `NumberEditor`, `SelectEditor`
      , `TextAreaEditor`
      and `TextEditor` components wrap their corresponding HoistInputs with the required hook-based
      API and can be passed to this new config directly.
    + `Store` now contains built-in support for validation of its uncommitted records. To enable,
      specify the new `rules` property on the `Field`s in your `Store`. Note that these rules and
      constraints use the same API as the forms package, and rules and constraints may be shared
      between the `data` and `form` packages freely.
    + `GridModel` will automatically display editors and record validation messages as the user
      moves between cells and records. The new `GridModel.fullRowEditing` config controls whether
      editors are displayed for the focused cell only or for the entire row.
* All Hoist Components now support a `modelRef` prop. Supply a ref to this prop in order to gain a
  pointer to a Component's backing `HoistModel`.
* `DateInput` has been improved to allow more flexible parsing of user input with multiple formats.
  See the new prop `DateInput.parseStrings`.
* New `Column.sortValue` config takes an alternate field name (as a string) to sort the column by
  that field's value, or a function to produce a custom cell-level value for comparison. The values
  produced by this property will be also passed to any custom comparator, if one is defined.
* New `GridModel.hideEmptyTextBeforeLoad` config prevents showing the `emptyText` until the store
  has been loaded at least once. Apps that depend on showing `emptyText` before first load should
  set this property to `false`.
* `ExpandCollapseButton` now works for grouped grids in addition to tree grids.
* `FieldModel.initialValue` config now accepts functions, allowing for just-in-time initialization
  of Form data (e.g. to pre-populate a Date field with the current time).
* `TreeMapModel` and `SplitTreeMapModel` now support a `maxHeat` config, which can be used to
  provide a stable absolute maximum brightness (positive or negative) within the entire TreeMap.
* `ErrorMessage` will now automatically look for an `error` property on its primary context model.
* `fmtNumber()` supports new flags `withCommas` and `omitFourDigitComma` to customize the treatment
  of commas in number displays.
* `isValidJson` function added to form validation constraints.
* New `Select.enableFullscreen` prop added to the mobile component. Set to true (default on phones)
  to render the input in a full-screen modal when focused, ensuring there is enough room for the
  on-screen keyboard.

### 💥 Breaking Changes

* Removed support for class-based Hoist Components via the `@HoistComponent` decorator (deprecated
  in v38). Use functional components created via the `hoistCmp()` factory instead.
* Removed `DimensionChooser` (deprecated in v37). Use `GroupingChooser` instead.
* Changed the behavior of `FormModel.init()` to always re-initialize *all* fields. (Previously, it
  would only initialize fields explicitly passed via its single argument). We believe that this is
  more in line with developer expectations and will allow the removal of app workarounds to force a
  reset of all values. Most apps using FormModel should not need to change, but please review and
  test any usages of this particular method.
* Replaced the `Grid`, `DataView`, and `RestGrid` props below with new configurable fields on
  `GridModel`, `DataViewModel`, and `RestGridModel`, respectively. This further consolidates grid
  options into the model layer, allowing for more consistent application code and developer
  discovery.
    + `onKeyDown`
    + `onRowClicked`
    + `onRowDoubleClicked`
    + `onCellClicked`
    + `onCellDoubleClicked`
* Renamed the confusing and ambiguous property name `labelAlign` in several components:
    + `FormField`: `labelAlign` has been renamed to `labelTextAlign`
    + `SwitchInput`, `RadioInput`, and `Checkbox`: `labelAlign` has been renamed `labelSide`.
* Renamed all CSS variables beginning with `--navbar` to start with `--appbar`, matching the Hoist
  component name.
* Removed `TreeMapModel.colorMode` value 'balanced'. Use the new `maxHeat` config to prevent outlier
  values from dominating the color range of the TreeMap.
* The classes `Rule` and `ValidationState` and all constraint functions (e.g. `required`,
  `validEmail`, `numberIs`, etc.) have been moved from the `cmp\form` package to the `data` package.
* Hoist grids now require AG Grid v25.3.0 or higher - update your AG Grid dependency in your app's
  `package.json` file. See the [AG Grid Changelog](https://www.ag-grid.com/ag-grid-changelog/) for
  details.
* Hoist charts now require Highcharts v9.1.0 or higher - update your Highcharts dependency in your
  app's `package.json` file. See the
  [Highcharts Changelog](https://www.highcharts.com/changelog/#highcharts-stock) for details.

### 🐞 Bug Fixes

* Fixed disable behavior for Hoist-provided button components using popover.
* Fixed default disabling of autocomplete within `TextInput`.
* Squelched console warning re. precision/stepSize emitted by Blueprint-based `numberInput`.

### ⚙️ Technical

* Improved exception serialization to better handle `LocalDate` and similar custom JS classes.
* Re-exported Blueprint `EditableText` component (w/elemFactory wrapper) from `kit/blueprint`.

### 📚 Libraries

* @blueprintjs/core `3.44 -> 3.46`
* codemirror `5.60 -> 5.62`
* core-js `3.10 -> 3.15`
* filesize `6.2 -> 6.4`
* mobx `6.1 -> 6.3`
* react-windowed-select `3.0 -> 3.1`

[Commit Log](https://github.com/xh/hoist-react/compare/v40.0.0...v41.0.0)

## v40.0.0 - 2021-04-22

⚠ Please ensure your `@xh/hoist-dev-utils` dependency is >= v5.7.0. This is required to support the
new changelog feature described below. Even if you are not yet using the feature, you must update
your dev-utils dependency for your project to build.

### 🎁 New Features

* Added support for displaying an in-app changelog (release notes) to the user. See the new
  `ChangelogService` for details and instructions on how to enable.
* Added `XH.showBanner()` to display a configurable banner across the top of viewport, as another
  non-modal alternative for attention-getting application alerts.
* New method `XH.showException()` uses Hoist's built-in exception display to show exceptions that
  have already been handled directly by application code. Use as an alternative to
  `XH.handleException()`.
* `XH.track()` supports a new `oncePerSession` option. This flag can be set by applications to avoid
  duplicate tracking messages for certain types of activity.
* Mobile `NavigatorModel` now supports a `track` flag to automatically track user page views,
  equivalent to the existing `track` flag on `TabContainerModel`. Both implementations now use the
  new `oncePerSession` flag to avoid duplicate messages as a user browses within a session.
* New `Spinner` component returns a simple img-based spinner as an animated PNG, available in two
  sizes. Used for the platform-specific `Mask` and `LoadingIndicator` components. Replaces previous
  SVG-based implementations to mitigate rendering performance issues over remote connections.

### 💥 Breaking Changes

* `Store` now creates a shared object to hold the default values for every `Field` and uses this
  object as the prototype for the `data` property of every `Record` instance.
    * Only non-default values are explicitly written to `Record.data`, making for a more efficient
      representation of default values and improving the performance of `Record` change detection.
    * Note this means that `Record.data` *no longer* contains keys for *all* fields as
      `own-enumerable` properties.
    * Applications requiring a full enumeration of all values should call the
      new `Record.getValues()`
      method, which returns a new and fully populated object suitable for spreading or cloning.
    * This behavior was previously available via `Store.experimental.shareDefaults` but is now
      always enabled.
* For API consistency with the new `showBanner()` util, the `actionFn` prop for the recently-added
  `ErrorMessage` component has been deprecated. Specify as an `onClick` handler within the
  component's `actionButtonProps` prop instead.
* The `GridModel.experimental.externalSort` flag has been promoted from an experiment to a
  fully-supported config. Default remains `false`, but apps that were using this flag must now pass
  it directly: `new GridModel({externalSort: true, ...})`.
* Hoist re-exports and wrappers for the Blueprint `Spinner` and Onsen `ProgressCircular` components
  have been removed, in favor of the new Hoist `Spinner` component mentioned above.
* Min version for `@xh/hoist-dev-utils` is now v5.7.0, as per above.

### 🐞 Bug Fixes

* Formatters in the `@xh/hoist/format` package no longer modify their options argument.
* `TileFrame` edge-case bug fixed where the appearance of an internal scrollbar could thrash layout
  calculations.
* XSS protection (dompurify processing) disabled on selected REST editor grids within the Hoist
  Admin console. Avoids content within configs and JSON blobs being unintentionally mangled.

### ⚙️ Technical

* Improvements to exception serialization, especially for any raw javascript `Error` thrown by
  client-side code.

### ✨ Style

* Buttons nested inline within desktop input components (e.g. clear buttons) tweaked to avoid
  odd-looking background highlight on hover.
* Background highlight color of minimal/outlined buttons tweaked for dark theme.
* `CodeInput` respects standard XH theme vars for its background-color and (monospace) font family.
  Its built-in toolbar has also been made compact and slightly re-organized.

### 📚 Libraries

* @blueprintjs/core `3.41 -> 3.44`
* @blueprintjs/datetime `3.21 -> 3.23`
* classnames `2.2 -> 2.3`
* codemirror `5.59 -> 5.60`
* core-js `3.9 -> 3.10`
* filesize `6.1 -> 6.2`
* qs `6.9 -> 6.10`
* react-beautiful-dnd `13.0 -> 13.1`
* react-select `4.2 -> 4.3`

[Commit Log](https://github.com/xh/hoist-react/compare/v39.0.1...v40.0.0)

## v39.0.1 - 2021-03-24

### 🐞 Bug Fixes

* Fixes regression preventing the loading of the Activity Tab in the Hoist Admin console.
* Fixes icon alignment in `DateInput`.

[Commit Log](https://github.com/xh/hoist-react/compare/v39.0.0...v39.0.1)

## v39.0.0 - 2021-03-23

### 🎁 New Features

#### Components + Props

* New `TileFrame` layout component renders a collection of child items using a layout that balances
  filling the available space against maintaining tile width / height ratio.
* Desktop `Toolbar` accepts new `compact` prop. Set to `true` to render the toolbar with reduced
  height and font-size.
* New `StoreFilterField` prop `autoApply` allows developers to more easily use `StoreFilterField` in
  conjunction with other filters or custom logic. Set to `false` and specify an `onFilterChange`
  callback to take full control of filter application.
* New `RestGrid` prop `formClassName` allows custom CSS class to be applied to its managed
  `RestForm` dialog.

#### Models + Configs

* New property `selectedRecordId` on `StoreSelectionModel`, `GridModel`, and `DataViewModel`.
  Observe this instead of `selectedRecord` when you wish to track only the `id` of the selected
  record and not changes to its data.
* `TreeMapModel.colorMode` config supports new value `wash`, which retains the positive and negative
  color while ignoring the intensity of the heat value.
* New method `ChartModel.updateHighchartsConfig()` provides a more convenient API for changing a
  chart's configuration post-construction.
* New `Column.omit` config supports conditionally excluding a column from its `GridModel`.

#### Services + Utils

* New method `FetchService.setDefaultTimeout()`.
* New convenience getter `LocalDate.isToday`.
* `HoistBase.addReaction()` now accepts convenient string values for its `equals` flag.

### 💥 Breaking Changes

* The method `HoistAppModel.preAuthInitAsync()` has been renamed to `preAuthAsync()` and should now
  be defined as `static` within apps that implement it to run custom pre-authentication routines.
    * This change allows Hoist to defer construction of the `AppModel` until Hoist itself has been
      initialized, and also better reflects the special status of this function and when it is
      called in the Hoist lifecycle.
* Hoist grids now require AG Grid v25.1.0 or higher - update your AG Grid dependency in your app's
  `package.json` file. See the [AG Grid Changelog](https://www.ag-grid.com/ag-grid-changelog/) for
  details.

### ⚙️ Technical

* Improvements to behavior/performance of apps in hidden/inactive browser tabs. See the
  [page visibility API reference](https://developer.mozilla.org/en-US/docs/Web/API/Page_Visibility_API)
  for details. Now, when the browser tab is hidden:
    * Auto-refresh is suspended.
    * The `forEachAsync()` and `whileAsync()` utils run synchronously, without inserting waits that
      would be overly throttled by the browser.
* Updates to support compatibility with agGrid 25.1.0.
* Improved serialization of `LoadSpec` instances within error report stacktraces.

### 📚 Libraries

* @blueprintjs/core `3.39 -> 3.41`
* @blueprintjs/datetime `3.20 -> 3.21`
* @popperjs/core `2.8 -> 2.9`
* core-js `3.8 -> 3.9`
* react-select `4.1 -> 4.2`

[Commit Log](https://github.com/xh/hoist-react/compare/v38.3.0...v39.0.0)

## v38.3.0 - 2021-03-03

### 🎁 New Features

* New `Store.freezeData` and `Store.idEncodesTreePath` configs added as performance optimizations
  when loading very large data sets (50k+ rows).
* New `ColChooserModel.autosizeOnCommit` config triggers an autosize run whenever the chooser is
  closed. (Defaulted to true on mobile.)

[Commit Log](https://github.com/xh/hoist-react/compare/v38.2.0...v38.3.0)

## v38.2.0 - 2021-03-01

### 🐞 Bug Fixes

* Fix to edge-case where `Grid` would lose its selection if set on the model prior to the component
  mounting and AG Grid full rendering.
* Fix to prevent unintended triggering of app auto-refresh immediately after init.

### ⚙️ Technical

* New config `Cube.fieldDefaults` - matches same config added to `Store` in prior release.
* App auto-refresh interval keys off of last *completed* refresh cycle if there is one. Avoids
  over-eager refresh when cycle is fast relative to the time it takes to do the refresh.
* New experimental property `Store.experimental.shareDefaults`. If true, `Record.data` will be
  created with default values for all fields stored on a prototype, with only non-default values
  stored on `data` directly. This can yield major performance improvements for stores with sparsely
  populated records (i.e. many records with default values). Note that when set, the `data` property
  on `Record` will no longer contain keys for *all* fields as `own-enumerable` properties. This may
  be a breaking change for some applications.

[Commit Log](https://github.com/xh/hoist-react/compare/v38.1.1...v38.2.0)

## v38.1.1 - 2021-02-26

### ⚙️ Technical

* New config `Store.fieldDefaults` supports defaulting config options for all `Field` instances
  created by a `Store`.

[Commit Log](https://github.com/xh/hoist-react/compare/v38.1.0...v38.1.1)

## v38.1.0 - 2021-02-24

⚠ Please ensure your `@xh/hoist-dev-utils` dependency is >= v5.6.0. This is required to successfully
resolve and bundle transitive dependencies of the upgraded `react-select` library.

### 🐞 Bug Fixes

* A collapsible `Panel` will now restore its user specified-size when re-opened. Previously the
  panel would be reset to the default size.
* `Store.lastLoaded` property now initialized to `null`. Previously this property had been set to
  the construction time of the Store.
* Tweak to `Grid` style rules to ensure sufficient specificity of rules related to indenting child
  rows within tree grids.
* Improvements to parsing of `Field`s of type 'int': we now correctly parse values presented in
  exponential notation and coerce `NaN` values to `null`.

### 🎁 New Features

* `GridModel` has new async variants of existing methods: `selectFirstAsync`, `selectAsync`, and
  `ensureSelectionVisibleAsync`. These methods build-in the necessary waiting for the underlying
  grid implementation to be ready and fully rendered to ensure reliable selection. In addition, the
  first two methods will internally call the third. The existing non-async counterparts for these
  methods have been deprecated.
* GridModel has a new convenience method `preSelectFirstAsync` for initializing the selection in
  grids, without disturbing any existing selection.
* Added new `Store.loadTreeData` config (default `true`) to enable or disable building of nested
  Records when the raw data elements being loaded have a `children` property.
* Cube `View` now detects and properly handles streaming updates to source data that include changes
  to row dimensions as well as measures.*
* `DataViewModel.itemHeight` can now be a function that returns a pixel height.
* The `LoadSpec` object passed to `doLoadAsync()` is now a defined class with additional properties
  `isStale`, `isObsolete` and `loadNumber`. Use these properties to abandon out-of-order
  asynchronous returns from the server.
    * 💥 NOTE that calls to `loadAsync()` no longer accept a plain object for their `loadSpec`
      parameter. Application code such as `fooModel.loadAsync({isRefresh: true})` should be updated
      to use the wrapper APIs provided by `LoadSupport` - e.g. `fooModel.refreshAsync()`. (This was
      already the best practice, but is now enforced.)
* New `autoHeight` property on grid `Column`. When set the grid will increase the row height
  dynamically to accommodate cell content in this column.

### 📚 Libraries

* @blueprintjs/core `3.38 -> 3.39`
* react-select `3.1 -> 4.1`
* react-windowed-select `2.0 -> 3.0`

[Commit Log](https://github.com/xh/hoist-react/compare/v38.0.0...v38.1.0)

## v38.0.0 - 2021-02-04

Hoist v38 includes major refactoring to streamline core classes, bring the toolkit into closer
alignment with the latest developments in Javascript, React, and MobX, and allow us to more easily
provide documentation and additional features. Most notably, we have removed the use of class based
decorators, in favor of a simpler inheritance-based approach to defining models and services.

* We are introducing a new root superclass `HoistBase` which provides many of the syntax
  enhancements and conventions used throughout Hoist for persistence, resource management, and
  reactivity.
* New base classes of `HoistModel` and `HoistService` replace the existing class decorators
  `@HoistModel` and `@HoistService`. Application models and services should now `extend` these base
  classes instead of applying the (now removed) decorators. For your application's `AppModel`,
  extend the new `HoistAppModel` superclass.
* We have also removed the need for the explicit `@LoadSupport` annotation on these classes. The
  presence of a defined `doLoadAsync()` method is now sufficient to allow classes extending
  `HoistModel` and `HoistService` to participate in the loading and refreshing lifecycle as before.
* We have deprecated support for class-based Components via the `@HoistComponent` class decorator.
  To continue to use this decorator, please import it from the `@xh\hoist\deprecated` package.
  Please note that we plan to remove `@HoistComponent` in a future version.
* Due to changes in MobX v6.0.1, all classes that host observable fields and actions will now also
  need to provide a constructor containing a call to `makeObservable(this)`. This change will
  require updates to most `HoistModel` and `HoistService` classes. See
  [this article from MobX](https://michel.codes/blogs/mobx6) for more on this change and the
  motivation behind it.

### 🎁 New Features

* New utility method `getOrCreate` for easy caching of properties on objects.
* The `Menu` system on mobile has been reworked to be more consistent with desktop. A new
  `MenuButton` component has been added to the mobile framework, which renders a `Menu` of
  `MenuItems` next to the `MenuButton`. This change also includes the removal of `AppMenuModel` (see
  Breaking Changes).
* Added `ExpandCollapseButton` to the mobile toolkit, to expand / collapse all rows in a tree grid.
* Added `Popover` to the mobile toolkit, a component to display floating content next to a target
  element. Its API is based on the Blueprint `Popover` component used on desktop.
* `StoreFilterField` now matches the rendered string values for `date` and `localDate` fields when
  linked to a properly configured `GridModel`.
* `GroupingChooser` gets several minor usability improvements + clearer support for an empty /
  ungrouped state, when so enabled.

### 💥 Breaking Changes

* All `HoistModel` and `HoistService` classes must be adjusted as described above.
* `@HoistComponent` has been deprecated and moved to `@xh\hoist\deprecated`
* Hoist grids now require AG Grid v25.0.1 or higher - if your app uses AG Grid, update your AG Grid
  dependency in your app's `package.json` file.
* The `uses()` function (called within `hoistComponent()` factory configs for model context lookups)
  and the `useContextModel()` function no longer accept class names as strings. Pass the class
  itself (or superclass) of the model you wish to select for your component. `Uses` will throw if
  given any string other than "*", making the need for any updates clear in that case.
* The `Ref` class, deprecated in v26, has now been removed. Use `createObservableRef` instead.
* `AppMenuModel` has been removed. The `AppMenuButton` is now configured via
  `AppBar.appMenuButtonProps`. As with desktop, menu items can be added with
  `AppBar.appMenuButtonProps.extraItems[]`

### ⚙️ Technical

* We have removed the experimental flags `useTransactions`, and `deltaSort` from `GridModel`. The
  former has been the default behavior for Hoist for several releases, and the latter is obsolete.

### 📚 Libraries

* @blueprintjs/core `3.36 -> 3.38`
* codemirror `5.58 -> 5.59`
* mobx `5.15 -> 6.1`
* mobx-react `6.3 -> 7.1`

[Commit Log](https://github.com/xh/hoist-react/compare/v37.2.0...v38.0.0)

## v37.2.0 - 2021-01-22

### 🎁 New Features

* New `ErrorMessage` component for standard "inline" rendering of Errors and Exceptions, with retry
  support.
* `Cube` now supports an `omitFn` to allow apps to remove unwanted, single-node children.

[Commit Log](https://github.com/xh/hoist-react/compare/v37.1.0...v37.2.0)

## v37.1.0 - 2021-01-20

### 🎁 New Features

* Columns in `ColChooser` can now be filtered by their `chooserGroup`.
* `Cube` now supports a `bucketSpecFn` config which allows dynamic bucketing and aggregation of
  rows.

### 🐞 Bug Fixes

* Fix issue where a `View` would create a root row even if there were no leaf rows.
* Fixed regression in `LeftRightChooser` not displaying description callout.

[Commit Log](https://github.com/xh/hoist-react/compare/v37.0.0...v37.1.0)

## v37.0.0 - 2020-12-15

### 🎁 New Features

* New `GroupingChooser` component provides a new interface for selecting a list of fields
  (dimensions) for grouping APIs, offering drag-and-drop reordering and persisted favorites.
    * This is intended as a complete replacement for the existing `DimensionChooser`. That component
      should be considered deprecated and will be removed in future releases.
* New props added to `TabSwitcher`:
    * `enableOverflow` shows tabs that would normally overflow their container in a drop down menu.
    * `tabWidth`, `tabMinWidth` & `tabMaxWidth` allow flexible configuration of tab sizes within the
      switcher.
* `TabModel` now supports a bindable `tooltip`, which can be used to render strings or elements
  while hovering over tabs.
* New `Placeholder` component provides a thin wrapper around `Box` with standardized, muted styling.
* New `StoreFilterField.matchMode` prop allows customizing match to `start`, `startWord`, or `any`.
* `Select` now implements enhanced typeahead filtering of options. The default filtering is now
  based on a case-insensitive match of word starts in the label. (Previously it was based on a match
  _anywhere_ in the label _or_ value.) To customize this behavior, applications should use the new
  `filterFn` prop.
* New Admin Console Monitor > Memory tab added to view snapshots of JVM memory usage. (Requires
  Hoist Core v8.7 or greater.)
* `FormModel` and `FieldModel` gain support for Focus Management.
* New `boundInput` getter on `FieldModel` to facilitate imperative access to controls, when needed.
  This getter will return the new `HoistInputModel` interface, which support basic DOM access as
  well as standard methods for `focus()`, `blur()`, and `select()`.
* New `GridModel` config `lockColumnGroups` to allow controlling whether child columns can be moved
  outside their parent group. Defaults to `true` to maintain existing behavior.

### 💥 Breaking Changes

* New `TabContainerModel` config `switcher` replaces `switcherPosition` to allow for more flexible
  configuration of the default `TabSwitcher`.
    * Use `switcher: true` to retain default behavior.
    * Use `switcher: false` to not include a TabSwitcher. (previously `switcherPosition: 'none'`)
    * Use `switcher: {...}` to provide customisation props for the `TabSwitcher`. See `TabSwitcher`
      documentation for more information.
* The `HoistInput` base class has been removed. This change marks the completion of our efforts to
  remove all internal uses of React class-based Components in Hoist. The following adjustments are
  required:
    * Application components extending `HoistInput` should use the `useHoistInputModel` hook
      instead.
    * Applications getting refs to `HoistInputs` should be aware that these refs now return a ref to
      a
      `HoistInputModel`. In order to get the DOM element associated with the component use the new
      `domEl` property of that model rather than the`HoistComponent.getDOMNode()` method.
* Hoist grids now require AG Grid v24.1.0 or higher - update your AG Grid dependency in your app's
  `package.json` file. AG Grid v24.1.0
  [lists 5 breaking changes](https://www.ag-grid.com/ag-grid-changelog/), including the two called
  out below. *Note that these cautions apply only to direct use of the AG Grid APIs* - if your app
  is using the Hoist `Grid` and `GridModel` exclusively, there should be no need to adjust code
  around columns or grid state, as the related Hoist classes have been updated to handle these
  changes.
    * AG-4291 - Reactive Columns - the state pattern for ag-grid wrapper has changed as a result of
      this change. If your app made heavy use of saving/loading grid state, please test carefully
      after upgrade.
    * AG-1959 - Aggregation - Add additional parameters to the Custom Aggregation methods. If your
      app implements custom aggregations, they might need to be updated.

### 🔒 Security

* The data package `Field` class now sanitizes all String values during parsing, using the DOMPurify
  library to defend against XSS attacks and other issues with malformed HTML or scripting content
  loaded into `Record`s and rendered by `Grid` or other data-driven components. Please contact XH if
  you find any reason to disable this protection, or observe any unintended side effects of this
  additional processing.

### 🐞 Bug Fixes

* Fix issue where grid row striping inadvertently disabled by default for non-tree grids.
* Fix issue where grid empty text cleared on autosize.

### ✨ Style

* Default `Chart` themes reworked in both light and dark modes to better match overall Hoist theme.

### ⚙️ Technical

* Note that the included Onsen fork has been replaced with the latest Onsen release. Apps should not
  need to make any changes.
* `Cube.info` is now directly observable.
* `@managed` and `markManaged` have been enhanced to allow for the cleanup of arrays of objects as
  well as objects. This matches the existing array support in `XH.safeDestroy()`.

### 📚 Libraries

* @xh/onsenui `~0.1.2` -> onsenui `~2.11.1`
* @xh/react-onsenui `~0.1.2` -> react-onsenui `~1.11.3`
* @blueprintjs/core `3.35 -> 3.36`
* @blueprintjs/datetime `3.19 -> 3.20`
* clipboard-copy `3.1 -> 4.0`
* core-js `3.6 -> 3.8`
* dompurify `added @ 2.2`
* react `16.13 -> 17.0`
* semver `added @ 7.3`

[Commit Log](https://github.com/xh/hoist-react/compare/v36.6.1...v37.0.0)

## v36.6.1 - 2020-11-06

### 🐞 Bug Fixes

* Fix issue where grid row striping would be turned off by default for non-tree grids

[Commit Log](https://github.com/xh/hoist-react/compare/v36.6.0...v36.6.1)

## v36.6.0 - 2020-10-28

### 🎁 New Features

* New `GridModel.treeStyle` config enables more distinctive styling of tree grids, with optional
  background highlighting and ledger-line style borders on group rows.
    * ⚠ By default, tree grids will now have highlighted group rows (but no group borders). Set
      `treeStyle: 'none'` on any `GridModel` instances where you do _not_ want the new default
      style.
* New `DashContainerModel.extraMenuItems` config supports custom app menu items in Dashboards
* An "About" item has been added to the default app menu.
* The default `TabSwitcher` now supports scrolling, and will show overflowing tabs in a drop down
  menu.

### 🐞 Bug Fixes

* Ensure that `Button`s with `active: true` set directly (outside of a `ButtonGroupInput`) get the
  correct active/pressed styling.
* Fixed regression in `Column.tooltip` function displaying escaped HTML characters.
* Fixed issue where the utility method `calcActionColWidth` was not correctly incorporating the
  padding in the returned value.

### ⚙️ Technical

* Includes technical updates to `JsonBlob` archiving. This change requires an update to `hoist-core`
  `v8.6.1` or later, and modifications to the `xh_json_blob` table. See the
  [hoist-core changelog](https://github.com/xh/hoist-core/blob/develop/CHANGELOG.md) for further
  details.

### 📚 Libraries

* @blueprintjs/core `3.33 -> 3.35`

[Commit Log](https://github.com/xh/hoist-react/compare/v36.5.0...v36.6.0)

## v36.5.0 - 2020-10-16

### 🐞 Bug Fixes

* Fix text and hover+active background colors for header tool buttons in light theme.

### ⚙️ Technical

* Install a default simple string renderer on all columns. This provides consistency in column
  rendering, and fixes some additional issues with alignment and rendering of Grid columns
  introduced by the change to flexbox-based styling in grid cells.
* Support (optional) logout action in SSO applications.

### 📚 Libraries

* @blueprintjs/core `3.31 -> 3.33`
* @blueprintjs/datetime `3.18 -> 3.19`
* @fortawesome/fontawesome-pro `5.14 -> 5.15`
* moment `2.24 -> 2.29`
* numbro `2.2 -> 2.3`

[Commit Log](https://github.com/xh/hoist-react/compare/v36.4.0...v36.5.0)

## v36.4.0 - 2020-10-09

### 🎁 New Features

* `TabContainerModel` supports dynamically adding and removing tabs via new public methods.
* `Select` supports a new `menuWidth` prop to control the width of the dropdown.

### 🐞 Bug Fixes

* Fixed v36.3.0 regression re. horizontal alignment of Grid columns.

[Commit Log](https://github.com/xh/hoist-react/compare/v36.3.0...v36.4.0)

## v36.3.0 - 2020-10-07

### 💥 Breaking Changes

* The following CSS variables are no longer in use:
    + `--xh-grid-line-height`
    + `--xh-grid-line-height-px`
    + `--xh-grid-large-line-height`
    + `--xh-grid-large-line-height-px`
    + `--xh-grid-compact-line-height`
    + `--xh-grid-compact-line-height-px`
    + `--xh-grid-tiny-line-height`
    + `--xh-grid-tiny-line-height-px`

### ⚙️ Technical

* We have improved and simplified the vertical centering of content within Grid cells using
  flexbox-based styling, rather than the CSS variables above.

### 🎁 New Features

* `Select` now supports `hideSelectedOptions` and `closeMenuOnSelect` props.
* `XH.message()` and its variants (`XH.prompt(), XH.confirm(), XH.alert()`) all support an optional
  new config `messageKey`. This key can be used by applications to prevent popping up the same
  dialog repeatedly. Hoist will only show the last message posted for any given key.
* Misc. Improvements to organization of admin client tabs.

### 🐞 Bug Fixes

* Fixed issue with sporadic failures reading grid state using `legacyStateKey`.
* Fixed regression to the display of `autoFocus` buttons; focus rectangle restored.

[Commit Log](https://github.com/xh/hoist-react/compare/v36.2.1...v36.3.0)

## v36.2.1 - 2020-10-01

### 🐞 Bug Fixes

* Fixed issue in `LocalDate.previousWeekday()` which did not correctly handle Sunday dates.
* Fixed regression in `Grid` column header rendering for non-string headerNames.

[Commit Log](https://github.com/xh/hoist-react/compare/v36.2.0...v36.2.1)

## v36.2.0 - 2020-09-25

### 💥 Breaking Changes

* New `GridModel` config `colChooserModel` replaces `enableColChooser` to allow for more flexible
  configuration of the grid `colChooser`
    * Use `colChooserModel: true` to retain default behavior.
    * See documentation on `GridModel.ColChooserModelConfig` for more information.
* The `Grid` `hideHeaders` prop has been converted to a field on `AgGridModel` and `GridModel`. All
  grid options of this type are now on the model hierarchy, allowing consistent application code and
  developer discovery.

### 🎁 New Features

* Provides new `CustomProvider` for applications that want to use the Persistence API, but need to
  provide their own storage implementation.
* Added `restoreDefaults` action to default context menu for `GridModel`.
* Added `restoreDefaultsWarning` config to `GridModel`.
* `FormModel` has a new convenience method `setValues` for putting data into one or more fields in
  the form.
* Admin Preference and Config panels now support bulk regrouping actions.

### 🐞 Bug Fixes

* Fixed an error in implementation of `@managed` preventing proper cleanup of resources.
* Fixed a regression introduced in v36.1.0 in `FilterChooser`: Restore support for `disabled` prop.

[Commit Log](https://github.com/xh/hoist-react/compare/v36.1.0...v36.2.0)

## v36.1.0 - 2020-09-22

⚠ NOTE - apps should update to `hoist-core >= 8.3.0` when taking this hoist-react update. This is
required to support both the new `JsonBlobService` and updates to the Admin Activity and Client
Error tracking tabs described below.

### 🎁 New Features

* Added new `JsonBlobService` for saving and updating named chunks of arbitrary JSON data.
* `GridModelPersistOptions` now supports a `legacyStateKey` property. This key will identify the
  pre-v35 location for grid state, and can be used by applications to provide a more flexible
  migration of user grid state after an upgrade to Hoist v35.0.0 or greater. The value of this
  property will continue to default to 'key', preserving the existing upgrade behavior of the
  initial v35 release.
* The Admin Config and Pref diff tools now support pasting in a config for comparison instead of
  loading one from a remote server (useful for deployments where the remote config cannot be
  accessed via an XHR call).
* The `ClipboardButton.getCopyText` prop now supports async functions.
* The `Select` input supports a new `leftIcon` prop.
* `RestGrid` now supports bulk delete when multiple rows are selected.
* `RestGrid`'s `actionWarning` messages may now be specified as functions.

### 🐞 Bug Fixes

* Fixed several cases where `selectOnFocus` prop on `Select` was not working.
* `FilterChooser` auto-suggest values sourced from the *unfiltered* records on `sourceStore`.
* `RestForm` editors will now source their default label from the corresponding `Field.displayName`
  property. Previously an undocumented `label` config could be provided with each editor object -
  this has been removed.
* Improved time zone handling in the Admin Console "Activity Tracking" and "Client Errors" tabs.
    * Users will now see consistent bucketing of activity into an "App Day" that corresponds to the
      LocalDate when the event occurred in the application's timezone.
    * This day will be reported consistently regardless of the time zones of the local browser or
      deployment server.
* Resetting Grid columns to their default state (e.g. via the Column Chooser) retains enhancements
  applied from matching Store fields.
* Desktop `DateInput` now handles out-of-bounds dates without throwing exception during rendering.
* Dragging a grid column with an element-based header no longer displays `[object Object]` in the
  draggable placeholder.

### 📚 Libraries

* codemirror `5.57 -> 5.58`

[Commit Log](https://github.com/xh/hoist-react/compare/v36.0.0...v36.1.0)

## v36.0.0 - 2020-09-04

### 🎁 New Features

#### Data Filtering

We have enhanced support for filtering data in Hoist Grids, Stores, and Cubes with an upgraded
`Filter` API and a new `FilterChooser` component. This bundle of enhancements includes:

* A new `@xh/hoist/data/filter` package to support the creation of composable filters, including the
  following new classes:
    * `FieldFilter` - filters by comparing the value of a given field to one or more given candidate
      values using one of several supported operators.
    * `FunctionFilter` - filters via a custom function specified by the developer.
    * `CompoundFilter` - combines multiple filters (including other nested CompoundFilters) via an
      AND or OR operator.
* A new `FilterChooser` UI component that integrates tightly with these data package classes to
  provide a user and developer friendly autocomplete-enabled UI for filtering data based on
  dimensions (e.g. trader = jdoe, assetClass != Equities), metrics (e.g. P&L > 1m), or any
  combination thereof.
* Updates to `Store`, `StoreFilterField`, and `cube/Query` to use the new Filter API.
* A new `setFilter()` convenience method to `Grid` and `DataView`.

To get the most out of the new Filtering capabilities, developers are encouraged to add or expand
the configs for any relevant `Store.fields` to include both their `type` and a `displayName`. Many
applications might not have Field configs specified at all for their Stores, instead relying on
Store's ability to infer its Fields from Grid Column definitions.

We are looking to gradually invert this relationship, so that core information about an app's
business objects and their properties is configured once at the `data/Field` level and then made
available to related APIs and components such as grids, filters, and forms. See note in New Features
below regarding related updates to `GridModel.columns` config processing.

#### Grid

* Added new `GridModel.setColumnVisible()` method, along with `showColumn()` and `hideColumn()`
  convenience methods. Can replace calls to `applyColumnStateChanges()` when all you need to do is
  show or hide a single column.
* Elided Grid column headers now show the full `headerName` value in a tooltip.
* Grid column definitions now accept a new `displayName` config as the recommended entry point for
  defining a friendly user-facing label for a Column.
    * If the GridModel's Store has configured a `displayName` for the linked data field, the column
      will default to use that (if not otherwise specified).
    * If specified or sourced from a Field, `displayName` will be used as the default value for the
      pre-existing `headerName` and `chooserName` configs.
* Grid columns backed by a Store Field of type `number` or `int` will be right-aligned by default.
* Added new `GridModel.showGroupRowCounts` config to allow easy hiding of group row member counts
  within each full-width group row. Default is `true`, maintaining current behavior of showing the
  counts for each group.

#### Other

* Added new `AppSpec.showBrowserContextMenu` config to control whether the browser's default context
  menu will be shown if no app-specific context menu (e.g. from a grid) would be triggered.
    * ⚠ Note this new config defaults to `false`, meaning the browser context menu will *not* be
      available. Developers should set to true for apps that expect/depend on the built-in menu.
* `LocalDate` has gained several new static factories: `tomorrow()`, `yesterday()`,
  `[start/end]OfMonth()`, and `[start/end]OfYear()`.
* A new `@computeOnce` decorator allows for lazy computation and caching of the results of decorated
  class methods or getters. Used in `LocalDate` and intended for similar immutable, long-lived
  objects that can benefit from such caching.
* `CodeInput` and `JsonInput` get new `enableSearch` and `showToolbar` props. Enabling search
  provides an simple inline find feature for searching the input's contents.
* The Admin console's Monitor Status tab displays more clearly when there are no active monitors.

### 💥 Breaking Changes

* Renamed the `data/Field.label` property to `displayName`.
* Changed the `DimensionChooserModel.dimensions` config to require objects of the
  form `{name, displayName, isLeafDimension}` when provided as an `Object[]`.
    * Previously these objects were expected to be of the form `{value, label, isLeaf}`.
    * Note however that this same config can now be passed the `dimensions` directly from a
      configured
      `Cube` instead, which is the recommended approach and should DRY up dimension definitions for
      typical use cases.
* Changes required due to the new filter API:
    * The classes `StoreFilter` and `ValueFilter` have been removed and replaced by `FunctionFilter`
      and `FieldFilter`, respectively. In most cases apps will need to make minimal or no changes.
    * The `filters/setFilters` property on `Query` has been changed to `filter/setFilter`. In most
      case apps should not need to change anything other than the name of this property - the new
      property will continue to support array representations of multiple filters.
    * `Store` has gained a new property `filterIncludesChildren` to replace the functionality
      previously provided by `StoreFilter.includesChildren`.
    * `StoreFilterField.filterOptions` has been removed. Set `filterIncludesChildren` directly on
      the store instead.

### ✨ Style

* CSS variables for "intents" - most commonly used on buttons - have been reworked to use HSL color
  values and support several standard variations of lightness and transparency.
    * Developers are encouraged to customize intents by setting the individual HSL vars provided for
      each intent (e.g. `--intent-primary-h` to adjust the primary hue) and/or the different levels
      of lightness (e.g. `--intent-primary-l3` to adjust the default lightness).
    * ⚠ Uses of the prior intent var overrides such as `--intent-primary` will no longer work. It is
      possible to set directly via `--xh-intent-primary`, but components such as buttons will still
      use the default intent shades for variations such as hover and pressed states. Again, review
      and customize the HSL vars if required.
* Desktop `Button` styles and classes have been rationalized and reworked to allow for more
  consistent and direct styling of buttons in all their many permutations (standard/minimal/outlined
  styles * default/hovered/pressed/disabled states * light/dark themes).
    * Customized intent colors will now also be applied to outlined and minimal buttons.
    * Dedicated classes are now applied to desktop buttons based on their style and state.
      Developers can key off of these classes directly if required.

### 🐞 Bug Fixes

* Fixed `Column.tooltipElement` so that it can work if a `headerTooltip` is also specified on the
  same column.
* Fixed issue where certain values (e.g. `%`) would break in `Column.tooltipElement`.
* Fixed issue where newly loaded records in `Store` were not being frozen as promised by the API.

### 📚 Libraries

* @blueprintjs/core `3.30 -> 3.31`
* codemirror `5.56 -> 5.57`
* http-status-codes `1.4 -> 2.1`
* mobx-react `6.2 -> 6.3`
* store2 `2.11 -> 2.12`

[Commit Log](https://github.com/xh/hoist-react/compare/v35.2.1...v36.0.0)

## v35.2.1 - 2020-07-31

### 🐞 Bug Fixes

* A Grid's docked summary row is now properly cleared when its bound Store is cleared.
* Additional SVG paths added to `requiredBlueprintIcons.js` to bring back calendar scroll icons on
  the DatePicker component.
* Colors specified via the `--xh-intent-` CSS vars have been removed from minimal / outlined desktop
  `Button` components because of incompatibility with `ButtonGroupInput` component. Fix to address
  issue forthcoming. (This reverts the change made in 35.2.0 below.)

[Commit Log](https://github.com/xh/hoist-react/compare/v35.2.0...v35.2.1)

## v35.2.0 - 2020-07-21

### 🎁 New Features

* `TabContainerModel` now supports a `persistWith` config to persist the active tab.
* `TabContainerModel` now supports a `emptyText` config to display when TabContainer gets rendered
  with no children.

### ⚙️ Technical

* Supports smaller bundle sizes via a greatly reduced set of BlueprintJS icons. (Requires apps to be
  built with `@xh/hoist-dev-utils` v5.2 or greater to take advantage of this optimization.)

### 🐞 Bug Fixes

* Colors specified via the `--xh-intent-` CSS vars are now applied to minimal / outlined desktop
  `Button` components. Previously they fell through to use default Blueprint colors in these modes.
* Code input correctly handles dynamically toggling readonly/disabled state.

### 📚 Libraries

* @fortawesome/fontawesome-pro `5.13 -> 5.14`
* codemirror `5.55 -> 5.56`

[Commit Log](https://github.com/xh/hoist-react/compare/v35.1.1...v35.2.0)

## v35.1.1 - 2020-07-17

### 📚 Libraries

* @blueprintjs/core `3.29 -> 3.30`

[Commit Log](https://github.com/xh/hoist-react/compare/v35.1.0...v35.1.1)

## v35.1.0 - 2020-07-16

### 🎁 New Features

* Extend existing environment diff tool to preferences. Now, both configs and preferences may be
  diffed across servers. This feature will require an update of hoist-core to a version 8.1.0 or
  greater.
* `ExportOptions.columns` provided to `GridModel` can now be specified as a function, allowing for
  full control of columns to export, including their sort order.

### 🐞 Bug Fixes

* `GridModel`s export feature was previously excluding summary rows. These are now included.
* Fixed problems with coloring and shading algorithm in `TreeMap`.
* Fixed problems with sort order of exports in `GridModel`.
* Ensure that preferences are written to server, even if set right before navigating away from page.
* Prevent situation where a spurious exception can be sent to server when application is unloaded
  while waiting on a fetch request.

[Commit Log](https://github.com/xh/hoist-react/compare/v35.0.1...v35.1.0)

## v35.0.1 - 2020-07-02

### 🐞 Bug Fixes

* Column headers no longer allocate space for a sort arrow icon when the column has an active
  `GridSorter` in the special state of `sort: null`.
* Grid auto-sizing better accounts for margins on sort arrow icons.

[Commit Log](https://github.com/xh/hoist-react/compare/v35.0.0...v35.0.1)

## v35.0.0 - 2020-06-29

### ⚖️ Licensing Change

As of this release, Hoist is [now licensed](LICENSE.md) under the popular and permissive
[Apache 2.0 open source license](https://www.apache.org/licenses/LICENSE-2.0). Previously, Hoist was
"source available" via our public GitHub repository but still covered by a proprietary license.

We are making this change to align Hoist's licensing with our ongoing commitment to openness,
transparency and ease-of-use, and to clarify and emphasize the suitability of Hoist for use within a
wide variety of enterprise software projects. For any questions regarding this change, please
[contact us](https://xh.io/contact/).

### 🎁 New Features

* Added a new Persistence API to provide a more flexible yet consistent approach to saving state for
  Components, Models, and Services to different persistent locations such as Hoist Preferences,
  browser local storage, and Hoist Dashboard views.
    * The primary entry points for this API are the new `@PersistSupport` and `@persist`
      annotations.
      `@persist` can be added to any observable property on a `@PersistSupport` to make it
      automatically synchronize with a `PersistenceProvider`. Both `HoistModel` and `HoistService`
      are decorated with `@PersistSupport`.
    * This is designed to replace any app-specific code previously added to synchronize fields and
      their values to Preferences via ad-hoc initializers and reactions.
    * This same API is now used to handle state persistence for `GridStateModel`, `PanelModel`,
      `DimensionChooserModel`, and `DashContainerModel` - configurable via the new `persistWith`
      option on those classes.
* `FetchService` now installs a default timeout of 30 seconds for all requests. This can be disabled
  by setting timeout to `null`. Fetch Timeout Exceptions have also been improved to include the same
  information as other standard exceptions thrown by this service.
    * 💥 Apps that were relying on the lack of a built-in timeout for long-running requests should
      ensure they configure such calls with a longer or null timeout.
* `Store` gets new `clearFilter()` and `recordIsFiltered()` helper functions.
* The Admin console's Activity Tracking tab has been significantly upgraded to allow admins to
  better analyze both built-in and custom tracking data generated by their application. Its sibling
  Client Errors tab has also been updated with a docked detail panel.
* `CodeInput` gets new `showCopyButton` prop - set to true to provide an inline action button to
  copy the editor contents to the clipboard.
* Hoist config `xhEnableMonitoring` can be used to enable/disable the Admin monitor tab and its
  associated server-side jobs

### 💥 Breaking Changes

* Applications should update to `hoist-core` v8.0.1 or above, required to support the upgraded Admin
  Activity Tracking tab. Contact XH for assistance with this update.
* The option `PanelModel.prefName` has been removed in favor of `persistWith`. Existing user state
  will be transferred to the new format, assuming a `PersistenceProvider` of type 'pref' referring
  to the same preference is used (e.g. `persistWith: {prefKey: 'my-panel-model-prefName'}`.
* The option `GridModel.stateModel` has been removed in favor of `persistWith`. Existing user state
  will be transferred to the new format, assuming a `PersistenceProvider` of type 'localStorage'
  referring to the same key is used (e.g. `persistWith: {localStorageKey: 'my-grid-state-id'}`.
    * Use the new `GridModel.persistOptions` config for finer control over what grid state is
      persisted (replacement for stateModel configs to disable persistence of column
      state/sorting/grouping).
* The options `DimensionChooserModel.preference` and `DimensionChooserModel.historyPreference` have
  been removed in favor of `persistWith`.
* `AppSpec.idleDetectionEnabled` has been removed. App-specific Idle detection is now enabled via
  the new `xhIdleConfig` config. The old `xhIdleTimeoutMins` has also been deprecated.
* `AppSpec.idleDialogClass` has been renamed `AppSpec.idlePanel`. If specified, it should be a
  full-screen component.
* `PinPad` and `PinPadModel` have been moved to `@xh/hoist/cmp/pinpad`, and is now available for use
  with both standard and mobile toolkits.
* Third-party dependencies updated to properly reflect application-level licensing requirements.
  Applications must now import and provide their licensed version of AG Grid, and Highcharts to
  Hoist. See file `Bootstrap.js` in Toolbox for an example.

### 🐞 Bug Fixes

* Sorting special columns generated by custom AG Grid configurations (e.g. auto-group columns) no
  longer throws with an error.
* The `deepFreeze()` util - used to freeze data in `Record` instances - now only attempts to freeze
  a whitelist of object types that are known to be safely freezable. Custom application classes and
  other potentially-problematic objects (such as `moment` instances) are no longer frozen when
  loaded into `Record` fields.

### 📚 Libraries

Note that certain licensed third-party dependencies have been removed as direct dependencies of this
project, as per note in Breaking Changes above.

* @xh/hoist-dev-utils `4.x -> 5.x` - apps should also update to the latest 5.x release of dev-utils.
  Although license and dependency changes triggered a new major version of this dev dependency, no
  application-level changes should be required.
* @blueprintjs/core `3.28 -> 3.29`
* codemirror `5.54 -> 5.55`
* react-select `3.0 -> 3.1`

### 📚 Optional Libraries

* AG Grid `23.0.2` > `23.2.0` (See Toolbox app for example on this upgrade)
* Highcharts `8.0.4 -> 8.1.1`

[Commit Log](https://github.com/xh/hoist-react/compare/v34.0.0...v35.0.0)

## v34.0.0 - 2020-05-26

### 🎁 New Features

* Hoist's enhanced autosizing is now enabled on all grids by default. See `GridModel` and
  `GridAutosizeService` for more details.
* New flags `XH.isPhone`, `XH.isTablet`, and `XH.isDesktop` available for device-specific switching.
  Corresponding `.xh-phone`, `.xh-tablet`, and `.xh-desktop` CSS classes are added to the document
  `body`. These flags and classes are set based on the detected device, as per its user-agent.
    * One of the two higher-level CSS classes `.xh-standard` or `.xh-mobile` will also be applied
      based on an app's use of the primary (desktop-centric) components vs mobile components - as
      declared by its `AppSpec.isMobileApp` - regardless of the detected device.
    * These changes provide more natural support for use cases such as apps that are built with
      standard components yet target/support tablet users.
* New method `Record.get()` provides an alternative API for checked data access.
* The mobile `Select` component supports the `enableFilter` and `enableCreate` props.
* `DashContainerModel` supports new `layoutLocked`, `contentLocked` and `renameLocked` modes.
* `DimensionChooser` now has the ability to persist its value and history separately.
* Enhance Hoist Admin's Activity Tracking tab.
* Enhance Hoist Admin's Client Error tab.

### 💥 Breaking Changes

* `emptyFlexCol` has been removed from the Hoist API and should simply be removed from all client
  applications. Improvements to agGrid's default rendering of empty space have made it obsolete.
* `isMobile` property on `XH` and `AppSpec` has been renamed to `isMobileApp`. All apps will need to
  update their (required) use of this flag in the app specifications within their
  `/client-app/src/apps` directory.
* The `xh-desktop` class should no longer be used to indicate a non-mobile toolkit based app. For
  this purpose, use `xh-standard` instead.

### 🐞 Bug Fixes

* Fix to Average Aggregators when used with hierarchical data.
* Fixes to Context Menu handling on `Panel` to allow better handling of `[]` and `null`.

### 📚 Libraries

* @blueprintjs/core `3.26 -> 3.28`
* @blueprintjs/datetime `3.16 -> 3.18`
* codemirror `5.53 -> 5.54`
* react-transition-group `4.3 -> 4.4`

[Commit Log](https://github.com/xh/hoist-react/compare/v33.3.0...v34.0.0)

## v33.3.0 - 2020-05-08

### ⚙️ Technical

* Additional updates to experimental autosize feature: standardization of naming, better masking
  control, and API fixes. Added new property `autosizeOptions` on `GridModel` and main entry point
  is now named `GridModel.autosizeAsync()`.

### 🐞 Bug Fixes

* `Column.hideable` will now be respected by ag-grid column drag and drop
  [#1900](https://github.com/xh/hoist-react/issues/1900)
* Fixed an issue where dragging a column would cause it to be sorted unintentionally.

[Commit Log](https://github.com/xh/hoist-react/compare/v33.2.0...v33.3.0)

## v33.2.0 - 2020-05-07

### 🎁 New Features

* Virtual column rendering has been disabled by default, as it offered a minimal performance benefit
  for most grids while compromising autosizing. See new `GridModel.useVirtualColumns` config, which
  can be set to `true` to re-enable this behavior if required.
* Any `GridModel` can now be reset to its code-prescribed defaults via the column chooser reset
  button. Previously, resetting to defaults was only possible for grids that persisted their state
  with a `GridModel.stateModel` config.

### 🐞 Bug Fixes

* Fixed several issues with new grid auto-sizing feature.
* Fixed issues with and generally improved expand/collapse column alignment in tree grids.
    * 💥 Note that this improvement introduced a minor breaking change for apps that have customized
      tree indentation via the removed `--grid-tree-indent-px` CSS var. Use `--grid-tree-indent`
      instead. Note the new var is specified in em units to scale well across grid sizing modes.

### ⚙️ Technical

* Note that the included version of Onsen has been replaced with a fork that includes updates for
  react 16.13. Apps should not need to make any changes.

### 📚 Libraries

* react `~16.8 -> ~16.13`
* onsenui `~16.8` -> @xh/onsenui `~16.13`
* react-onsenui `~16.8` -> @xh/react-onsenui `~16.13`

[Commit Log](https://github.com/xh/hoist-react/compare/v33.1.0...33.2.0)

## v33.1.0 - 2020-05-05

### 🎁 New Features

* Added smart auto-resizing of columns in `GridModel` Unlike AG Grid's native auto-resizing support,
  Hoist's auto-resizing will also take into account collapsed rows, off-screen cells that are not
  currently rendered in the DOM, and summary rows. See the new `GridAutosizeService` for details.
    * This feature is currently marked as 'experimental' and must be enabled by passing a special
      config to the `GridModel` constructor of the form `experimental: {useHoistAutosize: true}`. In
      future versions of Hoist, we expect to make it the default behavior.
* `GridModel.autoSizeColumns()` has been renamed `GridModel.autosizeColumns()`, with lowercase 's'.
  Similarly, the `autoSizeColumns` context menu token has been renamed `autosizeColumns`.

### 🐞 Bug Fixes

* Fixed a regression with `StoreFilterField` introduced in v33.0.1.

[Commit Log](https://github.com/xh/hoist-react/compare/v33.0.2...33.1.0)

## v33.0.2 - 2020-05-01

### 🎁 New Features

* Add Hoist Cube Aggregators: `AverageAggregator` and `AverageStrictAggregator`
* `ColAutosizeButton` has been added to desktop and mobile

### 🐞 Bug Fixes

* Fixed mobile menus to constrain to the bottom of the viewport, scrolling if necessary.
  [#1862](https://github.com/xh/hoist-react/issues/1862)
* Tightened up mobile tree grid, fixed issues in mobile column chooser.
* Fixed a bug with reloading hierarchical data in `Store`.
  [#1871](https://github.com/xh/hoist-react/issues/1871)

[Commit Log](https://github.com/xh/hoist-react/compare/v33.0.1...33.0.2)

## v33.0.1 - 2020-04-29

### 🎁 New Features

* `StoreFieldField` supports dot-separated field names in a bound `GridModel`, meaning it will now
  match on columns with fields such as `address.city`.

* `Toolbar.enableOverflowMenu` now defaults to `false`. This was determined safer and more
  appropriate due to issues with the underlying Blueprint implementation, and the need to configure
  it carefully.

### 🐞 Bug Fixes

* Fixed an important bug with state management in `StoreFilterField`. See
  https://github.com/xh/hoist-react/issues/1854

* Fixed the default sort order for grids. ABS DESC should be first when present.

### 📚 Libraries

* @blueprintjs/core `3.25 -> 3.26`
* codemirror `5.52 -> 5.53`

[Commit Log](https://github.com/xh/hoist-react/compare/v33.0.0...v33.0.1)

## v33.0.0 - 2020-04-22

### 🎁 New Features

* The object returned by the `data` property on `Record` now includes the record `id`. This will
  allow for convenient access of the id with the other field values on the record.
* The `Timer` class has been enhanced and further standardized with its Hoist Core counterpart:
    * Both the `interval` and `timeout` arguments may be specified as functions, or config keys
      allowing for dynamic lookup and reconfiguration.
    * Added `intervalUnits` and `timeoutUnits` arguments.
    * `delay` can now be specified as a boolean for greater convenience.

### 💥 Breaking Changes

* We have consolidated the import location for several packages, removing unintended nested index
  files and 'sub-packages'. In particular, the following locations now provide a single index file
  for import for all of their public contents: `@xh/hoist/core`, `@xh/hoist/data`,
  `@xh/hoist/cmp/grid`, and `@xh/hoist/desktop/cmp/grid`. Applications may need to update import
  statements that referred to index files nested within these directories.
* Removed the unnecessary and confusing `values` getter on `BaseFieldModel`. This getter was not
  intended for public use and was intended for the framework's internal implementation only.
* `ColumnGroup.align` has been renamed to `ColumnGroup.headerAlign`. This avoids confusion with the
  `Column` API, where `align` refers to the alignment of cell contents within the column.

### 🐞 Bug Fixes

* Exceptions will no longer overwrite the currently shown exception in the exception dialog if the
  currently shown exception requires reloading the application.
  [#1834](https://github.com/xh/hoist-react/issues/1834)

### ⚙️ Technical

* Note that the Mobx React bindings have been updated to 6.2, and we have enabled the recommended
  "observer batching" feature as per
  [the mobx-react docs](https://github.com/mobxjs/mobx-react-lite/#observer-batching).

### 📚 Libraries

* @blueprintjs/core `3.24 -> 3.25`
* @blueprintjs/datetime `3.15 -> 3.16`
* mobx-react `6.1 -> 6.2`

[Commit Log](https://github.com/xh/hoist-react/compare/v32.0.4...v33.0.0)

## v32.0.5 - 2020-07-14

### 🐞 Bug Fixes

* Fixes a regression in which grid exports were no longer sorting rows properly.

[Commit Log](https://github.com/xh/hoist-react/compare/v32.0.4...v32.0.5)

## v32.0.4 - 2020-04-09

### 🐞 Bug Fixes

* Fixes a regression with the alignment of `ColumnGroup` headers.
* Fixes a bug with 'Copy Cell' context menu item for certain columns displaying the Record ID.
* Quiets console logging of 'routine' exceptions to 'debug' instead of 'log'.

[Commit Log](https://github.com/xh/hoist-react/compare/v32.0.3...v32.0.4)

## v32.0.3 - 2020-04-06

### 🐞 Bug Fixes

* Suppresses a console warning from AG Grid for `GridModel`s that do not specify an `emptyText`.

[Commit Log](https://github.com/xh/hoist-react/compare/v32.0.2...v32.0.3)

## v32.0.2 - 2020-04-03

⚠ Note that this release includes a *new major version of AG Grid*. Please consult the
[AG Grid Changelog](https://www.ag-grid.com/ag-grid-changelog/) for versions 22-23 to review
possible breaking changes to any direct/custom use of AG Grid APIs and props within applications.

### 🎁 New Features

* GridModel `groupSortFn` now accepts `null` to turn off sorting of group rows.
* `DockViewModel` now supports optional `width`, `height` and `collapsedWidth` configs.
* The `appMenuButton.extraItems` prop now accepts `MenuItem` configs (as before) but also React
  elements and the special string token '-' (shortcut to render a `MenuDivider`).
* Grid column `flex` param will now accept numbers, with available space divided between flex
  columns in proportion to their `flex` value.
* `Column` now supports a `sortingOrder` config to allow control of the sorting options that will be
  cycled through when the user clicks on the header.
* `PanelModel` now supports setting a `refreshMode` to control how collapsed panels respond to
  refresh requests.

### 💥 Breaking Changes

* The internal DOM structure of desktop `Panel` has changed to always include an inner frame with
  class `.xh-panel__content`. You may need to update styling that targets the inner structure of
  `Panel` via `.xh-panel`.
* The hooks `useOnResize()` and `useOnVisibleChange()` no longer take a `ref` argument. Use
  `composeRefs` to combine the ref that they return with any ref you wish to compose them with.
* The callback for `useOnResize()` will now receive an object representing the locations and
  dimensions of the element's content box. (Previously it incorrectly received an array of
  `ResizeObserver` entries that had to be de-referenced)
* `PanelModel.collapsedRenderMode` has been renamed to `PanelModel.renderMode`, to be more
  consistent with other Hoist APIs such as `TabContainer`, `DashContainer`, and `DockContainer`.

### 🐞 Bug Fixes

* Checkboxes in grid rows in Tiny sizing mode have been styled to fit correctly within the row.
* `GridStateModel` no longer saves/restores the width of non-resizable columns.
  [#1718](https://github.com/xh/hoist-react/issues/1718)
* Fixed an issue with the hooks useOnResize and useOnVisibleChange. In certain conditions these
  hooks would not be called. [#1808](https://github.com/xh/hoist-react/issues/1808)
* Inputs that accept a rightElement prop will now properly display an Icon passed as that element.
  [#1803](https://github.com/xh/hoist-react/issues/1803)

### ⚙️ Technical

* Flex columns now use the built-in AG Grid flex functionality.

### 📚 Libraries

* ag-grid-community `removed @ 21.2`
* ag-grid-enterprise `21.2` replaced with @ag-grid-enterprise/all-modules `23.0`
* ag-grid-react `21.2` replaced with @ag-grid-community/react `23.0`
* @fortawesome/* `5.12 -> 5.13`
* codemirror `5.51 -> 5.52`
* filesize `6.0 -> 6.1`
* numbro `2.1 -> 2.2`
* react-beautiful-dnd `12.0 -> 13.0`
* store2 `2.10 -> 2.11`
* compose-react-refs `NEW 1.0.4`

[Commit Log](https://github.com/xh/hoist-react/compare/v31.0.0...v32.0.2)

## v31.0.0 - 2020-03-16

### 🎁 New Features

* The mobile `Navigator` / `NavigatorModel` API has been improved and made consistent with other
  Hoist content container APIs such as `TabContainer`, `DashContainer`, and `DockContainer`.
    * `NavigatorModel` and `PageModel` now support setting a `RenderMode` and `RefreshMode` to
      control how inactive pages are mounted/unmounted and how they respond to refresh requests.
    * `Navigator` pages are no longer required to to return `Page` components - they can now return
      any suitable component.
* `DockContainerModel` and `DockViewModel` also now support `refreshMode` and `renderMode` configs.
* `Column` now auto-sizes when double-clicking / double-tapping its header.
* `Toolbar` will now collapse overflowing items into a drop down menu. (Supported for horizontal
  toolbars only at this time.)
* Added new `xhEnableLogViewer` config (default `true`) to enable or disable the Admin Log Viewer.

#### 🎨 Icons

* Added `Icon.icon()` factory method as a new common entry point for creating new FontAwesome based
  icons in Hoist. It should typically be used instead of using the `FontAwesomeIcon` component
  directly.
* Also added a new `Icon.fileIcon()` factory. This method take a filename and returns an appropriate
  icon based on its extension.
* All Icon factories can now accept an `asHtml` parameter, as an alternative to calling the helper
  function `convertIconToSVG()` on the element. Use this to render icons as raw html where needed
  (e.g. grid renderers).
* Icons rendered as html will now preserve their styling, tooltips, and size.

### 💥 Breaking Changes

* The application's primary `HoistApplicationModel` is now instantiated and installed as
  `XH.appModel` earlier within the application initialization sequence, with construction happening
  prior to the init of the XH identity, config, and preference services.
    * This allows for a new `preAuthInitAsync()` lifecycle method to be called on the model before
      auth has completed, but could be a breaking change for appModel code that relied on these
      services for field initialization or in its constructor.
    * Such code should be moved to the core `initAsync()` method instead, which continues to be
      called after all XH-level services are initialized and ready.
* Mobile apps may need to adjust to the following updates to `NavigatorModel` and related APIs:
    * `NavigatorModel`'s `routes` constructor parameter has been renamed `pages`.
    * `NavigatorModel`'s observable `pages[]` has been renamed `stack[]`.
    * `NavigatorPageModel` has been renamed `PageModel`. Apps do not usually create `PageModels`
      directly, so this change is unlikely to require code updates.
    * `Page` has been removed from the mobile toolkit. Components that previously returned a `Page`
      for inclusion in a `Navigator` or `TabContainer` can now return any component. It is
      recommended you replace `Page` with `Panel` where appropriate.
* Icon enhancements described above removed the following public methods:
    * The `fontAwesomeIcon()` factory function (used to render icons not already enumerated by
      Hoist)
      has been replaced by the improved `Icon.icon()` factory - e.g. `fontAwesomeIcon({icon: ['far',
      'alicorn']}) -> Icon.icon({iconName: 'alicorn'})`.
    * The `convertIconToSvg()` utility method has been replaced by the new `asHtml` parameter on
      icon factory functions. If you need to convert an existing icon element,
      use `convertIconToHtml()`.
* `Toolbar` items should be provided as direct children. Wrapping Toolbar items in container
  components can result in unexpected item overflow.

### 🐞 Bug Fixes

* The `fmtDate()` utility now properly accepts, parses, and formats a string value input as
  documented.
* Mobile `PinPad` input responsiveness improved on certain browsers to avoid lag.

### ⚙️ Technical

* New lifecycle methods `preAuthInitAsync()` and `logoutAsync()` added to the `HoistAppModel`
  decorator (aka the primary `XH.appModel`).

[Commit Log](https://github.com/xh/hoist-react/compare/v30.1.0...v31.0.0)

## v30.1.0 - 2020-03-04

### 🐞 Bug Fixes

* Ensure `WebSocketService.connected` remains false until `channelKey` assigned and received from
  server.
* When empty, `DashContainer` now displays a user-friendly prompt to add an initial view.

### ⚙️ Technical

* Form validation enhanced to improve handling of asynchronous validation. Individual rules and
  constraints are now re-evaluated in parallel, allowing for improved asynchronous validation.
* `Select` will now default to selecting contents on focus if in filter or creatable mode.

[Commit Log](https://github.com/xh/hoist-react/compare/v30.0.0...30.1.0)

## v30.0.0 - 2020-02-29

### 🎁 New Features

* `GridModel` and `DataViewModel` now support `groupRowHeight`, `groupRowRenderer` and
  `groupRowElementRenderer` configs. Grouping is new in general to `DataViewModel`, which now takes
  a `groupBy` config.
    * `DataViewModel` allows for settable and multiple groupings and sorters.
    * `DataViewModel` also now supports additional configs from the underlying `GridModel` that make
      sense in a `DataView` context, such as `showHover` and `rowBorders`.
* `TabContainerModel` now accepts a `track` property (default false) for easily tracking tab views
  via Hoist's built-in activity tracking.
* The browser document title is now set to match `AppSpec.clientAppName` - helpful for projects with
  multiple javascript client apps.
* `StoreFilterField` accepts all other config options from `TextInput` (e.g. `disabled`).
* Clicking on a summary row in `Grid` now clears its record selection.
* The `@LoadSupport` decorator now provides an additional observable property `lastException`. The
  decorator also now logs load execution times and failures to `console.debug` automatically.
* Support for mobile `Panel.scrollable` prop made more robust with re-implementation of inner
  content element. Note this change included a tweak to some CSS class names for mobile `Panel`
  internals that could require adjustments if directly targeted by app stylesheets.
* Added new `useOnVisibleChange` hook.
* Columns now support a `headerAlign` config to allow headers to be aligned differently from column
  contents.

### 💥 Breaking Changes

* `Toolbar` items must be provided as direct children. Wrapping Toolbar items in container
  components can result in unexpected item overflow.
* `DataView.rowCls` prop removed, replaced by new `DataViewModel.rowClassFn` config for more
  flexibility and better symmetry with `GridModel`.
* `DataViewModel.itemRenderer` renamed to `DataViewModel.elementRenderer`
* `DataView` styling has been updated to avoid applying several unwanted styles from `Grid`. Note
  that apps might rely on these styles (intentionally or not) for their `itemRenderer` components
  and appearance and will need to adjust.
* Several CSS variables related to buttons have been renamed for consistency, and button style rules
  have been adjusted to ensure they take effect reliably across desktop and mobile buttons
  ([#1568](https://github.com/xh/hoist-react/pull/1568)).
* The optional `TreeMapModel.highchartsConfig` object will now be recursively merged with the
  top-level config generated by the Hoist model and component, where previously it was spread onto
  the generated config. This could cause a change in behavior for apps using this config to
  customize map instances, but provides more flexibility for e.g. customizing the `series`.
* The signature of `useOnResize` hook has been modified slightly for API consistency and clarity.
  Options are now passed in a configuration object.

### 🐞 Bug Fixes

* Fixed an issue where charts that are rendered while invisible would have the incorrect size.
  [#1703](https://github.com/xh/hoist-react/issues/1703)
* Fixed an issue where zeroes entered by the user in `PinPad` would be displayed as blanks.
* Fixed `fontAwesomeIcon` elem factory component to always include the default 'fa-fw' className.
  Previously, it was overridden if a `className` prop was provided.
* Fixed an issue where ConfigDiffer would always warn about deletions, even when there weren't any.
  [#1652](https://github.com/xh/hoist-react/issues/1652)
* `TextInput` will now set its value to `null` when all text is deleted and the clear icon will
  automatically hide.
* Fixed an issue where multiple buttons in a `ButtonGroupInput` could be shown as active
  simultaneously. [#1592](https://github.com/xh/hoist-react/issues/1592)
* `StoreFilterField` will again match on `Record.id` if bound to a Store or a GridModel with the
  `id` column visible. [#1697](https://github.com/xh/hoist-react/issues/1697)
* A number of fixes have been applied to `RelativeTimeStamp` and `getRelativeTimestamp`, especially
  around its handling of 'equal' or 'epsilon equal' times. Remove unintended leading whitespace from
  `getRelativeTimestamp`.

### ⚙️ Technical

* The `addReaction` and `addAutorun` methods (added to Hoist models, components, and services by the
  `ReactiveSupport` mixin) now support a configurable `debounce` argument. In many cases, this is
  preferable to the built-in MobX `delay` argument, which only provides throttling and not true
  debouncing.
* New `ChartModel.highchart` property provides a reference to the underlying HighChart component.

### 📚 Libraries

* @blueprintjs/core `3.23 -> 3.24`
* react-dates `21.7 -> 21.8`
* react-beautiful-dnd `11.0 -> 12.2`

[Commit Log](https://github.com/xh/hoist-react/compare/v29.1.0...v30.0.0)

## v29.1.0 - 2020-02-07

### 🎁 New Features

#### Grid

* The `compact` config on `GridModel` has been deprecated in favor of the more powerful `sizingMode`
  which supports the values 'large', 'standard', 'compact', or 'tiny'.
    * Each new mode has its own set of CSS variables for applications to override as needed.
    * Header and row heights are configurable for each via the `HEADER_HEIGHTS` and `ROW_HEIGHTS`
      static properties of the `AgGrid` component. These objects can be modified on init by
      applications that wish to customize the default row heights globally.
    * 💥 Note that these height config objects were previously exported as constants from AgGrid.js.
      This would be a breaking change for any apps that imported the old objects directly (
      considered unlikely).
* `GridModel` now exposes an `autoSizeColumns` method, and the Grid context menu now contains an
  `Autosize Columns` option by default.
* `Column` and `ColumnGroup` now support React elements for `headerName`.

#### Data

* The `Store` constructor now accepts a `data` argument to load data at initialization.
* The `xh/hoist/data/cube` package has been modified substantially to better integrate with the core
  data package and support observable "Views". See documentation on `Cube` for more information.

#### Other

* Added a `PinPad` component for streamlined handling of PIN entry on mobile devices.
* `FormField` now takes `tooltipPosition` and `tooltipBoundary` props for customizing minimal
  validation tooltip.
* `RecordAction.actionFn` parameters now include a `buttonEl` property containing the button element
  when used in an action column.
* Mobile Navigator component now takes an `animation` prop which can be set to 'slide' (default),
  'lift', 'fade', or 'none'. These values are passed to the underlying onsenNavigator component.
  ([#1641](https://github.com/xh/hoist-react/pull/1641))
* `AppOption` configs now accept an `omit` property for conditionally excluding options.

### 🐞 Bug Fixes

* Unselectable grid rows are now skipped during up/down keyboard navigation.
* Fix local quick filtering in `LeftRightChooser` (v29 regression).
* Fix `SplitTreeMap` - the default filtering once again splits the map across positive and negative
  values as intended (v29 regression).

### ⚙️ Technical

* `FormFields` now check that they are contained in a Hoist `Form`.

### 📚 Libraries

* @blueprintjs/core `3.22 -> 3.23`
* codemirror `5.50 -> 5.51`
* react-dates `21.5 -> 21.7`

[Commit Log](https://github.com/xh/hoist-react/compare/v29.0.0...v29.1.0)

## v29.0.0 - 2020-01-24

### 🗄️ Data Package Changes

Several changes have been made to data package (`Store` and `Record`) APIs for loading, updating,
and modifying data. They include some breaking changes, but pave the way for upcoming enhancements
to fully support inline grid editing and other new features.

Store now tracks the "committed" state of its records, which represents the data as it was loaded
(typically from the server) via `loadData()` or `updateData()`. Records are now immutable and
frozen, so they cannot be changed directly, but Store offers a new `modifyRecords()` API to apply
local modifications to data in a tracked and managed way. (Store creates new records internally to
hold both this modified data and the original, "committed" data.) This additional state tracking
allows developers to query Stores for modified or added records (e.g. to flush back to the server
and persist) as well as call new methods to revert changes (e.g. to undo a block of changes that the
user wishes to discard).

Note the following more specific changes to these related classes:

#### Record

* 💥 Record data properties are now nested within a `data` object on Record instances and are no
  longer available as top-level properties on the Record itself.
    * Calls to access data such as `rec.quantity` must be modified to `rec.data.quantity`.
    * When accessing multiple properties, destructuring provides an efficient syntax -
      e.g. `const {quantity, price} = rec.data;`.
* 💥 Records are now immutable and cannot be modified by applications directly.
    * This is a breaking change, but should only affect apps with custom inline grid editing
      implementations or similar code that modifies individual record values.
    * Calls to change data such as `rec.quantity = 100` must now be made through the Record's Store,
      e.g. `store.modifyData({id: 41, quantity: 100})`
* Record gains new getters for inspecting its state, including: `isAdd`, `isModified`, and
  `isCommitted`.

#### Store

* 💥 `noteDataUpdated()` has been removed, as out-of-band modifications to Store Records are no
  longer possible.
* 💥 Store's `idSpec` function is now called with the raw record data - previously it was passed
  source data after it had been run through the store's optional `processRawData` function. (This is
  unlikely to have a practical impact on most apps, but is included here for completeness.)
* `Store.updateData()` now accepts a flat list of raw data to process into Record additions and
  updates. Previously developers needed to call this method with an object containing add, update,
  and/or remove keys mapped to arrays. Now Store will produce an object of this shape automatically.
* `Store.refreshFilter()` method has been added to allow applications to rebuild the filtered data
  set if some application state has changed (apart from the store's data itself) which would affect
  the store filter.
* Store gains new methods for manipulating its Records and data, including `addRecords()`,
  `removeRecords()`, `modifyRecords()`, `revertRecords()`, and `revert()`. New getters have been
  added for `addedRecords`, `removedRecords`, `modifiedRecords`, and `isModified`.

#### Column

* Columns have been enhanced for provide basic support for inline-editing of record data. Further
  inline editing support enhancements are planned for upcoming Hoist releases.
* `Column.getValueFn` config added to retrieve the cell value for a Record field. The default
  implementation pulls the value from the Record's new `data` property (see above). Apps that
  specify custom `valueGetter` callbacks via `Column.agOptions` should now implement their custom
  logic in this new config.
* `Column.setValueFn` config added to support modifying the Column field's value on the underlying
  Record. The default implementation calls the new `Store.modifyRecords()` API and should be
  sufficient for the majority of cases.
* `Column.editable` config added to indicate if a column/cell should be inline-editable.

### 🎁 New Features

* Added keyboard support to AG Grid context menus.
* Added `GridModel.setEmptyText()` to allow updates to placeholder text after initial construction.
* Added `GridModel.ensureSelectionVisible()` to scroll the currently selected row into view.
* When a `TreeMap` is bound to a `GridModel`, the grid will now respond to map selection changes by
  scrolling to ensure the selected grid row is visible.
* Added a `Column.tooltipElement` config to support fully customizable tooltip components.
* Added a `useOnResize` hook, which runs a function when a component is resized.
* Exposed an `inputRef` prop on numberInput, textArea, and textInput
* `PanelModel` now accepts a `maxSize` config.
* `RelativeTimeStamp` now support a `relativeTo` option, allowing it to display the difference
  between a timestamp and another reference time other than now. Both the component and the
  `getRelativeTimestamp()` helper function now leverage moment.js for their underlying
  implementation.
* A new `Clock` component displays the time, either local to the browser or for a configurable
  timezone.
* `LeftRightChooser` gets a new `showCounts` option to print the number of items on each side.
* `Select` inputs support a new property `enableWindowed` (desktop platform only) to improve
  rendering performance with large lists of options.
* `Select` inputs support grouped options. To use, add an attribute `options` containing an array of
  sub-options.
* `FetchService` methods support a new `timeout` option. This config chains `Promise.timeout()` to
  the promises returned by the service.
* Added alpha version of `DashContainer` for building dynamic, draggable dashboard-style layouts.
  Please note: the API for this component is subject to change - use at your own risk!
* `Select` now allows the use of objects as values.
* Added a new `xhEnableImpersonation` config to enable or disable the ability of Hoist Admins to
  impersonate other users. Note that this defaults to `false`. Apps will need to set this config to
  continue using impersonation. (Note that an update to hoist-core 6.4+ is required for this config
  to be enforced on the server.)
* `FormField` now supports a `requiredIndicator` to customize how required fields are displayed.
* Application build tags are now included in version update checks, primarily to prompt dev/QA users
  to refresh when running SNAPSHOT versions. (Note that an update to hoist-core 6.4+ is required for
  the server to emit build tag for comparison.)
* `CodeInput` component added to provide general `HoistInput` support around the CodeMirror code
  editor. The pre-existing `JsonInput` has been converted to a wrapper around this class.
* `JsonInput` now supports an `autoFocus` prop.
* `Select` now supports a `hideDropdownIndicator` prop.
* `useOnResize` hook will now ignore visibility changes, i.e. a component resizing to a size of 0.
* `DimensionChooser` now supports a `popoverPosition` prop.
* `AppBar.appMenuButtonPosition` prop added to configure the App Menu on the left or the right, and
  `AppMenuButton` now accepts and applies any `Button` props to customize.
* New `--xh-grid-tree-indent-px` CSS variable added to allow control over the amount of indentation
  applied to tree grid child nodes.

### 💥 Breaking Changes

* `GridModel.contextMenuFn` config replaced with a `contextMenu` parameter. The new parameter will
  allow context menus to be specified with a simple array in addition to the function specification
  currently supported.
* `GridModel.defaultContextMenuTokens` config renamed to `defaultContextMenu`.
* `Chart` and `ChartModel` have been moved from `desktop/cmp/charts` to `cmp/charts`.
* `StoreFilterField` has been moved from `desktop/cmp/store` to `cmp/store`.
* The options `nowEpsilon` and `nowString` on `RelativeTimestamp` have been renamed to `epsilon` and
  `equalString`, respectively.
* `TabRenderMode` and `TabRefreshMode` have been renamed to `RenderMode` and `RefreshMode` and moved
  to the `core` package. These enumerations are now used in the APIs for `Panel`, `TabContainer`,
  and `DashContainer`.
* `DockViewModel` now requires a function, or a HoistComponent as its `content` param. It has always
  been documented this way, but a bug in the original implementation had it accepting an actual
  element rather than a function. As now implemented, the form of the `content` param is consistent
  across `TabModel`, `DockViewModel`, and `DashViewSpec`.
* `JsonInput.showActionButtons` prop replaced with more specific `showFormatButton` and
  `showFullscreenButton` props.
* The `DataView.itemHeight` prop has been moved to `DataViewModel` where it can now be changed
  dynamically by applications.
* Desktop `AppBar.appMenuButtonOptions` prop renamed to `appMenuButtonProps` for consistency.

### 🐞 Bug Fixes

* Fixed issue where JsonInput was not receiving its `model` from context
  ([#1456](https://github.com/xh/hoist-react/issues/1456))
* Fixed issue where TreeMap would not be initialized if the TreeMapModel was created after the
  GridModel data was loaded ([#1471](https://github.com/xh/hoist-react/issues/1471))
* Fixed issue where export would create malformed file with dynamic header names
* Fixed issue where exported tree grids would have incorrect aggregate data
  ([#1447](https://github.com/xh/hoist-react/issues/1447))
* Fixed issue where resizable Panels could grow larger than desired
  ([#1498](https://github.com/xh/hoist-react/issues/1498))
* Changed RestGrid to only display export button if export is enabled
  ([#1490](https://github.com/xh/hoist-react/issues/1490))
* Fixed errors when grouping rows in Grids with `groupUseEntireRow` turned off
  ([#1520](https://github.com/xh/hoist-react/issues/1520))
* Fixed problem where charts were resized when being hidden
  ([#1528](https://github.com/xh/hoist-react/issues/1528))
* Fixed problem where charts were needlessly re-rendered, hurting performance and losing some state
  ([#1505](https://github.com/xh/hoist-react/issues/1505))
* Removed padding from Select option wrapper elements which was making it difficult for custom
  option renderers to control the padding ([1571](https://github.com/xh/hoist-react/issues/1571))
* Fixed issues with inconsistent indentation for tree grid nodes under certain conditions
  ([#1546](https://github.com/xh/hoist-react/issues/1546))
* Fixed autoFocus on NumberInput.

### 📚 Libraries

* @blueprintjs/core `3.19 -> 3.22`
* @blueprintjs/datetime `3.14 -> 3.15`
* @fortawesome/fontawesome-pro `5.11 -> 5.12`
* codemirror `5.49 -> 5.50`
* core-js `3.3 -> 3.6`
* fast-deep-equal `2.0 -> 3.1`
* filesize `5.0 -> 6.0`
* highcharts 7.2 -> 8.0`
* mobx `5.14 -> 5.15`
* react-dates `21.3 -> 21.5`
* react-dropzone `10.1 -> 10.2`
* react-windowed-select `added @ 2.0.1`

[Commit Log](https://github.com/xh/hoist-react/compare/v28.2.0...v29.0.0)

## v28.2.0 - 2019-11-08

### 🎁 New Features

* Added a `DateInput` component to the mobile toolkit. Its API supports many of the same options as
  its desktop analog with the exception of `timePrecision`, which is not yet supported.
* Added `minSize` to panelModel. A resizable panel can now be prevented from resizing to a size
  smaller than minSize. ([#1431](https://github.com/xh/hoist-react/issues/1431))

### 🐞 Bug Fixes

* Made `itemHeight` a required prop for `DataView`. This avoids an issue where agGrid went into an
  infinite loop if this value was not set.
* Fixed a problem with `RestStore` behavior when `dataRoot` changed from its default value.

[Commit Log](https://github.com/xh/hoist-react/compare/v28.1.1...v28.2.0)

## v28.1.1 - 2019-10-23

### 🐞 Bug Fixes

* Fixes a bug with default model context being set incorrectly within context inside of `Panel`.

[Commit Log](https://github.com/xh/hoist-react/compare/v28.1.0...v28.1.1)

## v28.1.0 - 2019-10-18

### 🎁 New Features

* `DateInput` supports a new `strictInputParsing` prop to enforce strict parsing of keyed-in entries
  by the underlying moment library. The default value is false, maintained the existing behavior
  where [moment will do its best](https://momentjs.com/guides/#/parsing/) to parse an entered date
  string that doesn't exactly match the specified format
* Any `DateInput` values entered that exceed any specified max/minDate will now be reset to null,
  instead of being set to the boundary date (which was surprising and potentially much less obvious
  to a user that their input had been adjusted automatically).
* `Column` and `ColumnGroup` now accept a function for `headerName`. The header will be
  automatically re-rendered when any observable properties referenced by the `headerName` function
  are modified.
* `ColumnGroup` now accepts an `align` config for setting the header text alignment
* The flag `toContext` for `uses` and `creates` has been replaced with a new flag `publishMode` that
  provides more granular control over how models are published and looked up via context. Components
  can specify `ModelPublishMode.LIMITED` to make their model available for contained components
  without it becoming the default model or exposing its sub-models.

### 🐞 Bug Fixes

* Tree columns can now specify `renderer` or `elementRenderer` configs without breaking the standard
  AG Grid group cell renderer auto-applied to tree columns (#1397).
* Use of a custom `Column.comparator` function will no longer break agGrid-provided column header
  filter menus (#1400).
* The MS Edge browser does not return a standard Promise from `async` functions, so the the return
  of those functions did not previously have the required Hoist extensions installed on its
  prototype. Edge "native" Promises are now also polyfilled / extended as required. (#1411).
* Async `Select` combobox queries are now properly debounced as per the `queryBuffer` prop (#1416).

### ⚙️ Technical

* Grid column group headers now use a custom React component instead of the default AG Grid column
  header, resulting in a different DOM structure and CSS classes. Existing CSS overrides of the
  AG Grid column group headers may need to be updated to work with the new structure/classes.
* We have configured `stylelint` to enforce greater consistency in our stylesheets within this
  project. The initial linting run resulted in a large number of updates to our SASS files, almost
  exclusively whitespace changes. No functional changes are intended/expected. We have also enabled
  hooks to run both JS and style linting on pre-commit. Neither of these updates directly affects
  applications, but the same tools could be configured for apps if desired.

### 📚 Libraries

* core-js `3.2 -> 3.3`
* filesize `4.2 -> 5.0`
* http-status-codes `added @ 1.3`

[Commit Log](https://github.com/xh/hoist-react/compare/v28.0.0...v28.1.0)

## v28.0.0 - 2019-10-07

_"The one with the hooks."_

**Hoist now fully supports React functional components and hooks.** The new `hoistComponent`
function is now the recommended method for defining new components and their corresponding element
factories. See that (within HoistComponentFunctional.js) and the new `useLocalModel()` and
`useContextModel()` hooks (within [core/hooks](core/hooks)) for more information.

Along with the performance benefits and the ability to use React hooks, Hoist functional components
are designed to read and write their models via context. This allows a much less verbose
specification of component element trees.

Note that **Class-based Components remain fully supported** (by both Hoist and React) using the
familiar `@HoistComponent` decorator, but transitioning to functional components within Hoist apps
is now strongly encouraged. In particular note that Class-based Components will *not* be able to
leverage the context for model support discussed above.

### 🎁 New Features

* Resizable panels now default to not redrawing their content when resized until the resize bar is
  dropped. This offers an improved user experience for most situations, especially when layouts are
  complex. To re-enable the previous dynamic behavior, set `PanelModel.resizeWhileDragging: true`.
* The default text input shown by `XH.prompt()` now has `selectOnFocus: true` and will confirm the
  user's entry on an `<enter>` keypress (same as clicking 'OK').
* `stringExcludes` function added to form validation constraints. This allows an input value to
  block specific characters or strings, e.g. no slash "/" in a textInput for a filename.
* `constrainAll` function added to form validation constraints. This takes another constraint as its
  only argument, and applies that constraint to an array of values, rather than just to one value.
  This is useful for applying a constraint to inputs that produce arrays, such as tag pickers.
* `DateInput` now accepts LocalDates as `value`, `minDate` and `maxDate` props.
* `RelativeTimestamp` now accepts a `bind` prop to specify a model field name from which it can pull
  its timestamp. The model itself can either be passed as a prop or (better) sourced automatically
  from the parent context. Developers are encouraged to take this change to minimize re-renders of
  parent components (which often contain grids and other intensive layouts).
* `Record` now has properties and methods for accessing and iterating over children, descendants,
  and ancestors
* `Store` now has methods for retrieving the descendants and ancestors of a given Record

### 💥 Breaking Changes

* **Apps must update their dev dependencies** to the latest `@xh/hoist-dev-utils` package: v4.0+.
  This updates the versions of Babel / Webpack used in builds to their latest / current versions and
  swaps to the updated Babel recommendation of `core-js` for polyfills.
* The `allSettled` function in `@xh/promise` has been removed. Applications using this method should
  use the ECMA standard (stage-2) `Promise.allSettled` instead. This method is now fully available
  in Hoist via bundled polyfills. Note that the standard method returns an array of objects of the
  form `{status: [rejected|fulfilled], ...}`, rather than `{state: [rejected|fulfilled], ...}`.
* The `containerRef` argument for `XH.toast()` should now be a DOM element. Component instances are
  no longer supported types for this value. This is required to support functional Components
  throughout the toolkit.
* Apps that need to prevent a `StoreFilterField` from binding to a `GridModel` in context, need to
  set the `store` or `gridModel` property explicitly to null.
* The Blueprint non-standard decorators `ContextMenuTarget` and `HotkeysTarget` are no longer
  supported. Use the new hooks `useContextMenu()` and `useHotkeys()` instead. For convenience, this
  functionality has also been made available directly on `Panel` via the `contextMenu` and `hotkeys`
  props.
* `DataView` and `DataViewModel` have been moved from `/desktop/cmp/dataview` to the cross-platform
  package `/cmp/dataview`.
* `isReactElement` has been removed. Applications should use the native React API method
  `React.isValidElement` instead.

### ⚙️ Technical

* `createObservableRef()` is now available in `@xh/hoist/utils/react` package. Use this function for
  creating refs that are functionally equivalent to refs created with `React.createRef()`, yet fully
  observable. With this change the `Ref` class in the same package is now obsolete.
* Hoist now establishes a proper react "error boundary" around all application code. This means that
  errors throw when rendering will be caught and displayed in the standard Hoist exception dialog,
  and stack traces for rendering errors should be significantly less verbose.
* Not a Hoist feature, exactly, but the latest version of `@xh/hoist-dev-utils` (see below) enables
  support for the `optional chaining` (aka null safe) and `nullish coalescing` operators via their
  Babel proposal plugins. Developers are encouraged to make good use of the new syntax below:
    * conditional-chaining: `let foo = bar?.baz?.qux;`
    * nullish coalescing: `let foo = bar ?? 'someDefaultValue';`

### 🐞 Bug Fixes

* Date picker month and year controls will now work properly in `localDate` mode. (Previously would
  reset to underlying value.)
* Individual `Buttons` within a `ButtonGroupInput` will accept a disabled prop while continuing to
  respect the overall `ButtonGroupInput`'s disabled prop.
* Raised z-index level of AG-Grid tooltip to ensure tooltips for AG-Grid context menu items appear
  above the context menu.

### 📚 Libraries

* @blueprintjs/core `3.18 -> 3.19`
* @blueprintjs/datetime `3.12 -> 3.14`
* @fortawesome/fontawesome-pro `5.10 -> 5.11`
* @xh/hoist-dev-utils `3.8 -> 4.3` (multiple transitive updates to build tooling)
* ag-grid `21.1 -> 21.2`
* highcharts `7.1 -> 7.2`
* mobx `5.13 -> 5.14`
* react-transition-group `4.2 -> 4.3`
* rsvp (removed)
* store2 `2.9 -> 2.10`

[Commit Log](https://github.com/xh/hoist-react/compare/v27.1.0...v28.0.0)

## v27.1.0 - 2019-09-05

### 🎁 New Features

* `Column.exportFormat` can now be a function, which supports setting Excel formats on a per-cell
  (vs. entire column) basis by returning a conditional `exportFormat` based upon the value and / or
  record.
    * ⚠️ Note that per-cell formatting _requires_ that apps update their server to use hoist-core
      v6.3.0+ to work, although earlier versions of hoist-core _are_ backwards compatible with the
      pre-existing, column-level export formatting.
* `DataViewModel` now supports a `sortBy` config. Accepts the same inputs as `GridModel.sortBy`,
  with the caveat that only a single-level sort is supported at this time.

[Commit Log](https://github.com/xh/hoist-react/compare/v27.0.1...v27.1.0)

## v27.0.1 - 2019-08-26

### 🐞 Bug Fixes

* Fix to `Store.clear()` and `GridModel.clear()`, which delegates to the same (#1324).

[Commit Log](https://github.com/xh/hoist-react/compare/v27.0.0...v27.0.1)

## v27.0.0 - 2019-08-23

### 🎁 New Features

* A new `LocalDate` class has been added to the toolkit. This class provides client-side support for
  "business" or "calendar" days that do not have a time component. It is an immutable class that
  supports '==', '<' and '>', as well as a number of convenient manipulation functions. Support for
  the `LocalDate` class has also been added throughout the toolkit, including:
    * `Field.type` now supports an additional `localDate` option for automatic conversion of server
      data to this type when loading into a `Store`.
    * `fetchService` is aware of this class and will automatically serialize all instances of it for
      posting to the server. ⚠ NOTE that along with this change, `fetchService` and its methods such
      as `XH.fetchJson()` will now serialize regular JS Date objects as ms timestamps when provided
      in params. Previously Dates were serialized in their default `toString()` format. This would
      be a breaking change for an app that relied on that default Date serialization, but it was
      made for increased symmetry with how Hoist JSON-serializes Dates and LocalDates on the
      server-side.
    * `DateInput` can now be used to seamlessly bind to a `LocalDate` as well as a `Date`. See its
      new prop of `valueType` which can be set to `localDate` or `date` (default).
    * A new `localDateCol` config has been added to the `@xh/hoist/grid/columns` package with
      standardized rendering and formatting.
* New `TreeMap` and `SplitTreeMap` components added, to render hierarchical data in a configurable
  TreeMap visualization based on the Highcharts library. Supports optional binding to a GridModel,
  which syncs selection and expand / collapse state.
* `Column` gets a new `highlightOnChange` config. If true, the grid will highlight the cell on each
  change by flashing its background. (Currently this is a simple on/off config - future iterations
  could support a function variant or other options to customize the flash effect based on the
  old/new values.) A new CSS var `--xh-grid-cell-change-bg-highlight` can be used to customize the
  color used, app-wide or scoped to a particular grid selector. Note that columns must *not* specify
  `rendererIsComplex` (see below) if they wish to enable the new highlight flag.

### 💥 Breaking Changes

* The updating of `Store` data has been reworked to provide a simpler and more powerful API that
  allows for the applications of additions, deletions, and updates in a single transaction:
    * The signature of `Store.updateData()` has been substantially changed, and is now the main
      entry point for all updates.
    * `Store.removeRecords()` has been removed. Use `Store.updateData()` instead.
    * `Store.addData()` has been removed. Use `Store.updateData()` instead.
* `Column` takes an additional property `rendererIsComplex`. Application must set this flag to
  `true` to indicate if a column renderer uses values other than its own bound field. This change
  provides an efficiency boost by allowing AG Grid to use its default change detection instead of
  forcing a cell refresh on any change.

### ⚙️ Technical

* `Grid` will now update the underlying AG Grid using AG Grid transactions rather than relying on
  agGrid `deltaRowMode`. This is intended to provide the best possible grid performance and
  generally streamline the use of the AG Grid Api.

### 🐞 Bug Fixes

* Panel resize events are now properly throttled, avoiding extreme lagginess when resizing panels
  that contain complex components such as big grids.
* Workaround for issues with the mobile Onsen toolkit throwing errors while resetting page stack.
* Dialogs call `doCancel()` handler if cancelled via `<esc>` keypress.

### 📚 Libraries

* @xh/hoist-dev-utils `3.7 -> 3.8`
* qs `6.7 -> 6.8`
* store2 `2.8 -> 2.9`

[Commit Log](https://github.com/xh/hoist-react/compare/v26.0.1...v27.0.0)

## v26.0.1 - 2019-08-07

### 🎁 New Features

* **WebSocket support** has been added in the form of `XH.webSocketService` to establish and
  maintain a managed websocket connection with the Hoist UI server. This is implemented on the
  client via the native `WebSocket` object supported by modern browsers and relies on the
  corresponding service and management endpoints added to Hoist Core v6.1.
    * Apps must declare `webSocketsEnabled: true` in their `AppSpec` configuration to enable this
      overall functionality on the client.
    * Apps can then subscribe via the new service to updates on a requested topic and will receive
      any inbound messages for that topic via a callback.
    * The service will monitor the socket connection with a regular heartbeat and attempt to
      re-establish if dropped.
    * A new admin console snap-in provides an overview of connected websocket clients.
* The `XH.message()` and related methods such as `XH.alert()` now support more flexible
  `confirmProps` and `cancelProps` configs, each of which will be passed to their respective button
  and merged with suitable defaults. Allows use of the new `autoFocus` prop with these preconfigured
  dialogs.
    * By default, `XH.alert()` and `XH.confirm()` will auto focus the confirm button for user
      convenience.
    * The previous text/intent configs have been deprecated and the message methods will log a
      console warning if they are used (although it will continue to respect them to aid
      transitioning to the new configs).
* `GridModel` now supports a `copyCell` context menu action. See `StoreContextMenu` for more
  details.
* New `GridCountLabel` component provides an alternative to existing `StoreCountLabel`, outputting
  both overall record count and current selection count in a configurable way.
* The `Button` component accepts an `autoFocus` prop to attempt to focus on render.
* The `Checkbox` component accepts an `autoFocus` prop to attempt to focus on render.

### 💥 Breaking Changes

* `StoreCountLabel` has been moved from `/desktop/cmp/store` to the cross-platform package
  `/cmp/store`. Its `gridModel` prop has also been removed - usages with grids should likely switch
  to the new `GridCountLabel` component, noted above and imported from `/cmp/grid`.
* The API for `ClipboardButton` and `ClipboardMenuItem` has been simplified, and made implementation
  independent. Specify a single `getCopyText` function rather than the `clipboardSpec`.
  (`clipboardSpec` is an artifact from the removed `clipboard` library).
* The `XH.prompt()` and `XH.message()` input config has been updated to work as documented, with any
  initial/default value for the input sourced from `input.initialValue`. Was previously sourced from
  `input.value` (#1298).
* ChartModel `config` has been deprecated. Please use `highchartsConfig` instead.

### 🐞 Bug Fixes

* The `Select.selectOnFocus` prop is now respected when used in tandem with `enableCreate` and/or
  `queryFn` props.
* `DateInput` popup _will_ now close when input is blurred but will _not_ immediately close when
  `enableTextInput` is `false` and a month or year is clicked (#1293).
* Buttons within a grid `actionCol` now render properly in compact mode, without clipping/overflow.

### ⚙️ Technical

* `AgGridModel` will now throw an exception if any of its methods which depend on AG Grid state are
  called before the grid has been fully initialized (AG Grid onGridReady event has fired).
  Applications can check the new `isReady` property on `AgGridModel` before calling such methods
  to️️ verify the grid is fully initialized.

### 📚 Libraries

* @blueprintjs/core `3.17 -> 3.18`
* @blueprintjs/datetime `3.11 -> 3.12`
* @fortawesome/fontawesome `5.9 -> 5.10`
* ag-grid `21.0.1 -> 21.1.1`
* store2 `2.7 -> 2.8`
* The `clipboard` library has been replaced with the simpler `clipboard-copy` library.

[Commit Log](https://github.com/xh/hoist-react/compare/v25.2.0...v26.0.1)

## v25.2.0 - 2019-07-25

### 🎁 New Features

* `RecordAction` supports a new `secondaryText` property. When used for a Grid context menu item,
  this text appears on the right side of the menu item, usually used for displaying the shortcut key
  associated with an action.

### 🐞 Bug Fixes

* Fixed issue with loopy behavior when using `Select.selectOnFocus` and changing focus
  simultaneously with keyboard and mouse.

[Commit Log](https://github.com/xh/hoist-react/compare/v25.1.0...v25.2.0)

## v25.1.0 - 2019-07-23

### 🎁 New Features

* `JsonInput` includes buttons for toggling showing in a full-screen dialog window. Also added a
  convenience button to auto-format `JsonInput's` content.
* `DateInput` supports a new `enableTextInput` prop. When this property is set to false, `DateInput`
  will be entirely driven by the provided date picker. Additionally, `DateInput` styles have been
  improved for its various modes to more clearly convey its functionality.
* `ExportButton` will auto-disable itself if bound to an empty `GridModel`. This helper button will
  now also throw a console warning (to alert the developer) if `gridModel.enableExport != true`.

### ⚙️ Technical

* Classes decorated with `@LoadSupport` will now throw an exception out of their provided
  `loadAsync()` method if called with a parameter that's not a plain object (i.e. param is clearly
  not a `LoadSpec`). Note this might be a breaking change, in so far as it introduces additional
  validation around this pre-existing API requirement.
* Requirements for the `colorSpec` option passed to Hoist number formatters have been relaxed to
  allow partial definitions such that, for example, only negative values may receive the CSS class
  specified, without having to account for positive value styling.

### 🐞 Bug Fixes

* `RestFormModel` now submits dirty fields only when editing a record, as intended (#1245).
* `FormField` will no longer override the disabled prop of its child input if true (#1262).

### 📚 Libraries

* mobx `5.11 -> 5.13`
* Misc. patch-level updates

[Commit Log](https://github.com/xh/hoist-react/compare/v25.0.0...v25.1.0)

## v25.0.0 - 2019-07-16

### 🎁 New Features

* `Column` accepts a new `comparator` callback to customize how column cell values are sorted by the
  grid.
* Added `XH.prompt()` to show a simple message popup with a built-in, configurable HoistInput. When
  submitted by the user, its callback or resolved promise will include the input's value.
* `Select` accepts a new `selectOnFocus` prop. The behaviour is analogous to the `selectOnFocus`
  prop already in `TextInput`, `TextArea` and `NumberInput`.

### 💥 Breaking Changes

* The `fmtPercent` and `percentRenderer` methods will now multiply provided value by 100. This is
  consistent with the behavior of Excel's percentage formatting and matches the expectations of
  `ExportFormat.PCT`. Columns that were previously using `exportValue: v => v/100` as a workaround
  to the previous renderer behavior should remove this line of code.
* `DimensionChooserModel`'s `historyPreference` config has been renamed `preference`. It now
  supports saving both value and history to the same preference (existing history preferences will
  be handled).

[Commit Log](https://github.com/xh/hoist-react/compare/v24.2.0...v25.0.0)

## v24.2.0 - 2019-07-08

### 🎁 New Features

* `GridModel` accepts a new `colDefaults` configuration. Defaults provided via this object will be
  merged (deeply) into all column configs as they are instantiated.
* New `Panel.compactHeader` and `DockContainer.compactHeaders` props added to enable more compact
  and space efficient styling for headers in these components.
    * ⚠️ Note that as part of this change, internal panel header CSS class names changed slightly -
      apps that were targeting these internal selectors would need to adjust. See
      desktop/cmp/panel/impl/PanelHeader.scss for the relevant updates.
* A new `exportOptions.columns` option on `GridModel` replaces `exportOptions.includeHiddenCols`.
  The updated and more flexible config supports special strings 'VISIBLE' (default), 'ALL', and/or a
  list of specific colIds to include in an export.
    * To avoid immediate breaking changes, GridModel will log a warning on any remaining usages of
      `includeHiddenCols` but auto-set to `columns: 'ALL'` to maintain the same behavior.
* Added new preference `xhShowVersionBar` to allow more fine-grained control of when the Hoist
  version bar is showing. It defaults to `auto`, preserving the current behavior of always showing
  the footer to Hoist Admins while including it for non-admins *only* in non-production
  environments. The pref can alternatively be set to 'always' or 'never' on a per-user basis.

### 📚 Libraries

* @blueprintjs/core `3.16 -> 3.17`
* @blueprintjs/datetime `3.10 -> 3.11`
* mobx `5.10 -> 5.11`
* react-transition-group `2.8 -> 4.2`

[Commit Log](https://github.com/xh/hoist-react/compare/v24.1.1...v24.2.0)

## v24.1.1 - 2019-07-01

### 🐞 Bug Fixes

* Mobile column chooser internal layout/sizing fixed when used in certain secure mobile browsers.

[Commit Log](https://github.com/xh/hoist-react/compare/v24.1.0...v24.1.1)

## v24.1.0 - 2019-07-01

### 🎁 New Features

* `DateInput.enableClear` prop added to support built-in button to null-out a date input's value.

### 🐞 Bug Fixes

* The `Select` component now properly shows all options when the pick-list is re-shown after a
  change without first blurring the control. (Previously this interaction edge case would only show
  the option matching the current input value.) #1198
* Mobile mask component `onClick` callback prop restored - required to dismiss mobile menus when not
  tapping a menu option.
* When checking for a possible expired session within `XH.handleException()`, prompt for app login
  only for Ajax requests made to relative URLs (not e.g. remote APIs accessed via CORS). #1189

### ✨ Style

* Panel splitter collapse button more visible in dark theme. CSS vars to customize further fixed.
* The mobile app menu button has been moved to the right side of the top appBar, consistent with its
  placement in desktop apps.

### 📚 Libraries

* @blueprintjs/core `3.15 -> 3.16`
* @blueprintjs/datetime `3.9 -> 3.10`
* codemirror `5.47 -> 5.48`
* mobx `6.0 -> 6.1`

[Commit Log](https://github.com/xh/hoist-react/compare/v24.0.0...v24.1.0)

## v24.0.0 - 2019-06-24

### 🎁 New Features

#### Data

* A `StoreFilter` object has been introduced to the data API. This allows `Store` and
  `StoreFilterField` to support the ability to conditionally include all children when filtering
  hierarchical data stores, and could support additional filtering customizations in the future.
* `Store` now provides a `summaryRecord` property which can be used to expose aggregated data for
  the data it contains. The raw data for this record can be provided to `loadData()` and
  `updateData()` either via an explicit argument to these methods, or as the root node of the raw
  data provided (see `Store.loadRootAsSummary`).
* The `StoreFilterField` component accepts new optional `model` and `bind` props to allow control of
  its text value from an external model's observable.
* `pwd` is now a new supported type of `Field` in the `@xh/hoist/core/data` package.

#### Grid

* `GridModel` now supports a `showSummary` config which can be used to display its store's
  summaryRecord (see above) as either a pinned top or bottom row.
* `GridModel` also adds a `enableColumnPinning` config to enable/disable user-driven pinning. On
  desktop, if enabled, users can pin columns by dragging them to the left or right edges of the grid
  (the default AG Grid gesture). Column pinned state is now also captured and maintained by the
  overall grid state system.
* The desktop column chooser now options in a non-modal popover when triggered from the standard
  `ColChooserButton` component. This offers a quicker and less disruptive alternative to the modal
  dialog (which is still used when launched from the grid context menu). In this popover mode,
  updates to columns are immediately reflected in the underlying grid.
* The mobile `ColChooser` has been improved significantly. It now renders displayed and available
  columns as two lists, allowing drag and drop between to update the visibility and ordering. It
  also provides an easy option to toggle pinning the first column.
* `DimensionChooser` now supports an optional empty / ungrouped configuration with a value of `[]`.
  See `DimensionChooserModel.enableClear` and `DimensionChooser.emptyText`.

#### Other Features

* Core `AutoRefreshService` added to trigger an app-wide data refresh on a configurable interval, if
  so enabled via a combination of soft-config and user preference. Auto-refresh relies on the use of
  the root `RefreshContextModel` and model-level `LoadSupport`.
* A new `LoadingIndicator` component is available as a more minimal / unobtrusive alternative to a
  modal mask. Typically configured via a new `Panel.loadingIndicator` prop, the indicator can be
  bound to a `PendingTaskModel` and will automatically show/hide a spinner and/or custom message in
  an overlay docked to the corner of the parent Panel.
* `DateInput` adds support for new `enablePicker` and `showPickerOnFocus` props, offering greater
  control over when the calendar picker is shown. The new default behaviour is to not show the
  picker on focus, instead showing it via a built-in button.
* Transitions have been disabled by default on desktop Dialog and Popover components (both are from
  the Blueprint library) and on the Hoist Mask component. This should result in a snappier user
  experience, especially when working on remote / virtual workstations. Any in-app customizations to
  disable or remove transitions can now be removed in favor of this toolkit-wide change.
* Added new `@bindable.ref` variant of the `@bindable` decorator.

### 💥 Breaking Changes

* Apps that defined and initialized their own `AutoRefreshService` service or functionality should
  leverage the new Hoist service if possible. Apps with a pre-existing custom service of the same
  name must either remove in favor of the new service or - if they have special requirements not
  covered by the Hoist implementation - rename their own service to avoid a naming conflict.
* The `StoreFilterField.onFilterChange` callback will now be passed a `StoreFilter`, rather than a
  function.
* `DateInput` now has a calendar button on the right side of the input which is 22 pixels square.
  Applications explicitly setting width or height on this component should ensure that they are
  providing enough space for it to display its contents without clipping.

### 🐞 Bug Fixes

* Performance for bulk grid selections has been greatly improved (#1157)
* Toolbars now specify a minimum height (or width when vertical) to avoid shrinking unexpectedly
  when they contain only labels or are entirely empty (but still desired to e.g. align UIs across
  multiple panels). Customize if needed via the new `--xh-tbar-min-size` CSS var.
* All Hoist Components that accept a `model` prop now have that properly documented in their
  prop-types.
* Admin Log Viewer no longer reverses its lines when not in tail mode.

### ⚙️ Technical

* The `AppSpec` config passed to `XH.renderApp()` now supports a `clientAppCode` value to compliment
  the existing `clientAppName`. Both values are now optional and defaulted from the project-wide
  `appCode` and `appName` values set via the project's Webpack config. (Note that `clientAppCode` is
  referenced by the new `AutoRefreshService` to support configurable auto-refresh intervals on a
  per-app basis.)

### 📚 Libraries

* ag-grid `20.0 -> 21.0`
* react-select `2.4 -> 3.0`
* mobx-react `5.4 -> 6.0.3`
* font-awesome `5.8 -> 5.9`
* react-beautiful-dnd `10.1.1 -> 11.0.4`

[Commit Log](https://github.com/xh/hoist-react/compare/v23.0.0...v24.0.0)

## v23.0.0 - 2019-05-30

### 🎁 New Features

* `GridModel` now accepts a config of `cellBorders`, similar to `rowBorders`
* `Panel.tbar` and `Panel.bbar` props now accept an array of Elements and will auto-generate a
  `Toolbar` to contain them, avoiding the need for the extra import of `toolbar()`.
* New functions `withDebug` and `withShortDebug` have been added to provide a terse syntax for
  adding debug messages that track the execution of specific blocks of code.
* `XH.toast()` now supports an optional `containerRef` argument that can be used for anchoring a
  toast within another component (desktop only). Can be used to display more targeted toasts within
  the relevant section of an application UI, as opposed to the edge of the screen.
* `ButtonGroupInput` accepts a new `enableClear` prop that allows the active / depressed button to
  be unselected by pressing it again - this sets the value of the input as a whole to `null`.
* Hoist Admins now always see the VersionBar in the footer.
* `Promise.track` now accepts an optional `omit` config that indicates when no tracking will be
  performed.
* `fmtNumber` now accepts an optional `prefix` config that prepends immediately before the number,
  but after the sign (`+`, `-`).
* New utility methods `forEachAsync()` and `whileAsync()` have been added to allow non-blocking
  execution of time-consuming loops.

### 💥 Breaking Changes

* The `AppOption.refreshRequired` config has been renamed to `reloadRequired` to better match the
  `XH.reloadApp()` method called to reload the entire app in the browser. Any options defined by an
  app that require it to be fully reloaded should have this renamed config set to `true`.
* The options dialog will now automatically trigger an app-wide data _refresh_ via
  `XH.refreshAppAsync()` if options have changed that don't require a _reload_.
* The `EventSupport` mixin has been removed. There are no known uses of it and it is in conflict
  with the overall reactive structure of the hoist-react API. If your app listens to the
  `appStateChanged`, `prefChange` or `prefsPushed` events you will need to adjust accordingly.

### 🐞 Bug Fixes

* `Select` will now let the user edit existing text in conditions where it is expected to be
  editable. #880
* The Admin "Config Differ" tool has been updated to reflect changes to `Record` made in v22. It is
  once again able to apply remote config values.
* A `Panel` with configs `resizable: true, collapsible: false` now renders with a splitter.
* A `Panel` with no `icon`, `title`, or `headerItems` will not render a blank header.
* `FileChooser.enableMulti` now behaves as one might expect -- true to allow multiple files in a
  single upload. Previous behavior (the ability to add multiple files to dropzone) is now controlled
  by `enableAddMulti`.

[Commit Log](https://github.com/xh/hoist-react/compare/v22.0.0...v23.0.0)

## v22.0.0 - 2019-04-29

### 🎁 New Features

* A new `DockContainer` component provides a user-friendly way to render multiple child components
  "docked" to its bottom edge. Each child view is rendered with a configurable header and controls
  to allow the user to expand it, collapse it, or optionally "pop it out" into a modal dialog.
* A new `AgGrid` component provides a much lighter Hoist wrapper around AG Grid while maintaining
  consistent styling and layout support. This allows apps to use any features supported by AG Grid
  without conflicting with functionality added by the core Hoist `Grid`.
    * Note that this lighter wrapper lacks a number of core Hoist features and integrations,
      including store support, grid state, enhanced column and renderer APIs, absolute value
      sorting, and more.
    * An associated `AgGridModel` provides access to to the AG Grid APIs, minimal styling configs,
      and several utility methods for managing Grid state.
* Added `GridModel.groupSortFn` config to support custom group sorting (replaces any use of
  `agOptions.defaultGroupSortComparator`).
* The `Column.cellClass` and `Column.headerClass` configs now accept functions to dynamically
  generate custom classes based on the Record and/or Column being rendered.
* The `Record` object now provides an additional getter `Record.allChildren` to return all children
  of the record, irrespective of the current filter in place on the record's store. This supplements
  the existing `Record.children` getter, which returns only the children meeting the filter.

### 💥 Breaking Changes

* The class `LocalStore` has been renamed `Store`, and is now the main implementation and base class
  for Store Data. The extraneous abstract superclass `BaseStore` has been removed.
* `Store.dataLastUpdated` had been renamed `Store.lastUpdated` on the new class and is now a simple
  timestamp (ms) rather than a Javascript Date object.
* The constructor argument `Store.processRawData` now expects a function that *returns* a modified
  object with the necessary edits. This allows implementations to safely *clone* the raw data rather
  than mutating it.
* The method `Store.removeRecord` has been replaced with the method `Store.removeRecords`. This will
  facilitate efficient bulk deletes.

### ⚙️ Technical

* `Grid` now performs an important performance workaround when loading a new dataset that would
  result in the removal of a significant amount of existing records/rows. The underlying AG Grid
  component has a serious bottleneck here (acknowledged as AG-2879 in their bug tracker). The Hoist
  grid wrapper will now detect when this is likely and proactively clear all data using a different
  API call before loading the new dataset.
* The implementations `Store`, `RecordSet`, and `Record` have been updated to more efficiently
  re-use existing record references when loading, updating, or filtering data in a store. This keeps
  the Record objects within a store as stable as possible, and allows additional optimizations by
  AG Grid and its `deltaRowDataMode`.
* When loading raw data into store `Record`s, Hoist will now perform additional conversions based on
  the declared `Field.type`. The unused `Field.nullable` has been removed.
* `LocalStorageService` now uses both the `appCode` and current username for its namespace key,
  ensuring that e.g. local prefs/grid state are not overwritten across multiple app users on one OS
  profile, or when admin impersonation is active. The service will automatically perform a one-time
  migration of existing local state from the old namespace to the new. #674
* `elem` no longer skips `null` children in its calls to `React.createElement()`. These children may
  play the role of placeholders when using conditional rendering, and skipping them was causing
  React to trigger extra re-renders. This change further simplifies Hoist's element factory and
  removes an unnecessary divergence with the behavior of JSX.

### 🐞 Bug Fixes

* `Grid` exports retain sorting, including support for absolute value sorting. #1068
* Ensure `FormField`s are keyed with their model ID, so that React can properly account for dynamic
  changes to fields within a form. #1031
* Prompt for app refresh in (rare) case of mismatch between client and server-side session user.
  (This can happen during impersonation and is defended against in server-side code.) #675

[Commit Log](https://github.com/xh/hoist-react/compare/v21.0.2...v22.0.0)

## v21.0.2 - 2019-04-05

### 📚 Libraries

* Rollback AG Grid to v20.0.0 after running into new performance issues with large datasets and
  `deltaRowDataMode`. Updates to tree filtering logic, also related to grid performance issues with
  filtered tree results returning much larger record counts.

## v21.0.0 - 2019-04-04

### 🎁 New Features

* `FetchService` fetch methods now accept a plain object as the `headers` argument. These headers
  will be merged with the default headers provided by FetchService.
* An app can also now specify default headers to be sent with every fetch request via
  `XH.fetchService.setDefaultHeaders()`. You can pass either a plain object, or a closure which
  returns one.
* `Grid` supports a new `onGridReady` prop, allowing apps to hook into the AG Grid event callback
  without inadvertently short-circuiting the Grid's own internal handler.

### 💥 Breaking Changes

* The shortcut getter `FormModel.isNotValid` was deemed confusing and has been removed from the API.
  In most cases applications should use `!FormModel.isValid` instead; this expression will return
  `false` for the `Unknown` as well as the `NotValid` state. Applications that wish to explicitly
  test for the `NotValid` state should use the `validationState` getter.
* Multiple HoistInputs have changed their `onKeyPress` props to `onKeyDown`, including TextInput,
  NumberInput, TextArea & SearchInput. The `onKeyPress` event has been deprecated in general and has
  limitations on which keys will trigger the event to fire (i.e. it would not fire on an arrow
  keypress).
* FetchService's fetch methods no longer support `contentType` parameter. Instead, specify a custom
  content-type by setting a 'Content-Type' header using the `headers` parameter.
* FetchService's fetch methods no longer support `acceptJson` parameter. Instead, pass an {"Accept":
  "application/json"} header using the `headers` parameter.

### ✨ Style

* Black point + grid colors adjusted in dark theme to better blend with overall blue-gray tint.
* Mobile styles have been adjusted to increase the default font size and grid row height, in
  addition to a number of other smaller visual adjustments.

### 🐞 Bug Fixes

* Avoid throwing React error due to tab / routing interactions. Tab / routing / state support
  generally improved. (#1052)
* `GridModel.selectFirst()` improved to reliably select first visible record even when one or more
  groupBy levels active. (#1058)

### 📚 Libraries

* AG Grid `~20.1 -> ~20.2` (fixes ag-grid sorting bug with treeMode)
* @blueprint/core `3.14 -> 3.15`
* @blueprint/datetime `3.7 -> 3.8`
* react-dropzone `10.0 -> 10.1`
* react-transition-group `2.6 -> 2.8`

[Commit Log](https://github.com/xh/hoist-react/compare/v20.2.1...v21.0.0)

## v20.2.1 - 2019-03-28

* Minor tweaks to grid styles - CSS var for pinned column borders, drop left/right padding on
  center-aligned grid cells.

[Commit Log](https://github.com/xh/hoist-react/compare/v20.2.0...v20.2.1)

## v20.2.0 - 2019-03-27

### 🎁 New Features

* `GridModel` exposes three new configs - `rowBorders`, `stripeRows`, and `showCellFocus` - to
  provide additional control over grid styling. The former `Grid` prop `showHover` has been
  converted to a `GridModel` config for symmetry with these other flags and more efficient
  re-rendering. Note that some grid-related CSS classes have also been modified to better conform to
  the BEM approach used elsewhere - this could be a breaking change for apps that keyed off of
  certain Hoist grid styles (not expected to be a common case).
* `Select` adds a `queryBuffer` prop to avoid over-eager calls to an async `queryFn`. This buffer is
  defaulted to 300ms to provide some out-of-the-box debouncing of keyboard input when an async query
  is provided. A longer value might be appropriate for slow / intensive queries to a remote API.

### 🐞 Bug Fixes

* A small `FormField.labelWidth` config value will now be respected, even if it is less than the
  default minWidth of 80px.
* Unnecessary re-renders of inactive tab panels now avoided.
* `Grid`'s filter will now be consistently applied to all tree grid records. Previously, the filter
  skipped deeply nested records under specific conditions.
* `Timer` no longer requires its `runFn` to be a promise, as it briefly (and unintentionally) did.
* Suppressed default browser resize handles on `textarea`.

[Commit Log](https://github.com/xh/hoist-react/compare/v20.1.1...v20.2.0)

## v20.1.1 - 2019-03-27

### 🐞 Bug Fixes

* Fix form field reset so that it will call computeValidationAsync even if revalidation is not
  triggered because the field's value did not change when reset.

[Commit Log](https://github.com/xh/hoist-react/compare/v20.1.0...v20.1.1)

## v20.1.0 - 2019-03-14

### 🎁 New Features

* Standard app options panel now includes a "Restore Defaults" button to clear all user preferences
  as well as any custom grid state, resetting the app to its default state for that user.

### 🐞 Bug Fixes

* Removed a delay from `HoistInput` blur handling, ensuring `noteBlurred()` is called as soon as the
  element loses focus. This should remove a class of bugs related to input values not flushing into
  their models quickly enough when `commitOnChange: false` and the user moves directly from an input
  to e.g. clicking a submit button. #1023
* Fix to Admin ConfigDiffer tool (missing decorator).

### ⚙️ Technical

* The `GridModel.store` config now accepts a plain object and will internally create a `LocalStore`.
  This store config can also be partially specified or even omitted entirely. GridModel will ensure
  that the store is auto-configured with all fields in configured grid columns, reducing the need
  for app code boilerplate (re)enumerating field names.
* `Timer` class reworked to allow its interval to be adjusted dynamically via `setInterval()`,
  without requiring the Timer to be re-created.

[Commit Log](https://github.com/xh/hoist-react/compare/v20.0.1...v20.1.0)

## v20.0.1 - 2019-03-08

### 🐞 Bug Fixes

* Ensure `RestStore` processes records in a standard way following a save/add operation (#1010).

[Commit Log](https://github.com/xh/hoist-react/compare/v20.0.0...v20.0.1)

## v20.0.0 - 2019-03-06

### 💥 Breaking Changes

* The `@LoadSupport` decorator has been substantially reworked and enhanced from its initial release
  in v19. It is no longer needed on the HoistComponent, but rather should be put directly on the
  owned HoistModel implementing the loading. IMPORTANT NOTE: all models should implement
  `doLoadAsync` rather than `loadAsync`. Please see `LoadSupport` for more information on this
  important change.
* `TabContainer` and `TabContainerModel` are now cross-platform. Apps should update their code to
  import both from `@xh/hoist/cmp/tab`.
* `TabContainer.switcherPosition` has been moved to `TabContainerModel`. Please note that changes to
  `switcherPosition` are not supported on mobile, where the switcher will always appear beneath the
  container.
* The `Label` component from `@xh/hoist/desktop/cmp/input` has been removed. Applications should
  consider using the basic html `label` element instead (or a `FormField` if applicable).
* The `LeftRightChooserModel` constructor no longer accepts a `leftSortBy` and `rightSortBy`
  property. The implementation of these properties was generally broken. Use `leftSorted` and
  `rightSorted` instead.

#### Mobile

* Mobile `Page` has changed - `Pages` are now wrappers around `Panels` that are designed to be used
  with a `NavigationModel` or `TabContainer`. `Page` accepts the same props as `Panel`, meaning uses
  of `loadModel` should be replaced with `mask`.
* The mobile `AppBar` title is static and defaults to the app name. If you want to display page
  titles, it is recommended to use the `title` prop on the `Page`.

### 🎁 New Features

* Enhancements to Model and Component data loading via `@LoadSupport` provides a stronger set of
  conventions and better support for distinguishing between initial loads / auto/background
  refreshes / user- driven refreshes. It also provides new patterns for ensuring application
  Services are refreshed as part of a reworked global refresh cycle.
* RestGridModel supports a new `cloneAction` to take an existing record and open the editor form in
  "add mode" with all editable fields pre-populated from the source record. The action calls
  `prepareCloneFn`, if defined on the RestGridModel, to perform any transform operations before
  rendering the form.
* Tabs in `TabContainerModel` now support an `icon` property on the desktop.
* Charts take a new optional `aspectRatio` prop.
* Added new `Column.headerTooltip` config.
* Added new method `markManaged` on `ManagedSupport`.
* Added new function decorator `debounced`.
* Added new function `applyMixin` providing support for structured creation of class decorators
  (mixins).

#### Mobile

* Column chooser support available for mobile Grids. Users can check/uncheck columns to add/remove
  them from a configurable grid and reorder the columns in the list via drag and drop. Pair
  `GridModel.enableColChooser` with a mobile `colChooserButton` to allow use.
* Added `DialogPage` to the mobile toolkit. These floating pages do not participate in navigation or
  routing, and are used for showing fullscreen views outside of the Navigator / TabContainer
  context.
* Added `Panel` to the mobile toolkit, which offers a header element with standardized styling,
  title, and icon, as well as support for top and bottom toolbars.
* The mobile `AppBar` has been updated to more closely match the desktop `AppBar`, adding `icon`,
  `leftItems`, `hideAppMenuButton` and `appMenuButtonProps` props.
* Added routing support to mobile.

### 🐞 Bug Fixes

* The HighCharts wrapper component properly resizes its chart.
* Mobile dimension chooser button properly handles overflow for longer labels.
* Sizing fixes for multi-line inputs such as textArea and jsonInput.
* NumberInput calls a `onKeyPress` prop if given.
* Layout fixes on several admin panels and detail popups.

### 📚 Libraries

* @blueprintjs/core `3.13 -> 3.14`
* @xh/hoist-dev-utils `3.5 -> 3.6`
* ag-grid `~20.0 -> ~20.1`
* react-dropzone `~8.0 -> ~9.0`
* react-select `~2.3 -> ~2.4`
* router5 `~6.6 -> ~7.0`
* react `~16.7 -> ~16.8`

[Commit Log](https://github.com/xh/hoist-react/compare/v19.0.1...v20.0.0)

## v19.0.1 - 2019-02-12

### 🐞 Bug Fixes

* Additional updates and simplifications to `FormField` sizing of child `HoistInput` elements, for
  more reliable sizing and spacing filling behavior.

[Commit Log](https://github.com/xh/hoist-react/compare/v19.0.0...v19.0.1)

## v19.0.0 - 2019-02-08

### 🎁 New Features

* Added a new architecture for signaling the need to load / refresh new data across either the
  entire app or a section of the component hierarchy. This new system relies on React context to
  minimizes the need for explicit application wiring, and improves support for auto-refresh. See
  newly added decorator `@LoadSupport` and classes/components `RefreshContext`,
  `RefreshContextModel`, and `RefreshContextView` for more info.
* `TabContainerModel` and `TabModel` now support `refreshMode` and `renderMode` configs to allow
  better control over how inactive tabs are mounted/unmounted and how tabs handle refresh requests
  when hidden or (re)activated.
* Apps can implement `getAppOptions()` in their `AppModel` class to specify a set of app-wide
  options that should be editable via a new built-in Options dialog. This system includes built-in
  support for reading/writing options to preferences, or getting/setting their values via custom
  handlers. The toolkit handles the rendering of the dialog.
* Standard top-level app buttons - for actions such as launching the new Options dialog, switching
  themes, launching the admin client, and logging out - have been moved into a new menu accessible
  from the top-right corner of the app, leaving more space for app-specific controls in the AppBar.
* `RecordGridModel` now supports an enhanced `editors` configuration that exposes the full set of
  validation and display support from the Forms package.
* `HoistInput` sizing is now consistently implemented using `LayoutSupport`. All sizable
  `HoistInputs` now have default `width` to ensure a standard display out of the box. `JsonInput`
  and `TextArea` also have default `height`. These defaults can be overridden by declaring explicit
  `width` and `height` values, or unset by setting the prop to `null`.
* `HoistInputs` within `FormFields` will be automatically sized to fill the available space in the
  `FormField`. In these cases, it is advised to either give the `FormField` an explicit size or
  render it in a flex layout.

### 💥 Breaking Changes

* AG Grid has been updated to v20.0.0. Most apps shouldn't require any changes - however, if you are
  using `agOptions` to set sorting, filtering or resizing properties, these may need to change:

  For the `Grid`, `agOptions.enableColResize`, `agOptions.enableSorting`
  and `agOptions.enableFilter`
  have been removed. You can replicate their effects by using `agOptions.defaultColDef`. For
  `Columns`, `suppressFilter` has been removed, an should be replaced with `filter: false`.

* `HoistAppModel.requestRefresh` and `TabContainerModel.requestRefresh` have been removed.
  Applications should use the new Refresh architecture described above instead.
* `tabRefreshMode` on TabContainer has been renamed `renderMode`.
* `TabModel.reloadOnShow` has been removed. Set the `refreshMode` property on TabContainerModel or
  TabModel to `TabRefreshMode.ON_SHOW_ALWAYS` instead.
* The mobile APIs for `TabContainerModel`, `TabModel`, and `RefreshButton` have been rewritten to
  more closely mirror the desktop API.
* The API for `RecordGridModel` editors has changed -- `type` is no longer supported. Use
  `fieldModel` and `formField` instead.
* `LocalStore.loadRawData` requires that all records presented to store have unique IDs specified.
  See `LocalStore.idSpec` for more information.

### 🐞 Bug Fixes

* SwitchInput and RadioInput now properly highlight validation errors in `minimal` mode.

### 📚 Libraries

* @blueprintjs/core `3.12 -> 3.13`
* ag-grid `~19.1.4 -> ~20.0.0`

[Commit Log](https://github.com/xh/hoist-react/compare/v18.1.2...v19.0.0)

## v18.1.2 - 2019-01-30

### 🐞 Bug Fixes

* Grid integrations relying on column visibility (namely export, storeFilterField) now correctly
  consult updated column state from GridModel. #935
* Ensure `FieldModel.initialValue` is observable to ensure that computed dirty state (and any other
  derivations) are updated if it changes. #934
* Fixes to ensure Admin console log viewer more cleanly handles exceptions (e.g. attempting to
  auto-refresh on a log file that has been deleted).

[Commit Log](https://github.com/xh/hoist-react/compare/v18.1.1...v18.1.2)

## v18.1.1 - 2019-01-29

* Grid cell padding can be controlled via a new set of CSS vars and is reduced by default for grids
  in compact mode.
* The `addRecordAsync()` and `saveRecordAsync()` methods on `RestStore` return the updated record.

[Commit Log](https://github.com/xh/hoist-react/compare/v18.1.0...v18.1.1)

## v18.1.0 - 2019-01-28

### 🎁 New Features

* New `@managed` class field decorator can be used to mark a property as fully created/owned by its
  containing class (provided that class has installed the matching `@ManagedSupport` decorator).
    * The framework will automatically pass any `@managed` class members to `XH.safeDestroy()` on
      destroy/unmount to ensure their own `destroy()` lifecycle methods are called and any related
      resources are disposed of properly, notably MobX observables and reactions.
    * In practice, this should be used to decorate any properties on `HoistModel`, `HoistService`,
      or
      `HoistComponent` classes that hold a reference to a `HoistModel` created by that class. All of
      those core artifacts support the new decorator, `HoistModel` already provides a built-in
      `destroy()` method, and calling that method when an app is done with a Model is an important
      best practice that can now happen more reliably / easily.
* `FormModel.getData()` accepts a new single parameter `dirtyOnly` - pass true to get back only
  fields which have been modified.
* The mobile `Select` component indicates the current value with a ✅ in the drop-down list.
* Excel exports from tree grids now include the matching expand/collapse tree controls baked into
  generated Excel file.

### 🐞 Bug Fixes

* The `JsonInput` component now properly respects / indicates disabled state.

### 📚 Libraries

* Hoist-dev-utils `3.4.1 -> 3.5.0` - updated webpack and other build tool dependencies, as well as
  an improved eslint configuration.
* @blueprintjs/core `3.10 -> 3.12`
* @blueprintjs/datetime `3.5 -> 3.7`
* fontawesome `5.6 -> 5.7`
* mobx `5.8 -> 5.9`
* react-select `2.2 -> 2.3`
* Other patch updates

[Commit Log](https://github.com/xh/hoist-react/compare/v18.0.0...v18.1.0)

## v18.0.0 - 2019-01-15

### 🎁 New Features

* Form support has been substantially enhanced and restructured to provide both a cleaner API and
  new functionality:
    * `FormModel` and `FieldModel` are now concrete classes and provide the main entry point for
      specifying the contents of a form. The `Field` and `FieldSupport` decorators have been
      removed.
    * Fields and sub-forms may now be dynamically added to FormModel.
    * The validation state of a FormModel is now *immediately* available after construction and
      independent of the GUI. The triggering of the *display* of that state is now a separate
      process triggered by GUI actions such as blur.
    * `FormField` has been substantially reworked to support a read-only display and inherit common
      property settings from its containing `Form`.
    * `HoistInput` has been moved into the `input` package to clarify that these are lower level
      controls and independent of the Forms package.

* `RestGrid` now supports a `mask` prop. RestGrid loading is now masked by default.
* `Chart` component now supports a built-in zoom out gesture: click and drag from right-to-left on
  charts with x-axis zooming.
* `Select` now supports an `enableClear` prop to control the presence of an optional inline clear
  button.
* `Grid` components take `onCellClicked` and `onCellDoubleClicked` event handlers.
* A new desktop `FileChooser` wraps a preconfigured react-dropzone component to allow users to
  easily select files for upload or other client-side processing.

### 💥 Breaking Changes

* Major changes to Form (see above). `HoistInput` imports will also need to be adjusted to move from
  `form` to `input`.
* The name of the HoistInput `field` prop has been changed to `bind`. This change distinguishes the
  lower-level input package more clearly from the higher-level form package which uses it. It also
  more clearly relates the property to the associated `@bindable` annotation for models.
* A `Select` input with `enableMulti = true` will by default no longer show an inline x to clear the
  input value. Use the `enableClear` prop to re-enable.
* Column definitions are exported from the `grid` package. To ensure backwards compatibility,
  replace imports from `@xh/hoist/desktop/columns` with `@xh/hoist/desktop/cmp/grid`.

### 📚 Libraries

* React `~16.6.0 -> ~16.7.0`
* Patch version updates to multiple other dependencies.

[Commit Log](https://github.com/xh/hoist-react/compare/v17.0.0...v18.0.0)

## v17.0.0 - 2018-12-21

### 💥 Breaking Changes

* The implementation of the `model` property on `HoistComponent` has been substantially enhanced:
    * "Local" Models should now be specified on the Component class declaration by simply setting
      the
      `model` property, rather than the confusing `localModel` property.
    * HoistComponent now supports a static `modelClass` class property. If set, this property will
      allow a HoistComponent to auto-create a model internally when presented with a plain
      javascript object as its `model` prop. This is especially useful in cases like `Panel`
      and `TabContainer`, where apps often need to specify a model but do not require a reference to
      the model. Those usages can now skip importing and instantiating an instance of the
      component's model class themselves.
    * Hoist will now throw an Exception if an application attempts to changes the model on an
      existing HoistComponent instance or presents the wrong type of model to a HoistComponent where
      `modelClass` has been specified.

* `PanelSizingModel` has been renamed `PanelModel`. The class now also has the following new
  optional properties, all of which are `true` by default:
    * `showSplitter` - controls visibility of the splitter bar on the outside edge of the component.
    * `showSplitterCollapseButton` - controls visibility of the collapse button on the splitter bar.
    * `showHeaderCollapseButton` - controls visibility of a (new) collapse button in the header.

* The API methods for exporting grid data have changed and gained new features:
    * Grids must opt-in to export with the `GridModel.enableExport` config.
    * Exporting a `GridModel` is handled by the new `GridExportService`, which takes a collection of
      `exportOptions`. See `GridExportService.exportAsync` for available `exportOptions`.
    * All export entry points (`GridModel.exportAsync()`, `ExportButton` and the export context menu
      items) support `exportOptions`. Additionally, `GridModel` can be configured with default
      `exportOptions` in its config.

* The `buttonPosition` prop on `NumberInput` has been removed due to problems with the underlying
  implementation. Support for incrementing buttons on NumberInputs will be re-considered for future
  versions of Hoist.

### 🎁 New Features

* `TextInput` on desktop now supports an `enableClear` property to allow easy addition of a clear
  button at the right edge of the component.
* `TabContainer` enhancements:
    * An `omit` property can now be passed in the tab configs passed to the `TabContainerModel`
      constructor to conditionally exclude a tab from the container
    * Each `TabModel` can now be retrieved by id via the new `getTabById` method on
      `TabContainerModel`.
    * `TabModel.title` can now be changed at runtime.
    * `TabModel` now supports the following properties, which can be changed at runtime or set via
      the config:
        * `disabled` - applies a disabled style in the switcher and blocks navigation to the tab via
          user click, routing, or the API.
        * `excludeFromSwitcher` - removes the tab from the switcher, but the tab can still be
          navigated to programmatically or via routing.
* `MultiFieldRenderer` `multiFieldConfig` now supports a `delimiter` property to separate
  consecutive SubFields.
* `MultiFieldRenderer` SubFields now support a `position` property, to allow rendering in either the
  top or bottom row.
* `StoreCountLabel` now supports a new 'includeChildren' prop to control whether or not children
  records are included in the count. By default this is `false`.
* `Checkbox` now supports a `displayUnsetState` prop which may be used to display a visually
  distinct state for null values.
* `Select` now renders with a checkbox next to the selected item in its dropdown menu, instead of
  relying on highlighting. A new `hideSelectedOptionCheck` prop is available to disable.
* `RestGridModel` supports a `readonly` property.
* `DimensionChooser`, various `HoistInput` components, `Toolbar` and `ToolbarSeparator` have been
  added to the mobile component library.
* Additional environment enums for UAT and BCP, added to Hoist Core 5.4.0, are supported in the
  application footer.

### 🐞 Bug Fixes

* `NumberInput` will no longer immediately convert its shorthand value (e.g. "3m") into numeric form
  while the user remains focused on the input.
* Grid `actionCol` columns no longer render Button components for each action, relying instead on
  plain HTML / CSS markup for a significant performance improvement when there are many rows and/or
  actions per row.
* Grid exports more reliably include the appropriate file extension.
* `Select` will prevent an `<esc>` keypress from bubbling up to parent components only when its menu
  is open. (In that case, the component assumes escape was pressed to close its menu and captures
  the keypress, otherwise it should leave it alone and let it e.g. close a parent popover).

[Commit Log](https://github.com/xh/hoist-react/compare/v16.0.1...v17.0.0)

## v16.0.1 - 2018-12-12

### 🐞 Bug Fixes

* Fix to FeedbackForm allowing attempted submission with an empty message.

[Commit Log](https://github.com/xh/hoist-react/compare/v16.0.0...v16.0.1)

## v16.0.0

### 🎁 New Features

* Support for ComboBoxes and Dropdowns have been improved dramatically, via a new `Select` component
  based on react-select.
* The AG Grid based `Grid` and `GridModel` are now available on both mobile and desktop. We have
  also added new support for multi-row/multi-field columns via the new `multiFieldRenderer` renderer
  function.
* The app initialization lifecycle has been restructured so that no App classes are constructed
  until Hoist is fully initialized.
* `Column` now supports an optional `rowHeight` property.
* `Button` now defaults to 'minimal' mode, providing a much lighter-weight visual look-and-feel to
  HoistApps. `Button` also implements `@LayoutSupport`.
* Grouping state is now saved by the grid state support on `GridModel`.
* The Hoist `DimChooser` component has been ported to hoist-react.
* `fetchService` now supports an `autoAbortKey` in its fetch methods. This can be used to
  automatically cancel obsolete requests that have been superseded by more recent variants.
* Support for new `clickableLabel` property on `FormField`.
* `RestForm` now supports a read-only view.
* Hoist now supports automatic tracking of app/page load times.

### 💥 Breaking Changes

* The new location for the cross-platform grid component is `@xh/hoist/cmp/grid`. The `columns`
  package has also moved under a new sub-package in this location.
* Hoist top-level App Structure has changed in order to improve consistency of the Model-View
  conventions, to improve the accessibility of services, and to support the improvements in app
  initialization mentioned above:
    - `XH.renderApp` now takes a new `AppSpec` configuration.
    - `XH.app` is now `XH.appModel`.
    - All services are installed directly on `XH`.
    - `@HoistApp` is now `@HoistAppModel`
* `RecordAction` has been substantially refactored and improved. These are now typically immutable
  and may be shared.
    - `prepareFn` has been replaced with a `displayFn`.
    - `actionFn` and `displayFn` now take a single object as their parameter.
* The `hide` property on `Column` has been changed to `hidden`.
* The `ColChooserButton` has been moved from the incorrect location `@xh/hoist/cmp/grid` to
  `@xh/hoist/desktop/cmp/button`. This is a desktop-only component. Apps will have to adjust these
  imports.
* `withDefaultTrue` and `withDefaultFalse` in `@xh/hoist/utils/js` have been removed. Use
  `withDefault` instead.
* `CheckBox` has been renamed `Checkbox`

### ⚙️ Technical

* AG Grid has been upgraded to v19.1
* mobx has been upgraded to v5.6
* React has been upgraded to v16.6
* Allow browsers with proper support for Proxy (e.g Edge) to access Hoist Applications.

### 🐞 Bug Fixes

* Extensive. See full change list below.

[Commit Log](https://github.com/xh/hoist-react/compare/v15.1.2...v16.0.0)

## v15.1.2

🛠 Hotfix release to MultiSelect to cap the maximum number of options rendered by the drop-down
list. Note, this component is being replaced in Hoist v16 by the react-select library.

[Commit Log](https://github.com/xh/hoist-react/compare/v15.1.1...v15.1.2)

## v15.1.1

### 🐞 Bug Fixes

* Fix to minimal validation mode for FormField disrupting input focus.
* Fix to JsonInput disrupting input focus.

### ⚙️ Technical

* Support added for TLBR-style notation when specifying margin/padding via layoutSupport - e.g. box(
  {margin: '10 20 5 5'}).
* Tweak to lockout panel message when the user has no roles.

[Commit Log](https://github.com/xh/hoist-react/compare/v15.1.0...v15.1.1)

## v15.1.0

### 🎁 New Features

* The FormField component takes a new minimal prop to display validation errors with a tooltip only
  as opposed to an inline message string. This can be used to help reduce shifting / jumping form
  layouts as required.
* The admin-only user impersonation toolbar will now accept new/unknown users, to support certain
  SSO application implementations that can create users on the fly.

### ⚙️ Technical

* Error reporting to server w/ custom user messages is disabled if the user is not known to the
  client (edge case with errors early in app lifecycle, prior to successful authentication).

[Commit Log](https://github.com/xh/hoist-react/compare/v15.0.0...v15.1.0)

## v15.0.0

### 💥 Breaking Changes

* This update does not require any application client code changes, but does require updating the
  Hoist Core Grails plugin to >= 5.0. Hoist Core changes to how application roles are loaded and
  users are authenticated required minor changes to how JS clients bootstrap themselves and load
  user data.
* The Hoist Core HoistImplController has also been renamed to XhController, again requiring Hoist
  React adjustments to call the updated /xh/ paths for these (implementation) endpoints. Again, no
  app updates required beyond taking the latest Hoist Core plugin.

[Commit Log](https://github.com/xh/hoist-react/compare/v14.2.0...v15.0.0)

## v14.2.0

### 🎁 New Features

* Upgraded hoist-dev-utils to 3.0.3. Client builds now use the latest Webpack 4 and Babel 7 for
  noticeably faster builds and recompiles during CI and at development time.
* GridModel now has a top-level agColumnApi property to provide a direct handle on the AG Grid
  Column API object.

### ⚙️ Technical

* Support for column groups strengthened with the addition of a dedicated ColumnGroup sibling class
  to Column. This includes additional internal refactoring to reduce unnecessary cloning of Column
  configurations and provide a more managed path for Column updates. Public APIs did not change.
  (#694)

### 📚 Libraries

* Blueprint Core `3.6.1 -> 3.7.0`
* Blueprint Datetime `3.2.0 -> 3.3.0`
* Fontawesome `5.3.x -> 5.4.x`
* MobX `5.1.2 -> 5.5.0`
* Router5 `6.5.0 -> 6.6.0`

[Commit Log](https://github.com/xh/hoist-react/compare/v14.1.3...v14.2.0)

## v14.1.3

### 🐞 Bug Fixes

* Ensure JsonInput reacts properly to value changes.

### ⚙️ Technical

* Block user pinning/unpinning in Grid via drag-and-drop - pending further work via #687.
* Support "now" as special token for dateIs min/max validation rules.
* Tweak grouped grid row background color.

[Commit Log](https://github.com/xh/hoist-react/compare/v14.1.1...v14.1.3)

## v14.1.1

### 🐞 Bug Fixes

* Fixes GridModel support for row-level grouping at same time as column grouping.

[Commit Log](https://github.com/xh/hoist-react/compare/v14.1.0...v14.1.1)

## v14.1.0

### 🎁 New Features

* GridModel now supports multiple levels of row grouping. Pass the public setGroupBy() method an
  array of string column IDs, or a falsey value / empty array to ungroup. Note that the public and
  observable groupBy property on GridModel will now always be an array, even if the grid is not
  grouped or has only a single level of grouping.
* GridModel exposes public expandAll() and collapseAll() methods for grouped / tree grids, and
  StoreContextMenu supports a new "expandCollapseAll" string token to insert context menu items.
  These are added to the default menu, but auto-hide when the grid is not in a grouped state.
* The Grid component provides a new onKeyDown prop, which takes a callback and will fire on any
  keypress targeted within the Grid. Note such a handler is not provided directly by AG Grid.
* The Column class supports pinned as a top-level config. Supports passing true to pin to the left.

### 🐞 Bug Fixes

* Updates to Grid column widths made via AG Grid's "autosize to fit" API are properly persisted to
  grid state.

[Commit Log](https://github.com/xh/hoist-react/compare/v14.0.0...v14.1.0)

## v14.0.0

* Along with numerous bug fixes, v14 brings with it a number of important enhancements for grids,
  including support for tree display, 'action' columns, and absolute value sorting. It also includes
  some new controls and improvement to focus display.

### 💥 Breaking Changes

* The signatures of the Column.elementRenderer and Column.renderer have been changed to be
  consistent with each other, and more extensible. Each takes two arguments -- the value to be
  rendered, and a single bundle of metadata.
* StoreContextMenuAction has been renamed to RecordAction. Its action property has been renamed to
  actionFn for consistency and clarity.
* LocalStore : The method LocalStore.processRawData no longer takes an array of all records, but
  instead takes just a single record. Applications that need to operate on all raw records in bulk
  should do so before presenting them to LocalStore. Also, LocalStores template methods for override
  have also changed substantially, and sub-classes that rely on these methods will need to be
  adjusted accordingly.

### 🎁 New Features

#### Grid

* The Store API now supports hierarchical datasets. Applications need to simply provide raw data for
  records with a "children" property containing the raw data for their children.
* Grid supports a 'TreeGrid' mode. To show a tree grid, bind the GridModel to a store containing
  hierarchical data (as above), set treeMode: true on the GridModel, and specify a column to display
  the tree controls (isTreeColumn: true)
* Grid supports absolute sorting for numerical columns. Specify absSort: true on your column config
  to enable. Clicking the grid header will now cycle through ASC > DESC > DESC (abs) sort modes.
* Grid supports an 'Actions' column for one-click record actions. See cmp/desktop/columns/actionCol.
* A new showHover prop on the desktop Grid component will highlight the hovered row with default
  styling. A new GridModel.rowClassFn callback was added to support per-row custom classes based on
  record data.
* A new ExportFormat.LONG_TEXT format has been added, along with a new Column.exportWidth config.
  This supports exporting columns that contain long text (e.g. notes) as multi-line cells within
  Excel.

#### Other Components

* RadioInput and ButtonGroupInput have been added to the desktop/cmp/form package.
* DateInput now has support for entering and displaying time values.
* NumberInput displays its unformatted value when focused.
* Focused components are now better highlighted, with additional CSS vars provided to customize as
  needed.

### 🐞 Bug Fixes

* Calls to GridModel.setGroupBy() work properly not only on the first, but also all subsequent calls
  (#644).
* Background / style issues resolved on several input components in dark theme (#657).
* Grid context menus appear properly over other floating components.

### 📚 Libraries

* React `16.5.1 -> 16.5.2`
* router5 `6.4.2 -> 6.5.0`
* CodeMirror, Highcharts, and MobX patch updates

[Commit Log](https://github.com/xh/hoist-react/compare/v13.0.0...v14.0.0)

## v13.0.0

🍀Lucky v13 brings with it a number of enhancements for forms and validation, grouped column support
in the core Grid API, a fully wrapped MultiSelect component, decorator syntax adjustments, and a
number of other fixes and enhancements.

It also includes contributions from new ExHI team members Arjun and Brendan. 🎉

### 💥 Breaking Changes

* The core `@HoistComponent`, `@HoistService`, and `@HoistModel` decorators are **no longer
  parameterized**, meaning that trailing `()` should be removed after each usage. (#586)
* The little-used `hoistComponentFactory()` method was also removed as a further simplification
  (#587).
* The `HoistField` superclass has been renamed to `HoistInput` and the various **desktop form
  control components have been renamed** to match (55afb8f). Apps using these components (which will
  likely be most apps) will need to adapt to the new names.
    * This was done to better distinguish between the input components and the upgraded Field
      concept on model classes (see below).

### 🎁 New Features

⭐️ **Forms and Fields** have been a major focus of attention, with support for structured data
fields added to Models via the `@FieldSupport` and `@field()` decorators.

* Models annotated with `@FieldSupport` can decorate member properties with `@field()`, making those
  properties observable and settable (with a generated `setXXX()` method).
* The `@field()` decorators themselves can be passed an optional display label string as well as
  zero or more *validation rules* to define required constraints on the value of the field.
* A set of predefined constraints is provided within the toolkit within the `/field/` package.
* Models using `FieldSupport` should be sure to call the `initFields()` method installed by the
  decorator within their constructor. This method can be called without arguments to generally
  initialize the field system, or it can be passed an object of field names to initial/default
  values, which will set those values on the model class properties and provide change/dirty
  detection and the ability to "reset" a form.
* A new `FormField` UI component can be used to wrap input components within a form. The `FormField`
  wrapper can accept the source model and field name, and will apply those to its child input. It
  leverages the Field model to automatically display a label, indicate required fields, and print
  validation error messages. This new component should be the building-block for most non-trivial
  forms within an application.

Other enhancements include:

* **Grid columns can be grouped**, with support for grouping added to the grid state management
  system, column chooser, and export manager (#565). To define a column group, nest column
  definitions passed to `GridModel.columns` within a wrapper object of the
  form `{headerName: 'My group', children: [...]}`.

(Note these release notes are incomplete for this version.)

[Commit Log](https://github.com/xh/hoist-react/compare/v12.1.2...v13.0.0)

## v12.1.2

### 🐞 Bug Fixes

* Fix casing on functions generated by `@settable` decorator
  (35c7daa209a4205cb011583ebf8372319716deba).

[Commit Log](https://github.com/xh/hoist-react/compare/v12.1.1...v12.1.2)

## v12.1.1

### 🐞 Bug Fixes

* Avoid passing unknown HoistField component props down to Blueprint select/checkbox controls.

### 📚 Libraries

* Rollback update of `@blueprintjs/select` package `3.1.0 -> 3.0.0` - this included breaking API
  changes and will be revisited in #558.

[Commit Log](https://github.com/xh/hoist-react/compare/v12.1.0...v12.1.1)

## v12.1.0

### 🎁 New Features

* New `@bindable` and `@settable` decorators added for MobX support. Decorating a class member
  property with `@bindable` makes it a MobX `@observable` and auto-generates a setter method on the
  class wrapped in a MobX `@action`.
* A `fontAwesomeIcon` element factory is exported for use with other FA icons not enumerated by the
  `Icon` class.
* CSS variables added to control desktop Blueprint form control margins. These remain defaulted to
  zero, but now within CSS with support for variable overrides. A Blueprint library update also
  brought some changes to certain field-related alignment and style properties. Review any form
  controls within apps to ensure they remain aligned as desired
  (8275719e66b4677ec5c68a56ccc6aa3055283457 and df667b75d41d12dba96cbd206f5736886cb2ac20).

### 🐞 Bug Fixes

* Grid cells are fully refreshed on a data update, ensuring cell renderers that rely on data other
  than their primary display field are updated (#550).
* Grid auto-sizing is run after a data update, ensuring flex columns resize to adjust for possible
  scrollbar visibility changes (#553).
* Dropdown fields can be instantiated with fewer required properties set (#541).

### 📚 Libraries

* Blueprint `3.0.1 -> 3.4.0`
* FontAwesome `5.2.0 -> 5.3.0`
* CodeMirror `5.39.2 -> 5.40.0`
* MobX `5.0.3 -> 5.1.0`
* router5 `6.3.0 -> 6.4.2`
* React `16.4.1 -> 16.4.2`

[Commit Log](https://github.com/xh/hoist-react/compare/v12.0.0...v12.1.0)

## v12.0.0

Hoist React v12 is a relatively large release, with multiple refactorings around grid columns,
`elemFactory` support, classNames, and a re-organization of classes and exports within `utils`.

### 💥 Breaking Changes

#### ⭐️ Grid Columns

**A new `Column` class describes a top-level API for columns and their supported options** and is
intended to be a cross-platform layer on top of AG Grid and TBD mobile grid implementations.

* The desktop `GridModel` class now accepts a collection of `Column` configuration objects to define
  its available columns.
* Columns may be configured with `flex: true` to cause them to stretch all available horizontal
  space within a grid, sharing it equally with any other flex columns. However note that this should
  be used sparingly, as flex columns have some deliberate limitations to ensure stable and
  consistent behavior. Most noticeably, they cannot be resized directly by users. Often, a best
  practice will be to insert an `emptyFlexCol` configuration as the last column in a grid - this
  will avoid messy-looking gaps in the layout while not requiring a data-driven column be flexed.
* User customizations to column widths are now saved if the GridModel has been configured with a
  `stateModel` key or model instance - see `GridStateModel`.
* Columns accept a `renderer` config to format text or HTML-based output. This is a callback that is
  provided the value, the row-level record, and a metadata object with the column's `colId`. An
  `elementRenderer` config is also available for cells that should render a Component.
* An `agOptions` config key continues to provide a way to pass arbitrary options to the underlying
  AG Grid instance (for desktop implementations). This is considered an "escape hatch" and should be
  used with care, but can provide a bridge to required AG Grid features as the Hoist-level API
  continues to develop.
* The "factory pattern" for Column templates / defaults has been removed, replaced by a simpler
  approach that recommends exporting simple configuration partials and spreading them into
  instance-specific column configs.
* See 0798f6bb20092c59659cf888aeaf9ecb01db52a6 for primary commit.

#### ⭐️ Element Factory, LayoutSupport, BaseClassName

Hoist provides core support for creating components via a factory pattern, powered by the `elem()`
and `elemFactory()` methods. This approach remains the recommended way to instantiate component
elements, but was **simplified and streamlined**.

* The rarely used `itemSpec` argument was removed (this previously applied defaults to child items).
* Developers can now also use JSX to instantiate all Hoist-provided components while still taking
  advantage of auto-handling for layout-related properties provided by the `LayoutSupport` mixin.
    * HoistComponents should now spread **`...this.getLayoutProps()`** into their outermost rendered
      child to enable promotion of layout properties.
* All HoistComponents can now specify a **baseClassName** on their component class and should pass
  `className: this.getClassName()` down to their outermost rendered child. This allows components to
  cleanly layer on a base CSS class name with any instance-specific classes.
* See 8342d3870102ee9bda4d11774019c4928866f256 for primary commit.

#### ⭐️ Panel resizing / collapsing

**The `Panel` component now takes a `sizingModel` prop to control and encapsulate newly built-in
resizing and collapsing behavior** (#534).

* See the `PanelSizingModel` class for configurable details, including continued support for saving
  sizing / collapsed state as a user preference.
* **The standalone `Resizable` component was removed** in favor of the improved support built into
  Panel directly.

#### Other

* Two promise-related models have been combined into **a new, more powerful `PendingTaskModel`**,
  and the `LoadMask` component has been removed and consolidated into `Mask`
  (d00a5c6e8fc1e0e89c2ce3eef5f3e14cb842f3c8).
    * `Panel` now exposes a single `mask` prop that can take either a configured `mask` element or a
      simple boolean to display/remove a default mask.
* **Classes within the `utils` package have been re-organized** into more standardized and scalable
  namespaces. Imports of these classes will need to be adjusted.

### 🎁 New Features

* **The desktop Grid component now offers a `compact` mode** with configurable styling to display
  significantly more data with reduced padding and font sizes.
* The top-level `AppBar` refresh button now provides a default implementation, calling a new
  abstract `requestRefresh()` method on `HoistApp`.
* The grid column chooser can now be configured to display its column groups as initially collapsed,
  for especially large collections of columns.
* A new `XH.restoreDefaultsAsync()` method provides a centralized way to wipe out user-specific
  preferences or customizations (#508).
* Additional Blueprint `MultiSelect`, `Tag`, and `FormGroup` controls re-exported.

### 🐞 Bug Fixes

* Some components were unintentionally not exporting their Component class directly, blocking JSX
  usage. All components now export their class.
* Multiple fixes to `DayField` (#531).
* JsonField now responds properly when switching from light to dark theme (#507).
* Context menus properly filter out duplicated separators (#518).

[Commit Log](https://github.com/xh/hoist-react/compare/v11.0.0...v12.0.0)

## v11.0.0

### 💥 Breaking Changes

* **Blueprint has been upgraded to the latest 3.x release.** The primary breaking change here is the
  renaming of all `pt-` CSS classes to use a new `bp3-` prefix. Any in-app usages of the BP
  selectors will need to be updated. See the
  [Blueprint "What's New" page](http://blueprintjs.com/docs/#blueprint/whats-new-3.0).
* **FontAwesome has been upgraded to the latest 5.2 release.** Only the icons enumerated in the
  Hoist `Icon` class are now registered via the FA `library.add()` method for inclusion in bundled
  code, resulting in a significant reduction in bundle size. Apps wishing to use other FA icons not
  included by Hoist must import and register them - see the
  [FA React Readme](https://github.com/FortAwesome/react-fontawesome/blob/master/README.md) for
  details.
* **The `mobx-decorators` dependency has been removed** due to lack of official support for the
  latest MobX update, as well as limited usage within the toolkit. This package was primarily
  providing the optional `@setter` decorator, which should now be replaced as needed by dedicated
  `@action` setter methods (19cbf86138499bda959303e602a6d58f6e95cb40).

### 🎁 Enhancements

* `HoistComponent` now provides a `getClassNames()` method that will merge any `baseCls` CSS class
  names specified on the component with any instance-specific classes passed in via props (#252).
    * Components that wish to declare and support a `baseCls` should use this method to generate and
      apply a combined list of classes to their outermost rendered elements (see `Grid`).
    * Base class names have been added for relevant Hoist-provided components - e.g. `.xh-panel` and
      `.xh-grid`. These will be appended to any instance class names specified within applications
      and be available as public CSS selectors.
* Relevant `HoistField` components support inline `leftIcon` and `rightElement` props. `DayField`
  adds support for `minDay / maxDay` props.
* Styling for the built-in AG Grid loading overlay has been simplified and improved (#401).
* Grid column definitions can now specify an `excludeFromExport` config to drop them from
  server-generated Excel/CSV exports (#485).

### 🐞 Bug Fixes

* Grid data loading and selection reactions have been hardened and better coordinated to prevent
  throwing when attempting to set a selection before data has been loaded (#484).

### 📚 Libraries

* Blueprint `2.x -> 3.x`
* FontAwesome `5.0.x -> 5.2.x`
* CodeMirror `5.37.0 -> 5.39.2`
* router5 `6.2.4 -> 6.3.0`

[Commit Log](https://github.com/xh/hoist-react/compare/v10.0.1...v11.0.0)

## v10.0.1

### 🐞 Bug Fixes

* Grid `export` context menu token now defaults to server-side 'exportExcel' export.
    * Specify the `exportLocal` token to return a menu item for local AG Grid export.
* Columns with `field === null` skipped for server-side export (considered spacer / structural
  columns).

## v10.0.0

### 💥 Breaking Changes

* **Access to the router API has changed** with the `XH` global now exposing `router` and
  `routerState` properties and a `navigate()` method directly.
* `ToastManager` has been deprecated. Use `XH.toast` instead.
* `Message` is no longer a public class (and its API has changed). Use `XH.message/confirm/alert`
  instead.
* Export API has changed. The Built-in grid export now uses more powerful server-side support. To
  continue to use local AG based export, call method `GridModel.localExport()`. Built-in export
  needs to be enabled with the new property on `GridModel.enableExport`. See `GridModel` for more
  details.

### 🎁 Enhancements

* New Mobile controls and `AppContainer` provided services (impersonation, about, and version bars).
* Full-featured server-side Excel export for grids.

### 🐞 Bug Fixes

* Prevent automatic zooming upon input focus on mobile devices (#476).
* Clear the selection when showing the context menu for a record which is not already selected
  (#469).
* Fix to make lockout script readable by Compatibility Mode down to IE5.

### 📚 Libraries

* MobX `4.2.x -> 5.0.x`

[Commit Log](https://github.com/xh/hoist-react/compare/v9.0.0...v10.0.0)

## v9.0.0

### 💥 Breaking Changes

* **Hoist-provided mixins (decorators) have been refactored to be more granular and have been broken
  out of `HoistComponent`.**
    * New discrete mixins now exist for `LayoutSupport` and `ContextMenuSupport` - these should be
      added directly to components that require the functionality they add for auto-handling of
      layout-related props and support for showing right-click menus. The corresponding options on
      `HoistComponent` that used to enable them have been removed.
    * For consistency, we have also renamed `EventTarget -> EventSupport` and `Reactive ->
      ReactiveSupport` mixins. These both continue to be auto-applied to HoistModel and HoistService
      classes, and ReactiveSupport enabled by default in HoistComponent.
* **The Context menu API has changed.** The `ContextMenuSupport` mixin now specifies an abstract
  `getContextMenuItems()` method for component implementation (replacing the previous
  `renderContextMenu()` method). See the new [`ContextMenuItem` class for what these items support,
  as well as several static default items that can be used.
    * The top-level `AppContainer` no longer provides a default context menu, instead allowing the
      browser's own context menu to show unless an app / component author has implemented custom
      context-menu handling at any level of their component hierarchy.

### 🐞 Bug Fixes

* TabContainer active tab can become out of sync with the router state (#451)
    * ⚠️ Note this also involved a change to the `TabContainerModel` API - `activateTab()` is now
      the public method to set the active tab and ensure both the tab and the route land in the
      correct state.
* Remove unintended focused cell borders that came back with the prior AG Grid upgrade.

[Commit Log](https://github.com/xh/hoist-react/compare/v8.0.0...v9.0.0)

## v8.0.0

Hoist React v8 brings a big set of improvements and fixes, some API and package re-organizations,
and AG Grid upgrade, and more. 🚀

### 💥 Breaking Changes

* **Component package directories have been re-organized** to provide better symmetry between
  pre-existing "desktop" components and a new set of mobile-first component. Current desktop
  applications should replace imports from `@xh/hoist/cmp/xxx` with `@xh/hoist/desktop/cmp/xxx`.
    * Important exceptions include several classes within `@xh/hoist/cmp/layout/`, which remain
      cross-platform.
    * `Panel` and `Resizable` components have moved to their own packages in
      `@xh/hoist/desktop/cmp/panel` and `@xh/hoist/desktop/cmp/resizable`.
* **Multiple changes and improvements made to tab-related APIs and components.**
    * The `TabContainerModel` constructor API has changed, notably `children` -> `tabs`, `useRoutes`
      ->
      `route` (to specify a starting route as a string) and `switcherPosition` has moved from a
      model config to a prop on the `TabContainer` component.
    * `TabPane` and `TabPaneModel` have been renamed `Tab` and `TabModel`, respectively, with
      several related renames.
* **Application entry-point classes decorated with `@HoistApp` must implement the new getter method
  `containerClass()`** to specify the platform specific component used to wrap the app's
  `componentClass`.
    * This will typically be `@xh/hoist/[desktop|mobile]/AppContainer` depending on platform.

### 🎁 New Features

* **Tab-related APIs re-worked and improved**, including streamlined support for routing, a new
  `tabRenderMode` config on `TabContainerModel`, and better naming throughout.
* **Ag-grid updated to latest v18.x** - now using native flex for overall grid layout and sizing
  controls, along with multiple other vendor improvements.
* Additional `XH` API methods exposed for control of / integration with Router5.
* The core `@HoistComponent` decorated now installs a new `isDisplayed` getter to report on
  component visibility, taking into account the visibility of its ancestors in the component tree.
* Mobile and Desktop app package / component structure made more symmetrical (#444).
* Initial versions of multiple new mobile components added to the toolkit.
* Support added for **`IdleService` - automatic app suspension on inactivity** (#427).
* Hoist wrapper added for the low-level Blueprint **button component** - provides future hooks into
  button customizations and avoids direct BP import (#406).
* Built-in support for collecting user feedback via a dedicated dialog, convenient XH methods and
  default appBar button (#379).
* New `XH.isDevelopmentMode` constant added, true when running in local Webpack dev-server mode.
* CSS variables have been added to customize and standardize the Blueprint "intent" based styling,
  with defaults adjusted to be less distracting (#420).

### 🐞 Bug Fixes

* Preference-related events have been standardized and bugs resolved related to pushAsync() and the
  `prefChange` event (ee93290).
* Admin log viewer auto-refreshes in tail-mode (#330).
* Distracting grid "loading" overlay removed (#401).
* Clipboard button ("click-to-copy" functionality) restored (#442).

[Commit Log](https://github.com/xh/hoist-react/compare/v7.2.0...v8.0.0)

## v7.2.0

### 🎁 New Features

+ Admin console grids now outfitted with column choosers and grid state. #375
+ Additional components for Onsen UI mobile development.

### 🐞 Bug Fixes

+ Multiple improvements to the Admin console config differ. #380 #381 #392

[Commit Log](https://github.com/xh/hoist-react/compare/v7.1.0...v7.2.0)

## v7.1.0

### 🎁 New Features

* Additional kit components added for Onsen UI mobile development.

### 🐞 Bug Fixes

* Dropdown fields no longer default to `commitOnChange: true` - avoiding unexpected commits of
  type-ahead query values for the comboboxes.
* Exceptions thrown from FetchService more accurately report the remote host when unreachable, along
  with some additional enhancements to fetch exception reporting for clarity.

[Commit Log](https://github.com/xh/hoist-react/compare/v7.0.0...v7.1.0)

## v7.0.0

### 💥 Breaking Changes

* **Restructuring of core `App` concept** with change to new `@HoistApp` decorator and conventions
  around defining `App.js` and `AppComponent.js` files as core app entry points. `XH.app` now
  installed to provide access to singleton instance of primary app class. See #387.

### 🎁 New Features

* **Added `AppBar` component** to help further standardize a pattern for top-level application
  headers.
* **Added `SwitchField` and `SliderField`** form field components.
* **Kit package added for Onsen UI** - base component library for mobile development.
* **Preferences get a group field for better organization**, parity with AppConfigs. (Requires
  hoist-core 3.1.x.)

### 🐞 Bug Fixes

* Improvements to `Grid` component's interaction with underlying AG Grid instance, avoiding extra
  renderings and unwanted loss of state. 03de0ae7

[Commit Log](https://github.com/xh/hoist-react/compare/v6.0.0...v7.0.0)

## v6.0.0

### 💥 Breaking Changes

* API for `MessageModel` has changed as part of the feature addition noted below, with `alert()` and
  `confirm()` replaced by `show()` and new `XH` convenience methods making the need for direct calls
  rare.
* `TabContainerModel` no longer takes an `orientation` prop, replaced by the more flexible
  `switcherPosition` as noted below.

### 🎁 New Features

* **Initial version of grid state** now available, supporting easy persistence of user grid column
  selections and sorting. The `GridModel` constructor now takes a `stateModel` argument, which in
  its simplest form is a string `xhStateId` used to persist grid state to local storage. See the
  `GridStateModel` class for implementation details. #331
* The **Message API** has been improved and simplified, with new `XH.confirm()` and `XH.alert()`
  methods providing an easy way to show pop-up alerts without needing to manually construct or
  maintain a `MessageModel`. #349
* **`TabContainer` components can now be controlled with a remote `TabSwitcher`** that does not need
  to be directly docked to the container itself. Specify `switcherPosition:none` on the
  `TabContainerModel` to suppress showing the switching affordance on the tabs themselves and
  instantiate a `TabSwitcher` bound to the same model to control a tabset from elsewhere in the
  component hierarchy. In particular, this enabled top-level application tab navigation to move up
  into the top toolbar, saving vertical space in the layout. #368
* `DataViewModel` supports an `emptyText` config.

### 🐞 Bugfixes

* Dropdown fields no longer fire multiple commit messages, and no longer commit partial entries
  under some circumstances. #353 and #354
* Grids resizing fixed when shrinking the containing component. #357

[Commit Log](https://github.com/xh/hoist-react/compare/v5.0.0...v6.0.0)

## v5.0.0

### 💥 Breaking Changes

* **Multi environment configs have been unwound** See these release notes/instructions for how to
  migrate: https://github.com/xh/hoist-core/releases/tag/release-3.0.0
* **Breaking change to context menus in dataviews and grids not using the default context menu:**
  StoreContextMenu no longer takes an array of items as an argument to its constructor. Instead it
  takes a configuration object with an ‘items’ key that will point to any current implementation’s
  array of items. This object can also contain an optional gridModel argument which is intended to
  support StoreContextMenuItems that may now be specified as known ‘hoist tokens’, currently limited
  to a ‘colChooser’ token.

### 🎁 New Features

* Config differ presents inline view, easier to read diffs now.
* Print Icon added!

### 🐞 Bugfixes

* Update processFailedLoad to loadData into gridModel store, Fixes #337
* Fix regression to ErrorTracking. Make errorTrackingService safer/simpler to call at any point in
  life-cycle.
* Fix broken LocalStore state.
* Tweak flex prop for charts. Side by side charts in a flexbox now auto-size themselves! Fixes #342
* Provide token parsing for storeContextMenus. Context menus are all grown up! Fixes #300

## v4.0.1

### 🐞 Bugfixes

* DataView now properly re-renders its items when properties on their records change (and the ID
  does not)

## v4.0.0

### 💥 Breaking Changes

* **The `GridModel` selection API has been reworked for clarity.** These models formerly exposed
  their selectionModel as `grid.selection` - now that getter returns the selected records. A new
  `selectedRecord` getter is also available to return a single selection, and new string shortcut
  options are available when configuring GridModel selection behavior.
* **Grid components can now take an `agOptions` prop** to pass directly to the underlying ag-grid
  component, as well as an `onRowDoubleClicked` handler function.
  16be2bfa10e5aab4ce8e7e2e20f8569979dd70d1

### 🎁 New Features

* Additional core components have been updated with built-in `layoutSupport`, allowing developers to
  set width/height/flex and other layout properties directly as top-level props for key comps such
  as Grid, DataView, and Chart. These special props are processed via `elemFactory` into a
  `layoutConfig` prop that is now passed down to the underlying wrapper div for these components.
  081fb1f3a2246a4ff624ab123c6df36c1474ed4b

### 🐞 Bugfixes

* Log viewer tail mode now working properly for long log files - #325

## v3.0.1

### 🐞 Bugfixes

* FetchService throws a dedicated exception when the server is unreachable, fixes a confusing
  failure case detailed in #315

## v3.0.0

### 💥 Breaking Changes

* **An application's `AppModel` class must now implement a new `checkAccess()` method.** This method
  is passed the current user, and the appModel should determine if that user should see the UI and
  return an object with a `hasAccess` boolean and an optional `message` string. For a return with
  `hasAccess: false`, the framework will render a lockout panel instead of the primary UI.
  974c1def99059f11528c476f04e0d8c8a0811804
    * Note that this is only a secondary level of "security" designed to avoid showing an
      unauthorized user a confusing / non-functional UI. The server or any other third-party data
      sources must always be the actual enforcer of access to data or other operations.
* **We updated the APIs for core MobX helper methods added to component/model/service classes.** In
  particular, `addReaction()` was updated to take a more declarative / clear config object.
  8169123a4a8be6940b747e816cba40bd10fa164e
    * See Reactive.js - the mixin that provides this functionality.

### 🎁 New Features

* Built-in client-side lockout support, as per above.

### 🐞 Bugfixes

* None

------------------------------------------

Copyright © 2022 Extremely Heavy Industries Inc. - all rights reserved

------------------------------------------

📫☎️🌎 info@xh.io | https://xh.io/contact<|MERGE_RESOLUTION|>--- conflicted
+++ resolved
@@ -10,12 +10,9 @@
 * New `FetchService.abort()` API allows manually aborting a pending fetch request.
 * Hoist exceptions have been enhanced and standardized, including new TypeScript types. The
   `Error.cause` property is now populated for wrapping exceptions.
-<<<<<<< HEAD
 * `PanelModel` now supports a `defaultSize` property specified in percentage as well as pixels
   (e.g. `defaultSize: '20%'` as well as `defaultSize: 200`).
 * New `GridModel.headerMenuDisplay` config for limiting column header menu visibility to on hover.
-=======
->>>>>>> 5f51fda1
 
 ### 💥 Breaking Changes
 
