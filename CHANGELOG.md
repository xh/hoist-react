# Changelog

## 60.0.0-SNAPSHOT

<<<<<<< HEAD
### 🎁 New Features

* Add `zoneLabelRenderer` property to `Column`. This will allow "cell-by-cell" labeling of fields in
`zoneGrid`.
=======
* New Admin support for built-in Role Management.
    * Hoist-core v18 now supports an out-of-the-box, database-driven system for maintaining a
      hierarchical set of Roles associating and associating them with individual users.
    * New system supports app and plug-in specific integrations to AD and other enterprise systems.
    * Administration of the new system provided by a new admin UI tab provided here.

### 🐞 Bug Fixes

* Fixed `DateEditor` calendar popover not showing for non-pinned columns.
>>>>>>> 2d69427b

### ✨ Styles

* Added `xh-bg-intent-xxx` CSS classes, for intent-coloring the `background-color` of elements.

## 59.5.0 - 2023-12-11

### 🎁 New Features

* Added new `dialogWidth` and `dialogHeight` configs to `DockViewModel`.

### 🐞 Bug Fixes

* Fixed serialization of expand/collapse state within `AgGridModel`, which was badly broken and
  could trigger long browser hangs for grids with > 2 levels of nesting and numeric record IDs.
* Fixed `UniqueAggregator` to properly check equality for `Date` fields.
* Pinned `react-grid-layout@1.4.3` to avoid v1.4.4 bugs affecting `DashCanvas` interactions
  (see https://github.com/react-grid-layout/react-grid-layout/issues/1990).

## 59.4.0 - 2023-11-28

### 💥 Breaking Changes

* The constructors for `ColumnGroup` no long accept arbitrary rest (e.g `...rest`)
  arguments for applying app-specific data to the object. Instead, use the new `appData` property.

### ⚙️ Technical

* Enhanced `LogUtils` to support logging objects (and any other non-string values). Also
  added new exports for `logWarn()` and `logError()` with the same standardized formatting.
* Added standardized `LogUtils` methods to `HoistBase`, for use within Hoist models and services.

### 🐞 Bug Fixes

* `ZoneGrid` will no longer render labels or delimiters for empty values.

### ⚙️ Typescript API Adjustments

* Updated type for `ReactionSpec.equals` to include already-supported string shorthands.

## 59.3.2 - 2023-11-21

### 🐞 Bug Fixes

* `ZoneGrid` will more gracefully handle state that has become out of sync with its mapper
  requirements.

## 59.3.1 - 2023-11-10

### 🐞 Bug Fixes

* Ensure an unauthorized response from a proxy service endpoint does not prompt the user to refresh
  and log in again on an SSO-enabled application.
* Revert change to `Panel` which affected where `className` was applied with `modalSupport` enabled

## 59.3.0 - 2023-11-09

### 🎁 New Features

* Improved Hoist support for automated testing via Playwright, Cypress, and similar tools:
    * Core Hoist components now accept an optional `testId` prop, to be rendered at an appropriate
      level of the DOM (within a `data-testid` HTML attribute). This can minimize the need to select
      components using criteria such as CSS classes or labels that are more likely to change and
      break tests.
    * When given a `testId`, certain composite components will generate and set "sub-testIds" on
      selected internal components. For example, a `TabContainer` will set a testId on each switcher
      button (derived from its tabId), and a `Form` will set testIds on nested `FormField`
      and `HoistInput` components (derived from their bound field names).
    * This release represents a first step in ongoing work to facilitate automated end-to-end
      testing of Hoist applications. Additional Hoist-specific utilities for writing tests in
      libraries such as Cypress and Playwright are coming soon.
* Added new `ZoneGrid` component, a highly specialized `Grid` that always displays its data with
  multi-line, full-width rows. Each row is broken into four zones (top/bottom and left/right),
  each of which can mapped by the user to render data from one or more fields.
    * Primarily intended for mobile, where horizontal scrolling can present usability issues, but
      also available on desktop, where it can serve as an easily user-configurable `DataView`.
* Added `Column.sortToBottom` to force specified values to sort the bottom, regardless of sort
  direction. Intended primarily to force null values to sort below all others.
* Upgraded the `RelativeTimestamp` component with a new `localDateMode` option to customize how
  near-term date/time differences are rendered with regards to calendar days.

### 🐞 Bug Fixes

* Fixed bug where interacting with a `Select` within a `Popover` can inadvertently cause the
  popover to close. If your app already has special handling in place to prevent this, you should
  be able to unwind it after upgrading.
* Improved the behavior of the clear button in `TextInput`. Clearing a field no longer drops focus,
  allowing the user to immediately begin typing in a new value.
* Fixed arguments passed to `ErrorMessageProps.actionFn` and `ErrorMessageProps.detailsFn`.
* Improved default error text in `ErrorMessage`.

### ⚙️ Technical

* Improved core `HoistComponent` performance by preventing unnecessary re-renderings triggered by
  spurious model lookup changes.
* New flag `GridModel.experimental.enableFullWidthScroll` enables scrollbars to span pinned columns.
    * Early test release behind the flag, expected to made the default behavior in next release.
* Renamed `XH.getActiveModels()` to `XH.getModels()` for clarity / consistency.
    * API change, but not expected to impact applications.
* Added `XH.getModel()` convenience method to return the first matching model.

## 59.2.0 - 2023-10-16

### 🎁 New Features

* New `DockViewConfig.onClose` hook invoked when a user attempts to remove a `DockContainer` view.
* Added `GridModel` APIs to lookup and show / hide entire column groups.
* Left / right borders are now rendered along `Grid` `ColumnGroup` edges by default, controllable
  with new `ColumnGroupSpec.borders` config.
* Enhanced the `CubeQuery` to support per-query post-processing functions
  with `Query.omitFn`, `Query.bucketSpecFn` and `Query.lockFn`. These properties default to their
  respective properties on `Cube`.

### 🐞 Bug Fixes

* `DashContainerModel` fixes:
    * Fix bug where `addView` would throw when adding a view to a row or column
    * Fix bug where `allowRemove` flag was dropped from state for containers
    * Fix bug in `DockContainer` where adding / removing views would cause other views to be
      remounted
* Fixed erroneous `GridModel` warning when using a tree column within a column group
* Fixed regression to alert banners. Resume allowing elements as messages.
* Fix `Grid` cell border styling inconsistencies.

### ⚙️ Typescript API Adjustments

* Added type for `ActionFnData.record`.

## 59.1.0 - 2023-09-20

### 🎁 New Features

* Introduced new `ErrorBoundary` component for finer-grained application handling of React Errors.
    * Hoist now wraps `Tab`, `DashCanvasView`, `DashContainerView`, `DockView`, and `Page` in an
      `ErrorBoundary`. This provides better isolation of application content, minimizing the chance
      that any individual component can crash the entire app.
    * A new `PanelModel.errorBoundary` prop allows developers to opt-in to an `ErrorBoundary`
      wrapper around the contents of any panel.
    * `ErrorMessage` component now provides an ability to show additional exception details.
* Added new `Markdown` component for rendering Markdown formatted strings as markup. This includes
  bundling `react-markdown` in Hoist.
    * If your app already uses `react-markdown` or similar, we recommend updating to use the
      new `Markdown` component exported by Hoist to benefit from future upgrades.
    * Admin-managed alert banners leverage the new markdown component to support bold, italics and
      links within alert messages.
* Improved and fixed up `Panel` headers, including:
    * Added new `Panel.headerClassName` prop for easier CSS manipulation of panel's header.
    * Improved `Panel.collapsedTitle` prop and added `Panel.collapsedIcon` prop. These two props now
      fully govern header display when collapsed.
* Improved styling for disabled `checkbox` inputs.

### ⚙️ Technical

* `XH.showException` has been deprecated. Use similar methods on `XH.exceptionHandler` instead.

### 📚 Libraries

* numbro `2.3 -> 2.4`
* react-markdown `added @ 8.0`
* remark-breaks `added @ 3.0`

## 59.0.3 - 2023-08-25

### ⚙️ Technical

* New `XH.flags` property to govern experimental, hotfix, or otherwise provisional features.

* Provide temporary workaround to chromium bug effecting BigNumber. Enabled via flag
  `applyBigNumberWorkaround`. See https://github.com/MikeMcl/bignumber.js/issues/354.

## 59.0.2 - 2023-08-24

### 🐞 Bug Fixes

* Restored support for `Select.selectOnFocus` (had broken with upgrade to `react-select` in v59.0).
* Fixed `DateInput` bug caused by changes in Chrome v116 - clicking on inputs
  with `enableTextInput: false` now open the date picker popup as expected.
* Flex inner title element added to `Panel` headers in v59.0, and set `display:flex` on the new
  element itself. Restores previous flexbox container behavior (when not L/R collapsed) for apps
  that are providing custom components as titles.
* `DashCanvas` now properly updates its layout when shown if the browser window had been resized
  while the component was hidden (e.g. in an inactive tab).
* Reverted upgrade to `react-select` in v59.0.0 due to issues found with `selectEditor` / inline
  grid editing. We will revisit this upgrade in a future release.

### 📚 Libraries

* react-select `5.7 -> 4.3`
* react-windowed-select `5.1 -> 3.1`

## 59.0.1 - 2023-08-17

### 🎁 New Features

* Added new `Panel.collapsedTitle` prop to make it easier to display a different title when the
  panel is collapsed.

## 59.0.0 - 2023-08-17

### 💥 Breaking Changes

* Apps must update their `typescript` dependency to v5.1. This should be a drop-in for most
  applications, or require only minor changes. Note that Hoist has not yet adopted the updated
  approach to decorators added in TS v5, maintaining compatibility with the "legacy" syntax.
* Apps that use and provide the `highcharts` library should be sure to update the version to v11.1.
  This should be a drop-in for most applications.
    * Visit https://www.highcharts.com/blog/changelog/ for specific changes.
* Apps must also update their `@xh/hoist-dev-utils` dependency to v7.0.0 or higher.
    * We recommend specifying this as `"@xh/hoist-dev-utils": "7.x"` in your `package.json` to
      automatically pick up future minor releases.
* `DataViewConfig` no longer directly supports `GridConfig` parameters - instead, nest `GridConfig`
  options you wish to set via the new `gridOptions` parameter. Please note that, as before, not
  all `GridConfig` options are supported by (or make sense for) the `DataView` component.

### 🎁 New Features

* New `GridAutosizeOptions.includeHiddenColumns` config controls whether hidden columns should
  also be included during the autosize process. Default of `false`. Useful when applications
  provide quick toggles between different column sets and would prefer to take the up-front cost of
  autosizing rather than doing it after the user loads a column set.
* New `NumberFormatOptions.strictZero` formatter config controls display of values that round to
  zero at the specified precision. Set to `false` to format those values as if they were *exactly*
  zero, triggering display of any `zeroDisplay` value and suppressing sign-based glyphs, '+/-'
  characters, and styling.
* New `DashModel.refreshContextModel` allows apps to programmatically refresh all widgets within
  a `DashCanvas` or `DashContainer`.
* New tab for monitoring JDBC connection pool stats added to the Admin Console. Apps
  with `hoist-core >= v17.2` will collect and display metrics for their primary datasource on a
  configurable frequency.
* `ButtonGroupInput` now allows `null` values for buttons as long as both `enableClear` and
  `enableMulti` are false.

### 🐞 Bug Fixes

* Fixed bug where a titled panel collapsed to either the left or right side of a layout could cause
  severe layout performance degradation (and even browser hangs) when resizing the browser window in
  the latest Chrome v115.
    * Note this required some adjustments to the internal DOM structure of `PanelHeader` - highly
      specific CSS selectors or visual tests may be affected.
* Fixed bug where `manuallySized` was not being set properly on column state.
* Fixed bug where mobile `Dialog` max height was not properly constrained to the viewport.
* Fixed bug where mobile `NumberInput` would clear when trying to enter decimals on certain devices.
* Suppressed extra top border on Grids with `hideHeaders: true`.

### ⚙️ Technical

* Suppressed dev-time console warnings thrown by Blueprint Toaster.

### 📚 Libraries

* mobx `6.8 -> 6.9`
* semver `7.3 -> 7.5`
* typescript `4.9 -> 5.1`
* highcharts `10.3 -> 11.1`
* react-select `4.3 -> 5.7`
* react-windowed-select `3.1 -> 5.1`

## 58.0.1 - 2023-07-13

### 🐞 Bug Fixes

* Fixed bug where `TabContainerModel` with routing enabled would drop route params when navigating
  between tabs.

## 58.0.0 - 2023-07-07

### 🎁 New Features

* Deprecated `xhAppVersionCheckEnabled` config in favor of object-based `xhAppVersionCheck`. Hoist
  will auto-migrate the existing value to this new config's `mode` flag. While backwards
  compatible with older versions of hoist-core, the new `forceReload` mode
  requires `hoist-core >= v16.4`.
* Enhanced `NumberFormatOptions.colorSpec` to accept CSS properties in addition to class names.
* Enhanced `TabSwitcher` to allow navigation using arrow keys when focused.
* Added new option `TrackOptions.logData` to provide support for logging application data in
  `TrackService.`  Requires `hoist-core >= v16.4`.
* New `XH.pageState` provides observable access to the current lifecycle state of the app, allowing
  apps to react to changes in page visibility and focus, as well as detecting when the browser has
  frozen a tab due to inactivity or navigation.

### 💥 Breaking Changes

* The `Column.getValueFn` and `Column.renderer` functions will no longer be passed the `agParams`
  argument. This argument was not passed consistently by Hoist when calling these functions; and was
  specifically omitted during operations such as column sizing, tooltip generation and Grid content
  searching. We do not expect this argument was being used in practice by applications, but
  applications should ensure this is the case, and adjust these callbacks if necessary.

## 57.0.0 - 2023-06-20

### 🎁 New Features

* Enhanced Admin alert banners with the ability to save messages as presets. Useful for
  standardizing alert or downtime banners, where pre-approved language can be saved as a preset for
  later loaded into a banner by members of an application support team (
  requires `hoist-core >= v16.3.0`).
* Added bindable `readonly` property to `LeftRightChooserModel`.

### ⚙️ Technical

* Support the `HOIST_IMPERSONATOR` role introduced in hoist-core `v16.3.0`
* Hoist now supports and requires ag-Grid v30 or higher. This version includes critical
  performance improvements to scrolling without the problematic 'ResizeObserver' issues discussed
  below.

### 💥 Breaking Changes

* The deprecated `@settable` decorator has now been removed. Use `@bindable` instead.
* The deprecated class `@xh/hoist/admin/App` has been removed. Use `@xh/hoist/admin/AppComponent`
  instead.

### 🐞 Bug Fixes

* Fixed a bug where Onsen components wrappers could not forward refs.
* Improved the exceptions thrown by fetchService when errors occur parsing response JSON.

## 56.6.0 - 2023-06-01

### 🎁 New Features

* New global property `AgGrid.DEFAULT_PROPS` to provide application wide defaults for any instances
  of `AgGrid` and `Grid` components.

### ⚙️ Technical

* The workaround of defaulting the AG Grid prop `suppressBrowserResizeObserver: true`, added in
  v56.3.0, has been removed. This workaround can cause sizing issues with flex columns and should
  not be needed once [the underlying issue](https://github.com/ag-grid/ag-grid/issues/6562) is fixed
  in an upcoming AG Grid release.
    * As of this release date, we recommend apps stay at AG Grid 29.2. This does not include the
      latest AG performance improvements, but avoids the sizing issues present in 29.3.5.
    * If you want to take the latest AG Grid 29.3.5, please re-enable
      the `suppressBrowserResizeObserver` flag with the new `DEFAULT_PROPS` static described
      above. Scan your app carefully for column sizing issues.

### 🐞 Bug Fixes

* Fixed broken change handler for mobile inputs that wrap around Onsen UI inputs, including
  `NumberInput`, `SearchInput`, and `TextInput`.

### 📚 Libraries

* @blueprintjs/core `^4.14 -> ^4.20` (apps might have already updated to a newer minor version)

## 56.5.0 - 2023-05-26

### 🎁 New Features

* Added `regexOption` and `caseSensitive` props to the `LogDisplayModel`. (Case-sensitive search
  requires `hoist-core >= v16.2.0`).
* Added new `GroupingChooserModel.commitOnChange` config - enable to update the observable grouping
  value as the user adjusts their choices within the control. Default behavior is unchanged,
  requiring user to dismiss the popover to commit the new value.
* Added new `Select.enableTooltips` prop - enable for select inputs where the text of a
  selected value might be elided due to space constraints. The tooltip will display the full text.
* Enabled user-driven sorting for the list of available values within Grid column filters.
* Updated `CodeInput.showCopyButton` (copy-to-clipboard feature) default to true (enabled).

### ⚙️ Technical

* `DataView` now supports an `agOptions` prop to allow passing arbitrary AG Grid props to the
  underlying grid instance. (Always supported by `Grid`, now also supported by `DataView`.)

### 🐞 Bug Fixes

* Fixed layout bug where popovers triggered from a parent `Panel` with `modalSupport` active could
  render beneath that parent's own modal dialog.
* Fixed broken `CodeInput` copy-to-clipboard feature.

## v56.4.0 - 2023-05-10

### 🎁 New Features

* Ensure that non-committed values are also checked when filtering a store with a FieldFilter.
  This will maximize chances that records under edit will not disappear from user view due to
  active filters.

### 🐞 Bug Fixes

* Fix bug where Grid ColumnHeaders could throw when `groupDisplayType` was set to `singleColumn`.

### ⚙️ Technical

* Adjustment to core model lookup in Hoist components to better support automated testing.
  Components no longer strictly require rendering within an `AppContainer`.

### ⚙️ Typescript API Adjustments

* Improved return types for `FetchService` methods and corrected `FetchOptions` interface.

## v56.3.0 - 2023-05-08

### 🎁 New Features

* Added support for new `sortOrder` argument to `XH.showBanner()`. A default sort order is applied
  if unspecified, ensuring banners do not unexpectedly change order when refreshed.

### ⚙️ Typescript API Adjustments

* Improved the recommendation for the app `declare` statement within
  our [TypeScript migration docs](https://github.com/xh/hoist-react/blob/develop/docs/upgrade-to-typescript.md#bootstrapts--service-declarations).
    * See this [Toolbox commit](https://github.com/xh/toolbox/commit/8df642cf) for a small,
      recommended app-level change to improve autocompletion and usage checks within IntelliJ.
* Added generic support to `XH.message()` and `XH.prompt()` signatures with return type
  of `Promise<T | boolean>`.
* Moved declaration of optional `children` prop to base `HoistProps` interface - required for TSX
  support.

### ✨ Styles

* Removed `--xh-banner-height` CSS var.
    * Desktop banners are implemented via `Toolbar`, which correctly sets a min height.
    * Mobile banners now specify `min-height: 40px` via the `.xh-banner` class.
    * This change allows banners containing custom components to grow to fit their contents without
      requiring app-level CSS overrides.
* Added new `--xh-grid-filter-popover-[height|width]-px` CSS variables to support easier custom
  sizing for grid column header filter popovers.

### ⚙️ Technical

* Updated internal config defaults to support latest AG Grid v29.3.4+ with use of
  AG `suppressBrowserResizeObserver` config. Applications are encouraged to update to the latest AG
  Grid dependencies to take advantage of ongoing performance updates.

## v56.2.0 - 2023-04-28

### 🎁 New Features

* Added `DashContainerModel.margin` config to customize the width of the resize splitters
  between widgets.

### ⚙️ Technical

* Improve scrolling performance for `Grid` and `DataView` via internal configuration updates.

## v56.1.0 - 2023-04-14

### 🎁 New Features

* Display improved memory management diagnostics within Admin console Memory Monitor.
    * New metrics require optional-but-recommended update to `hoist-core >= v16.1.0`.

### 🐞 Bug Fixes

* Fixes bug with display/reporting of exceptions during app initialization sequence.

## v56.0.0 - 2023-03-29

### 🎁 New Features

* `PanelModel` now supports a `defaultSize` property specified in percentage as well as pixels
  (e.g. `defaultSize: '20%'` as well as `defaultSize: 200`).
* `DashCanvas` views can now be programmatically added with specified width and height dimensions.
* New `FetchService.abort()` API allows manually aborting a pending fetch request.
* Hoist exceptions have been enhanced and standardized, including new TypeScript types. The
  `Error.cause` property is now populated for wrapping exceptions.
* New `GridModel.headerMenuDisplay` config for limiting column header menu visibility to on hover.

### 💥 Breaking Changes

* Requires Hoist Core v16 or higher.
* Requires AG Grid v29.0.0 or higher - update your AG Grid dependency in your app's `package.json`
  file. See the [AG Grid Changelog](https://www.ag-grid.com/changelog) for details.
    * Add a dependency on `@ag-grid-community/styles` to import new dedicated styles package.
    * Imports of AG Grid CSS files within your app's `Bootstrap.ts` file will also need to be
      updated to import styles from their new location. The recommended imports are now:

```typescript
import '@ag-grid-community/styles/ag-grid.css';
import '@ag-grid-community/styles/ag-theme-balham.css';
```

* New `xhActivityTrackingConfig` soft-configuration entry places new limits on the size of
  any `data` objects passed to `XH.track()` calls.
    * Any track requests with data objects exceeding this length will be persisted, but without the
      requested data.
    * Activity tracking can also be disabled (completely) via this same config.
* "Local" preferences are no longer supported. Application should use `LocalStorageService` instead.
  With v56, the `local` flag on any preferences will be ignored, and all preferences will be saved
  on the server instead.
    * Note that Hoist will execute a one-time migration of any existing local preference values
      from the user's browser to the server on app load.
* Removed `Column.tooltipElement`. Use `tooltip` instead.
* Removed `fill` prop on `TextArea` and `NumberInput` component. Use `flex` instead.
* Removed previously deprecated `Button.modifier.outline` and `Button.modifier.quiet` (mobile only).
* Removed previously deprecated `AppMenuButton.extraItems.onClick`. Use `actionFn` instead.

### ⚙️ Typescript API Adjustments

* New Typescript types for all Hoist exceptions.
* Integration of AG Grid community types.

### ⚙️ Technical

* Hoist source code has been reformatted with Prettier.
* Admin Console modules that have been disabled via config are no longer hidden completely, but
  instead will render a placeholder pointing to the relevant config name.

### 📚 Libraries

* mobx `6.7 -> 6.8`
* dompurify `2.4 -> 3.0`

## v55.4.0 - 2023-03-23

### 💥 Breaking Changes

* Requires AG Grid v29.0.0 or higher - see release notes for v56.0.0 above.

### 🐞 Bug Fixes

* Addresses `AgGrid` v28 regression whereby changing column visibility via state breaks grid
  rendering when column groups are set via the `groupId` property.

## v55.3.2 - 2023-03-22

### 🐞 Bug Fixes

* Fixed issue where a filter on a `LocalDate` field created via `FilterChooser` would cause a
  grid column filter on the same field to fail to properly render when shown.

## v55.3.1 - 2023-03-14

### 🐞 Bug Fixes

* Revert native `structuredClone` to lodash `deepClone` throughout toolkit.

## v55.3.0 - 2023-03-03

### 🐞 Bug Fixes

* Grid column filters scroll their internal grid horizontally to avoid clipping longer values.
* Minor improvements to the same grid filter dialog's alignment and labelling.

### ⚙️ Technical

* Use native `structuredClone` instead of lodash `deepClone` throughout toolkit.

## v55.2.1 - 2023-02-24

### 🐞 Bug Fixes

* Fixed issue where a resizable `Panel` splitter could be rendered incorrectly while dragging.

## v55.2.0 - 2023-02-10

### 🎁 New Features

* `DashCanvas` enhancements:
    * Views now support minimum and maximum dimensions.
    * Views now expose an `allowDuplicate` flag for controlling the `Duplicate` menu item
      visibility.

### 🐞 Bug Fixes

* Fixed a bug with Cube views having dimensions containing non-string or `null` values. Rows grouped
  by these dimensions would report values for the dimension which were incorrectly stringified (e.g.
  `'null'` vs. `null` or `'5'` vs. `5`). This has been fixed. Note that the stringified value is
  still reported for the rows' `cubeLabel` value, and will be used for the purposes of grouping.

### ⚙️ Typescript API Adjustments

* Improved signatures of `RestStore` APIs.

## v55.1.0 - 2023-02-09

Version 55 is the first major update of the toolkit after our transition to Typescript. In addition
to a host of runtime fixes and features, it also contains a good number of important Typescript
typing adjustments, which are listed below. It also includes a helpful
[Typescript upgrade guide](https://github.com/xh/hoist-react/blob/develop/docs/upgrade-to-typescript.md).

### 🎁 New Features

* Grid exports can now be tracked in the admin activity tab by setting `exportOptions.track` to
  true (defaults to false).
* Miscellaneous performance improvements to the cube package.
* The implementation of the `Cube.omitFn` feature has been enhanced. This function will now be
  called on *all* non-leaf nodes, not just single child nodes. This allows for more flexible
  editing of the shape of the resulting hierarchical data emitted by cube views.

### 🐞 Bug Fixes

* Fixed: grid cell editors would drop a single character edit.
* Fixed: grid date input editor's popup did not position correctly in a grid with pinned columns.
* Fixed issue with `DashContainer` flashing its "empty" text briefly before loading.
* Several Hoist TypeScript types, interfaces, and signatures have been improved or corrected (typing
  changes only).
* Fix bug where a `className` provided to a `Panel` with `modalSupport` would be dropped when in a
  modal state. Note this necessitated an additional layer in the `Panel` DOM hierarchy. Highly
  specific CSS selectors may be affected.
* Fix bug where `TileFrame` would not pass through the keys of its children.

### 💥 Breaking Changes

* The semantics of `Cube.omitFn` have changed such that it will now be called on all aggregate
  nodes, not just nodes with a single child. Applications may need to adjust any implementation of
  this function accordingly.
* `hoistCmp.containerFactory` and `hoistCmp.withContainerFactory` are removed in favor of
  the basic `hoistCmp.factory` and `hoistCmp.withFactory` respectively. See typescript
  API adjustments below.

### ⚙️ Typescript API Adjustments

The following Typescript API were adjusted in v55.

* Removed the distinction between `StandardElementFactory` and `ContainerElementFactory`. This
  distinction was deemed to be unnecessary, and overcomplicated the understanding of Hoist.
  Applications should simply continue to use `ElementFactory` instead. `hoistCmp.containerFactory`
  and `hoistCmp.withContainerFactory` are also removed in favor of the basic `hoistCmp.factory` and
  `hoistCmp.withFactory` respectively.
* `HoistProps.modelConfig` now references the type declaration of `HoistModel.config`. See
  `PanelModel` and `TabContainerModel` for examples.
* The new `SelectOption` type has been made multi-platform and moved to `@xh/hoist/core`.

**Note** that we do not intend to make such extensive Typescript changes going forward post-v55.0.
These changes were deemed critical and worth adjusting in our first typescript update, and before
typescript has been widely adopted in production Hoist apps.

### ⚙️ Technical

* Hoist's `Icon` enumeration has been re-organized slightly to better separate icons that describe
  "what they look like" - e.g. `Icon.magnifyingGlass()` - from an expanded set of aliases that
  describe "how they are used" - e.g. `Icon.search()`.
    * This allows apps to override icon choices made within Hoist components in a more targeted way,
      e.g. by setting `Icon.columnMenu = Icon.ellipsisVertical`.
* All Hoist configurations that support `omit: boolean` now additionally support a "thunkable"
  callback of type `() => boolean`.
* `Grid` will only persist minimal user column state for hidden columns, to reduce user pref sizes.

### 📚 Libraries

* @blueprintjs/core `^4.12 -> ^4.14`
* corejs `^3.26 -> ^3.27`
* mobx `6.6 -> 6.7`
* onsenui `2.11 -> 2.12` (*see testing note below)
* react-onsenui `1.11 > 1.13`

### ✅ Testing Scope

* *Full regression testing recommended for _mobile_ apps.* While the upgrade from 2.11 to 2.12
  appears as a minor release, it was in fact a major update to the library.
  See [the Onsen release notes](https://github.com/OnsenUI/OnsenUI/releases/tag/2.12.0) for
  additional details. Note that Hoist has handled all changes required to its Onsen API calls,
  and there are no breaking changes to the Hoist mobile component APIs. As a result, mobile apps
  _might_ not need to change anything, but extra care in testing is still recommended.

## v54.0.0 - 2022-12-31

We are pleased to announce that Hoist React has been fully rewritten in TypeScript! ✨🚀

All core Hoist Components, Models, and other utilities now have TypeScript interfaces for their
public APIs, improving the developer ergonomics of the toolkit with much more accurate dev-time type
checking and intellisense. Developers now also have the option (but are not required) to write
application code using TypeScript.

Runtime support for TypeScript is provided by `@xh/hoist-dev-utils v6.1+`, which recognizes and
transpiles TypeScript files (`.ts|.tsx`) via the `@babel/plugin-transform-typescript` plugin.
Development-time support can be provided by the user's IDE (e.g. IntelliJ or VSCode, which both
provide strong TypeScript-based error checking and auto-completion).

The goal of this release is to be backward compatible with v53 to the greatest degree possible, and
most applications will run with minimal or no changes. However, some breaking changes were required
and can require application adjustments, as detailed below.

As always, please review our [Toolbox project](https://github.com/xh/toolbox/), which we've updated
to use TypeScript for its own app-level code.

### 🎁 New Features

* New TypeScript interface `HoistProps` and per-component extensions to specify props for all
  components. This replaces the use of the `PropTypes` library, which is no longer included.
* ~~Enhanced TypeScript-aware implementations of `ElementFactory`, including separate factories for
  standard components (`elementFactory`) and components that often take children only
  (`containerElementFactory`).~~
* The `@bindable` annotation has been enhanced to produce a native javascript setter for its
  property as well as the `setXXX()` method it currently produces. This provides a more typescript
  friendly way to set properties in a mobx action, and should be the favored method going forward.
  The use of the `setXXX()` method will continue to be supported for backward compatibility.
* References to singleton instances of services and the app model can now also be gained via the
  static `instance` property on the class name of the singleton - e.g. `MyAppModel.instance`.
  Referencing app-level services and the AppModel via `XH` is still fully supported and recommended.
* New utility function `waitFor` returns a promise that will resolve after a specified condition
  has been met, polling at a specified interval.
* Hoist Components will now automatically remount if the model passed to them (via context or props)
  is changed during the lifetime of the component. This allows applications to swap out models
  without needing to manually force the remounting of related components with an explicit
  `key` setting, i.e.  `key: model.xhId`.
* `fmtQuantity` function now takes two new flags `useMillions` and `useBillions`.

### 💥 Breaking Changes

* The constructors for `GridModel` and `Column` no long accept arbitrary rest (e.g `...rest`)
  arguments for applying app-specific data to the object. Instead, use the new `appData` property
  on these objects.
* ~~The `elemFactory` function has been removed. Applications calling this function should specify
  `elementFactory` (typically) or `containerElementFactory` instead.~~
    * ~~Most application components are defined using helper aliases `hoistCmp.factory`
      and `hoistCmp.withFactory` - these calls do _not_ need to change, unless your component
      needs to take a list of children directly (i.e. `someComponent(child1, child2)`).~~
    * ~~Update the definition of any such components to use `hoistCmp.containerFactory` instead.~~
    * ~~Where possible, favor the simpler, default factory for more streamlined type suggestions /
      error messages regarding your component's valid props.~~
* The use of the `model` prop to provide a config object for a model to be created on-the-fly
  is deprecated.
    * Use the new `modelConfig` prop when passing a *plain object config* -
      e.g. `someComp({modelConfig: {modelOpt: true}})`
    * Continue to use the `model` prop when passing an existing model *instance* -
      e.g. `someComp({model: someCompModel})`.
* PropTypes support has been removed in favor of the type script interfaces discussed above. Apps
  importing Hoist Proptypes instances should simply remove these compile-time references.

### 🐞 Bug Fixes

* Fix bug where dragging on any panel header which is a descendant of a `DashCanvasView` would move
  the `DashCanvasView`.
* Fix bug where `GridModel.ensureRecordsVisibleAsync` could fail to make collapsed nodes visible.
* Fix bug where `GridPersistenceModel` would not clean outdated column state.
* Fix animation bug when popping pages in the mobile navigator.

### ⚙️ Technical

* Update `preflight.js` to catch errors that occur on startup, before our in-app exception handling
  is initialized.

### 📚 Libraries

* @blueprintjs/core `4.11 -> 4.12`
* @xh/hoist-dev-utils `6.0 -> 6.1`
* typescript `added @ 4.9`
* highcharts `9.3 -> 10.3`

### ✅ Testing Scope

* *Full regression testing recommended* - this is a major Hoist release and involved a significant
  amount of refactoring to the toolkit code. As such, we recommend a thorough regression test of any
  applications updating to this release from prior versions.

## v53.2.0 - 2022-11-15

### 🎁 New Features

* New methods `Store.errors`, `Store.errorCount`, and `StoreRecord.allErrors` provide convenient
  access to validation errors in the data package.
* New flag `Store.validationIsComplex` indicates whether *all* uncommitted records in a store should
  be revalidated when *any* record in the store is changed.
    * Defaults to `false`, which should be adequate for most use cases and can provide a significant
      performance boost in apps that bulk-insert 100s or 1000s of rows into editable grids.
    * Set to `true` for stores with validations that depend on other editable record values in the
      store (e.g. unique constraints), where a change to record X should cause another record Y to
      change its own validation status.

## v53.1.0 - 2022-11-03

### 🎁 New Features

* `PanelModel` now supports `modalSupport.defaultModal` option to allow rendering a Panel in an
  initially modal state.

### 🐞 Bug Fixes

* Fixed layout issues caused by top-level DOM elements created by `ModalSupport`
  and `ColumnWidthCalculator` (grid auto-sizing). Resolved occasional gaps between select inputs and
  their drop-down menus.
* Fix desktop styling bug where buttons inside a `Toast` could be rendered with a different color
  than the rest of the toast contents.
* Fix `GridModel` bug where `Store` would fail to recognize dot-separated field names as paths
  when provided as part of a field spec in object form.

### ⚙️ Technical

* Snap info (if available) from the `navigator.connection` global within the built-in call to track
  each application load.

## v53.0.0 - 2022-10-19

### 🎁 New Features

* The Hoist Admin Console is now accessible in a read-only capacity to users assigned the
  new `HOIST_ADMIN_READER` role.
* The pre-existing `HOIST_ADMIN` role inherits this new role, and is still required to take any
  actions that modify data.

### 💥 Breaking Changes

* Requires `hoist-core >= 14.4` to support the new `HOIST_ADMIN_READER` role described above. (Core
  upgrade _not_ required otherwise.)

## v52.0.2 - 2022-10-13

### 🐞 Bug Fixes

* Form field dirty checking now uses lodash `isEqual` to compare initial and current values,
  avoiding false positives with Array values.

## v52.0.1 - 2022-10-10

### 🎁 New Features

* New "Hoist Inspector" tool supports displaying and querying all of the Models, Services, and
  Stores within a running application.
    * Admin/dev-focused UI is built into all Desktop apps, activated via discrete new toggle in the
      bottom version bar (look for the 🔍 icon), or by running `XH.inspectorService.activate()`.
    * Selecting a model/service/store instance provides a quick view of its properties, including
      reactively updated observables. Useful for realtime troubleshooting of application state.
    * Includes auto-updated stats on total application model count and memory usage. Can aid in
      detecting and debugging memory leaks due to missing `@managed` annotations and other issues.
* New `DashCanvasViewModel.autoHeight` option fits the view's height to its rendered contents.
* New `DashCanvasAddViewButton` component supports adding views to `DashCanvas`.
* New `TabContainerModel.refreshContextModel` allows apps to programmatically load a `TabContainer`.
* `FilterChooserModel` now accepts shorthand inputs for numeric fields (e.g. "2m").
* Admin Console Config/Pref/Blob differ now displays the last updated time and user for each value.
* New observable `XH.environmentService.serverVersion` property, updated in the background via
  pre-existing `xhAppVersionCheckSecs` config. Note this does not replace or change the built-in
  upgrade prompt banner, but allows apps to take their own actions (e.g. reload immediately) when
  they detect an update on the server.

### 💥 Breaking Changes

* This release moves Hoist to **React v18**. Update your app's `package.json` to require the latest
  18.x versions of `react` and `react-dom`. Unless your app uses certain react-dom APIs directly, no
  other changes should be required.
* Removed deprecated method `XH.setDarkTheme()`. Use `XH.setTheme()` instead to select from our
  wide range of (two) theme options.

### 🐞 Bug Fixes

* `CompoundTaskObserver` improved to prioritize using specific messages from subtasks over the
  overall task message.
* Grid's built in context-menu option for filtering no longer shows `[object Object]` for columns
  that render React elements.
* `Store.updateData()` properly handles data in the `{rawData, parentId}` format, as documented.
* Disabled tabs now render with a muted text color on both light and dark themes, with
  new `--tab-disabled-text-color` CSS var added to customize.

### ⚙️ Technical

* `HoistComponents` no longer mutate the props object passed to them in React production mode. This
  was not causing noticeable application issues, but could result in a component's base CSS class
  being applied multiple times to its DOM element.
* `ModelSelector` used for model lookup and matching will now accept the class name of the model to
  match. Previously only a class reference could be provided.
* New check within service initialization to ensure that app service classes extend `HoistService`
  as required. (Has always been the expectation, but was not previously enforced.)
* `GridModel` will once again immediately sync data with its underlying AG Grid component. This
  reverses a v50.0.0 change that introduced a minimal debounce in order to work around an AG Grid
  rendering bug. The AG Grid bug has been resolved, and this workaround is no longer needed.
* `GridExportService` has improved support for columns of `FieldType.AUTO` and for columns with
  multiple data types and custom export functions. (`hoist-core >= 14.3` required for these
  particular improvements, but not for this Hoist React version in general.)
* The `trimToDepth` has been improved to return a depth-limited clone of its input that better
  handles nested arrays and passes through primitive inputs unchanged.

### 📚 Libraries

* @blueprintjs/core `4.6 -> 4.11`
* @blueprintjs/datetime `4.3 -> 4.4`
* @fortawesome `6.1 -> 6.2`
* dompurify `2.3 -> 2.4`
* react `17.0.1 -> 18.2.0`
* react-dom `17.0.1 -> 18.2.0`

## v51.0.0 - 2022-08-29

### 🎁 New Features

* `ButtonGroupInput` supports new `enableMulti` prop.
* `AboutDialog` can now display more dynamic custom properties.
* New option added to the Admin Activity Tracking chart to toggle on/off weekends when viewing a
  time series.
* The `filterText` field in `ColumnHeaderFilter` now gets autoFocused.

### 💥 Breaking Changes

* `CodeInput` is now rendered within an additional `div` element. Unlikely to cause issues, unless
  using targeted styling of this component.
* `xhAboutMenuConfigs` soft-config is no longer supported. To customize the `AboutDialog`, see
  `HoistAppModel.getAboutDialogItems()`

### 🐞 Bug Fixes

* Fixed issue where `ModalSupport` would trigger `MobX` memo warning in console.
* Fixed issues with `ModalSupport` implementation in `CodeInput`.
* Fixed `Grid` rendering glitches when used inside `Panel` with `ModalSupport`.
* Fixed incorrect text color on desktop toasts with a warning intent.
* Fixed potential for duplication of default Component `className` within list of CSS classes
  rendered into the DOM.
* Added missing `@computed` annotations to several `Store` getters that relay properties from
  its internal recordsets, including `maxDepth` and getters returning counts and empty status.
    * Avoids unnecessary internal render cycles within `Grid` when in tree mode.
    * Could require adjustments for apps that unintentionally relied on these observable getters
      triggering re-renders when records have changed in any way (but their output values have not).
* Hoist-supported menus will no longer filter out a `MenuDivider` if it has a `title`.
* The default `FormField` read-only renderer now supports line breaks.

### ⚙️ Technical

* The `addReaction()` and `addAutorun()` methods on `HoistBase` (i.e. models and services) now
  support passing multiple reactions in a single call and will ignore nullish inputs.

## v50.1.1 - 2022-07-29

### 🐞 Bug Fixes

* Fixed bug where components utilizing `ModalSupport` could render incorrectly when switching
  between inline and modal views.
* Improved behavior of `GridModel.whenReadyAsync()` to allow Grid more time to finish loading data.
  This improves the behavior of related methods `preSelectFirstAsync`, `selectFirstAsync`, and
  `ensureVisibleAsync`.
* `Grid` context menus are now disabled when a user is inline editing.
* An empty `DashCanvas` / `DashContainer` 'Add View' button now only displays a menu of available
  views, without unnecessarily nesting them inside an 'Add' submenu.
* Update `AppMenuButton` and `ContextMenu` to support Blueprint4 `menuItem`.

## v50.1.0 - 2022-07-21

### 🎁 New Features

* New `GridModel` method `ensureRecordsVisibleAsync` accepts one or more store records or IDs and
  scrolls to make them visible in the grid.

### 📚 Libraries

* @blueprintjs/core `4.5 -> 4.6`
* qs `6.10 -> 6.11`
* react-popper `2.2 -> 2.3`

## v50.0.0 - 2022-07-12

### 🎁 New Features

* New `PanelModel.modalSupport` option allows the user to expand a panel into a configurable modal
  dialog - without developers needing to write custom dialog implementations and without triggering
  a remount/rerender of the panel's contents.
* FilterChooser field suggestions now search within multi-word field names.
* Autosize performance has been improved for very large grids.
* New `@abstract` decorator now available for enforcing abstract methods / getters.
* `MessageModel` now receives `dismissable` and `cancelOnDismiss` flags to control the behavior of a
  popup message when clicking the background or hitting the escape key.

### 💥 Breaking Changes

* Hoist now requires AG Grid v28.0.0 or higher - update your AG Grid dependency in your app's
  `package.json` file. See the [AG Grid Changelog](https://www.ag-grid.com/changelog) for details.
* The data reactions between `GridModel` and the underlying Ag-Grid is now minimally debounced. This
  avoids multiple data updates during a single event loop tick, which can corrupt Ag-Grid's
  underlying state in the latest versions of that library.
    * This change should not affect most apps, but code that queries grid state immediately after
      loading or filtering a grid (e.g. selection, row visibility, or expansion state) should be
      tested carefully and may require a call to `await whenReadyAsync()`.
    * Note that this method is already incorporated in to several public methods on `GridModel`,
      including `selectFirstAsync()` and `ensureSelectionVisibleAsync()`.
    * ⚠ NOTE - this change has been reverted as of v52 (see above).
* Blueprint has updated all of its CSS class names to use the `bp4-` prefix instead of the `bp3-`
  prefix. Any apps styling these classes directly may need to be adjusted. See
  https://github.com/palantir/blueprint/wiki/Blueprint-4.0 for more info.
* Both `Panel.title` and `Panel.icon` props must be null or undefined to avoid rendering
  a `PanelHeader`. Previously specifying any 'falsey' value for both (e.g. an empty string
  title) would omit the header.
* `XHClass` (top-level Singleton model for Hoist) no longer extends `HoistBase`
* `DockView` component has been moved into the desktop-specific package `@xh/hoist/desktop/cmp`.
  Users of this component will need to adjust their imports accordingly.
* Requires `hoist-core >= 14.0`. Excel file exporting defaults to using column FieldType.

### 🐞 Bug Fixes

* Fixed several issues introduced with Ag-Grid v27 where rows gaps and similar rendering issues
  could appear after operating on it programmatically (see breaking changes above).
* `ColumnHeaders` now properly respond to mouse events on tablets (e.g. when using a Bluetooth
  trackpad on an iPad).
* Fixed bug where `DashCanvasModel.removeView()` was not properly disposing of removed views
* Fixed exception dialog getting overwhelmed by large messages.
* Fixed exporting to Excel file erroneously coercing certain strings (like "1e10") into numbers.

### ⚙️ Technical

* Hoist will now throw if you import a desktop specific class to a mobile app or vice-versa.

### 📚 Libraries

* @blueprintjs `3.54 -> 4.5`

[Commit Log](https://github.com/xh/hoist-react/compare/v49.2.0...v50.0.0)

## v49.2.0 - 2022-06-14

### 🎁 New Features

* New `@enumerable` decorator for making class members `enumerable`
* New `GridAutosizeOption` `renderedRowsOnly` supports more limited autosizing
  for very large grids.

### 🐞 Bug Fixes

* Fix `FilterChooser` looping between old values if updated too rapidly.
* Allow user to clear an unsupported `FilterChooser` value.
* Fix bug where `Panel` would throw when `headerItems = null`
* Fix column values filtering on `tags` fields if another filter is already present.
* Fix bug where `SwitchInput` `labelSide` would render inappropriately if within `compact` `toolbar`
* Fix bug where `SplitTreeMapModel.showSplitter` property wasn't being set in constructor

### 📚 Libraries

* mobx `6.5 -> 6.6`

[Commit Log](https://github.com/xh/hoist-react/compare/v49.1.0...v49.2.0)

## v49.1.0 - 2022-06-03

### 🎁 New Features

* A `DashCanvasViewModel` now supports `headerItems` and `extraMenuItems`
* `Store` now supports a `tags` field type
* `FieldFilter` supports `includes` and `excludes` operators for `tags` fields

### 🐞 Bug Fixes

* Fix regression with `begins`, `ends`, and `not like` filters.
* Fix `DashCanvas` styling so drag-handles no longer cause horizontal scroll bar to appear
* Fix bug where `DashCanvas` would not resize appropriately on scrollbar visibility change

[Commit Log](https://github.com/xh/hoist-react/compare/v49.0.0...v49.1.0)

## v49.0.0 - 2022-05-24

### 🎁 New Features

* Improved desktop `NumberInput`:
    * Re-implemented `min` and `max` props to properly constrain the value entered and fix several
      bugs with the underlying Blueprint control.
    * Fixed the `precision` prop to be fully respected - values emitted by the input are now
      truncated to the specified precision, if set.
    * Added additional debouncing to keep the value more stable while a user is typing.
* Added new `getAppMenuButtonExtraItems()` extension point on `@xh/hoist/admin/AppModel` to allow
  customization of the Admin Console's app menu.
* Devs can now hide the Admin > General > Users tab by setting `hideUsersTab: true` within a new,
  optional `xhAdminAppConfig` soft-config.
* Added new `SplitTreeMapModel.showSplitter` config to insert a four pixel buffer between the
  component's nested maps. Useful for visualizations with both positive and negative heat values on
  each side, to keep the two sides clearly distinguished from each other.
* New `xhChangelogConfig.limitToRoles` soft-config allows the in-app changelog (aka release notes)
  to be gated to a subset of users based on their role.
* Add support for `Map` and `WeakMap` collections in `LangUtils.getOrCreate()`.
* Mobile `textInput` now accepts an `enableClear` property with a default value of false.

### 💥 Breaking Changes

* `GridModel.groupRowElementRenderer` and `DataViewModel.groupRowElementRenderer` have been removed,
  please use `groupRowRenderer` instead. It must now return a React Element rather than an HTML
  string (plain strings are also OK, but any formatting must be done via React).
* Model classes passed to `HoistComponents` or configured in their factory must now
  extend `HoistModel`. This has long been a core assumption, but was not previously enforced.
* Nested model instances stored at properties with a `_` prefix are now considered private and will
  not be auto-wired or returned by model lookups. This should not affect most apps, but will require
  minor changes for apps that were binding components to non-standard or "private" models.
* Hoist will now throw if `Store.summaryRecord` does not have a unique ID.

### 🐞 Bug Fixes

* Fixed a bug with Panel drag-to-resize within iframes on Windows.
* Worked around an Ag-Grid bug where the grid would render incorrectly on certain sorting changes,
  specifically for abs sort columns, leaving mis-aligned rows and gaps in the grid body layout.
* Fixed a bug in `SelectEditor` that would cause the grid to lose keyboard focus during editing.

### ⚙️ Technical

* Hoist now protects against custom Grid renderers that may throw by catching the error and printing
  an "#ERROR" placeholder token in the affected cell.
* `TreeMapModel.valueRenderer` and `heatRenderer` callbacks are now passed the `StoreRecord` as a
  second argument.
* Includes a new, additional `index-manifest.html` static file required for compatibility with the
  upcoming `hoist-dev-utils v6.0` release (but remains compatible with current/older dev-utils).

### 📚 Libraries

* mobx-react-lite `3.3 -> 3.4`

[Commit Log](https://github.com/xh/hoist-react/compare/v48.0.1...v49.0.0)

## v48.0.1 - 2022-04-22

### 🐞 Bug Fixes

* Improve default rendering to call `toString()` on non-react elements returned by renderers.
* Fixed issue with `model` property missing from `Model.componentProps` under certain conditions.

[Commit Log](https://github.com/xh/hoist-react/compare/v48.0.0...v48.0.1)

## v48.0.0 - 2022-04-21

### 🎁 New Features

* A new `DashCanvas` layout component for creating scrollable dashboards that allow users to
  manually place and size their widgets using a grid-based layout. Note that this component is in
  beta and its API is subject to change.
* FontAwesome upgraded to v6. This includes redesigns of the majority of bundled icons - please
  check your app's icon usages carefully.
* Enhancements to admin log viewer. Log file metadata (size & last modified) available with
  optional upgrade to `hoist-core >= 13.2`.
* Mobile `Dialog` will scroll internally if taller than the screen.
* Configs passed to `XH.message()` and its variants now take an optional `className` to apply to the
  message dialog.
* `fmtQuantity` now displays values greater than one billion with `b` unit, similar to current
  handling of millions with `m`.

### 💥 Breaking Changes

* Hoist now requires AG Grid v27.2.0 or higher - update your AG Grid dependency in your app's
  `package.json` file. See the [AG Grid Changelog](https://www.ag-grid.com/changelog) for details.
  NOTE that AG Grid 27 includes a big breaking change to render cell contents via native React
  elements rather than HTML, along with other major API changes. To accommodate these changes, the
  following changes are required in Hoist apps:
    * `Column.renderer` must now return a React Element rather than an HTML string (plain strings
      are also OK, but any formatting must be done via React). Please review your app grids and
      update any custom renderers accordingly. `Column.elementRenderer` has been removed.
    * `DataViewModel.elementRenderer` has been renamed `DataViewModel.renderer`.
    * Formatter methods and renderers (e.g. `fmtNumber`, `numberRenderer`, etc.) now return React
      Elements by default. The `asElement` option to these functions has been removed. Use the
      new `asHtml` option to return an HTML string where required.
    * The `isPopup` argument to `useInlineEditorModel()` has been removed. If you want to display
      your inline editor in a popup, you must set the new flag `Column.editorIsPopup` to `true`.
* Deprecated message configs `confirmText`, `confirmIntent`, `cancelText`, `cancelIntent` have been
  removed.

### 🐞 Bug Fixes

* Set AG Grid's `suppressLastEmptyLineOnPaste` to true to work around a bug with Excel (Windows)
  that adds an empty line beneath the range pasted from the clipboard in editable grids.
* Fixes an issue where `NumberInput` would initially render blank values if `max` or `min` were
  set.
* Fixes an issue where tree maps would always show green for a `heatValue` of zero.

### 📚 Libraries

* @fortawesome/fontawesome-pro `5.14 -> 6.1`
* mobx `6.3 -> 6.5`
* mobx-react-lite `3.2 -> 3.3`

[Commit Log](https://github.com/xh/hoist-react/compare/v47.1.2...v48.0.0)

## v47.1.2 - 2022-04-01

### 🐞 Bug Fixes

* `FieldFilter`'s check of `committedData` is now null safe. A record with no `committedData` will
  not be filtered out.

[Commit Log](https://github.com/xh/hoist-react/compare/v47.1.1...v47.1.2)

## v47.1.1 - 2022-03-26

### 🎁 New Features

* New "sync with system" theme option - sets the Hoist theme to light/dark based on the user's OS.
* Added `cancelAlign` config to `XH.message()` and variants. Customize to "left" to render
  Cancel and Confirm actions separated by a filler.
* Added `GridModel.restoreDefaultsFn`, an optional function called after `restoreDefaultsAsync`.
  Allows apps to run additional, app-specific logic after a grid has been reset (e.g. resetting
  other, related preferences or state not managed by `GridModel` directly).
* Added `AppSpec.lockoutPanel`, allowing apps to specify a custom component.

### 🐞 Bug Fixes

* Fixed column auto-sizing when `headerName` is/returns an element.
* Fixed bug where subforms were not properly registering as dirty.
* Fixed an issue where `Select` inputs would commit `null` whilst clearing the text input.
* Fixed `Clock` component bug introduced in v47 (configured timezone was not respected).

### 📚 Libraries

* @blueprintjs/core `3.53 -> 3.54`
* @blueprintjs/datetime `3.23 -> 3.24`

[Commit Log](https://github.com/xh/hoist-react/compare/v47.0.1...v47.1.1)

## v47.0.1 - 2022-03-06

### 🐞 Bug Fixes

* Fix to mobile `ColChooser` error re. internal model handling.

[Commit Log](https://github.com/xh/hoist-react/compare/v47.0.0...v47.0.1)

## v47.0.0 - 2022-03-04

### 🎁 New Features

* Version 47 provides new features to simplify the wiring of models to each other and the components
  they render. In particular, it formalizes the existing concept of "linked" HoistModels - models
  created by Hoist via the `creates` directive or the `useLocalModel` hook - and provides them with
  the following new features:
    - an observable `componentProps` property with access to the props of their rendered component.
    - a `lookupModel()` method and a `@lookup` decorator that can be used to acquire references to
      other HoistModels that are ancestors of the model in the component hierarchy.
    - new `onLinked()` and `afterLinked()` lifecycle methods, called when the model's associated
      component is first rendered.
* As before, linked models are auto-loaded and registered for refreshes within the `RefreshContext`
  they reside in, as well as destroyed when their linked component is unmounted. Also note that the
  new features described above are all "opt-in" and should be fully backward compatible with
  existing application code.
* Hoist will now more clearly alert if a model specified via the `uses()` directive cannot be
  resolved. A new `optional` config (default false) supports components with optional models.
* New support in Cube views for aggregators that depend on rows in the data set other than their
  direct children. See new property `Aggregator.dependOnChildrenOnly` and new `AggregationContext`
  argument passed to `Aggregator.aggregate()` and `Aggregator.replace()`
* Clarified internal CSS classes and styling for `FormField`.
    * ⚠️ Note that as part of this change, the `xh-form-field-fill` class name is no longer in use.
      Apps should check for any styles for that class and replace with `.xh-form-field-inner--flex`.

### 🐞 Bug Fixes

* Fixed an issue where the menu would flash open and closed when clicking on the `FilterChooser`
  favorites button.

### 💥 Breaking Changes

* Dashboard widgets no longer receive the `viewModel` prop. Access to the `DashViewModel` within a
  widget should be obtained using either the lookup decorator (i.e. `@lookup(DashViewModel)`)
  or the `lookupModel()` method.

### 📚 Libraries

* @blueprintjs/core `3.52 -> 3.53`

[Commit Log](https://github.com/xh/hoist-react/compare/v46.1.2...v47.0.0)

## v46.1.2 - 2022-02-18

### 🐞 Bug Fixes

* Fixed an issue where column autosize can reset column order under certain circumstances.

[Commit Log](https://github.com/xh/hoist-react/compare/v46.1.1...v46.1.2)

## v46.1.1 - 2022-02-15

### 🐞 Bug Fixes

* Prevent `onClick` for disabled mobile `Buttons`.

[Commit Log](https://github.com/xh/hoist-react/compare/v46.1.0...v46.1.1)

## v46.1.0 - 2022-02-07

### Technical

* This release modifies our workaround to handle the AG Grid v26 changes to cast all of their node
  ids to strings. The initial approach in v46.0.0 - matching the AG Grid behavior by casting all
  `StoreRecord` ids to strings - was deemed too problematic for applications and has been reverted.
  Numerical ids in Store are once again fully supported.
* To accommodate the AG Grid changes, applications that are using AG Grid APIs (e.g.
  `agApi.getNode()`) should be sure to use the new property `StoreRecord.agId` to locate and compare
  records. We expect such usages to be rare in application code.

### 🎁 New Features

* `XH.showFeedbackDialog()` now takes an optional message to pre-populate within the dialog.
* Admins can now force suspension of individual client apps from the Server > WebSockets tab.
  Intended to e.g. force an app to stop refreshing an expensive query or polling an endpoint removed
  in a new release. Requires websockets to be enabled on both server and client.
* `FormField`s no longer need to specify a child input, and will simply render their readonly
  version if no child is specified. This simplifies the common use-case of fields/forms that are
  always readonly.

### 🐞 Bug Fixes

* `FormField` no longer throw if given a child that did not have `propTypes`.

[Commit Log](https://github.com/xh/hoist-react/compare/v46.0.0...v46.1.0)

## v46.0.0 - 2022-01-25

### 🎁 New Features

* `ExceptionHandler` provides a collection of overridable static properties, allowing you to set
  app-wide default behaviour for exception handling.
* `XH.handleException()` takes new `alertType` option to render error alerts via the familiar
  `dialog` or new `toast` UI.
* `XH.toast()` takes new `actionButtonProps` option to render an action button within a toast.
* New `GridModel.highlightRowOnClick` config adds a temporary highlight class to grid rows on user
  click/tap. Intended to improve UI feedback - especially on mobile, where it's enabled by default.
* New `GridModel.isInEditingMode` observable tracks inline editing start/stop with a built-in
  debounce, avoiding rapid cycling when e.g. tabbing between cells.
* `NumberInput` now supports a new `scaleFactor` prop which will be applied when converting between
  the internal and external values.
* `FilterChooser` now displays more minimal field name suggestions when first focused, as well as a
  new, configurable usage hint (`FilterChooserModel.introHelpText`) above those suggestions.

### 💥 Breaking Changes

* Hoist now requires AG Grid v26.2.0 or higher - update your AG Grid dependency in your app's
  `package.json` file. See the [AG Grid Changelog](https://www.ag-grid.com/changelog) for details.
* ~~`StoreRecord.id` must now be a String. Integers IDs were previously supported, but will be cast
  Strings during record creation.~~
    * ~~Apps using numeric record IDs for internal or server-side APIs will need to be reviewed and
      updated to handle/convert string values.~~
    * ~~This change was necessitated by a change to Ag-Grid, which now also requires String IDs for
      its row node APIs.~~
    * NOTE - the change above to require string IDs was unwound in v46.1.
* `LocalDate` methods `toString()`, `toJSON()`, `valueOf()`, and `isoString()` now all return the
  standard ISO format `YYYY-MM-DD`, consistent with built-in `Date.toISOString()`. Prior versions
  returned`YYYYMMDD`.
* The `stringifyErrorSafely` function has been moved from the `@xh/hoist/exception` package to a
  public method on `XH.exceptionHandler`. (No/little impact expected on app code.)

### 🐞 Bug Fixes

* Fix to incorrect viewport orientation reporting due to laggy mobile resize events and DOM APIs.

[Commit Log](https://github.com/xh/hoist-react/compare/v45.0.2...v46.0.0)

## v45.0.2 - 2022-01-13

### 🎁 New Features

* `FilterChooser` has new `menuWidth` prop, allowing you to specify as width for the dropdown menu
  that is different from the control.

### 🐞 Bug Fixes

* Fixed cache clearing method on Admin Console's Server > Services tab.
* Several fixes to behavior of `GridAutosizeMode.MANAGED`

[Commit Log](https://github.com/xh/hoist-react/compare/v45.0.1...v45.0.2)

## v45.0.1 - 2022-01-07

### 🐞 Bug Fixes

* Fixed a minor bug preventing Hoist apps from running on mobile Blackberry Access (Android)
  browsers

### ⚙️ Technical

* New flag `Store.experimental.castIdToString`

[Commit Log](https://github.com/xh/hoist-react/compare/v45.0.0...v45.0.1)

## v45.0.0 - 2022-01-05

### 🎁 New Features

* Grid filters configured with `GridFilterFieldSpec.enableValues` offer autocomplete suggestions
  for 'Equals' and 'Not Equals' filters.
* `GridFilterFieldSpec` has new `values` and `forceSelection` configs.
* `FilterChooser` displays a list of fields configured for filtering to improve the usability /
  discoverability of the control. Enabled by default, but can be disabled via
  new `suggestFieldsWhenEmpty` model config.
* `TreeMap` uses lightest shading for zero heat, reserving grey for nil.
* New property `Store.reuseRecords` controls if records should be reused across loads based on
  sharing identical (by reference) raw data. NOTE - this behavior was previously always enabled, but
  can be problematic under certain conditions and is not necessary for most applications. Apps with
  large datasets that want to continue to use this caching should set this flag explicitly.
* Grid column filters tweaked with several improvements to usability and styling.
* `LocalDate.get()` now supports both 'YYYY-MM-DD' and 'YYYYMMDD' inputs.
* Mobile `Button` has new `intent`, `minimal` and `outlined` props.

### 💥 Breaking Changes

* `FilterChooserFieldSpec.suggestValues` has been renamed `enableValues`, and now only accepts a
  boolean.
* `Column.exportFormat`, `Column.exportWidth` and the `ExportFormat` enum have been renamed
  `Column.excelFormat`, `Column.excelWidth` and `ExcelFormat` respectively.
* `Store.reuseRecords` must now be explicitly set on Stores with large datasets that wish to cache
  records by raw data identity (see above).
* `Record` class renamed to `StoreRecord` in anticipation of upcoming changes to JavaScript standard
  and to improve compatibility with TypeScript.
    * Not expected to have much or any impact on application code, except potentially JSDoc typings.
* Mobile `Button` no longer supports `modifier` prop. Use `minimal` and `outlined` instead.
* The following deprecated APIs were removed:
    * GridModel.selection
    * GridModel.selectedRecordId
    * StoreSelectionModel.records
    * StoreSelectionModel.ids
    * StoreSelectionModel.singleRecord
    * StoreSelectionModel.selectedRecordId
    * DataViewModel.selection
    * DataViewModel.selectedRecordId
    * RestGridModel.selection
    * LogUtils.withShortDebug
    * Promise.start

### 🐞 Bug Fixes

* `DashContainer` overflow menu still displays when the optional menu button is enabled.
* Charts in fullscreen mode now exit fullscreen mode gracefully before re-rendering.

### 📚 Libraries

* @popperjs/core `2.10 -> 2.11`
* codemirror `5.63 -> 6.65`
* http-status-codes `2.1 -> 2.2`
* prop-types `15.7 -> 15.8`
* store2 `2.12 -> 2.13`
* ua-parser-js `0.7 -> 1.0.2` (re-enables auto-patch updates)

[Commit Log](https://github.com/xh/hoist-react/compare/v44.3.0...v45.0.0)

## v44.3.0 - 2021-12-15

### 🐞 Bug Fixes

* Fixes issue with columns failing to resize on first try.
* Fixes issue preventing use of context menus on iPad.

### 📚 Libraries

* @blueprintjs/core `3.51 -> 3.52`

* [Commit Log](https://github.com/xh/hoist-react/compare/v44.2.0...v44.3.0)

## v44.2.0 - 2021-12-07

### 🎁 New Features

* Desktop inline grid editor `Select` now commits the value immediately on selection.
* `DashContainerModel` now supports an observable `showMenuButton` config which will display a
  button in the stack header for showing the context menu
* Added `GridAutosizeMode.MANAGED` to autosize Grid columns on data or `sizingMode` changes, unless
  the user has manually modified their column widths.
* Copying from Grids to the clipboard will now use the value provided by the `exportValue`
  property on the column.
* Refresh application hotkey is now built into hoist's global hotkeys (shift + r).
* Non-SSO applications will now automatically reload when a request fails due to session timeout.
* New utility methods `withInfo` and `logInfo` provide variants of the existing `withDebug` and
  `logDebug` methods, but log at the more verbose `console.log` level.

### 🐞 Bug Fixes

* Desktop panel splitter can now be dragged over an `iframe` and reliably resize the panel.
* Ensure scrollbar does not appear on multi-select in toolbar when not needed.
* `XH.isPortrait` property fixed so that it no longer changes due to the appearance of the mobile
  keyboard.

[Commit Log](https://github.com/xh/hoist-react/compare/v44.1.0...v44.2.0)

## v44.1.0 - 2021-11-08

### 🎁 New Features

* Changes to App Options are now tracked in the admin activity tab.
* New Server > Environment tab added to Admin Console to display UI server environment variables and
  JVM system properties. (Requires `hoist-core >= 10.1` to enable this optional feature.)
* Provided observable getters `XH.viewportSize`, `XH.isPortrait` and `XH.isLandscape` to allow apps
  to react to changes in viewport size and orientation.

### 🐞 Bug Fixes

* Desktop inline grid editor `DateInput` now reliably shows its date picker pop-up aligned with the
  grid cell under edit.
* Desktop `Select.hideDropdownIndicator` now defaults to `true` on tablet devices due to UX bugs
  with the select library component and touch devices.
* Ensure `Column.autosizeBufferPx` is respected if provided.

### ✨ Styles

* New `--xh-menu-item` CSS vars added, with tweaks to default desktop menu styling.
* Highlight background color added to mobile menu items while pressed.

[Commit Log](https://github.com/xh/hoist-react/compare/v44.0.0...v44.1.0)

## v44.0.0 - 2021-10-26

⚠ NOTE - apps must update to `hoist-core >= 10.0.0` when taking this hoist-react update.

### 🎁 New Features

* TileFrame now supports new `onLayoutChange` callback prop.

### 🐞 Bug Fixes

* Field Filters in data package now act only on the `committed` value of the record. This stabilizes
  filtering behavior in editable grids.
* `JsonBlobService.updateAsync()` now supports data modifications with `null` values.
* Fixes an issue with Alert Banner not broadcasting to all users.
* Selected option in `Select` now scrolls into view on menu open.

### 💥 Breaking Changes

* Update required to `hoist-core >= 10.0.0` due to changes in `JsonBlobService` APIs and the
  addition of new, dedicated endpoints for Alert Banner management.

[Commit Log](https://github.com/xh/hoist-react/compare/v43.2.0...v44.0.0)

## v43.2.0 - 2021-10-14

### 🎁 New Features

* Admins can now configure an app-wide alert banner via a new tab in the Hoist Admin console.
  Intended to alert users about planned maintenance / downtime, known problems with data or upstream
  systems, and other similar use cases.
* Minor re-org of the Hoist Admin console tabs. Panels relating primarily to server-side features
  (including logging) are now grouped under a top-level "Server" tab. Configs have moved under
  "General" with the new Alert Banner feature.

### 🐞 Bug Fixes

* Always enforce a minimal `wait()` within `GridModel.autosizeAsync()` to ensure that the Grid has
  reacted to any data changes and AG Grid accurately reports on expanded rows to measure.

[Commit Log](https://github.com/xh/hoist-react/compare/v43.1.0...v43.2.0)

## v43.1.0 - 2021-10-04

### 🎁 New Features

* The Admin Console log viewer now supports downloading log files.
    * Note apps must update to `hoist-core >= v10.0` to enable this feature.
    * Core upgrade is _not_ a general requirement of this Hoist React release.
* The `field` key in the constructor for `Column` will now accept an Object with field defaults, as
  an alternative to the field name. This form allows the auto-construction of fully-defined `Field`
  objects from the column specification.

### 🐞 Bug Fixes

* `GridModel` no longer mutates any `selModel` or `colChooser` config objects provided to its
  constructor, resolving an edge-case bug where re-using the same object for either of these configs
  across multiple GridModel instances (e.g. as a shared set of defaults) would break.
* Grid autosizing tweaked to improve size estimation for indented tree rows and on mobile.

### 📚 Libraries

* @blueprintjs/core `3.50 -> 3.51`

[Commit Log](https://github.com/xh/hoist-react/compare/v43.0.2...v43.1.0)

## v43.0.2 - 2021-10-04

### 🐞 Bug Fixes

* Fix (important) to ensure static preload spinner loaded from the intended path.
    * Please also update to latest `hoist-dev-utils >= 5.11.1` if possible.
    * Avoids issue where loading an app on a nested route could trigger double-loading of app
      assets.

[Commit Log](https://github.com/xh/hoist-react/compare/v43.0.1...v43.0.2)

## v43.0.1 - 2021-10-04

### 🎁 New Features

* New `GridFindField` component that enables users to search through a Grid and select rows that
  match the entered search term, _without_ applying any filtering. Especially useful for grids with
  aggregations or other logic that preclude client-side filtering of the data.
* Tree grid rows can be expanded / collapsed by clicking anywhere on the row. The new
  `GridModel.clicksToExpand` config can be used to control how many clicks will toggle the row.
  Defaults to double-click for desktop, and single tap for mobile - set to 0 to disable entirely.
* Added `GridModel.onCellContextMenu` handler. Note that for mobile (phone) apps, this handler fires
  on the "long press" (aka "tap and hold") gesture. This means it can be used as an alternate event
  for actions like drilling into a record detail, especially for parent rows on tree grids, where
  single tap will by default expand/collapse the node.
* In the `@xh/hoist/desktop/grid` package, `CheckboxEditor` has been renamed `BooleanEditor`. This
  new component supports a `quickToggle` prop which allows for more streamlined inline editing of
  boolean values.
* `LoadSpec` now supports a new `meta` property. Use this property to pass app-specific metadata
  through the `LoadSupport` loading and refresh lifecycle.
* A spinner is now shown while the app downloads and parses its javascript - most noticeable when
  loading a new (uncached) version, especially on a slower mobile connection. (Requires
  `@xh/hoist-dev-utils` v5.11 or greater to enable.)
* Log Levels now include information on when the custom config was last updated and by whom.
    * Note apps must update their server-side to `hoist-core v10.0` or greater to persist the date
      and username associated with the config (although this is _not_ a general or hard requirement
      for taking this version of hoist-react).

### ⚙️ Technical

* Removed `DEFAULT_SORTING_ORDER` static from `Column` class in favor of three new preset constants:
  `ASC_FIRST`, `DESC_FIRST`, and `ABS_DESC_FIRST`. Hoist will now default sorting order on columns
  based on field type. Sorting order can still be manually set via `Column.sortingOrder`.

### 🐞 Bug Fixes

* The ag-grid grid property `stopEditingWhenCellsLoseFocus` is now enabled by default to ensure
  values are committed to the Store if the user clicks somewhere outside the grid while editing a
  cell.
* Triggering inline editing of text or select editor cells by typing characters will no longer lose
  the first character pressed.

### ✨ Styles

* New `TreeStyle.COLORS` and `TreeStyle.COLORS_AND_BORDERS` tree grid styles have been added. Use
  the `--xh-grid-tree-group-color-level-*` CSS vars to customize colors as needed.
* `TreeStyle.HIGHLIGHTS` and `TreeStyle.HIGHLIGHTS_AND_BORDERS` now highlight row nodes on a
  gradient according to their depth.
* Default colors for masks and dialog backdrops have been adjusted, with less obtrusive colors used
  for masks via `--xh-mask-bg` and a darker `--xh-backdrop-bg` var now used behind dialogs.
* Mobile-specific styles and CSS vars for panel and dialog title background have been tweaked to use
  desktop defaults, and mobile dialogs now respect `--xh-popup-*` vars as expected.

### 💥 Breaking Changes

* In the `@xh/hoist/desktop/grid` package, `CheckboxEditor` has been renamed `BooleanEditor`.

### ⚙️ Technical

* The `xhLastReadChangelog` preference will not save SNAPSHOT versions to ensure the user continues
  to see the 'What's New?' notification for non-SNAPSHOT releases.

### 📚 Libraries

* @blueprintjs/core `3.49 -> 3.50`
* codemirror `5.62 -> 5.63`

[Commit Log](https://github.com/xh/hoist-react/compare/v42.6.0...v43.0.1)

## v42.6.0 - 2021-09-17

### 🎁 New Features

* New `Column.autosizeBufferPx` config applies column-specific autosize buffer and overrides
  `GridAutosizeOptions.bufferPx`.
* `Select` input now supports new `maxMenuHeight` prop.

### 🐞 Bug Fixes

* Fixes issue with incorrect Grid auto-sizing for Grids with certain row and cell styles.
* Grid sizing mode styles no longer conflict with custom use of `groupUseEntireRow: false` within
  `agOptions`.
* Fixes an issue on iOS where `NumberInput` would incorrectly bring up a text keyboard.

### ✨ Styles

* Reduced default Grid header and group row heights to minimize their use of vertical space,
  especially at larger sizing modes. As before, apps can override via the `AgGrid.HEADER_HEIGHTS`
  and `AgGrid.GROUP_ROW_HEIGHTS` static properties. The reduction in height does not apply to group
  rows that do not use the entire width of the row.
* Restyled Grid header rows with `--xh-grid-bg` and `--xh-text-color-muted` for a more minimal look
  overall. As before, use the `--xh-grid-header-*` CSS vars to customize if needed.

[Commit Log](https://github.com/xh/hoist-react/compare/v42.5.0...v42.6.0)

## v42.5.0 - 2021-09-10

### 🎁 New Features

* Provide applications with the ability to override default logic for "restore defaults". This
  allows complex and device-specific sub-apps to perform more targeted and complete clearing of user
  state. See new overridable method `HoistAppModel.restoreDefaultsAsync` for more information.

### 🐞 Bug Fixes

* Improved coverage of Fetch `abort` errors.
* The in-app changelog will no longer prompt the user with the "What's New" button if category-based
  filtering results in a version without any release notes.

### ✨ Styles

* New CSS vars added to support easier customization of desktop Tab font/size/color. Tabs now
  respect standard `--xh-font-size` by default.

### 📚 Libraries

* @blueprintjs/core `3.48 -> 3.49`
* @popperjs/core `2.9 -> 2.10`

[Commit Log](https://github.com/xh/hoist-react/compare/v42.4.0...v42.5.0)

## v42.4.0 - 2021-09-03

### 🎁 New Features

* New `GridFilterModel.commitOnChange` config (default `true`) applies updated filters as soon as
  they are changed within the pop-up menu. Set to `false` for large datasets or whenever filtering
  is a more intensive operation.
* Mobile `Select` input now supports async `queryFn` prop for parity with desktop.
* `TreeMapModel` now supports new `maxLabels` config for improved performance.

### ✨ Styles

* Hoist's default font is now [Inter](https://rsms.me/inter/), shipped and bundled via the
  `inter-ui` npm package. Inter is a modern, open-source font that leverages optical sizing to
  ensure maximum readability, even at very small sizes (e.g. `sizingMode: 'tiny'`). It's also a
  "variable" font, meaning it supports any weights from 1-1000 with a single font file download.
* Default Grid header heights have been reduced for a more compact display and greater
  differentiation between header and data rows. As before, apps can customize the pixel heights used
  by overwriting the `AgGrid.HEADER_HEIGHTS` static, typically within `Bootstrap.js`.

### ⚙️ Technical

* Mobile pull-to-refresh/swipe-to-go-back gestures now disabled over charts to avoid disrupting
  their own swipe-based zooming and panning features.

[Commit Log](https://github.com/xh/hoist-react/compare/v42.2.0...v42.4.0)

## v42.2.0 - 2021-08-27

### 🎁 New Features

* Charts now hide scrollbar, rangeSelector, navigator, and export buttons and show axis labels when
  printing or exporting images.

[Commit Log](https://github.com/xh/hoist-react/compare/v42.1.1...v42.2.0)

## v42.1.1 - 2021-08-20

* Update new `XH.sizingMode` support to store distinct values for the selected sizing mode on
  desktop, tablet, and mobile (phone) platforms.
* Additional configuration supported for newly-introduced `AppOption` preset components.

### 📚 Libraries

* @blueprintjs/core `3.47 -> 3.48`

[Commit Log](https://github.com/xh/hoist-react/compare/v42.1.0...v42.1.1)

## v42.1.0 - 2021-08-19

### 🎁 New Features

* Added observable `XH.sizingMode` to govern app-wide `sizingMode`. `GridModel`s will bind to this
  `sizingMode` by default. Apps that have already implemented custom solutions around a centralized
  `sizingMode` should endeavor to unwind in favor of this.
    * ⚠ NOTE - this change requires a new application preference be defined - `xhSizingMode`. This
      should be a JSON pref, with a suggested default value of `{}`.
* Added `GridAutosizeMode.ON_SIZING_MODE_CHANGE` to autosize Grid columns whenever
  `GridModel.sizingMode` changes - it is now the default `GridAutosizeOptions.mode`.
* Added a library of reusable `AppOption` preset components, including `ThemeAppOption`,
  `SizingModeAppOption` and `AutoRefreshAppOptions`. Apps that have implemented custom `AppOption`
  controls to manage these Hoist-provided options should consider migrating to these defaults.
* `Icon` factories now support `intent`.
* `TreeMapModel` and `SplitTreeMapModel` now supports a `theme` config, accepting the strings
  'light' or 'dark'. Leave it undefined to use the global theme.
* Various usability improvements and simplifications to `GroupingChooser`.

### 🐞 Bug Fixes

* Fixed an issue preventing `FormField` labels from rendering if `fieldDefaults` was undefined.

### ✨ Styles

* New `Badge.compact` prop sets size to half that of parent element when true (default false). The
  `position` prop has been removed in favor of customizing placement of the component.

[Commit Log](https://github.com/xh/hoist-react/compare/v42.0.0...v42.1.0)

## v42.0.0 - 2021-08-13

### 🎁 New Features

* Column-level filtering is now officially supported for desktop grids!
    * New `GridModel.filterModel` config accepts a config object to customize filtering options, or
      `true` to enable grid-based filtering with defaults.
    * New `Column.filterable` config enables a customized header menu with filtering options. The
      new control offers two tabs - a "Values" tab for an enumerated "set-type" filter and a "
      Custom" tab to support more complex queries with multiple clauses.
* New `TaskObserver` replaces existing `PendingTaskModel`, providing improved support for joining
  and masking multiple asynchronous tasks.
* Mobile `NavigatorModel` provides a new 'pull down' gesture to trigger an app-wide data refresh.
  This gesture is enabled by default, but can be disabled via the `pullDownToRefresh` flag.
* `RecordAction` now supports a `className` config.
* `Chart` provides a default context menu with its standard menu button actions, including a new
  'Copy to Clipboard' action.

### 💥 Breaking Changes

* `FilterChooserModel.sourceStore` and `FilterChooserModel.targetStore` have been renamed
  `FilterChooserModel.valueSource` and `FilterChooserModel.bind` respectively. Furthermore, both
  configs now support either a `Store` or a cube `View`. This is to provide a common API with the
  new `GridFilterModel` filtering described above.
* `GridModel.setFilter()` and `DataViewModel.setFilter()` have been removed. Either configure your
  grid with a `GridFilterModel`, or set the filter on the underlying `Store` instead.
* `FunctionFilter` now requires a `key` property.
* `PendingTaskModel` has been replaced by the new `TaskObserver` in `@xh/hoist/core`.
    * ⚠ NOTE - `TaskObserver` instances should be created via the provided static factory methods
      and
      _not_ directly via the `new` keyword. `TaskObserver.trackLast()` can be used as a drop-in
      replacement for `new PendingTaskModel()`.
* The `model` prop on `LoadingIndicator` and `Mask` has been replaced with `bind`. Provide one or
  more `TaskObserver`s to this prop.

### ⚙️ Technical

* `GridModel` has a new `selectedIds` getter to get the IDs of currently selected records. To
  provide consistency across models, the following getters have been deprecated and renamed:
    + `selectedRecordId` has been renamed `selectedId` in `GridModel`, `StoreSelectionModel`, and
      `DataViewModel`
    + `selection` has been renamed `selectedRecords` in `GridModel`, `DataViewModel`, and
      `RestGridModel`
    + `singleRecord`, `records`, and `ids` have been renamed `selectedRecord`, `selectedRecords`,
      and
      `selectedIds`, respectively, in `StoreSelectionModel`

### ✨ Styles

* Higher contrast on grid context menus for improved legibility.

[Commit Log](https://github.com/xh/hoist-react/compare/v41.3.0...v42.0.0)

## v41.3.0 - 2021-08-09

### 🎁 New Features

* New `Cube` aggregators `ChildCountAggregator` and `LeafCountAggregator`.
* Mobile `NavigatorModel` provides a new "swipe" gesture to go back in the page stack. This is
  enabled by default, but may be turned off via the new `swipeToGoBack` prop.
* Client error reports now include the full URL for additional troubleshooting context.
    * Note apps must update their server-side to `hoist-core v9.3` or greater to persist URLs with
      error reports (although this is _not_ a general or hard requirement for taking this version of
      hoist-react).

[Commit Log](https://github.com/xh/hoist-react/compare/v41.2.0...v41.3.0)

## v41.2.0 - 2021-07-30

### 🎁 New Features

* New `GridModel.rowClassRules` and `Column.cellClassRules` configs added. Previously apps needed to
  use `agOptions` to dynamically apply and remove CSS classes using either of these options - now
  they are fully supported by Hoist.
    * ⚠ Note that, to avoid conflicts with internal usages of these configs, Hoist will check and
      throw if either is passed via `agOptions`. Apps only need to move their configs to the new
      location - the shape of the rules object does *not* need to change.
* New `GridAutosizeOptions.includeCollapsedChildren` config controls whether values from collapsed
  (i.e. hidden) child records should be measured when computing column sizes. Default of `false`
  improves autosize performance for large tree grids and should generally match user expectations
  around WYSIWYG autosizing.
* New `GridModel.beginEditAsync()` and `endEditAsync()` APIs added to start/stop inline editing.
    * ⚠ Note that - in a minor breaking change - the function form of the `Column.editable` config
      is no longer passed an `agParams` argument, as editing might now begin and need to be
      evaluated outside the context of an AG-Grid event.
* New `GridModel.clicksToEdit` config controls the number of clicks required to trigger
  inline-editing of a grid cell. Default remains 2 (double click ).
* Timeouts are now configurable on grid exports via a new `exportOptions.timeout` config.
* Toasts may now be dismissed programmatically - use the new `ToastModel` returned by the
  `XH.toast()` API and its variants.
* `Form` supports setting readonlyRenderer in `fieldDefaults` prop.
* New utility hook `useCached` provides a more flexible variant of `React.useCallback`.

### 🐞 Bug Fixes

* Inline grid editing supports passing of JSX editor components.
* `GridExportService` catches any exceptions thrown during export preparation and warns the user
  that something went wrong.
* GridModel with 'disabled' selection no longer shows "ghost" selection when using keyboard.
* Tree grids now style "parent" rows consistently with highlights/borders if requested, even for
  mixed-depth trees where some rows have children at a given level and others do not.

### ⚙️ Technical

* `FetchService` will now actively `abort()` fetch requests that it is abandoning due to its own
  `timeout` option. This allows the browser to release the associated resources associated with
  these requests.
* The `start()` function in `@xh/hoist/promise` has been deprecated. Use `wait()` instead, which can
  now be called without any args to establish a Promise chain and/or introduce a minimal amount of
  asynchronousity.
* ⚠ Note that the raw `AgGrid` component no longer enhances the native keyboard handling provided by
  AG Grid. All Hoist key handling customizations are now limited to `Grid`. If you wish to provide
  custom handling in a raw `AgGrid` component, see the example here:
  https://www.ag-grid.com/javascript-grid/row-selection/#example-selection-with-keyboard-arrow-keys

### ✨ Styles

* The red and green color values applied in dark mode have been lightened for improved legibility.
* The default `colorSpec` config for number formatters has changed to use new dedicated CSS classes
  and variables.
* New/renamed CSS vars `--xh-grid-selected-row-bg` and `--xh-grid-selected-row-text-color` now used
  to style selected grid rows.
    * ⚠ Note the `--xh-grid-bg-highlight` CSS var has been removed.
* New `.xh-cell--editable` CSS class applied to cells with inline editing enabled.
    * ⚠ Grid CSS class `.xh-invalid-cell` has been renamed to `.xh-cell--invalid` for consistency -
      any app style overrides should update to this new classname.

### 📚 Libraries

* core-js `3.15 -> 3.16`

[Commit Log](https://github.com/xh/hoist-react/compare/v41.1.0...v41.2.0)

## v41.1.0 - 2021-07-23

### 🎁 New Features

* Button to expand / collapse all rows within a tree grid now added by default to the primary tree
  column header. (New `Column.headerHasExpandCollapse` property provided to disable.)
* New `@logWithDebug` annotation provides easy timed logging of method execution (via `withDebug`).
* New `AppSpec.disableXssProtection` config allows default disabling of Field-level XSS protection
  across the app. Intended for secure, internal apps with tight performance tolerances.
* `Constraint` callbacks are now provided with a `record` property when validating Store data and a
  `fieldModel` property when validating Form data.
* New `Badge` component allows a styled badge to be placed inline with text/title, e.g. to show a
  counter or status indicator within a tab title or menu item.
* Updated `TreeMap` color scheme, with a dedicated set of colors for dark mode.
* New XH convenience methods `successToast()`, `warningToast()`, and `dangerToast()` show toast
  alerts with matching intents and appropriate icons.
    * ⚠ Note that the default `XH.toast()` call now shows a toast with the primary (blue) intent and
      no icon. Previously toasts displayed by default with a success (green) intent and checkmark.
* GridModel provides a public API method `setColumnState` for taking a previously saved copy of
  gridModel.columnState and applying it back to a GridModel in one call.

### 🐞 Bug Fixes

* Fixed an issue preventing export of very large (>100k rows) grids.
* Fixed an issue where updating summary data in a Store without also updating other data would not
  update the bound grid.
* Intent styles now properly applied to minimal buttons within `Panel.headerItems`.
* Improved `GridModel` async selection methods to ensure they do not wait forever if grid does not
  mount.
* Fixed an issue preventing dragging the chart navigator range in a dialog.

### ⚙️ Technical

* New `Exception.timeout()` util to throw exceptions explicitly marked as timeouts, used by
  `Promise.timeout` extension.
* `withShortDebug` has been deprecated. Use `withDebug` instead, which has the identical behavior.
  This API simplification mirrors a recent change to `hoist-core`.

### ✨ Styles

* If the first child of a `Placeholder` component is a Hoist icon, it will not automatically be
  styled to 4x size with reduced opacity. (See new Toolbox example under the "Other" tab.)

### 📚 Libraries

* @blueprintjs/core `3.46 -> 3.47`
* dompurify `2.2 -> 2.3`

[Commit Log](https://github.com/xh/hoist-react/compare/v41.0.0...v41.1.0)

## v41.0.0 - 2021-07-01

### 🎁 New Features

* Inline editing of Grid/Record data is now officially supported:
    + New `Column.editor` config accepts an editor component to enable managed editing of the cells
      in that column. New `CheckboxEditor`, `DateEditor`, `NumberEditor`, `SelectEditor`
      , `TextAreaEditor`
      and `TextEditor` components wrap their corresponding HoistInputs with the required hook-based
      API and can be passed to this new config directly.
    + `Store` now contains built-in support for validation of its uncommitted records. To enable,
      specify the new `rules` property on the `Field`s in your `Store`. Note that these rules and
      constraints use the same API as the forms package, and rules and constraints may be shared
      between the `data` and `form` packages freely.
    + `GridModel` will automatically display editors and record validation messages as the user
      moves between cells and records. The new `GridModel.fullRowEditing` config controls whether
      editors are displayed for the focused cell only or for the entire row.
* All Hoist Components now support a `modelRef` prop. Supply a ref to this prop in order to gain a
  pointer to a Component's backing `HoistModel`.
* `DateInput` has been improved to allow more flexible parsing of user input with multiple formats.
  See the new prop `DateInput.parseStrings`.
* New `Column.sortValue` config takes an alternate field name (as a string) to sort the column by
  that field's value, or a function to produce a custom cell-level value for comparison. The values
  produced by this property will be also passed to any custom comparator, if one is defined.
* New `GridModel.hideEmptyTextBeforeLoad` config prevents showing the `emptyText` until the store
  has been loaded at least once. Apps that depend on showing `emptyText` before first load should
  set this property to `false`.
* `ExpandCollapseButton` now works for grouped grids in addition to tree grids.
* `FieldModel.initialValue` config now accepts functions, allowing for just-in-time initialization
  of Form data (e.g. to pre-populate a Date field with the current time).
* `TreeMapModel` and `SplitTreeMapModel` now support a `maxHeat` config, which can be used to
  provide a stable absolute maximum brightness (positive or negative) within the entire TreeMap.
* `ErrorMessage` will now automatically look for an `error` property on its primary context model.
* `fmtNumber()` supports new flags `withCommas` and `omitFourDigitComma` to customize the treatment
  of commas in number displays.
* `isValidJson` function added to form validation constraints.
* New `Select.enableFullscreen` prop added to the mobile component. Set to true (default on phones)
  to render the input in a full-screen modal when focused, ensuring there is enough room for the
  on-screen keyboard.

### 💥 Breaking Changes

* Removed support for class-based Hoist Components via the `@HoistComponent` decorator (deprecated
  in v38). Use functional components created via the `hoistCmp()` factory instead.
* Removed `DimensionChooser` (deprecated in v37). Use `GroupingChooser` instead.
* Changed the behavior of `FormModel.init()` to always re-initialize *all* fields. (Previously, it
  would only initialize fields explicitly passed via its single argument). We believe that this is
  more in line with developer expectations and will allow the removal of app workarounds to force a
  reset of all values. Most apps using FormModel should not need to change, but please review and
  test any usages of this particular method.
* Replaced the `Grid`, `DataView`, and `RestGrid` props below with new configurable fields on
  `GridModel`, `DataViewModel`, and `RestGridModel`, respectively. This further consolidates grid
  options into the model layer, allowing for more consistent application code and developer
  discovery.
    + `onKeyDown`
    + `onRowClicked`
    + `onRowDoubleClicked`
    + `onCellClicked`
    + `onCellDoubleClicked`
* Renamed the confusing and ambiguous property name `labelAlign` in several components:
    + `FormField`: `labelAlign` has been renamed to `labelTextAlign`
    + `SwitchInput`, `RadioInput`, and `Checkbox`: `labelAlign` has been renamed `labelSide`.
* Renamed all CSS variables beginning with `--navbar` to start with `--appbar`, matching the Hoist
  component name.
* Removed `TreeMapModel.colorMode` value 'balanced'. Use the new `maxHeat` config to prevent outlier
  values from dominating the color range of the TreeMap.
* The classes `Rule` and `ValidationState` and all constraint functions (e.g. `required`,
  `validEmail`, `numberIs`, etc.) have been moved from the `cmp\form` package to the `data` package.
* Hoist grids now require AG Grid v25.3.0 or higher - update your AG Grid dependency in your app's
  `package.json` file. See the [AG Grid Changelog](https://www.ag-grid.com/ag-grid-changelog/) for
  details.
* Hoist charts now require Highcharts v9.1.0 or higher - update your Highcharts dependency in your
  app's `package.json` file. See the
  [Highcharts Changelog](https://www.highcharts.com/changelog/#highcharts-stock) for details.

### 🐞 Bug Fixes

* Fixed disable behavior for Hoist-provided button components using popover.
* Fixed default disabling of autocomplete within `TextInput`.
* Squelched console warning re. precision/stepSize emitted by Blueprint-based `numberInput`.

### ⚙️ Technical

* Improved exception serialization to better handle `LocalDate` and similar custom JS classes.
* Re-exported Blueprint `EditableText` component (w/elemFactory wrapper) from `kit/blueprint`.

### 📚 Libraries

* @blueprintjs/core `3.44 -> 3.46`
* codemirror `5.60 -> 5.62`
* core-js `3.10 -> 3.15`
* filesize `6.2 -> 6.4`
* mobx `6.1 -> 6.3`
* react-windowed-select `3.0 -> 3.1`

[Commit Log](https://github.com/xh/hoist-react/compare/v40.0.0...v41.0.0)

## v40.0.0 - 2021-04-22

⚠ Please ensure your `@xh/hoist-dev-utils` dependency is >= v5.7.0. This is required to support the
new changelog feature described below. Even if you are not yet using the feature, you must update
your dev-utils dependency for your project to build.

### 🎁 New Features

* Added support for displaying an in-app changelog (release notes) to the user. See the new
  `ChangelogService` for details and instructions on how to enable.
* Added `XH.showBanner()` to display a configurable banner across the top of viewport, as another
  non-modal alternative for attention-getting application alerts.
* New method `XH.showException()` uses Hoist's built-in exception display to show exceptions that
  have already been handled directly by application code. Use as an alternative to
  `XH.handleException()`.
* `XH.track()` supports a new `oncePerSession` option. This flag can be set by applications to avoid
  duplicate tracking messages for certain types of activity.
* Mobile `NavigatorModel` now supports a `track` flag to automatically track user page views,
  equivalent to the existing `track` flag on `TabContainerModel`. Both implementations now use the
  new `oncePerSession` flag to avoid duplicate messages as a user browses within a session.
* New `Spinner` component returns a simple img-based spinner as an animated PNG, available in two
  sizes. Used for the platform-specific `Mask` and `LoadingIndicator` components. Replaces previous
  SVG-based implementations to mitigate rendering performance issues over remote connections.

### 💥 Breaking Changes

* `Store` now creates a shared object to hold the default values for every `Field` and uses this
  object as the prototype for the `data` property of every `Record` instance.
    * Only non-default values are explicitly written to `Record.data`, making for a more efficient
      representation of default values and improving the performance of `Record` change detection.
    * Note this means that `Record.data` *no longer* contains keys for *all* fields as
      `own-enumerable` properties.
    * Applications requiring a full enumeration of all values should call the
      new `Record.getValues()`
      method, which returns a new and fully populated object suitable for spreading or cloning.
    * This behavior was previously available via `Store.experimental.shareDefaults` but is now
      always enabled.
* For API consistency with the new `showBanner()` util, the `actionFn` prop for the recently-added
  `ErrorMessage` component has been deprecated. Specify as an `onClick` handler within the
  component's `actionButtonProps` prop instead.
* The `GridModel.experimental.externalSort` flag has been promoted from an experiment to a
  fully-supported config. Default remains `false`, but apps that were using this flag must now pass
  it directly: `new GridModel({externalSort: true, ...})`.
* Hoist re-exports and wrappers for the Blueprint `Spinner` and Onsen `ProgressCircular` components
  have been removed, in favor of the new Hoist `Spinner` component mentioned above.
* Min version for `@xh/hoist-dev-utils` is now v5.7.0, as per above.

### 🐞 Bug Fixes

* Formatters in the `@xh/hoist/format` package no longer modify their options argument.
* `TileFrame` edge-case bug fixed where the appearance of an internal scrollbar could thrash layout
  calculations.
* XSS protection (dompurify processing) disabled on selected REST editor grids within the Hoist
  Admin console. Avoids content within configs and JSON blobs being unintentionally mangled.

### ⚙️ Technical

* Improvements to exception serialization, especially for any raw javascript `Error` thrown by
  client-side code.

### ✨ Styles

* Buttons nested inline within desktop input components (e.g. clear buttons) tweaked to avoid
  odd-looking background highlight on hover.
* Background highlight color of minimal/outlined buttons tweaked for dark theme.
* `CodeInput` respects standard XH theme vars for its background-color and (monospace) font family.
  Its built-in toolbar has also been made compact and slightly re-organized.

### 📚 Libraries

* @blueprintjs/core `3.41 -> 3.44`
* @blueprintjs/datetime `3.21 -> 3.23`
* classnames `2.2 -> 2.3`
* codemirror `5.59 -> 5.60`
* core-js `3.9 -> 3.10`
* filesize `6.1 -> 6.2`
* qs `6.9 -> 6.10`
* react-beautiful-dnd `13.0 -> 13.1`
* react-select `4.2 -> 4.3`

[Commit Log](https://github.com/xh/hoist-react/compare/v39.0.1...v40.0.0)

## v39.0.1 - 2021-03-24

### 🐞 Bug Fixes

* Fixes regression preventing the loading of the Activity Tab in the Hoist Admin console.
* Fixes icon alignment in `DateInput`.

[Commit Log](https://github.com/xh/hoist-react/compare/v39.0.0...v39.0.1)

## v39.0.0 - 2021-03-23

### 🎁 New Features

#### Components + Props

* New `TileFrame` layout component renders a collection of child items using a layout that balances
  filling the available space against maintaining tile width / height ratio.
* Desktop `Toolbar` accepts new `compact` prop. Set to `true` to render the toolbar with reduced
  height and font-size.
* New `StoreFilterField` prop `autoApply` allows developers to more easily use `StoreFilterField` in
  conjunction with other filters or custom logic. Set to `false` and specify an `onFilterChange`
  callback to take full control of filter application.
* New `RestGrid` prop `formClassName` allows custom CSS class to be applied to its managed
  `RestForm` dialog.

#### Models + Configs

* New property `selectedRecordId` on `StoreSelectionModel`, `GridModel`, and `DataViewModel`.
  Observe this instead of `selectedRecord` when you wish to track only the `id` of the selected
  record and not changes to its data.
* `TreeMapModel.colorMode` config supports new value `wash`, which retains the positive and negative
  color while ignoring the intensity of the heat value.
* New method `ChartModel.updateHighchartsConfig()` provides a more convenient API for changing a
  chart's configuration post-construction.
* New `Column.omit` config supports conditionally excluding a column from its `GridModel`.

#### Services + Utils

* New method `FetchService.setDefaultTimeout()`.
* New convenience getter `LocalDate.isToday`.
* `HoistBase.addReaction()` now accepts convenient string values for its `equals` flag.

### 💥 Breaking Changes

* The method `HoistAppModel.preAuthInitAsync()` has been renamed to `preAuthAsync()` and should now
  be defined as `static` within apps that implement it to run custom pre-authentication routines.
    * This change allows Hoist to defer construction of the `AppModel` until Hoist itself has been
      initialized, and also better reflects the special status of this function and when it is
      called in the Hoist lifecycle.
* Hoist grids now require AG Grid v25.1.0 or higher - update your AG Grid dependency in your app's
  `package.json` file. See the [AG Grid Changelog](https://www.ag-grid.com/ag-grid-changelog/) for
  details.

### ⚙️ Technical

* Improvements to behavior/performance of apps in hidden/inactive browser tabs. See the
  [page visibility API reference](https://developer.mozilla.org/en-US/docs/Web/API/Page_Visibility_API)
  for details. Now, when the browser tab is hidden:
    * Auto-refresh is suspended.
    * The `forEachAsync()` and `whileAsync()` utils run synchronously, without inserting waits that
      would be overly throttled by the browser.
* Updates to support compatibility with agGrid 25.1.0.
* Improved serialization of `LoadSpec` instances within error report stacktraces.

### 📚 Libraries

* @blueprintjs/core `3.39 -> 3.41`
* @blueprintjs/datetime `3.20 -> 3.21`
* @popperjs/core `2.8 -> 2.9`
* core-js `3.8 -> 3.9`
* react-select `4.1 -> 4.2`

[Commit Log](https://github.com/xh/hoist-react/compare/v38.3.0...v39.0.0)

## v38.3.0 - 2021-03-03

### 🎁 New Features

* New `Store.freezeData` and `Store.idEncodesTreePath` configs added as performance optimizations
  when loading very large data sets (50k+ rows).
* New `ColChooserModel.autosizeOnCommit` config triggers an autosize run whenever the chooser is
  closed. (Defaulted to true on mobile.)

[Commit Log](https://github.com/xh/hoist-react/compare/v38.2.0...v38.3.0)

## v38.2.0 - 2021-03-01

### 🐞 Bug Fixes

* Fix to edge-case where `Grid` would lose its selection if set on the model prior to the component
  mounting and AG Grid full rendering.
* Fix to prevent unintended triggering of app auto-refresh immediately after init.

### ⚙️ Technical

* New config `Cube.fieldDefaults` - matches same config added to `Store` in prior release.
* App auto-refresh interval keys off of last *completed* refresh cycle if there is one. Avoids
  over-eager refresh when cycle is fast relative to the time it takes to do the refresh.
* New experimental property `Store.experimental.shareDefaults`. If true, `Record.data` will be
  created with default values for all fields stored on a prototype, with only non-default values
  stored on `data` directly. This can yield major performance improvements for stores with sparsely
  populated records (i.e. many records with default values). Note that when set, the `data` property
  on `Record` will no longer contain keys for *all* fields as `own-enumerable` properties. This may
  be a breaking change for some applications.

[Commit Log](https://github.com/xh/hoist-react/compare/v38.1.1...v38.2.0)

## v38.1.1 - 2021-02-26

### ⚙️ Technical

* New config `Store.fieldDefaults` supports defaulting config options for all `Field` instances
  created by a `Store`.

[Commit Log](https://github.com/xh/hoist-react/compare/v38.1.0...v38.1.1)

## v38.1.0 - 2021-02-24

⚠ Please ensure your `@xh/hoist-dev-utils` dependency is >= v5.6.0. This is required to successfully
resolve and bundle transitive dependencies of the upgraded `react-select` library.

### 🐞 Bug Fixes

* A collapsible `Panel` will now restore its user specified-size when re-opened. Previously the
  panel would be reset to the default size.
* `Store.lastLoaded` property now initialized to `null`. Previously this property had been set to
  the construction time of the Store.
* Tweak to `Grid` style rules to ensure sufficient specificity of rules related to indenting child
  rows within tree grids.
* Improvements to parsing of `Field`s of type 'int': we now correctly parse values presented in
  exponential notation and coerce `NaN` values to `null`.

### 🎁 New Features

* `GridModel` has new async variants of existing methods: `selectFirstAsync`, `selectAsync`, and
  `ensureSelectionVisibleAsync`. These methods build-in the necessary waiting for the underlying
  grid implementation to be ready and fully rendered to ensure reliable selection. In addition, the
  first two methods will internally call the third. The existing non-async counterparts for these
  methods have been deprecated.
* GridModel has a new convenience method `preSelectFirstAsync` for initializing the selection in
  grids, without disturbing any existing selection.
* Added new `Store.loadTreeData` config (default `true`) to enable or disable building of nested
  Records when the raw data elements being loaded have a `children` property.
* Cube `View` now detects and properly handles streaming updates to source data that include changes
  to row dimensions as well as measures.*
* `DataViewModel.itemHeight` can now be a function that returns a pixel height.
* The `LoadSpec` object passed to `doLoadAsync()` is now a defined class with additional properties
  `isStale`, `isObsolete` and `loadNumber`. Use these properties to abandon out-of-order
  asynchronous returns from the server.
    * 💥 NOTE that calls to `loadAsync()` no longer accept a plain object for their `loadSpec`
      parameter. Application code such as `fooModel.loadAsync({isRefresh: true})` should be updated
      to use the wrapper APIs provided by `LoadSupport` - e.g. `fooModel.refreshAsync()`. (This was
      already the best practice, but is now enforced.)
* New `autoHeight` property on grid `Column`. When set the grid will increase the row height
  dynamically to accommodate cell content in this column.

### 📚 Libraries

* @blueprintjs/core `3.38 -> 3.39`
* react-select `3.1 -> 4.1`
* react-windowed-select `2.0 -> 3.0`

[Commit Log](https://github.com/xh/hoist-react/compare/v38.0.0...v38.1.0)

## v38.0.0 - 2021-02-04

Hoist v38 includes major refactoring to streamline core classes, bring the toolkit into closer
alignment with the latest developments in Javascript, React, and MobX, and allow us to more easily
provide documentation and additional features. Most notably, we have removed the use of class based
decorators, in favor of a simpler inheritance-based approach to defining models and services.

* We are introducing a new root superclass `HoistBase` which provides many of the syntax
  enhancements and conventions used throughout Hoist for persistence, resource management, and
  reactivity.
* New base classes of `HoistModel` and `HoistService` replace the existing class decorators
  `@HoistModel` and `@HoistService`. Application models and services should now `extend` these base
  classes instead of applying the (now removed) decorators. For your application's `AppModel`,
  extend the new `HoistAppModel` superclass.
* We have also removed the need for the explicit `@LoadSupport` annotation on these classes. The
  presence of a defined `doLoadAsync()` method is now sufficient to allow classes extending
  `HoistModel` and `HoistService` to participate in the loading and refreshing lifecycle as before.
* We have deprecated support for class-based Components via the `@HoistComponent` class decorator.
  To continue to use this decorator, please import it from the `@xh\hoist\deprecated` package.
  Please note that we plan to remove `@HoistComponent` in a future version.
* Due to changes in MobX v6.0.1, all classes that host observable fields and actions will now also
  need to provide a constructor containing a call to `makeObservable(this)`. This change will
  require updates to most `HoistModel` and `HoistService` classes. See
  [this article from MobX](https://michel.codes/blogs/mobx6) for more on this change and the
  motivation behind it.

### 🎁 New Features

* New utility method `getOrCreate` for easy caching of properties on objects.
* The `Menu` system on mobile has been reworked to be more consistent with desktop. A new
  `MenuButton` component has been added to the mobile framework, which renders a `Menu` of
  `MenuItems` next to the `MenuButton`. This change also includes the removal of `AppMenuModel` (see
  Breaking Changes).
* Added `ExpandCollapseButton` to the mobile toolkit, to expand / collapse all rows in a tree grid.
* Added `Popover` to the mobile toolkit, a component to display floating content next to a target
  element. Its API is based on the Blueprint `Popover` component used on desktop.
* `StoreFilterField` now matches the rendered string values for `date` and `localDate` fields when
  linked to a properly configured `GridModel`.
* `GroupingChooser` gets several minor usability improvements + clearer support for an empty /
  ungrouped state, when so enabled.

### 💥 Breaking Changes

* All `HoistModel` and `HoistService` classes must be adjusted as described above.
* `@HoistComponent` has been deprecated and moved to `@xh\hoist\deprecated`
* Hoist grids now require AG Grid v25.0.1 or higher - if your app uses AG Grid, update your AG Grid
  dependency in your app's `package.json` file.
* The `uses()` function (called within `hoistComponent()` factory configs for model context lookups)
  and the `useContextModel()` function no longer accept class names as strings. Pass the class
  itself (or superclass) of the model you wish to select for your component. `Uses` will throw if
  given any string other than "*", making the need for any updates clear in that case.
* The `Ref` class, deprecated in v26, has now been removed. Use `createObservableRef` instead.
* `AppMenuModel` has been removed. The `AppMenuButton` is now configured via
  `AppBar.appMenuButtonProps`. As with desktop, menu items can be added with
  `AppBar.appMenuButtonProps.extraItems[]`

### ⚙️ Technical

* We have removed the experimental flags `useTransactions`, and `deltaSort` from `GridModel`. The
  former has been the default behavior for Hoist for several releases, and the latter is obsolete.

### 📚 Libraries

* @blueprintjs/core `3.36 -> 3.38`
* codemirror `5.58 -> 5.59`
* mobx `5.15 -> 6.1`
* mobx-react `6.3 -> 7.1`

[Commit Log](https://github.com/xh/hoist-react/compare/v37.2.0...v38.0.0)

## v37.2.0 - 2021-01-22

### 🎁 New Features

* New `ErrorMessage` component for standard "inline" rendering of Errors and Exceptions, with retry
  support.
* `Cube` now supports an `omitFn` to allow apps to remove unwanted, single-node children.

[Commit Log](https://github.com/xh/hoist-react/compare/v37.1.0...v37.2.0)

## v37.1.0 - 2021-01-20

### 🎁 New Features

* Columns in `ColChooser` can now be filtered by their `chooserGroup`.
* `Cube` now supports a `bucketSpecFn` config which allows dynamic bucketing and aggregation of
  rows.

### 🐞 Bug Fixes

* Fix issue where a `View` would create a root row even if there were no leaf rows.
* Fixed regression in `LeftRightChooser` not displaying description callout.

[Commit Log](https://github.com/xh/hoist-react/compare/v37.0.0...v37.1.0)

## v37.0.0 - 2020-12-15

### 🎁 New Features

* New `GroupingChooser` component provides a new interface for selecting a list of fields
  (dimensions) for grouping APIs, offering drag-and-drop reordering and persisted favorites.
    * This is intended as a complete replacement for the existing `DimensionChooser`. That component
      should be considered deprecated and will be removed in future releases.
* New props added to `TabSwitcher`:
    * `enableOverflow` shows tabs that would normally overflow their container in a drop down menu.
    * `tabWidth`, `tabMinWidth` & `tabMaxWidth` allow flexible configuration of tab sizes within the
      switcher.
* `TabModel` now supports a bindable `tooltip`, which can be used to render strings or elements
  while hovering over tabs.
* New `Placeholder` component provides a thin wrapper around `Box` with standardized, muted styling.
* New `StoreFilterField.matchMode` prop allows customizing match to `start`, `startWord`, or `any`.
* `Select` now implements enhanced typeahead filtering of options. The default filtering is now
  based on a case-insensitive match of word starts in the label. (Previously it was based on a match
  _anywhere_ in the label _or_ value.) To customize this behavior, applications should use the new
  `filterFn` prop.
* New Admin Console Monitor > Memory tab added to view snapshots of JVM memory usage. (Requires
  Hoist Core v8.7 or greater.)
* `FormModel` and `FieldModel` gain support for Focus Management.
* New `boundInput` getter on `FieldModel` to facilitate imperative access to controls, when needed.
  This getter will return the new `HoistInputModel` interface, which support basic DOM access as
  well as standard methods for `focus()`, `blur()`, and `select()`.
* New `GridModel` config `lockColumnGroups` to allow controlling whether child columns can be moved
  outside their parent group. Defaults to `true` to maintain existing behavior.

### 💥 Breaking Changes

* New `TabContainerModel` config `switcher` replaces `switcherPosition` to allow for more flexible
  configuration of the default `TabSwitcher`.
    * Use `switcher: true` to retain default behavior.
    * Use `switcher: false` to not include a TabSwitcher. (previously `switcherPosition: 'none'`)
    * Use `switcher: {...}` to provide customisation props for the `TabSwitcher`. See `TabSwitcher`
      documentation for more information.
* The `HoistInput` base class has been removed. This change marks the completion of our efforts to
  remove all internal uses of React class-based Components in Hoist. The following adjustments are
  required:
    * Application components extending `HoistInput` should use the `useHoistInputModel` hook
      instead.
    * Applications getting refs to `HoistInputs` should be aware that these refs now return a ref to
      a
      `HoistInputModel`. In order to get the DOM element associated with the component use the new
      `domEl` property of that model rather than the`HoistComponent.getDOMNode()` method.
* Hoist grids now require AG Grid v24.1.0 or higher - update your AG Grid dependency in your app's
  `package.json` file. AG Grid v24.1.0
  [lists 5 breaking changes](https://www.ag-grid.com/ag-grid-changelog/), including the two called
  out below. *Note that these cautions apply only to direct use of the AG Grid APIs* - if your app
  is using the Hoist `Grid` and `GridModel` exclusively, there should be no need to adjust code
  around columns or grid state, as the related Hoist classes have been updated to handle these
  changes.
    * AG-4291 - Reactive Columns - the state pattern for ag-grid wrapper has changed as a result of
      this change. If your app made heavy use of saving/loading grid state, please test carefully
      after upgrade.
    * AG-1959 - Aggregation - Add additional parameters to the Custom Aggregation methods. If your
      app implements custom aggregations, they might need to be updated.

### 🔒 Security

* The data package `Field` class now sanitizes all String values during parsing, using the DOMPurify
  library to defend against XSS attacks and other issues with malformed HTML or scripting content
  loaded into `Record`s and rendered by `Grid` or other data-driven components. Please contact XH if
  you find any reason to disable this protection, or observe any unintended side effects of this
  additional processing.

### 🐞 Bug Fixes

* Fix issue where grid row striping inadvertently disabled by default for non-tree grids.
* Fix issue where grid empty text cleared on autosize.

### ✨ Styles

* Default `Chart` themes reworked in both light and dark modes to better match overall Hoist theme.

### ⚙️ Technical

* Note that the included Onsen fork has been replaced with the latest Onsen release. Apps should not
  need to make any changes.
* `Cube.info` is now directly observable.
* `@managed` and `markManaged` have been enhanced to allow for the cleanup of arrays of objects as
  well as objects. This matches the existing array support in `XH.safeDestroy()`.

### 📚 Libraries

* @xh/onsenui `~0.1.2` -> onsenui `~2.11.1`
* @xh/react-onsenui `~0.1.2` -> react-onsenui `~1.11.3`
* @blueprintjs/core `3.35 -> 3.36`
* @blueprintjs/datetime `3.19 -> 3.20`
* clipboard-copy `3.1 -> 4.0`
* core-js `3.6 -> 3.8`
* dompurify `added @ 2.2`
* react `16.13 -> 17.0`
* semver `added @ 7.3`

[Commit Log](https://github.com/xh/hoist-react/compare/v36.6.1...v37.0.0)

## v36.6.1 - 2020-11-06

### 🐞 Bug Fixes

* Fix issue where grid row striping would be turned off by default for non-tree grids

[Commit Log](https://github.com/xh/hoist-react/compare/v36.6.0...v36.6.1)

## v36.6.0 - 2020-10-28

### 🎁 New Features

* New `GridModel.treeStyle` config enables more distinctive styling of tree grids, with optional
  background highlighting and ledger-line style borders on group rows.
    * ⚠ By default, tree grids will now have highlighted group rows (but no group borders). Set
      `treeStyle: 'none'` on any `GridModel` instances where you do _not_ want the new default
      style.
* New `DashContainerModel.extraMenuItems` config supports custom app menu items in Dashboards
* An "About" item has been added to the default app menu.
* The default `TabSwitcher` now supports scrolling, and will show overflowing tabs in a drop down
  menu.

### 🐞 Bug Fixes

* Ensure that `Button`s with `active: true` set directly (outside of a `ButtonGroupInput`) get the
  correct active/pressed styling.
* Fixed regression in `Column.tooltip` function displaying escaped HTML characters.
* Fixed issue where the utility method `calcActionColWidth` was not correctly incorporating the
  padding in the returned value.

### ⚙️ Technical

* Includes technical updates to `JsonBlob` archiving. This change requires an update to `hoist-core`
  `v8.6.1` or later, and modifications to the `xh_json_blob` table. See the
  [hoist-core changelog](https://github.com/xh/hoist-core/blob/develop/CHANGELOG.md) for further
  details.

### 📚 Libraries

* @blueprintjs/core `3.33 -> 3.35`

[Commit Log](https://github.com/xh/hoist-react/compare/v36.5.0...v36.6.0)

## v36.5.0 - 2020-10-16

### 🐞 Bug Fixes

* Fix text and hover+active background colors for header tool buttons in light theme.

### ⚙️ Technical

* Install a default simple string renderer on all columns. This provides consistency in column
  rendering, and fixes some additional issues with alignment and rendering of Grid columns
  introduced by the change to flexbox-based styling in grid cells.
* Support (optional) logout action in SSO applications.

### 📚 Libraries

* @blueprintjs/core `3.31 -> 3.33`
* @blueprintjs/datetime `3.18 -> 3.19`
* @fortawesome/fontawesome-pro `5.14 -> 5.15`
* moment `2.24 -> 2.29`
* numbro `2.2 -> 2.3`

[Commit Log](https://github.com/xh/hoist-react/compare/v36.4.0...v36.5.0)

## v36.4.0 - 2020-10-09

### 🎁 New Features

* `TabContainerModel` supports dynamically adding and removing tabs via new public methods.
* `Select` supports a new `menuWidth` prop to control the width of the dropdown.

### 🐞 Bug Fixes

* Fixed v36.3.0 regression re. horizontal alignment of Grid columns.

[Commit Log](https://github.com/xh/hoist-react/compare/v36.3.0...v36.4.0)

## v36.3.0 - 2020-10-07

### 💥 Breaking Changes

* The following CSS variables are no longer in use:
    + `--xh-grid-line-height`
    + `--xh-grid-line-height-px`
    + `--xh-grid-large-line-height`
    + `--xh-grid-large-line-height-px`
    + `--xh-grid-compact-line-height`
    + `--xh-grid-compact-line-height-px`
    + `--xh-grid-tiny-line-height`
    + `--xh-grid-tiny-line-height-px`

### ⚙️ Technical

* We have improved and simplified the vertical centering of content within Grid cells using
  flexbox-based styling, rather than the CSS variables above.

### 🎁 New Features

* `Select` now supports `hideSelectedOptions` and `closeMenuOnSelect` props.
* `XH.message()` and its variants (`XH.prompt(), XH.confirm(), XH.alert()`) all support an optional
  new config `messageKey`. This key can be used by applications to prevent popping up the same
  dialog repeatedly. Hoist will only show the last message posted for any given key.
* Misc. Improvements to organization of admin client tabs.

### 🐞 Bug Fixes

* Fixed issue with sporadic failures reading grid state using `legacyStateKey`.
* Fixed regression to the display of `autoFocus` buttons; focus rectangle restored.

[Commit Log](https://github.com/xh/hoist-react/compare/v36.2.1...v36.3.0)

## v36.2.1 - 2020-10-01

### 🐞 Bug Fixes

* Fixed issue in `LocalDate.previousWeekday()` which did not correctly handle Sunday dates.
* Fixed regression in `Grid` column header rendering for non-string headerNames.

[Commit Log](https://github.com/xh/hoist-react/compare/v36.2.0...v36.2.1)

## v36.2.0 - 2020-09-25

### 💥 Breaking Changes

* New `GridModel` config `colChooserModel` replaces `enableColChooser` to allow for more flexible
  configuration of the grid `colChooser`
    * Use `colChooserModel: true` to retain default behavior.
    * See documentation on `GridModel.ColChooserModelConfig` for more information.
* The `Grid` `hideHeaders` prop has been converted to a field on `AgGridModel` and `GridModel`. All
  grid options of this type are now on the model hierarchy, allowing consistent application code and
  developer discovery.

### 🎁 New Features

* Provides new `CustomProvider` for applications that want to use the Persistence API, but need to
  provide their own storage implementation.
* Added `restoreDefaults` action to default context menu for `GridModel`.
* Added `restoreDefaultsWarning` config to `GridModel`.
* `FormModel` has a new convenience method `setValues` for putting data into one or more fields in
  the form.
* Admin Preference and Config panels now support bulk regrouping actions.

### 🐞 Bug Fixes

* Fixed an error in implementation of `@managed` preventing proper cleanup of resources.
* Fixed a regression introduced in v36.1.0 in `FilterChooser`: Restore support for `disabled` prop.

[Commit Log](https://github.com/xh/hoist-react/compare/v36.1.0...v36.2.0)

## v36.1.0 - 2020-09-22

⚠ NOTE - apps should update to `hoist-core >= 8.3.0` when taking this hoist-react update. This is
required to support both the new `JsonBlobService` and updates to the Admin Activity and Client
Error tracking tabs described below.

### 🎁 New Features

* Added new `JsonBlobService` for saving and updating named chunks of arbitrary JSON data.
* `GridModelPersistOptions` now supports a `legacyStateKey` property. This key will identify the
  pre-v35 location for grid state, and can be used by applications to provide a more flexible
  migration of user grid state after an upgrade to Hoist v35.0.0 or greater. The value of this
  property will continue to default to 'key', preserving the existing upgrade behavior of the
  initial v35 release.
* The Admin Config and Pref diff tools now support pasting in a config for comparison instead of
  loading one from a remote server (useful for deployments where the remote config cannot be
  accessed via an XHR call).
* The `ClipboardButton.getCopyText` prop now supports async functions.
* The `Select` input supports a new `leftIcon` prop.
* `RestGrid` now supports bulk delete when multiple rows are selected.
* `RestGrid`'s `actionWarning` messages may now be specified as functions.

### 🐞 Bug Fixes

* Fixed several cases where `selectOnFocus` prop on `Select` was not working.
* `FilterChooser` auto-suggest values sourced from the *unfiltered* records on `sourceStore`.
* `RestForm` editors will now source their default label from the corresponding `Field.displayName`
  property. Previously an undocumented `label` config could be provided with each editor object -
  this has been removed.
* Improved time zone handling in the Admin Console "Activity Tracking" and "Client Errors" tabs.
    * Users will now see consistent bucketing of activity into an "App Day" that corresponds to the
      LocalDate when the event occurred in the application's timezone.
    * This day will be reported consistently regardless of the time zones of the local browser or
      deployment server.
* Resetting Grid columns to their default state (e.g. via the Column Chooser) retains enhancements
  applied from matching Store fields.
* Desktop `DateInput` now handles out-of-bounds dates without throwing exception during rendering.
* Dragging a grid column with an element-based header no longer displays `[object Object]` in the
  draggable placeholder.

### 📚 Libraries

* codemirror `5.57 -> 5.58`

[Commit Log](https://github.com/xh/hoist-react/compare/v36.0.0...v36.1.0)

## v36.0.0 - 2020-09-04

### 🎁 New Features

#### Data Filtering

We have enhanced support for filtering data in Hoist Grids, Stores, and Cubes with an upgraded
`Filter` API and a new `FilterChooser` component. This bundle of enhancements includes:

* A new `@xh/hoist/data/filter` package to support the creation of composable filters, including the
  following new classes:
    * `FieldFilter` - filters by comparing the value of a given field to one or more given candidate
      values using one of several supported operators.
    * `FunctionFilter` - filters via a custom function specified by the developer.
    * `CompoundFilter` - combines multiple filters (including other nested CompoundFilters) via an
      AND or OR operator.
* A new `FilterChooser` UI component that integrates tightly with these data package classes to
  provide a user and developer friendly autocomplete-enabled UI for filtering data based on
  dimensions (e.g. trader = jdoe, assetClass != Equities), metrics (e.g. P&L > 1m), or any
  combination thereof.
* Updates to `Store`, `StoreFilterField`, and `cube/Query` to use the new Filter API.
* A new `setFilter()` convenience method to `Grid` and `DataView`.

To get the most out of the new Filtering capabilities, developers are encouraged to add or expand
the configs for any relevant `Store.fields` to include both their `type` and a `displayName`. Many
applications might not have Field configs specified at all for their Stores, instead relying on
Store's ability to infer its Fields from Grid Column definitions.

We are looking to gradually invert this relationship, so that core information about an app's
business objects and their properties is configured once at the `data/Field` level and then made
available to related APIs and components such as grids, filters, and forms. See note in New Features
below regarding related updates to `GridModel.columns` config processing.

#### Grid

* Added new `GridModel.setColumnVisible()` method, along with `showColumn()` and `hideColumn()`
  convenience methods. Can replace calls to `applyColumnStateChanges()` when all you need to do is
  show or hide a single column.
* Elided Grid column headers now show the full `headerName` value in a tooltip.
* Grid column definitions now accept a new `displayName` config as the recommended entry point for
  defining a friendly user-facing label for a Column.
    * If the GridModel's Store has configured a `displayName` for the linked data field, the column
      will default to use that (if not otherwise specified).
    * If specified or sourced from a Field, `displayName` will be used as the default value for the
      pre-existing `headerName` and `chooserName` configs.
* Grid columns backed by a Store Field of type `number` or `int` will be right-aligned by default.
* Added new `GridModel.showGroupRowCounts` config to allow easy hiding of group row member counts
  within each full-width group row. Default is `true`, maintaining current behavior of showing the
  counts for each group.

#### Other

* Added new `AppSpec.showBrowserContextMenu` config to control whether the browser's default context
  menu will be shown if no app-specific context menu (e.g. from a grid) would be triggered.
    * ⚠ Note this new config defaults to `false`, meaning the browser context menu will *not* be
      available. Developers should set to true for apps that expect/depend on the built-in menu.
* `LocalDate` has gained several new static factories: `tomorrow()`, `yesterday()`,
  `[start/end]OfMonth()`, and `[start/end]OfYear()`.
* A new `@computeOnce` decorator allows for lazy computation and caching of the results of decorated
  class methods or getters. Used in `LocalDate` and intended for similar immutable, long-lived
  objects that can benefit from such caching.
* `CodeInput` and `JsonInput` get new `enableSearch` and `showToolbar` props. Enabling search
  provides an simple inline find feature for searching the input's contents.
* The Admin console's Monitor Status tab displays more clearly when there are no active monitors.

### 💥 Breaking Changes

* Renamed the `data/Field.label` property to `displayName`.
* Changed the `DimensionChooserModel.dimensions` config to require objects of the
  form `{name, displayName, isLeafDimension}` when provided as an `Object[]`.
    * Previously these objects were expected to be of the form `{value, label, isLeaf}`.
    * Note however that this same config can now be passed the `dimensions` directly from a
      configured
      `Cube` instead, which is the recommended approach and should DRY up dimension definitions for
      typical use cases.
* Changes required due to the new filter API:
    * The classes `StoreFilter` and `ValueFilter` have been removed and replaced by `FunctionFilter`
      and `FieldFilter`, respectively. In most cases apps will need to make minimal or no changes.
    * The `filters/setFilters` property on `Query` has been changed to `filter/setFilter`. In most
      case apps should not need to change anything other than the name of this property - the new
      property will continue to support array representations of multiple filters.
    * `Store` has gained a new property `filterIncludesChildren` to replace the functionality
      previously provided by `StoreFilter.includesChildren`.
    * `StoreFilterField.filterOptions` has been removed. Set `filterIncludesChildren` directly on
      the store instead.

### ✨ Styles

* CSS variables for "intents" - most commonly used on buttons - have been reworked to use HSL color
  values and support several standard variations of lightness and transparency.
    * Developers are encouraged to customize intents by setting the individual HSL vars provided for
      each intent (e.g. `--intent-primary-h` to adjust the primary hue) and/or the different levels
      of lightness (e.g. `--intent-primary-l3` to adjust the default lightness).
    * ⚠ Uses of the prior intent var overrides such as `--intent-primary` will no longer work. It is
      possible to set directly via `--xh-intent-primary`, but components such as buttons will still
      use the default intent shades for variations such as hover and pressed states. Again, review
      and customize the HSL vars if required.
* Desktop `Button` styles and classes have been rationalized and reworked to allow for more
  consistent and direct styling of buttons in all their many permutations (standard/minimal/outlined
  styles * default/hovered/pressed/disabled states * light/dark themes).
    * Customized intent colors will now also be applied to outlined and minimal buttons.
    * Dedicated classes are now applied to desktop buttons based on their style and state.
      Developers can key off of these classes directly if required.

### 🐞 Bug Fixes

* Fixed `Column.tooltipElement` so that it can work if a `headerTooltip` is also specified on the
  same column.
* Fixed issue where certain values (e.g. `%`) would break in `Column.tooltipElement`.
* Fixed issue where newly loaded records in `Store` were not being frozen as promised by the API.

### 📚 Libraries

* @blueprintjs/core `3.30 -> 3.31`
* codemirror `5.56 -> 5.57`
* http-status-codes `1.4 -> 2.1`
* mobx-react `6.2 -> 6.3`
* store2 `2.11 -> 2.12`

[Commit Log](https://github.com/xh/hoist-react/compare/v35.2.1...v36.0.0)

## v35.2.1 - 2020-07-31

### 🐞 Bug Fixes

* A Grid's docked summary row is now properly cleared when its bound Store is cleared.
* Additional SVG paths added to `requiredBlueprintIcons.js` to bring back calendar scroll icons on
  the DatePicker component.
* Colors specified via the `--xh-intent-` CSS vars have been removed from minimal / outlined desktop
  `Button` components because of incompatibility with `ButtonGroupInput` component. Fix to address
  issue forthcoming. (This reverts the change made in 35.2.0 below.)

[Commit Log](https://github.com/xh/hoist-react/compare/v35.2.0...v35.2.1)

## v35.2.0 - 2020-07-21

### 🎁 New Features

* `TabContainerModel` now supports a `persistWith` config to persist the active tab.
* `TabContainerModel` now supports a `emptyText` config to display when TabContainer gets rendered
  with no children.

### ⚙️ Technical

* Supports smaller bundle sizes via a greatly reduced set of BlueprintJS icons. (Requires apps to be
  built with `@xh/hoist-dev-utils` v5.2 or greater to take advantage of this optimization.)

### 🐞 Bug Fixes

* Colors specified via the `--xh-intent-` CSS vars are now applied to minimal / outlined desktop
  `Button` components. Previously they fell through to use default Blueprint colors in these modes.
* Code input correctly handles dynamically toggling readonly/disabled state.

### 📚 Libraries

* @fortawesome/fontawesome-pro `5.13 -> 5.14`
* codemirror `5.55 -> 5.56`

[Commit Log](https://github.com/xh/hoist-react/compare/v35.1.1...v35.2.0)

## v35.1.1 - 2020-07-17

### 📚 Libraries

* @blueprintjs/core `3.29 -> 3.30`

[Commit Log](https://github.com/xh/hoist-react/compare/v35.1.0...v35.1.1)

## v35.1.0 - 2020-07-16

### 🎁 New Features

* Extend existing environment diff tool to preferences. Now, both configs and preferences may be
  diffed across servers. This feature will require an update of hoist-core to a version 8.1.0 or
  greater.
* `ExportOptions.columns` provided to `GridModel` can now be specified as a function, allowing for
  full control of columns to export, including their sort order.

### 🐞 Bug Fixes

* `GridModel`s export feature was previously excluding summary rows. These are now included.
* Fixed problems with coloring and shading algorithm in `TreeMap`.
* Fixed problems with sort order of exports in `GridModel`.
* Ensure that preferences are written to server, even if set right before navigating away from page.
* Prevent situation where a spurious exception can be sent to server when application is unloaded
  while waiting on a fetch request.

[Commit Log](https://github.com/xh/hoist-react/compare/v35.0.1...v35.1.0)

## v35.0.1 - 2020-07-02

### 🐞 Bug Fixes

* Column headers no longer allocate space for a sort arrow icon when the column has an active
  `GridSorter` in the special state of `sort: null`.
* Grid auto-sizing better accounts for margins on sort arrow icons.

[Commit Log](https://github.com/xh/hoist-react/compare/v35.0.0...v35.0.1)

## v35.0.0 - 2020-06-29

### ⚖️ Licensing Change

As of this release, Hoist is [now licensed](LICENSE.md) under the popular and permissive
[Apache 2.0 open source license](https://www.apache.org/licenses/LICENSE-2.0). Previously, Hoist was
"source available" via our public GitHub repository but still covered by a proprietary license.

We are making this change to align Hoist's licensing with our ongoing commitment to openness,
transparency and ease-of-use, and to clarify and emphasize the suitability of Hoist for use within a
wide variety of enterprise software projects. For any questions regarding this change, please
[contact us](https://xh.io/contact/).

### 🎁 New Features

* Added a new Persistence API to provide a more flexible yet consistent approach to saving state for
  Components, Models, and Services to different persistent locations such as Hoist Preferences,
  browser local storage, and Hoist Dashboard views.
    * The primary entry points for this API are the new `@PersistSupport` and `@persist`
      annotations.
      `@persist` can be added to any observable property on a `@PersistSupport` to make it
      automatically synchronize with a `PersistenceProvider`. Both `HoistModel` and `HoistService`
      are decorated with `@PersistSupport`.
    * This is designed to replace any app-specific code previously added to synchronize fields and
      their values to Preferences via ad-hoc initializers and reactions.
    * This same API is now used to handle state persistence for `GridStateModel`, `PanelModel`,
      `DimensionChooserModel`, and `DashContainerModel` - configurable via the new `persistWith`
      option on those classes.
* `FetchService` now installs a default timeout of 30 seconds for all requests. This can be disabled
  by setting timeout to `null`. Fetch Timeout Exceptions have also been improved to include the same
  information as other standard exceptions thrown by this service.
    * 💥 Apps that were relying on the lack of a built-in timeout for long-running requests should
      ensure they configure such calls with a longer or null timeout.
* `Store` gets new `clearFilter()` and `recordIsFiltered()` helper functions.
* The Admin console's Activity Tracking tab has been significantly upgraded to allow admins to
  better analyze both built-in and custom tracking data generated by their application. Its sibling
  Client Errors tab has also been updated with a docked detail panel.
* `CodeInput` gets new `showCopyButton` prop - set to true to provide an inline action button to
  copy the editor contents to the clipboard.
* Hoist config `xhEnableMonitoring` can be used to enable/disable the Admin monitor tab and its
  associated server-side jobs

### 💥 Breaking Changes

* Applications should update to `hoist-core` v8.0.1 or above, required to support the upgraded Admin
  Activity Tracking tab. Contact XH for assistance with this update.
* The option `PanelModel.prefName` has been removed in favor of `persistWith`. Existing user state
  will be transferred to the new format, assuming a `PersistenceProvider` of type 'pref' referring
  to the same preference is used (e.g. `persistWith: {prefKey: 'my-panel-model-prefName'}`.
* The option `GridModel.stateModel` has been removed in favor of `persistWith`. Existing user state
  will be transferred to the new format, assuming a `PersistenceProvider` of type 'localStorage'
  referring to the same key is used (e.g. `persistWith: {localStorageKey: 'my-grid-state-id'}`.
    * Use the new `GridModel.persistOptions` config for finer control over what grid state is
      persisted (replacement for stateModel configs to disable persistence of column
      state/sorting/grouping).
* The options `DimensionChooserModel.preference` and `DimensionChooserModel.historyPreference` have
  been removed in favor of `persistWith`.
* `AppSpec.idleDetectionEnabled` has been removed. App-specific Idle detection is now enabled via
  the new `xhIdleConfig` config. The old `xhIdleTimeoutMins` has also been deprecated.
* `AppSpec.idleDialogClass` has been renamed `AppSpec.idlePanel`. If specified, it should be a
  full-screen component.
* `PinPad` and `PinPadModel` have been moved to `@xh/hoist/cmp/pinpad`, and is now available for use
  with both standard and mobile toolkits.
* Third-party dependencies updated to properly reflect application-level licensing requirements.
  Applications must now import and provide their licensed version of AG Grid, and Highcharts to
  Hoist. See file `Bootstrap.js` in Toolbox for an example.

### 🐞 Bug Fixes

* Sorting special columns generated by custom AG Grid configurations (e.g. auto-group columns) no
  longer throws with an error.
* The `deepFreeze()` util - used to freeze data in `Record` instances - now only attempts to freeze
  a whitelist of object types that are known to be safely freezable. Custom application classes and
  other potentially-problematic objects (such as `moment` instances) are no longer frozen when
  loaded into `Record` fields.

### 📚 Libraries

Note that certain licensed third-party dependencies have been removed as direct dependencies of this
project, as per note in Breaking Changes above.

* @xh/hoist-dev-utils `4.x -> 5.x` - apps should also update to the latest 5.x release of dev-utils.
  Although license and dependency changes triggered a new major version of this dev dependency, no
  application-level changes should be required.
* @blueprintjs/core `3.28 -> 3.29`
* codemirror `5.54 -> 5.55`
* react-select `3.0 -> 3.1`

### 📚 Optional Libraries

* AG Grid `23.0.2` > `23.2.0` (See Toolbox app for example on this upgrade)
* Highcharts `8.0.4 -> 8.1.1`

[Commit Log](https://github.com/xh/hoist-react/compare/v34.0.0...v35.0.0)

## v34.0.0 - 2020-05-26

### 🎁 New Features

* Hoist's enhanced autosizing is now enabled on all grids by default. See `GridModel` and
  `GridAutosizeService` for more details.
* New flags `XH.isPhone`, `XH.isTablet`, and `XH.isDesktop` available for device-specific switching.
  Corresponding `.xh-phone`, `.xh-tablet`, and `.xh-desktop` CSS classes are added to the document
  `body`. These flags and classes are set based on the detected device, as per its user-agent.
    * One of the two higher-level CSS classes `.xh-standard` or `.xh-mobile` will also be applied
      based on an app's use of the primary (desktop-centric) components vs mobile components - as
      declared by its `AppSpec.isMobileApp` - regardless of the detected device.
    * These changes provide more natural support for use cases such as apps that are built with
      standard components yet target/support tablet users.
* New method `Record.get()` provides an alternative API for checked data access.
* The mobile `Select` component supports the `enableFilter` and `enableCreate` props.
* `DashContainerModel` supports new `layoutLocked`, `contentLocked` and `renameLocked` modes.
* `DimensionChooser` now has the ability to persist its value and history separately.
* Enhance Hoist Admin's Activity Tracking tab.
* Enhance Hoist Admin's Client Error tab.

### 💥 Breaking Changes

* `emptyFlexCol` has been removed from the Hoist API and should simply be removed from all client
  applications. Improvements to agGrid's default rendering of empty space have made it obsolete.
* `isMobile` property on `XH` and `AppSpec` has been renamed to `isMobileApp`. All apps will need to
  update their (required) use of this flag in the app specifications within their
  `/client-app/src/apps` directory.
* The `xh-desktop` class should no longer be used to indicate a non-mobile toolkit based app. For
  this purpose, use `xh-standard` instead.

### 🐞 Bug Fixes

* Fix to Average Aggregators when used with hierarchical data.
* Fixes to Context Menu handling on `Panel` to allow better handling of `[]` and `null`.

### 📚 Libraries

* @blueprintjs/core `3.26 -> 3.28`
* @blueprintjs/datetime `3.16 -> 3.18`
* codemirror `5.53 -> 5.54`
* react-transition-group `4.3 -> 4.4`

[Commit Log](https://github.com/xh/hoist-react/compare/v33.3.0...v34.0.0)

## v33.3.0 - 2020-05-08

### ⚙️ Technical

* Additional updates to experimental autosize feature: standardization of naming, better masking
  control, and API fixes. Added new property `autosizeOptions` on `GridModel` and main entry point
  is now named `GridModel.autosizeAsync()`.

### 🐞 Bug Fixes

* `Column.hideable` will now be respected by ag-grid column drag and drop
  [#1900](https://github.com/xh/hoist-react/issues/1900)
* Fixed an issue where dragging a column would cause it to be sorted unintentionally.

[Commit Log](https://github.com/xh/hoist-react/compare/v33.2.0...v33.3.0)

## v33.2.0 - 2020-05-07

### 🎁 New Features

* Virtual column rendering has been disabled by default, as it offered a minimal performance benefit
  for most grids while compromising autosizing. See new `GridModel.useVirtualColumns` config, which
  can be set to `true` to re-enable this behavior if required.
* Any `GridModel` can now be reset to its code-prescribed defaults via the column chooser reset
  button. Previously, resetting to defaults was only possible for grids that persisted their state
  with a `GridModel.stateModel` config.

### 🐞 Bug Fixes

* Fixed several issues with new grid auto-sizing feature.
* Fixed issues with and generally improved expand/collapse column alignment in tree grids.
    * 💥 Note that this improvement introduced a minor breaking change for apps that have customized
      tree indentation via the removed `--grid-tree-indent-px` CSS var. Use `--grid-tree-indent`
      instead. Note the new var is specified in em units to scale well across grid sizing modes.

### ⚙️ Technical

* Note that the included version of Onsen has been replaced with a fork that includes updates for
  react 16.13. Apps should not need to make any changes.

### 📚 Libraries

* react `~16.8 -> ~16.13`
* onsenui `~16.8` -> @xh/onsenui `~16.13`
* react-onsenui `~16.8` -> @xh/react-onsenui `~16.13`

[Commit Log](https://github.com/xh/hoist-react/compare/v33.1.0...33.2.0)

## v33.1.0 - 2020-05-05

### 🎁 New Features

* Added smart auto-resizing of columns in `GridModel` Unlike AG Grid's native auto-resizing support,
  Hoist's auto-resizing will also take into account collapsed rows, off-screen cells that are not
  currently rendered in the DOM, and summary rows. See the new `GridAutosizeService` for details.
    * This feature is currently marked as 'experimental' and must be enabled by passing a special
      config to the `GridModel` constructor of the form `experimental: {useHoistAutosize: true}`. In
      future versions of Hoist, we expect to make it the default behavior.
* `GridModel.autoSizeColumns()` has been renamed `GridModel.autosizeColumns()`, with lowercase 's'.
  Similarly, the `autoSizeColumns` context menu token has been renamed `autosizeColumns`.

### 🐞 Bug Fixes

* Fixed a regression with `StoreFilterField` introduced in v33.0.1.

[Commit Log](https://github.com/xh/hoist-react/compare/v33.0.2...33.1.0)

## v33.0.2 - 2020-05-01

### 🎁 New Features

* Add Hoist Cube Aggregators: `AverageAggregator` and `AverageStrictAggregator`
* `ColAutosizeButton` has been added to desktop and mobile

### 🐞 Bug Fixes

* Fixed mobile menus to constrain to the bottom of the viewport, scrolling if necessary.
  [#1862](https://github.com/xh/hoist-react/issues/1862)
* Tightened up mobile tree grid, fixed issues in mobile column chooser.
* Fixed a bug with reloading hierarchical data in `Store`.
  [#1871](https://github.com/xh/hoist-react/issues/1871)

[Commit Log](https://github.com/xh/hoist-react/compare/v33.0.1...33.0.2)

## v33.0.1 - 2020-04-29

### 🎁 New Features

* `StoreFieldField` supports dot-separated field names in a bound `GridModel`, meaning it will now
  match on columns with fields such as `address.city`.

* `Toolbar.enableOverflowMenu` now defaults to `false`. This was determined safer and more
  appropriate due to issues with the underlying Blueprint implementation, and the need to configure
  it carefully.

### 🐞 Bug Fixes

* Fixed an important bug with state management in `StoreFilterField`. See
  https://github.com/xh/hoist-react/issues/1854

* Fixed the default sort order for grids. ABS DESC should be first when present.

### 📚 Libraries

* @blueprintjs/core `3.25 -> 3.26`
* codemirror `5.52 -> 5.53`

[Commit Log](https://github.com/xh/hoist-react/compare/v33.0.0...v33.0.1)

## v33.0.0 - 2020-04-22

### 🎁 New Features

* The object returned by the `data` property on `Record` now includes the record `id`. This will
  allow for convenient access of the id with the other field values on the record.
* The `Timer` class has been enhanced and further standardized with its Hoist Core counterpart:
    * Both the `interval` and `timeout` arguments may be specified as functions, or config keys
      allowing for dynamic lookup and reconfiguration.
    * Added `intervalUnits` and `timeoutUnits` arguments.
    * `delay` can now be specified as a boolean for greater convenience.

### 💥 Breaking Changes

* We have consolidated the import location for several packages, removing unintended nested index
  files and 'sub-packages'. In particular, the following locations now provide a single index file
  for import for all of their public contents: `@xh/hoist/core`, `@xh/hoist/data`,
  `@xh/hoist/cmp/grid`, and `@xh/hoist/desktop/cmp/grid`. Applications may need to update import
  statements that referred to index files nested within these directories.
* Removed the unnecessary and confusing `values` getter on `BaseFieldModel`. This getter was not
  intended for public use and was intended for the framework's internal implementation only.
* `ColumnGroup.align` has been renamed to `ColumnGroup.headerAlign`. This avoids confusion with the
  `Column` API, where `align` refers to the alignment of cell contents within the column.

### 🐞 Bug Fixes

* Exceptions will no longer overwrite the currently shown exception in the exception dialog if the
  currently shown exception requires reloading the application.
  [#1834](https://github.com/xh/hoist-react/issues/1834)

### ⚙️ Technical

* Note that the Mobx React bindings have been updated to 6.2, and we have enabled the recommended
  "observer batching" feature as per
  [the mobx-react docs](https://github.com/mobxjs/mobx-react-lite/#observer-batching).

### 📚 Libraries

* @blueprintjs/core `3.24 -> 3.25`
* @blueprintjs/datetime `3.15 -> 3.16`
* mobx-react `6.1 -> 6.2`

[Commit Log](https://github.com/xh/hoist-react/compare/v32.0.4...v33.0.0)

## v32.0.5 - 2020-07-14

### 🐞 Bug Fixes

* Fixes a regression in which grid exports were no longer sorting rows properly.

[Commit Log](https://github.com/xh/hoist-react/compare/v32.0.4...v32.0.5)

## v32.0.4 - 2020-04-09

### 🐞 Bug Fixes

* Fixes a regression with the alignment of `ColumnGroup` headers.
* Fixes a bug with 'Copy Cell' context menu item for certain columns displaying the Record ID.
* Quiets console logging of 'routine' exceptions to 'debug' instead of 'log'.

[Commit Log](https://github.com/xh/hoist-react/compare/v32.0.3...v32.0.4)

## v32.0.3 - 2020-04-06

### 🐞 Bug Fixes

* Suppresses a console warning from AG Grid for `GridModel`s that do not specify an `emptyText`.

[Commit Log](https://github.com/xh/hoist-react/compare/v32.0.2...v32.0.3)

## v32.0.2 - 2020-04-03

⚠ Note that this release includes a *new major version of AG Grid*. Please consult the
[AG Grid Changelog](https://www.ag-grid.com/ag-grid-changelog/) for versions 22-23 to review
possible breaking changes to any direct/custom use of AG Grid APIs and props within applications.

### 🎁 New Features

* GridModel `groupSortFn` now accepts `null` to turn off sorting of group rows.
* `DockViewModel` now supports optional `width`, `height` and `collapsedWidth` configs.
* The `appMenuButton.extraItems` prop now accepts `MenuItem` configs (as before) but also React
  elements and the special string token '-' (shortcut to render a `MenuDivider`).
* Grid column `flex` param will now accept numbers, with available space divided between flex
  columns in proportion to their `flex` value.
* `Column` now supports a `sortingOrder` config to allow control of the sorting options that will be
  cycled through when the user clicks on the header.
* `PanelModel` now supports setting a `refreshMode` to control how collapsed panels respond to
  refresh requests.

### 💥 Breaking Changes

* The internal DOM structure of desktop `Panel` has changed to always include an inner frame with
  class `.xh-panel__content`. You may need to update styling that targets the inner structure of
  `Panel` via `.xh-panel`.
* The hooks `useOnResize()` and `useOnVisibleChange()` no longer take a `ref` argument. Use
  `composeRefs` to combine the ref that they return with any ref you wish to compose them with.
* The callback for `useOnResize()` will now receive an object representing the locations and
  dimensions of the element's content box. (Previously it incorrectly received an array of
  `ResizeObserver` entries that had to be de-referenced)
* `PanelModel.collapsedRenderMode` has been renamed to `PanelModel.renderMode`, to be more
  consistent with other Hoist APIs such as `TabContainer`, `DashContainer`, and `DockContainer`.

### 🐞 Bug Fixes

* Checkboxes in grid rows in Tiny sizing mode have been styled to fit correctly within the row.
* `GridStateModel` no longer saves/restores the width of non-resizable columns.
  [#1718](https://github.com/xh/hoist-react/issues/1718)
* Fixed an issue with the hooks useOnResize and useOnVisibleChange. In certain conditions these
  hooks would not be called. [#1808](https://github.com/xh/hoist-react/issues/1808)
* Inputs that accept a rightElement prop will now properly display an Icon passed as that element.
  [#1803](https://github.com/xh/hoist-react/issues/1803)

### ⚙️ Technical

* Flex columns now use the built-in AG Grid flex functionality.

### 📚 Libraries

* ag-grid-community `removed @ 21.2`
* ag-grid-enterprise `21.2` replaced with @ag-grid-enterprise/all-modules `23.0`
* ag-grid-react `21.2` replaced with @ag-grid-community/react `23.0`
* @fortawesome/* `5.12 -> 5.13`
* codemirror `5.51 -> 5.52`
* filesize `6.0 -> 6.1`
* numbro `2.1 -> 2.2`
* react-beautiful-dnd `12.0 -> 13.0`
* store2 `2.10 -> 2.11`
* compose-react-refs `NEW 1.0.4`

[Commit Log](https://github.com/xh/hoist-react/compare/v31.0.0...v32.0.2)

## v31.0.0 - 2020-03-16

### 🎁 New Features

* The mobile `Navigator` / `NavigatorModel` API has been improved and made consistent with other
  Hoist content container APIs such as `TabContainer`, `DashContainer`, and `DockContainer`.
    * `NavigatorModel` and `PageModel` now support setting a `RenderMode` and `RefreshMode` to
      control how inactive pages are mounted/unmounted and how they respond to refresh requests.
    * `Navigator` pages are no longer required to to return `Page` components - they can now return
      any suitable component.
* `DockContainerModel` and `DockViewModel` also now support `refreshMode` and `renderMode` configs.
* `Column` now auto-sizes when double-clicking / double-tapping its header.
* `Toolbar` will now collapse overflowing items into a drop down menu. (Supported for horizontal
  toolbars only at this time.)
* Added new `xhEnableLogViewer` config (default `true`) to enable or disable the Admin Log Viewer.

#### 🎨 Icons

* Added `Icon.icon()` factory method as a new common entry point for creating new FontAwesome based
  icons in Hoist. It should typically be used instead of using the `FontAwesomeIcon` component
  directly.
* Also added a new `Icon.fileIcon()` factory. This method take a filename and returns an appropriate
  icon based on its extension.
* All Icon factories can now accept an `asHtml` parameter, as an alternative to calling the helper
  function `convertIconToSVG()` on the element. Use this to render icons as raw html where needed
  (e.g. grid renderers).
* Icons rendered as html will now preserve their styling, tooltips, and size.

### 💥 Breaking Changes

* The application's primary `HoistApplicationModel` is now instantiated and installed as
  `XH.appModel` earlier within the application initialization sequence, with construction happening
  prior to the init of the XH identity, config, and preference services.
    * This allows for a new `preAuthInitAsync()` lifecycle method to be called on the model before
      auth has completed, but could be a breaking change for appModel code that relied on these
      services for field initialization or in its constructor.
    * Such code should be moved to the core `initAsync()` method instead, which continues to be
      called after all XH-level services are initialized and ready.
* Mobile apps may need to adjust to the following updates to `NavigatorModel` and related APIs:
    * `NavigatorModel`'s `routes` constructor parameter has been renamed `pages`.
    * `NavigatorModel`'s observable `pages[]` has been renamed `stack[]`.
    * `NavigatorPageModel` has been renamed `PageModel`. Apps do not usually create `PageModels`
      directly, so this change is unlikely to require code updates.
    * `Page` has been removed from the mobile toolkit. Components that previously returned a `Page`
      for inclusion in a `Navigator` or `TabContainer` can now return any component. It is
      recommended you replace `Page` with `Panel` where appropriate.
* Icon enhancements described above removed the following public methods:
    * The `fontAwesomeIcon()` factory function (used to render icons not already enumerated by
      Hoist)
      has been replaced by the improved `Icon.icon()` factory - e.g. `fontAwesomeIcon({icon: ['far',
      'alicorn']}) -> Icon.icon({iconName: 'alicorn'})`.
    * The `convertIconToSvg()` utility method has been replaced by the new `asHtml` parameter on
      icon factory functions. If you need to convert an existing icon element,
      use `convertIconToHtml()`.
* `Toolbar` items should be provided as direct children. Wrapping Toolbar items in container
  components can result in unexpected item overflow.

### 🐞 Bug Fixes

* The `fmtDate()` utility now properly accepts, parses, and formats a string value input as
  documented.
* Mobile `PinPad` input responsiveness improved on certain browsers to avoid lag.

### ⚙️ Technical

* New lifecycle methods `preAuthInitAsync()` and `logoutAsync()` added to the `HoistAppModel`
  decorator (aka the primary `XH.appModel`).

[Commit Log](https://github.com/xh/hoist-react/compare/v30.1.0...v31.0.0)

## v30.1.0 - 2020-03-04

### 🐞 Bug Fixes

* Ensure `WebSocketService.connected` remains false until `channelKey` assigned and received from
  server.
* When empty, `DashContainer` now displays a user-friendly prompt to add an initial view.

### ⚙️ Technical

* Form validation enhanced to improve handling of asynchronous validation. Individual rules and
  constraints are now re-evaluated in parallel, allowing for improved asynchronous validation.
* `Select` will now default to selecting contents on focus if in filter or creatable mode.

[Commit Log](https://github.com/xh/hoist-react/compare/v30.0.0...30.1.0)

## v30.0.0 - 2020-02-29

### 🎁 New Features

* `GridModel` and `DataViewModel` now support `groupRowHeight`, `groupRowRenderer` and
  `groupRowElementRenderer` configs. Grouping is new in general to `DataViewModel`, which now takes
  a `groupBy` config.
    * `DataViewModel` allows for settable and multiple groupings and sorters.
    * `DataViewModel` also now supports additional configs from the underlying `GridModel` that make
      sense in a `DataView` context, such as `showHover` and `rowBorders`.
* `TabContainerModel` now accepts a `track` property (default false) for easily tracking tab views
  via Hoist's built-in activity tracking.
* The browser document title is now set to match `AppSpec.clientAppName` - helpful for projects with
  multiple javascript client apps.
* `StoreFilterField` accepts all other config options from `TextInput` (e.g. `disabled`).
* Clicking on a summary row in `Grid` now clears its record selection.
* The `@LoadSupport` decorator now provides an additional observable property `lastException`. The
  decorator also now logs load execution times and failures to `console.debug` automatically.
* Support for mobile `Panel.scrollable` prop made more robust with re-implementation of inner
  content element. Note this change included a tweak to some CSS class names for mobile `Panel`
  internals that could require adjustments if directly targeted by app stylesheets.
* Added new `useOnVisibleChange` hook.
* Columns now support a `headerAlign` config to allow headers to be aligned differently from column
  contents.

### 💥 Breaking Changes

* `Toolbar` items must be provided as direct children. Wrapping Toolbar items in container
  components can result in unexpected item overflow.
* `DataView.rowCls` prop removed, replaced by new `DataViewModel.rowClassFn` config for more
  flexibility and better symmetry with `GridModel`.
* `DataViewModel.itemRenderer` renamed to `DataViewModel.elementRenderer`
* `DataView` styling has been updated to avoid applying several unwanted styles from `Grid`. Note
  that apps might rely on these styles (intentionally or not) for their `itemRenderer` components
  and appearance and will need to adjust.
* Several CSS variables related to buttons have been renamed for consistency, and button style rules
  have been adjusted to ensure they take effect reliably across desktop and mobile buttons
  ([#1568](https://github.com/xh/hoist-react/pull/1568)).
* The optional `TreeMapModel.highchartsConfig` object will now be recursively merged with the
  top-level config generated by the Hoist model and component, where previously it was spread onto
  the generated config. This could cause a change in behavior for apps using this config to
  customize map instances, but provides more flexibility for e.g. customizing the `series`.
* The signature of `useOnResize` hook has been modified slightly for API consistency and clarity.
  Options are now passed in a configuration object.

### 🐞 Bug Fixes

* Fixed an issue where charts that are rendered while invisible would have the incorrect size.
  [#1703](https://github.com/xh/hoist-react/issues/1703)
* Fixed an issue where zeroes entered by the user in `PinPad` would be displayed as blanks.
* Fixed `fontAwesomeIcon` elem factory component to always include the default 'fa-fw' className.
  Previously, it was overridden if a `className` prop was provided.
* Fixed an issue where ConfigDiffer would always warn about deletions, even when there weren't any.
  [#1652](https://github.com/xh/hoist-react/issues/1652)
* `TextInput` will now set its value to `null` when all text is deleted and the clear icon will
  automatically hide.
* Fixed an issue where multiple buttons in a `ButtonGroupInput` could be shown as active
  simultaneously. [#1592](https://github.com/xh/hoist-react/issues/1592)
* `StoreFilterField` will again match on `Record.id` if bound to a Store or a GridModel with the
  `id` column visible. [#1697](https://github.com/xh/hoist-react/issues/1697)
* A number of fixes have been applied to `RelativeTimeStamp` and `getRelativeTimestamp`, especially
  around its handling of 'equal' or 'epsilon equal' times. Remove unintended leading whitespace from
  `getRelativeTimestamp`.

### ⚙️ Technical

* The `addReaction` and `addAutorun` methods (added to Hoist models, components, and services by the
  `ReactiveSupport` mixin) now support a configurable `debounce` argument. In many cases, this is
  preferable to the built-in MobX `delay` argument, which only provides throttling and not true
  debouncing.
* New `ChartModel.highchart` property provides a reference to the underlying HighChart component.

### 📚 Libraries

* @blueprintjs/core `3.23 -> 3.24`
* react-dates `21.7 -> 21.8`
* react-beautiful-dnd `11.0 -> 12.2`

[Commit Log](https://github.com/xh/hoist-react/compare/v29.1.0...v30.0.0)

## v29.1.0 - 2020-02-07

### 🎁 New Features

#### Grid

* The `compact` config on `GridModel` has been deprecated in favor of the more powerful `sizingMode`
  which supports the values 'large', 'standard', 'compact', or 'tiny'.
    * Each new mode has its own set of CSS variables for applications to override as needed.
    * Header and row heights are configurable for each via the `HEADER_HEIGHTS` and `ROW_HEIGHTS`
      static properties of the `AgGrid` component. These objects can be modified on init by
      applications that wish to customize the default row heights globally.
    * 💥 Note that these height config objects were previously exported as constants from AgGrid.js.
      This would be a breaking change for any apps that imported the old objects directly (
      considered unlikely).
* `GridModel` now exposes an `autoSizeColumns` method, and the Grid context menu now contains an
  `Autosize Columns` option by default.
* `Column` and `ColumnGroup` now support React elements for `headerName`.

#### Data

* The `Store` constructor now accepts a `data` argument to load data at initialization.
* The `xh/hoist/data/cube` package has been modified substantially to better integrate with the core
  data package and support observable "Views". See documentation on `Cube` for more information.

#### Other

* Added a `PinPad` component for streamlined handling of PIN entry on mobile devices.
* `FormField` now takes `tooltipPosition` and `tooltipBoundary` props for customizing minimal
  validation tooltip.
* `RecordAction.actionFn` parameters now include a `buttonEl` property containing the button element
  when used in an action column.
* Mobile Navigator component now takes an `animation` prop which can be set to 'slide' (default),
  'lift', 'fade', or 'none'. These values are passed to the underlying onsenNavigator component.
  ([#1641](https://github.com/xh/hoist-react/pull/1641))
* `AppOption` configs now accept an `omit` property for conditionally excluding options.

### 🐞 Bug Fixes

* Unselectable grid rows are now skipped during up/down keyboard navigation.
* Fix local quick filtering in `LeftRightChooser` (v29 regression).
* Fix `SplitTreeMap` - the default filtering once again splits the map across positive and negative
  values as intended (v29 regression).

### ⚙️ Technical

* `FormFields` now check that they are contained in a Hoist `Form`.

### 📚 Libraries

* @blueprintjs/core `3.22 -> 3.23`
* codemirror `5.50 -> 5.51`
* react-dates `21.5 -> 21.7`

[Commit Log](https://github.com/xh/hoist-react/compare/v29.0.0...v29.1.0)

## v29.0.0 - 2020-01-24

### 🗄️ Data Package Changes

Several changes have been made to data package (`Store` and `Record`) APIs for loading, updating,
and modifying data. They include some breaking changes, but pave the way for upcoming enhancements
to fully support inline grid editing and other new features.

Store now tracks the "committed" state of its records, which represents the data as it was loaded
(typically from the server) via `loadData()` or `updateData()`. Records are now immutable and
frozen, so they cannot be changed directly, but Store offers a new `modifyRecords()` API to apply
local modifications to data in a tracked and managed way. (Store creates new records internally to
hold both this modified data and the original, "committed" data.) This additional state tracking
allows developers to query Stores for modified or added records (e.g. to flush back to the server
and persist) as well as call new methods to revert changes (e.g. to undo a block of changes that the
user wishes to discard).

Note the following more specific changes to these related classes:

#### Record

* 💥 Record data properties are now nested within a `data` object on Record instances and are no
  longer available as top-level properties on the Record itself.
    * Calls to access data such as `rec.quantity` must be modified to `rec.data.quantity`.
    * When accessing multiple properties, destructuring provides an efficient syntax -
      e.g. `const {quantity, price} = rec.data;`.
* 💥 Records are now immutable and cannot be modified by applications directly.
    * This is a breaking change, but should only affect apps with custom inline grid editing
      implementations or similar code that modifies individual record values.
    * Calls to change data such as `rec.quantity = 100` must now be made through the Record's Store,
      e.g. `store.modifyData({id: 41, quantity: 100})`
* Record gains new getters for inspecting its state, including: `isAdd`, `isModified`, and
  `isCommitted`.

#### Store

* 💥 `noteDataUpdated()` has been removed, as out-of-band modifications to Store Records are no
  longer possible.
* 💥 Store's `idSpec` function is now called with the raw record data - previously it was passed
  source data after it had been run through the store's optional `processRawData` function. (This is
  unlikely to have a practical impact on most apps, but is included here for completeness.)
* `Store.updateData()` now accepts a flat list of raw data to process into Record additions and
  updates. Previously developers needed to call this method with an object containing add, update,
  and/or remove keys mapped to arrays. Now Store will produce an object of this shape automatically.
* `Store.refreshFilter()` method has been added to allow applications to rebuild the filtered data
  set if some application state has changed (apart from the store's data itself) which would affect
  the store filter.
* Store gains new methods for manipulating its Records and data, including `addRecords()`,
  `removeRecords()`, `modifyRecords()`, `revertRecords()`, and `revert()`. New getters have been
  added for `addedRecords`, `removedRecords`, `modifiedRecords`, and `isModified`.

#### Column

* Columns have been enhanced for provide basic support for inline-editing of record data. Further
  inline editing support enhancements are planned for upcoming Hoist releases.
* `Column.getValueFn` config added to retrieve the cell value for a Record field. The default
  implementation pulls the value from the Record's new `data` property (see above). Apps that
  specify custom `valueGetter` callbacks via `Column.agOptions` should now implement their custom
  logic in this new config.
* `Column.setValueFn` config added to support modifying the Column field's value on the underlying
  Record. The default implementation calls the new `Store.modifyRecords()` API and should be
  sufficient for the majority of cases.
* `Column.editable` config added to indicate if a column/cell should be inline-editable.

### 🎁 New Features

* Added keyboard support to AG Grid context menus.
* Added `GridModel.setEmptyText()` to allow updates to placeholder text after initial construction.
* Added `GridModel.ensureSelectionVisible()` to scroll the currently selected row into view.
* When a `TreeMap` is bound to a `GridModel`, the grid will now respond to map selection changes by
  scrolling to ensure the selected grid row is visible.
* Added a `Column.tooltipElement` config to support fully customizable tooltip components.
* Added a `useOnResize` hook, which runs a function when a component is resized.
* Exposed an `inputRef` prop on numberInput, textArea, and textInput
* `PanelModel` now accepts a `maxSize` config.
* `RelativeTimeStamp` now support a `relativeTo` option, allowing it to display the difference
  between a timestamp and another reference time other than now. Both the component and the
  `getRelativeTimestamp()` helper function now leverage moment.js for their underlying
  implementation.
* A new `Clock` component displays the time, either local to the browser or for a configurable
  timezone.
* `LeftRightChooser` gets a new `showCounts` option to print the number of items on each side.
* `Select` inputs support a new property `enableWindowed` (desktop platform only) to improve
  rendering performance with large lists of options.
* `Select` inputs support grouped options. To use, add an attribute `options` containing an array of
  sub-options.
* `FetchService` methods support a new `timeout` option. This config chains `Promise.timeout()` to
  the promises returned by the service.
* Added alpha version of `DashContainer` for building dynamic, draggable dashboard-style layouts.
  Please note: the API for this component is subject to change - use at your own risk!
* `Select` now allows the use of objects as values.
* Added a new `xhEnableImpersonation` config to enable or disable the ability of Hoist Admins to
  impersonate other users. Note that this defaults to `false`. Apps will need to set this config to
  continue using impersonation. (Note that an update to hoist-core 6.4+ is required for this config
  to be enforced on the server.)
* `FormField` now supports a `requiredIndicator` to customize how required fields are displayed.
* Application build tags are now included in version update checks, primarily to prompt dev/QA users
  to refresh when running SNAPSHOT versions. (Note that an update to hoist-core 6.4+ is required for
  the server to emit build tag for comparison.)
* `CodeInput` component added to provide general `HoistInput` support around the CodeMirror code
  editor. The pre-existing `JsonInput` has been converted to a wrapper around this class.
* `JsonInput` now supports an `autoFocus` prop.
* `Select` now supports a `hideDropdownIndicator` prop.
* `useOnResize` hook will now ignore visibility changes, i.e. a component resizing to a size of 0.
* `DimensionChooser` now supports a `popoverPosition` prop.
* `AppBar.appMenuButtonPosition` prop added to configure the App Menu on the left or the right, and
  `AppMenuButton` now accepts and applies any `Button` props to customize.
* New `--xh-grid-tree-indent-px` CSS variable added to allow control over the amount of indentation
  applied to tree grid child nodes.

### 💥 Breaking Changes

* `GridModel.contextMenuFn` config replaced with a `contextMenu` parameter. The new parameter will
  allow context menus to be specified with a simple array in addition to the function specification
  currently supported.
* `GridModel.defaultContextMenuTokens` config renamed to `defaultContextMenu`.
* `Chart` and `ChartModel` have been moved from `desktop/cmp/charts` to `cmp/charts`.
* `StoreFilterField` has been moved from `desktop/cmp/store` to `cmp/store`.
* The options `nowEpsilon` and `nowString` on `RelativeTimestamp` have been renamed to `epsilon` and
  `equalString`, respectively.
* `TabRenderMode` and `TabRefreshMode` have been renamed to `RenderMode` and `RefreshMode` and moved
  to the `core` package. These enumerations are now used in the APIs for `Panel`, `TabContainer`,
  and `DashContainer`.
* `DockViewModel` now requires a function, or a HoistComponent as its `content` param. It has always
  been documented this way, but a bug in the original implementation had it accepting an actual
  element rather than a function. As now implemented, the form of the `content` param is consistent
  across `TabModel`, `DockViewModel`, and `DashViewSpec`.
* `JsonInput.showActionButtons` prop replaced with more specific `showFormatButton` and
  `showFullscreenButton` props.
* The `DataView.itemHeight` prop has been moved to `DataViewModel` where it can now be changed
  dynamically by applications.
* Desktop `AppBar.appMenuButtonOptions` prop renamed to `appMenuButtonProps` for consistency.

### 🐞 Bug Fixes

* Fixed issue where JsonInput was not receiving its `model` from context
  ([#1456](https://github.com/xh/hoist-react/issues/1456))
* Fixed issue where TreeMap would not be initialized if the TreeMapModel was created after the
  GridModel data was loaded ([#1471](https://github.com/xh/hoist-react/issues/1471))
* Fixed issue where export would create malformed file with dynamic header names
* Fixed issue where exported tree grids would have incorrect aggregate data
  ([#1447](https://github.com/xh/hoist-react/issues/1447))
* Fixed issue where resizable Panels could grow larger than desired
  ([#1498](https://github.com/xh/hoist-react/issues/1498))
* Changed RestGrid to only display export button if export is enabled
  ([#1490](https://github.com/xh/hoist-react/issues/1490))
* Fixed errors when grouping rows in Grids with `groupUseEntireRow` turned off
  ([#1520](https://github.com/xh/hoist-react/issues/1520))
* Fixed problem where charts were resized when being hidden
  ([#1528](https://github.com/xh/hoist-react/issues/1528))
* Fixed problem where charts were needlessly re-rendered, hurting performance and losing some state
  ([#1505](https://github.com/xh/hoist-react/issues/1505))
* Removed padding from Select option wrapper elements which was making it difficult for custom
  option renderers to control the padding ([1571](https://github.com/xh/hoist-react/issues/1571))
* Fixed issues with inconsistent indentation for tree grid nodes under certain conditions
  ([#1546](https://github.com/xh/hoist-react/issues/1546))
* Fixed autoFocus on NumberInput.

### 📚 Libraries

* @blueprintjs/core `3.19 -> 3.22`
* @blueprintjs/datetime `3.14 -> 3.15`
* @fortawesome/fontawesome-pro `5.11 -> 5.12`
* codemirror `5.49 -> 5.50`
* core-js `3.3 -> 3.6`
* fast-deep-equal `2.0 -> 3.1`
* filesize `5.0 -> 6.0`
* highcharts 7.2 -> 8.0`
* mobx `5.14 -> 5.15`
* react-dates `21.3 -> 21.5`
* react-dropzone `10.1 -> 10.2`
* react-windowed-select `added @ 2.0.1`

[Commit Log](https://github.com/xh/hoist-react/compare/v28.2.0...v29.0.0)

## v28.2.0 - 2019-11-08

### 🎁 New Features

* Added a `DateInput` component to the mobile toolkit. Its API supports many of the same options as
  its desktop analog with the exception of `timePrecision`, which is not yet supported.
* Added `minSize` to panelModel. A resizable panel can now be prevented from resizing to a size
  smaller than minSize. ([#1431](https://github.com/xh/hoist-react/issues/1431))

### 🐞 Bug Fixes

* Made `itemHeight` a required prop for `DataView`. This avoids an issue where agGrid went into an
  infinite loop if this value was not set.
* Fixed a problem with `RestStore` behavior when `dataRoot` changed from its default value.

[Commit Log](https://github.com/xh/hoist-react/compare/v28.1.1...v28.2.0)

## v28.1.1 - 2019-10-23

### 🐞 Bug Fixes

* Fixes a bug with default model context being set incorrectly within context inside of `Panel`.

[Commit Log](https://github.com/xh/hoist-react/compare/v28.1.0...v28.1.1)

## v28.1.0 - 2019-10-18

### 🎁 New Features

* `DateInput` supports a new `strictInputParsing` prop to enforce strict parsing of keyed-in entries
  by the underlying moment library. The default value is false, maintained the existing behavior
  where [moment will do its best](https://momentjs.com/guides/#/parsing/) to parse an entered date
  string that doesn't exactly match the specified format
* Any `DateInput` values entered that exceed any specified max/minDate will now be reset to null,
  instead of being set to the boundary date (which was surprising and potentially much less obvious
  to a user that their input had been adjusted automatically).
* `Column` and `ColumnGroup` now accept a function for `headerName`. The header will be
  automatically re-rendered when any observable properties referenced by the `headerName` function
  are modified.
* `ColumnGroup` now accepts an `align` config for setting the header text alignment
* The flag `toContext` for `uses` and `creates` has been replaced with a new flag `publishMode` that
  provides more granular control over how models are published and looked up via context. Components
  can specify `ModelPublishMode.LIMITED` to make their model available for contained components
  without it becoming the default model or exposing its sub-models.

### 🐞 Bug Fixes

* Tree columns can now specify `renderer` or `elementRenderer` configs without breaking the standard
  AG Grid group cell renderer auto-applied to tree columns (#1397).
* Use of a custom `Column.comparator` function will no longer break agGrid-provided column header
  filter menus (#1400).
* The MS Edge browser does not return a standard Promise from `async` functions, so the the return
  of those functions did not previously have the required Hoist extensions installed on its
  prototype. Edge "native" Promises are now also polyfilled / extended as required. (#1411).
* Async `Select` combobox queries are now properly debounced as per the `queryBuffer` prop (#1416).

### ⚙️ Technical

* Grid column group headers now use a custom React component instead of the default AG Grid column
  header, resulting in a different DOM structure and CSS classes. Existing CSS overrides of the
  AG Grid column group headers may need to be updated to work with the new structure/classes.
* We have configured `stylelint` to enforce greater consistency in our stylesheets within this
  project. The initial linting run resulted in a large number of updates to our SASS files, almost
  exclusively whitespace changes. No functional changes are intended/expected. We have also enabled
  hooks to run both JS and style linting on pre-commit. Neither of these updates directly affects
  applications, but the same tools could be configured for apps if desired.

### 📚 Libraries

* core-js `3.2 -> 3.3`
* filesize `4.2 -> 5.0`
* http-status-codes `added @ 1.3`

[Commit Log](https://github.com/xh/hoist-react/compare/v28.0.0...v28.1.0)

## v28.0.0 - 2019-10-07

_"The one with the hooks."_

**Hoist now fully supports React functional components and hooks.** The new `hoistComponent`
function is now the recommended method for defining new components and their corresponding element
factories. See that (within HoistComponentFunctional.js) and the new `useLocalModel()` and
`useContextModel()` hooks (within [core/model](core/model)) for more information.

Along with the performance benefits and the ability to use React hooks, Hoist functional components
are designed to read and write their models via context. This allows a much less verbose
specification of component element trees.

Note that **Class-based Components remain fully supported** (by both Hoist and React) using the
familiar `@HoistComponent` decorator, but transitioning to functional components within Hoist apps
is now strongly encouraged. In particular note that Class-based Components will *not* be able to
leverage the context for model support discussed above.

### 🎁 New Features

* Resizable panels now default to not redrawing their content when resized until the resize bar is
  dropped. This offers an improved user experience for most situations, especially when layouts are
  complex. To re-enable the previous dynamic behavior, set `PanelModel.resizeWhileDragging: true`.
* The default text input shown by `XH.prompt()` now has `selectOnFocus: true` and will confirm the
  user's entry on an `<enter>` keypress (same as clicking 'OK').
* `stringExcludes` function added to form validation constraints. This allows an input value to
  block specific characters or strings, e.g. no slash "/" in a textInput for a filename.
* `constrainAll` function added to form validation constraints. This takes another constraint as its
  only argument, and applies that constraint to an array of values, rather than just to one value.
  This is useful for applying a constraint to inputs that produce arrays, such as tag pickers.
* `DateInput` now accepts LocalDates as `value`, `minDate` and `maxDate` props.
* `RelativeTimestamp` now accepts a `bind` prop to specify a model field name from which it can pull
  its timestamp. The model itself can either be passed as a prop or (better) sourced automatically
  from the parent context. Developers are encouraged to take this change to minimize re-renders of
  parent components (which often contain grids and other intensive layouts).
* `Record` now has properties and methods for accessing and iterating over children, descendants,
  and ancestors
* `Store` now has methods for retrieving the descendants and ancestors of a given Record

### 💥 Breaking Changes

* **Apps must update their dev dependencies** to the latest `@xh/hoist-dev-utils` package: v4.0+.
  This updates the versions of Babel / Webpack used in builds to their latest / current versions and
  swaps to the updated Babel recommendation of `core-js` for polyfills.
* The `allSettled` function in `@xh/promise` has been removed. Applications using this method should
  use the ECMA standard (stage-2) `Promise.allSettled` instead. This method is now fully available
  in Hoist via bundled polyfills. Note that the standard method returns an array of objects of the
  form `{status: [rejected|fulfilled], ...}`, rather than `{state: [rejected|fulfilled], ...}`.
* The `containerRef` argument for `XH.toast()` should now be a DOM element. Component instances are
  no longer supported types for this value. This is required to support functional Components
  throughout the toolkit.
* Apps that need to prevent a `StoreFilterField` from binding to a `GridModel` in context, need to
  set the `store` or `gridModel` property explicitly to null.
* The Blueprint non-standard decorators `ContextMenuTarget` and `HotkeysTarget` are no longer
  supported. Use the new hooks `useContextMenu()` and `useHotkeys()` instead. For convenience, this
  functionality has also been made available directly on `Panel` via the `contextMenu` and `hotkeys`
  props.
* `DataView` and `DataViewModel` have been moved from `/desktop/cmp/dataview` to the cross-platform
  package `/cmp/dataview`.
* `isReactElement` has been removed. Applications should use the native React API method
  `React.isValidElement` instead.

### ⚙️ Technical

* `createObservableRef()` is now available in `@xh/hoist/utils/react` package. Use this function for
  creating refs that are functionally equivalent to refs created with `React.createRef()`, yet fully
  observable. With this change the `Ref` class in the same package is now obsolete.
* Hoist now establishes a proper react "error boundary" around all application code. This means that
  errors throw when rendering will be caught and displayed in the standard Hoist exception dialog,
  and stack traces for rendering errors should be significantly less verbose.
* Not a Hoist feature, exactly, but the latest version of `@xh/hoist-dev-utils` (see below) enables
  support for the `optional chaining` (aka null safe) and `nullish coalescing` operators via their
  Babel proposal plugins. Developers are encouraged to make good use of the new syntax below:
    * conditional-chaining: `let foo = bar?.baz?.qux;`
    * nullish coalescing: `let foo = bar ?? 'someDefaultValue';`

### 🐞 Bug Fixes

* Date picker month and year controls will now work properly in `localDate` mode. (Previously would
  reset to underlying value.)
* Individual `Buttons` within a `ButtonGroupInput` will accept a disabled prop while continuing to
  respect the overall `ButtonGroupInput`'s disabled prop.
* Raised z-index level of AG-Grid tooltip to ensure tooltips for AG-Grid context menu items appear
  above the context menu.

### 📚 Libraries

* @blueprintjs/core `3.18 -> 3.19`
* @blueprintjs/datetime `3.12 -> 3.14`
* @fortawesome/fontawesome-pro `5.10 -> 5.11`
* @xh/hoist-dev-utils `3.8 -> 4.3` (multiple transitive updates to build tooling)
* ag-grid `21.1 -> 21.2`
* highcharts `7.1 -> 7.2`
* mobx `5.13 -> 5.14`
* react-transition-group `4.2 -> 4.3`
* rsvp (removed)
* store2 `2.9 -> 2.10`

[Commit Log](https://github.com/xh/hoist-react/compare/v27.1.0...v28.0.0)

## v27.1.0 - 2019-09-05

### 🎁 New Features

* `Column.exportFormat` can now be a function, which supports setting Excel formats on a per-cell
  (vs. entire column) basis by returning a conditional `exportFormat` based upon the value and / or
  record.
    * ⚠️ Note that per-cell formatting _requires_ that apps update their server to use hoist-core
      v6.3.0+ to work, although earlier versions of hoist-core _are_ backwards compatible with the
      pre-existing, column-level export formatting.
* `DataViewModel` now supports a `sortBy` config. Accepts the same inputs as `GridModel.sortBy`,
  with the caveat that only a single-level sort is supported at this time.

[Commit Log](https://github.com/xh/hoist-react/compare/v27.0.1...v27.1.0)

## v27.0.1 - 2019-08-26

### 🐞 Bug Fixes

* Fix to `Store.clear()` and `GridModel.clear()`, which delegates to the same (#1324).

[Commit Log](https://github.com/xh/hoist-react/compare/v27.0.0...v27.0.1)

## v27.0.0 - 2019-08-23

### 🎁 New Features

* A new `LocalDate` class has been added to the toolkit. This class provides client-side support for
  "business" or "calendar" days that do not have a time component. It is an immutable class that
  supports '==', '<' and '>', as well as a number of convenient manipulation functions. Support for
  the `LocalDate` class has also been added throughout the toolkit, including:
    * `Field.type` now supports an additional `localDate` option for automatic conversion of server
      data to this type when loading into a `Store`.
    * `fetchService` is aware of this class and will automatically serialize all instances of it for
      posting to the server. ⚠ NOTE that along with this change, `fetchService` and its methods such
      as `XH.fetchJson()` will now serialize regular JS Date objects as ms timestamps when provided
      in params. Previously Dates were serialized in their default `toString()` format. This would
      be a breaking change for an app that relied on that default Date serialization, but it was
      made for increased symmetry with how Hoist JSON-serializes Dates and LocalDates on the
      server-side.
    * `DateInput` can now be used to seamlessly bind to a `LocalDate` as well as a `Date`. See its
      new prop of `valueType` which can be set to `localDate` or `date` (default).
    * A new `localDateCol` config has been added to the `@xh/hoist/grid/columns` package with
      standardized rendering and formatting.
* New `TreeMap` and `SplitTreeMap` components added, to render hierarchical data in a configurable
  TreeMap visualization based on the Highcharts library. Supports optional binding to a GridModel,
  which syncs selection and expand / collapse state.
* `Column` gets a new `highlightOnChange` config. If true, the grid will highlight the cell on each
  change by flashing its background. (Currently this is a simple on/off config - future iterations
  could support a function variant or other options to customize the flash effect based on the
  old/new values.) A new CSS var `--xh-grid-cell-change-bg-highlight` can be used to customize the
  color used, app-wide or scoped to a particular grid selector. Note that columns must *not* specify
  `rendererIsComplex` (see below) if they wish to enable the new highlight flag.

### 💥 Breaking Changes

* The updating of `Store` data has been reworked to provide a simpler and more powerful API that
  allows for the applications of additions, deletions, and updates in a single transaction:
    * The signature of `Store.updateData()` has been substantially changed, and is now the main
      entry point for all updates.
    * `Store.removeRecords()` has been removed. Use `Store.updateData()` instead.
    * `Store.addData()` has been removed. Use `Store.updateData()` instead.
* `Column` takes an additional property `rendererIsComplex`. Application must set this flag to
  `true` to indicate if a column renderer uses values other than its own bound field. This change
  provides an efficiency boost by allowing AG Grid to use its default change detection instead of
  forcing a cell refresh on any change.

### ⚙️ Technical

* `Grid` will now update the underlying AG Grid using AG Grid transactions rather than relying on
  agGrid `deltaRowMode`. This is intended to provide the best possible grid performance and
  generally streamline the use of the AG Grid Api.

### 🐞 Bug Fixes

* Panel resize events are now properly throttled, avoiding extreme lagginess when resizing panels
  that contain complex components such as big grids.
* Workaround for issues with the mobile Onsen toolkit throwing errors while resetting page stack.
* Dialogs call `doCancel()` handler if cancelled via `<esc>` keypress.

### 📚 Libraries

* @xh/hoist-dev-utils `3.7 -> 3.8`
* qs `6.7 -> 6.8`
* store2 `2.8 -> 2.9`

[Commit Log](https://github.com/xh/hoist-react/compare/v26.0.1...v27.0.0)

## v26.0.1 - 2019-08-07

### 🎁 New Features

* **WebSocket support** has been added in the form of `XH.webSocketService` to establish and
  maintain a managed websocket connection with the Hoist UI server. This is implemented on the
  client via the native `WebSocket` object supported by modern browsers and relies on the
  corresponding service and management endpoints added to Hoist Core v6.1.
    * Apps must declare `webSocketsEnabled: true` in their `AppSpec` configuration to enable this
      overall functionality on the client.
    * Apps can then subscribe via the new service to updates on a requested topic and will receive
      any inbound messages for that topic via a callback.
    * The service will monitor the socket connection with a regular heartbeat and attempt to
      re-establish if dropped.
    * A new admin console snap-in provides an overview of connected websocket clients.
* The `XH.message()` and related methods such as `XH.alert()` now support more flexible
  `confirmProps` and `cancelProps` configs, each of which will be passed to their respective button
  and merged with suitable defaults. Allows use of the new `autoFocus` prop with these preconfigured
  dialogs.
    * By default, `XH.alert()` and `XH.confirm()` will auto focus the confirm button for user
      convenience.
    * The previous text/intent configs have been deprecated and the message methods will log a
      console warning if they are used (although it will continue to respect them to aid
      transitioning to the new configs).
* `GridModel` now supports a `copyCell` context menu action. See `StoreContextMenu` for more
  details.
* New `GridCountLabel` component provides an alternative to existing `StoreCountLabel`, outputting
  both overall record count and current selection count in a configurable way.
* The `Button` component accepts an `autoFocus` prop to attempt to focus on render.
* The `Checkbox` component accepts an `autoFocus` prop to attempt to focus on render.

### 💥 Breaking Changes

* `StoreCountLabel` has been moved from `/desktop/cmp/store` to the cross-platform package
  `/cmp/store`. Its `gridModel` prop has also been removed - usages with grids should likely switch
  to the new `GridCountLabel` component, noted above and imported from `/cmp/grid`.
* The API for `ClipboardButton` and `ClipboardMenuItem` has been simplified, and made implementation
  independent. Specify a single `getCopyText` function rather than the `clipboardSpec`.
  (`clipboardSpec` is an artifact from the removed `clipboard` library).
* The `XH.prompt()` and `XH.message()` input config has been updated to work as documented, with any
  initial/default value for the input sourced from `input.initialValue`. Was previously sourced from
  `input.value` (#1298).
* ChartModel `config` has been deprecated. Please use `highchartsConfig` instead.

### 🐞 Bug Fixes

* The `Select.selectOnFocus` prop is now respected when used in tandem with `enableCreate` and/or
  `queryFn` props.
* `DateInput` popup _will_ now close when input is blurred but will _not_ immediately close when
  `enableTextInput` is `false` and a month or year is clicked (#1293).
* Buttons within a grid `actionCol` now render properly in compact mode, without clipping/overflow.

### ⚙️ Technical

* `AgGridModel` will now throw an exception if any of its methods which depend on AG Grid state are
  called before the grid has been fully initialized (AG Grid onGridReady event has fired).
  Applications can check the new `isReady` property on `AgGridModel` before calling such methods
  to️️ verify the grid is fully initialized.

### 📚 Libraries

* @blueprintjs/core `3.17 -> 3.18`
* @blueprintjs/datetime `3.11 -> 3.12`
* @fortawesome/fontawesome `5.9 -> 5.10`
* ag-grid `21.0.1 -> 21.1.1`
* store2 `2.7 -> 2.8`
* The `clipboard` library has been replaced with the simpler `clipboard-copy` library.

[Commit Log](https://github.com/xh/hoist-react/compare/v25.2.0...v26.0.1)

## v25.2.0 - 2019-07-25

### 🎁 New Features

* `RecordAction` supports a new `secondaryText` property. When used for a Grid context menu item,
  this text appears on the right side of the menu item, usually used for displaying the shortcut key
  associated with an action.

### 🐞 Bug Fixes

* Fixed issue with loopy behavior when using `Select.selectOnFocus` and changing focus
  simultaneously with keyboard and mouse.

[Commit Log](https://github.com/xh/hoist-react/compare/v25.1.0...v25.2.0)

## v25.1.0 - 2019-07-23

### 🎁 New Features

* `JsonInput` includes buttons for toggling showing in a full-screen dialog window. Also added a
  convenience button to auto-format `JsonInput's` content.
* `DateInput` supports a new `enableTextInput` prop. When this property is set to false, `DateInput`
  will be entirely driven by the provided date picker. Additionally, `DateInput` styles have been
  improved for its various modes to more clearly convey its functionality.
* `ExportButton` will auto-disable itself if bound to an empty `GridModel`. This helper button will
  now also throw a console warning (to alert the developer) if `gridModel.enableExport != true`.

### ⚙️ Technical

* Classes decorated with `@LoadSupport` will now throw an exception out of their provided
  `loadAsync()` method if called with a parameter that's not a plain object (i.e. param is clearly
  not a `LoadSpec`). Note this might be a breaking change, in so far as it introduces additional
  validation around this pre-existing API requirement.
* Requirements for the `colorSpec` option passed to Hoist number formatters have been relaxed to
  allow partial definitions such that, for example, only negative values may receive the CSS class
  specified, without having to account for positive value styling.

### 🐞 Bug Fixes

* `RestFormModel` now submits dirty fields only when editing a record, as intended (#1245).
* `FormField` will no longer override the disabled prop of its child input if true (#1262).

### 📚 Libraries

* mobx `5.11 -> 5.13`
* Misc. patch-level updates

[Commit Log](https://github.com/xh/hoist-react/compare/v25.0.0...v25.1.0)

## v25.0.0 - 2019-07-16

### 🎁 New Features

* `Column` accepts a new `comparator` callback to customize how column cell values are sorted by the
  grid.
* Added `XH.prompt()` to show a simple message popup with a built-in, configurable HoistInput. When
  submitted by the user, its callback or resolved promise will include the input's value.
* `Select` accepts a new `selectOnFocus` prop. The behaviour is analogous to the `selectOnFocus`
  prop already in `TextInput`, `TextArea` and `NumberInput`.

### 💥 Breaking Changes

* The `fmtPercent` and `percentRenderer` methods will now multiply provided value by 100. This is
  consistent with the behavior of Excel's percentage formatting and matches the expectations of
  `ExportFormat.PCT`. Columns that were previously using `exportValue: v => v/100` as a workaround
  to the previous renderer behavior should remove this line of code.
* `DimensionChooserModel`'s `historyPreference` config has been renamed `preference`. It now
  supports saving both value and history to the same preference (existing history preferences will
  be handled).

[Commit Log](https://github.com/xh/hoist-react/compare/v24.2.0...v25.0.0)

## v24.2.0 - 2019-07-08

### 🎁 New Features

* `GridModel` accepts a new `colDefaults` configuration. Defaults provided via this object will be
  merged (deeply) into all column configs as they are instantiated.
* New `Panel.compactHeader` and `DockContainer.compactHeaders` props added to enable more compact
  and space efficient styling for headers in these components.
    * ⚠️ Note that as part of this change, internal panel header CSS class names changed slightly -
      apps that were targeting these internal selectors would need to adjust. See
      desktop/cmp/panel/impl/PanelHeader.scss for the relevant updates.
* A new `exportOptions.columns` option on `GridModel` replaces `exportOptions.includeHiddenCols`.
  The updated and more flexible config supports special strings 'VISIBLE' (default), 'ALL', and/or a
  list of specific colIds to include in an export.
    * To avoid immediate breaking changes, GridModel will log a warning on any remaining usages of
      `includeHiddenCols` but auto-set to `columns: 'ALL'` to maintain the same behavior.
* Added new preference `xhShowVersionBar` to allow more fine-grained control of when the Hoist
  version bar is showing. It defaults to `auto`, preserving the current behavior of always showing
  the footer to Hoist Admins while including it for non-admins *only* in non-production
  environments. The pref can alternatively be set to 'always' or 'never' on a per-user basis.

### 📚 Libraries

* @blueprintjs/core `3.16 -> 3.17`
* @blueprintjs/datetime `3.10 -> 3.11`
* mobx `5.10 -> 5.11`
* react-transition-group `2.8 -> 4.2`

[Commit Log](https://github.com/xh/hoist-react/compare/v24.1.1...v24.2.0)

## v24.1.1 - 2019-07-01

### 🐞 Bug Fixes

* Mobile column chooser internal layout/sizing fixed when used in certain secure mobile browsers.

[Commit Log](https://github.com/xh/hoist-react/compare/v24.1.0...v24.1.1)

## v24.1.0 - 2019-07-01

### 🎁 New Features

* `DateInput.enableClear` prop added to support built-in button to null-out a date input's value.

### 🐞 Bug Fixes

* The `Select` component now properly shows all options when the pick-list is re-shown after a
  change without first blurring the control. (Previously this interaction edge case would only show
  the option matching the current input value.) #1198
* Mobile mask component `onClick` callback prop restored - required to dismiss mobile menus when not
  tapping a menu option.
* When checking for a possible expired session within `XH.handleException()`, prompt for app login
  only for Ajax requests made to relative URLs (not e.g. remote APIs accessed via CORS). #1189

### ✨ Styles

* Panel splitter collapse button more visible in dark theme. CSS vars to customize further fixed.
* The mobile app menu button has been moved to the right side of the top appBar, consistent with its
  placement in desktop apps.

### 📚 Libraries

* @blueprintjs/core `3.15 -> 3.16`
* @blueprintjs/datetime `3.9 -> 3.10`
* codemirror `5.47 -> 5.48`
* mobx `6.0 -> 6.1`

[Commit Log](https://github.com/xh/hoist-react/compare/v24.0.0...v24.1.0)

## v24.0.0 - 2019-06-24

### 🎁 New Features

#### Data

* A `StoreFilter` object has been introduced to the data API. This allows `Store` and
  `StoreFilterField` to support the ability to conditionally include all children when filtering
  hierarchical data stores, and could support additional filtering customizations in the future.
* `Store` now provides a `summaryRecord` property which can be used to expose aggregated data for
  the data it contains. The raw data for this record can be provided to `loadData()` and
  `updateData()` either via an explicit argument to these methods, or as the root node of the raw
  data provided (see `Store.loadRootAsSummary`).
* The `StoreFilterField` component accepts new optional `model` and `bind` props to allow control of
  its text value from an external model's observable.
* `pwd` is now a new supported type of `Field` in the `@xh/hoist/core/data` package.

#### Grid

* `GridModel` now supports a `showSummary` config which can be used to display its store's
  summaryRecord (see above) as either a pinned top or bottom row.
* `GridModel` also adds a `enableColumnPinning` config to enable/disable user-driven pinning. On
  desktop, if enabled, users can pin columns by dragging them to the left or right edges of the grid
  (the default AG Grid gesture). Column pinned state is now also captured and maintained by the
  overall grid state system.
* The desktop column chooser now options in a non-modal popover when triggered from the standard
  `ColChooserButton` component. This offers a quicker and less disruptive alternative to the modal
  dialog (which is still used when launched from the grid context menu). In this popover mode,
  updates to columns are immediately reflected in the underlying grid.
* The mobile `ColChooser` has been improved significantly. It now renders displayed and available
  columns as two lists, allowing drag and drop between to update the visibility and ordering. It
  also provides an easy option to toggle pinning the first column.
* `DimensionChooser` now supports an optional empty / ungrouped configuration with a value of `[]`.
  See `DimensionChooserModel.enableClear` and `DimensionChooser.emptyText`.

#### Other Features

* Core `AutoRefreshService` added to trigger an app-wide data refresh on a configurable interval, if
  so enabled via a combination of soft-config and user preference. Auto-refresh relies on the use of
  the root `RefreshContextModel` and model-level `LoadSupport`.
* A new `LoadingIndicator` component is available as a more minimal / unobtrusive alternative to a
  modal mask. Typically configured via a new `Panel.loadingIndicator` prop, the indicator can be
  bound to a `PendingTaskModel` and will automatically show/hide a spinner and/or custom message in
  an overlay docked to the corner of the parent Panel.
* `DateInput` adds support for new `enablePicker` and `showPickerOnFocus` props, offering greater
  control over when the calendar picker is shown. The new default behaviour is to not show the
  picker on focus, instead showing it via a built-in button.
* Transitions have been disabled by default on desktop Dialog and Popover components (both are from
  the Blueprint library) and on the Hoist Mask component. This should result in a snappier user
  experience, especially when working on remote / virtual workstations. Any in-app customizations to
  disable or remove transitions can now be removed in favor of this toolkit-wide change.
* Added new `@bindable.ref` variant of the `@bindable` decorator.

### 💥 Breaking Changes

* Apps that defined and initialized their own `AutoRefreshService` service or functionality should
  leverage the new Hoist service if possible. Apps with a pre-existing custom service of the same
  name must either remove in favor of the new service or - if they have special requirements not
  covered by the Hoist implementation - rename their own service to avoid a naming conflict.
* The `StoreFilterField.onFilterChange` callback will now be passed a `StoreFilter`, rather than a
  function.
* `DateInput` now has a calendar button on the right side of the input which is 22 pixels square.
  Applications explicitly setting width or height on this component should ensure that they are
  providing enough space for it to display its contents without clipping.

### 🐞 Bug Fixes

* Performance for bulk grid selections has been greatly improved (#1157)
* Toolbars now specify a minimum height (or width when vertical) to avoid shrinking unexpectedly
  when they contain only labels or are entirely empty (but still desired to e.g. align UIs across
  multiple panels). Customize if needed via the new `--xh-tbar-min-size` CSS var.
* All Hoist Components that accept a `model` prop now have that properly documented in their
  prop-types.
* Admin Log Viewer no longer reverses its lines when not in tail mode.

### ⚙️ Technical

* The `AppSpec` config passed to `XH.renderApp()` now supports a `clientAppCode` value to compliment
  the existing `clientAppName`. Both values are now optional and defaulted from the project-wide
  `appCode` and `appName` values set via the project's Webpack config. (Note that `clientAppCode` is
  referenced by the new `AutoRefreshService` to support configurable auto-refresh intervals on a
  per-app basis.)

### 📚 Libraries

* ag-grid `20.0 -> 21.0`
* react-select `2.4 -> 3.0`
* mobx-react `5.4 -> 6.0.3`
* font-awesome `5.8 -> 5.9`
* react-beautiful-dnd `10.1.1 -> 11.0.4`

[Commit Log](https://github.com/xh/hoist-react/compare/v23.0.0...v24.0.0)

## v23.0.0 - 2019-05-30

### 🎁 New Features

* `GridModel` now accepts a config of `cellBorders`, similar to `rowBorders`
* `Panel.tbar` and `Panel.bbar` props now accept an array of Elements and will auto-generate a
  `Toolbar` to contain them, avoiding the need for the extra import of `toolbar()`.
* New functions `withDebug` and `withShortDebug` have been added to provide a terse syntax for
  adding debug messages that track the execution of specific blocks of code.
* `XH.toast()` now supports an optional `containerRef` argument that can be used for anchoring a
  toast within another component (desktop only). Can be used to display more targeted toasts within
  the relevant section of an application UI, as opposed to the edge of the screen.
* `ButtonGroupInput` accepts a new `enableClear` prop that allows the active / depressed button to
  be unselected by pressing it again - this sets the value of the input as a whole to `null`.
* Hoist Admins now always see the VersionBar in the footer.
* `Promise.track` now accepts an optional `omit` config that indicates when no tracking will be
  performed.
* `fmtNumber` now accepts an optional `prefix` config that prepends immediately before the number,
  but after the sign (`+`, `-`).
* New utility methods `forEachAsync()` and `whileAsync()` have been added to allow non-blocking
  execution of time-consuming loops.

### 💥 Breaking Changes

* The `AppOption.refreshRequired` config has been renamed to `reloadRequired` to better match the
  `XH.reloadApp()` method called to reload the entire app in the browser. Any options defined by an
  app that require it to be fully reloaded should have this renamed config set to `true`.
* The options dialog will now automatically trigger an app-wide data _refresh_ via
  `XH.refreshAppAsync()` if options have changed that don't require a _reload_.
* The `EventSupport` mixin has been removed. There are no known uses of it and it is in conflict
  with the overall reactive structure of the hoist-react API. If your app listens to the
  `appStateChanged`, `prefChange` or `prefsPushed` events you will need to adjust accordingly.

### 🐞 Bug Fixes

* `Select` will now let the user edit existing text in conditions where it is expected to be
  editable. #880
* The Admin "Config Differ" tool has been updated to reflect changes to `Record` made in v22. It is
  once again able to apply remote config values.
* A `Panel` with configs `resizable: true, collapsible: false` now renders with a splitter.
* A `Panel` with no `icon`, `title`, or `headerItems` will not render a blank header.
* `FileChooser.enableMulti` now behaves as one might expect -- true to allow multiple files in a
  single upload. Previous behavior (the ability to add multiple files to dropzone) is now controlled
  by `enableAddMulti`.

[Commit Log](https://github.com/xh/hoist-react/compare/v22.0.0...v23.0.0)

## v22.0.0 - 2019-04-29

### 🎁 New Features

* A new `DockContainer` component provides a user-friendly way to render multiple child components
  "docked" to its bottom edge. Each child view is rendered with a configurable header and controls
  to allow the user to expand it, collapse it, or optionally "pop it out" into a modal dialog.
* A new `AgGrid` component provides a much lighter Hoist wrapper around AG Grid while maintaining
  consistent styling and layout support. This allows apps to use any features supported by AG Grid
  without conflicting with functionality added by the core Hoist `Grid`.
    * Note that this lighter wrapper lacks a number of core Hoist features and integrations,
      including store support, grid state, enhanced column and renderer APIs, absolute value
      sorting, and more.
    * An associated `AgGridModel` provides access to to the AG Grid APIs, minimal styling configs,
      and several utility methods for managing Grid state.
* Added `GridModel.groupSortFn` config to support custom group sorting (replaces any use of
  `agOptions.defaultGroupSortComparator`).
* The `Column.cellClass` and `Column.headerClass` configs now accept functions to dynamically
  generate custom classes based on the Record and/or Column being rendered.
* The `Record` object now provides an additional getter `Record.allChildren` to return all children
  of the record, irrespective of the current filter in place on the record's store. This supplements
  the existing `Record.children` getter, which returns only the children meeting the filter.

### 💥 Breaking Changes

* The class `LocalStore` has been renamed `Store`, and is now the main implementation and base class
  for Store Data. The extraneous abstract superclass `BaseStore` has been removed.
* `Store.dataLastUpdated` had been renamed `Store.lastUpdated` on the new class and is now a simple
  timestamp (ms) rather than a Javascript Date object.
* The constructor argument `Store.processRawData` now expects a function that *returns* a modified
  object with the necessary edits. This allows implementations to safely *clone* the raw data rather
  than mutating it.
* The method `Store.removeRecord` has been replaced with the method `Store.removeRecords`. This will
  facilitate efficient bulk deletes.

### ⚙️ Technical

* `Grid` now performs an important performance workaround when loading a new dataset that would
  result in the removal of a significant amount of existing records/rows. The underlying AG Grid
  component has a serious bottleneck here (acknowledged as AG-2879 in their bug tracker). The Hoist
  grid wrapper will now detect when this is likely and proactively clear all data using a different
  API call before loading the new dataset.
* The implementations `Store`, `RecordSet`, and `Record` have been updated to more efficiently
  re-use existing record references when loading, updating, or filtering data in a store. This keeps
  the Record objects within a store as stable as possible, and allows additional optimizations by
  AG Grid and its `deltaRowDataMode`.
* When loading raw data into store `Record`s, Hoist will now perform additional conversions based on
  the declared `Field.type`. The unused `Field.nullable` has been removed.
* `LocalStorageService` now uses both the `appCode` and current username for its namespace key,
  ensuring that e.g. local prefs/grid state are not overwritten across multiple app users on one OS
  profile, or when admin impersonation is active. The service will automatically perform a one-time
  migration of existing local state from the old namespace to the new. #674
* `elem` no longer skips `null` children in its calls to `React.createElement()`. These children may
  play the role of placeholders when using conditional rendering, and skipping them was causing
  React to trigger extra re-renders. This change further simplifies Hoist's element factory and
  removes an unnecessary divergence with the behavior of JSX.

### 🐞 Bug Fixes

* `Grid` exports retain sorting, including support for absolute value sorting. #1068
* Ensure `FormField`s are keyed with their model ID, so that React can properly account for dynamic
  changes to fields within a form. #1031
* Prompt for app refresh in (rare) case of mismatch between client and server-side session user.
  (This can happen during impersonation and is defended against in server-side code.) #675

[Commit Log](https://github.com/xh/hoist-react/compare/v21.0.2...v22.0.0)

## v21.0.2 - 2019-04-05

### 📚 Libraries

* Rollback AG Grid to v20.0.0 after running into new performance issues with large datasets and
  `deltaRowDataMode`. Updates to tree filtering logic, also related to grid performance issues with
  filtered tree results returning much larger record counts.

## v21.0.0 - 2019-04-04

### 🎁 New Features

* `FetchService` fetch methods now accept a plain object as the `headers` argument. These headers
  will be merged with the default headers provided by FetchService.
* An app can also now specify default headers to be sent with every fetch request via
  `XH.fetchService.setDefaultHeaders()`. You can pass either a plain object, or a closure which
  returns one.
* `Grid` supports a new `onGridReady` prop, allowing apps to hook into the AG Grid event callback
  without inadvertently short-circuiting the Grid's own internal handler.

### 💥 Breaking Changes

* The shortcut getter `FormModel.isNotValid` was deemed confusing and has been removed from the API.
  In most cases applications should use `!FormModel.isValid` instead; this expression will return
  `false` for the `Unknown` as well as the `NotValid` state. Applications that wish to explicitly
  test for the `NotValid` state should use the `validationState` getter.
* Multiple HoistInputs have changed their `onKeyPress` props to `onKeyDown`, including TextInput,
  NumberInput, TextArea & SearchInput. The `onKeyPress` event has been deprecated in general and has
  limitations on which keys will trigger the event to fire (i.e. it would not fire on an arrow
  keypress).
* FetchService's fetch methods no longer support `contentType` parameter. Instead, specify a custom
  content-type by setting a 'Content-Type' header using the `headers` parameter.
* FetchService's fetch methods no longer support `acceptJson` parameter. Instead, pass an {"Accept":
  "application/json"} header using the `headers` parameter.

### ✨ Styles

* Black point + grid colors adjusted in dark theme to better blend with overall blue-gray tint.
* Mobile styles have been adjusted to increase the default font size and grid row height, in
  addition to a number of other smaller visual adjustments.

### 🐞 Bug Fixes

* Avoid throwing React error due to tab / routing interactions. Tab / routing / state support
  generally improved. (#1052)
* `GridModel.selectFirst()` improved to reliably select first visible record even when one or more
  groupBy levels active. (#1058)

### 📚 Libraries

* AG Grid `~20.1 -> ~20.2` (fixes ag-grid sorting bug with treeMode)
* @blueprint/core `3.14 -> 3.15`
* @blueprint/datetime `3.7 -> 3.8`
* react-dropzone `10.0 -> 10.1`
* react-transition-group `2.6 -> 2.8`

[Commit Log](https://github.com/xh/hoist-react/compare/v20.2.1...v21.0.0)

## v20.2.1 - 2019-03-28

* Minor tweaks to grid styles - CSS var for pinned column borders, drop left/right padding on
  center-aligned grid cells.

[Commit Log](https://github.com/xh/hoist-react/compare/v20.2.0...v20.2.1)

## v20.2.0 - 2019-03-27

### 🎁 New Features

* `GridModel` exposes three new configs - `rowBorders`, `stripeRows`, and `showCellFocus` - to
  provide additional control over grid styling. The former `Grid` prop `showHover` has been
  converted to a `GridModel` config for symmetry with these other flags and more efficient
  re-rendering. Note that some grid-related CSS classes have also been modified to better conform to
  the BEM approach used elsewhere - this could be a breaking change for apps that keyed off of
  certain Hoist grid styles (not expected to be a common case).
* `Select` adds a `queryBuffer` prop to avoid over-eager calls to an async `queryFn`. This buffer is
  defaulted to 300ms to provide some out-of-the-box debouncing of keyboard input when an async query
  is provided. A longer value might be appropriate for slow / intensive queries to a remote API.

### 🐞 Bug Fixes

* A small `FormField.labelWidth` config value will now be respected, even if it is less than the
  default minWidth of 80px.
* Unnecessary re-renders of inactive tab panels now avoided.
* `Grid`'s filter will now be consistently applied to all tree grid records. Previously, the filter
  skipped deeply nested records under specific conditions.
* `Timer` no longer requires its `runFn` to be a promise, as it briefly (and unintentionally) did.
* Suppressed default browser resize handles on `textarea`.

[Commit Log](https://github.com/xh/hoist-react/compare/v20.1.1...v20.2.0)

## v20.1.1 - 2019-03-27

### 🐞 Bug Fixes

* Fix form field reset so that it will call computeValidationAsync even if revalidation is not
  triggered because the field's value did not change when reset.

[Commit Log](https://github.com/xh/hoist-react/compare/v20.1.0...v20.1.1)

## v20.1.0 - 2019-03-14

### 🎁 New Features

* Standard app options panel now includes a "Restore Defaults" button to clear all user preferences
  as well as any custom grid state, resetting the app to its default state for that user.

### 🐞 Bug Fixes

* Removed a delay from `HoistInput` blur handling, ensuring `noteBlurred()` is called as soon as the
  element loses focus. This should remove a class of bugs related to input values not flushing into
  their models quickly enough when `commitOnChange: false` and the user moves directly from an input
  to e.g. clicking a submit button. #1023
* Fix to Admin ConfigDiffer tool (missing decorator).

### ⚙️ Technical

* The `GridModel.store` config now accepts a plain object and will internally create a `LocalStore`.
  This store config can also be partially specified or even omitted entirely. GridModel will ensure
  that the store is auto-configured with all fields in configured grid columns, reducing the need
  for app code boilerplate (re)enumerating field names.
* `Timer` class reworked to allow its interval to be adjusted dynamically via `setInterval()`,
  without requiring the Timer to be re-created.

[Commit Log](https://github.com/xh/hoist-react/compare/v20.0.1...v20.1.0)

## v20.0.1 - 2019-03-08

### 🐞 Bug Fixes

* Ensure `RestStore` processes records in a standard way following a save/add operation (#1010).

[Commit Log](https://github.com/xh/hoist-react/compare/v20.0.0...v20.0.1)

## v20.0.0 - 2019-03-06

### 💥 Breaking Changes

* The `@LoadSupport` decorator has been substantially reworked and enhanced from its initial release
  in v19. It is no longer needed on the HoistComponent, but rather should be put directly on the
  owned HoistModel implementing the loading. IMPORTANT NOTE: all models should implement
  `doLoadAsync` rather than `loadAsync`. Please see `LoadSupport` for more information on this
  important change.
* `TabContainer` and `TabContainerModel` are now cross-platform. Apps should update their code to
  import both from `@xh/hoist/cmp/tab`.
* `TabContainer.switcherPosition` has been moved to `TabContainerModel`. Please note that changes to
  `switcherPosition` are not supported on mobile, where the switcher will always appear beneath the
  container.
* The `Label` component from `@xh/hoist/desktop/cmp/input` has been removed. Applications should
  consider using the basic html `label` element instead (or a `FormField` if applicable).
* The `LeftRightChooserModel` constructor no longer accepts a `leftSortBy` and `rightSortBy`
  property. The implementation of these properties was generally broken. Use `leftSorted` and
  `rightSorted` instead.

#### Mobile

* Mobile `Page` has changed - `Pages` are now wrappers around `Panels` that are designed to be used
  with a `NavigationModel` or `TabContainer`. `Page` accepts the same props as `Panel`, meaning uses
  of `loadModel` should be replaced with `mask`.
* The mobile `AppBar` title is static and defaults to the app name. If you want to display page
  titles, it is recommended to use the `title` prop on the `Page`.

### 🎁 New Features

* Enhancements to Model and Component data loading via `@LoadSupport` provides a stronger set of
  conventions and better support for distinguishing between initial loads / auto/background
  refreshes / user- driven refreshes. It also provides new patterns for ensuring application
  Services are refreshed as part of a reworked global refresh cycle.
* RestGridModel supports a new `cloneAction` to take an existing record and open the editor form in
  "add mode" with all editable fields pre-populated from the source record. The action calls
  `prepareCloneFn`, if defined on the RestGridModel, to perform any transform operations before
  rendering the form.
* Tabs in `TabContainerModel` now support an `icon` property on the desktop.
* Charts take a new optional `aspectRatio` prop.
* Added new `Column.headerTooltip` config.
* Added new method `markManaged` on `ManagedSupport`.
* Added new function decorator `debounced`.
* Added new function `applyMixin` providing support for structured creation of class decorators
  (mixins).

#### Mobile

* Column chooser support available for mobile Grids. Users can check/uncheck columns to add/remove
  them from a configurable grid and reorder the columns in the list via drag and drop. Pair
  `GridModel.enableColChooser` with a mobile `colChooserButton` to allow use.
* Added `DialogPage` to the mobile toolkit. These floating pages do not participate in navigation or
  routing, and are used for showing fullscreen views outside of the Navigator / TabContainer
  context.
* Added `Panel` to the mobile toolkit, which offers a header element with standardized styling,
  title, and icon, as well as support for top and bottom toolbars.
* The mobile `AppBar` has been updated to more closely match the desktop `AppBar`, adding `icon`,
  `leftItems`, `hideAppMenuButton` and `appMenuButtonProps` props.
* Added routing support to mobile.

### 🐞 Bug Fixes

* The HighCharts wrapper component properly resizes its chart.
* Mobile dimension chooser button properly handles overflow for longer labels.
* Sizing fixes for multi-line inputs such as textArea and jsonInput.
* NumberInput calls a `onKeyPress` prop if given.
* Layout fixes on several admin panels and detail popups.

### 📚 Libraries

* @blueprintjs/core `3.13 -> 3.14`
* @xh/hoist-dev-utils `3.5 -> 3.6`
* ag-grid `~20.0 -> ~20.1`
* react-dropzone `~8.0 -> ~9.0`
* react-select `~2.3 -> ~2.4`
* router5 `~6.6 -> ~7.0`
* react `~16.7 -> ~16.8`

[Commit Log](https://github.com/xh/hoist-react/compare/v19.0.1...v20.0.0)

## v19.0.1 - 2019-02-12

### 🐞 Bug Fixes

* Additional updates and simplifications to `FormField` sizing of child `HoistInput` elements, for
  more reliable sizing and spacing filling behavior.

[Commit Log](https://github.com/xh/hoist-react/compare/v19.0.0...v19.0.1)

## v19.0.0 - 2019-02-08

### 🎁 New Features

* Added a new architecture for signaling the need to load / refresh new data across either the
  entire app or a section of the component hierarchy. This new system relies on React context to
  minimizes the need for explicit application wiring, and improves support for auto-refresh. See
  newly added decorator `@LoadSupport` and classes/components `RefreshContext`,
  `RefreshContextModel`, and `RefreshContextView` for more info.
* `TabContainerModel` and `TabModel` now support `refreshMode` and `renderMode` configs to allow
  better control over how inactive tabs are mounted/unmounted and how tabs handle refresh requests
  when hidden or (re)activated.
* Apps can implement `getAppOptions()` in their `AppModel` class to specify a set of app-wide
  options that should be editable via a new built-in Options dialog. This system includes built-in
  support for reading/writing options to preferences, or getting/setting their values via custom
  handlers. The toolkit handles the rendering of the dialog.
* Standard top-level app buttons - for actions such as launching the new Options dialog, switching
  themes, launching the admin client, and logging out - have been moved into a new menu accessible
  from the top-right corner of the app, leaving more space for app-specific controls in the AppBar.
* `RecordGridModel` now supports an enhanced `editors` configuration that exposes the full set of
  validation and display support from the Forms package.
* `HoistInput` sizing is now consistently implemented using `LayoutSupport`. All sizable
  `HoistInputs` now have default `width` to ensure a standard display out of the box. `JsonInput`
  and `TextArea` also have default `height`. These defaults can be overridden by declaring explicit
  `width` and `height` values, or unset by setting the prop to `null`.
* `HoistInputs` within `FormFields` will be automatically sized to fill the available space in the
  `FormField`. In these cases, it is advised to either give the `FormField` an explicit size or
  render it in a flex layout.

### 💥 Breaking Changes

* AG Grid has been updated to v20.0.0. Most apps shouldn't require any changes - however, if you are
  using `agOptions` to set sorting, filtering or resizing properties, these may need to change:

  For the `Grid`, `agOptions.enableColResize`, `agOptions.enableSorting`
  and `agOptions.enableFilter`
  have been removed. You can replicate their effects by using `agOptions.defaultColDef`. For
  `Columns`, `suppressFilter` has been removed, an should be replaced with `filter: false`.

* `HoistAppModel.requestRefresh` and `TabContainerModel.requestRefresh` have been removed.
  Applications should use the new Refresh architecture described above instead.
* `tabRefreshMode` on TabContainer has been renamed `renderMode`.
* `TabModel.reloadOnShow` has been removed. Set the `refreshMode` property on TabContainerModel or
  TabModel to `TabRefreshMode.ON_SHOW_ALWAYS` instead.
* The mobile APIs for `TabContainerModel`, `TabModel`, and `RefreshButton` have been rewritten to
  more closely mirror the desktop API.
* The API for `RecordGridModel` editors has changed -- `type` is no longer supported. Use
  `fieldModel` and `formField` instead.
* `LocalStore.loadRawData` requires that all records presented to store have unique IDs specified.
  See `LocalStore.idSpec` for more information.

### 🐞 Bug Fixes

* SwitchInput and RadioInput now properly highlight validation errors in `minimal` mode.

### 📚 Libraries

* @blueprintjs/core `3.12 -> 3.13`
* ag-grid `~19.1.4 -> ~20.0.0`

[Commit Log](https://github.com/xh/hoist-react/compare/v18.1.2...v19.0.0)

## v18.1.2 - 2019-01-30

### 🐞 Bug Fixes

* Grid integrations relying on column visibility (namely export, storeFilterField) now correctly
  consult updated column state from GridModel. #935
* Ensure `FieldModel.initialValue` is observable to ensure that computed dirty state (and any other
  derivations) are updated if it changes. #934
* Fixes to ensure Admin console log viewer more cleanly handles exceptions (e.g. attempting to
  auto-refresh on a log file that has been deleted).

[Commit Log](https://github.com/xh/hoist-react/compare/v18.1.1...v18.1.2)

## v18.1.1 - 2019-01-29

* Grid cell padding can be controlled via a new set of CSS vars and is reduced by default for grids
  in compact mode.
* The `addRecordAsync()` and `saveRecordAsync()` methods on `RestStore` return the updated record.

[Commit Log](https://github.com/xh/hoist-react/compare/v18.1.0...v18.1.1)

## v18.1.0 - 2019-01-28

### 🎁 New Features

* New `@managed` class field decorator can be used to mark a property as fully created/owned by its
  containing class (provided that class has installed the matching `@ManagedSupport` decorator).
    * The framework will automatically pass any `@managed` class members to `XH.safeDestroy()` on
      destroy/unmount to ensure their own `destroy()` lifecycle methods are called and any related
      resources are disposed of properly, notably MobX observables and reactions.
    * In practice, this should be used to decorate any properties on `HoistModel`, `HoistService`,
      or
      `HoistComponent` classes that hold a reference to a `HoistModel` created by that class. All of
      those core artifacts support the new decorator, `HoistModel` already provides a built-in
      `destroy()` method, and calling that method when an app is done with a Model is an important
      best practice that can now happen more reliably / easily.
* `FormModel.getData()` accepts a new single parameter `dirtyOnly` - pass true to get back only
  fields which have been modified.
* The mobile `Select` component indicates the current value with a ✅ in the drop-down list.
* Excel exports from tree grids now include the matching expand/collapse tree controls baked into
  generated Excel file.

### 🐞 Bug Fixes

* The `JsonInput` component now properly respects / indicates disabled state.

### 📚 Libraries

* Hoist-dev-utils `3.4.1 -> 3.5.0` - updated webpack and other build tool dependencies, as well as
  an improved eslint configuration.
* @blueprintjs/core `3.10 -> 3.12`
* @blueprintjs/datetime `3.5 -> 3.7`
* fontawesome `5.6 -> 5.7`
* mobx `5.8 -> 5.9`
* react-select `2.2 -> 2.3`
* Other patch updates

[Commit Log](https://github.com/xh/hoist-react/compare/v18.0.0...v18.1.0)

## v18.0.0 - 2019-01-15

### 🎁 New Features

* Form support has been substantially enhanced and restructured to provide both a cleaner API and
  new functionality:
    * `FormModel` and `FieldModel` are now concrete classes and provide the main entry point for
      specifying the contents of a form. The `Field` and `FieldSupport` decorators have been
      removed.
    * Fields and sub-forms may now be dynamically added to FormModel.
    * The validation state of a FormModel is now *immediately* available after construction and
      independent of the GUI. The triggering of the *display* of that state is now a separate
      process triggered by GUI actions such as blur.
    * `FormField` has been substantially reworked to support a read-only display and inherit common
      property settings from its containing `Form`.
    * `HoistInput` has been moved into the `input` package to clarify that these are lower level
      controls and independent of the Forms package.

* `RestGrid` now supports a `mask` prop. RestGrid loading is now masked by default.
* `Chart` component now supports a built-in zoom out gesture: click and drag from right-to-left on
  charts with x-axis zooming.
* `Select` now supports an `enableClear` prop to control the presence of an optional inline clear
  button.
* `Grid` components take `onCellClicked` and `onCellDoubleClicked` event handlers.
* A new desktop `FileChooser` wraps a preconfigured react-dropzone component to allow users to
  easily select files for upload or other client-side processing.

### 💥 Breaking Changes

* Major changes to Form (see above). `HoistInput` imports will also need to be adjusted to move from
  `form` to `input`.
* The name of the HoistInput `field` prop has been changed to `bind`. This change distinguishes the
  lower-level input package more clearly from the higher-level form package which uses it. It also
  more clearly relates the property to the associated `@bindable` annotation for models.
* A `Select` input with `enableMulti = true` will by default no longer show an inline x to clear the
  input value. Use the `enableClear` prop to re-enable.
* Column definitions are exported from the `grid` package. To ensure backwards compatibility,
  replace imports from `@xh/hoist/desktop/columns` with `@xh/hoist/desktop/cmp/grid`.

### 📚 Libraries

* React `~16.6.0 -> ~16.7.0`
* Patch version updates to multiple other dependencies.

[Commit Log](https://github.com/xh/hoist-react/compare/v17.0.0...v18.0.0)

## v17.0.0 - 2018-12-21

### 💥 Breaking Changes

* The implementation of the `model` property on `HoistComponent` has been substantially enhanced:
    * "Local" Models should now be specified on the Component class declaration by simply setting
      the
      `model` property, rather than the confusing `localModel` property.
    * HoistComponent now supports a static `modelClass` class property. If set, this property will
      allow a HoistComponent to auto-create a model internally when presented with a plain
      javascript object as its `model` prop. This is especially useful in cases like `Panel`
      and `TabContainer`, where apps often need to specify a model but do not require a reference to
      the model. Those usages can now skip importing and instantiating an instance of the
      component's model class themselves.
    * Hoist will now throw an Exception if an application attempts to changes the model on an
      existing HoistComponent instance or presents the wrong type of model to a HoistComponent where
      `modelClass` has been specified.

* `PanelSizingModel` has been renamed `PanelModel`. The class now also has the following new
  optional properties, all of which are `true` by default:
    * `showSplitter` - controls visibility of the splitter bar on the outside edge of the component.
    * `showSplitterCollapseButton` - controls visibility of the collapse button on the splitter bar.
    * `showHeaderCollapseButton` - controls visibility of a (new) collapse button in the header.

* The API methods for exporting grid data have changed and gained new features:
    * Grids must opt-in to export with the `GridModel.enableExport` config.
    * Exporting a `GridModel` is handled by the new `GridExportService`, which takes a collection of
      `exportOptions`. See `GridExportService.exportAsync` for available `exportOptions`.
    * All export entry points (`GridModel.exportAsync()`, `ExportButton` and the export context menu
      items) support `exportOptions`. Additionally, `GridModel` can be configured with default
      `exportOptions` in its config.

* The `buttonPosition` prop on `NumberInput` has been removed due to problems with the underlying
  implementation. Support for incrementing buttons on NumberInputs will be re-considered for future
  versions of Hoist.

### 🎁 New Features

* `TextInput` on desktop now supports an `enableClear` property to allow easy addition of a clear
  button at the right edge of the component.
* `TabContainer` enhancements:
    * An `omit` property can now be passed in the tab configs passed to the `TabContainerModel`
      constructor to conditionally exclude a tab from the container
    * Each `TabModel` can now be retrieved by id via the new `getTabById` method on
      `TabContainerModel`.
    * `TabModel.title` can now be changed at runtime.
    * `TabModel` now supports the following properties, which can be changed at runtime or set via
      the config:
        * `disabled` - applies a disabled style in the switcher and blocks navigation to the tab via
          user click, routing, or the API.
        * `excludeFromSwitcher` - removes the tab from the switcher, but the tab can still be
          navigated to programmatically or via routing.
* `MultiFieldRenderer` `multiFieldConfig` now supports a `delimiter` property to separate
  consecutive SubFields.
* `MultiFieldRenderer` SubFields now support a `position` property, to allow rendering in either the
  top or bottom row.
* `StoreCountLabel` now supports a new 'includeChildren' prop to control whether or not children
  records are included in the count. By default this is `false`.
* `Checkbox` now supports a `displayUnsetState` prop which may be used to display a visually
  distinct state for null values.
* `Select` now renders with a checkbox next to the selected item in its dropdown menu, instead of
  relying on highlighting. A new `hideSelectedOptionCheck` prop is available to disable.
* `RestGridModel` supports a `readonly` property.
* `DimensionChooser`, various `HoistInput` components, `Toolbar` and `ToolbarSeparator` have been
  added to the mobile component library.
* Additional environment enums for UAT and BCP, added to Hoist Core 5.4.0, are supported in the
  application footer.

### 🐞 Bug Fixes

* `NumberInput` will no longer immediately convert its shorthand value (e.g. "3m") into numeric form
  while the user remains focused on the input.
* Grid `actionCol` columns no longer render Button components for each action, relying instead on
  plain HTML / CSS markup for a significant performance improvement when there are many rows and/or
  actions per row.
* Grid exports more reliably include the appropriate file extension.
* `Select` will prevent an `<esc>` keypress from bubbling up to parent components only when its menu
  is open. (In that case, the component assumes escape was pressed to close its menu and captures
  the keypress, otherwise it should leave it alone and let it e.g. close a parent popover).

[Commit Log](https://github.com/xh/hoist-react/compare/v16.0.1...v17.0.0)

## v16.0.1 - 2018-12-12

### 🐞 Bug Fixes

* Fix to FeedbackForm allowing attempted submission with an empty message.

[Commit Log](https://github.com/xh/hoist-react/compare/v16.0.0...v16.0.1)

## v16.0.0

### 🎁 New Features

* Support for ComboBoxes and Dropdowns have been improved dramatically, via a new `Select` component
  based on react-select.
* The AG Grid based `Grid` and `GridModel` are now available on both mobile and desktop. We have
  also added new support for multi-row/multi-field columns via the new `multiFieldRenderer` renderer
  function.
* The app initialization lifecycle has been restructured so that no App classes are constructed
  until Hoist is fully initialized.
* `Column` now supports an optional `rowHeight` property.
* `Button` now defaults to 'minimal' mode, providing a much lighter-weight visual look-and-feel to
  HoistApps. `Button` also implements `@LayoutSupport`.
* Grouping state is now saved by the grid state support on `GridModel`.
* The Hoist `DimChooser` component has been ported to hoist-react.
* `fetchService` now supports an `autoAbortKey` in its fetch methods. This can be used to
  automatically cancel obsolete requests that have been superseded by more recent variants.
* Support for new `clickableLabel` property on `FormField`.
* `RestForm` now supports a read-only view.
* Hoist now supports automatic tracking of app/page load times.

### 💥 Breaking Changes

* The new location for the cross-platform grid component is `@xh/hoist/cmp/grid`. The `columns`
  package has also moved under a new sub-package in this location.
* Hoist top-level App Structure has changed in order to improve consistency of the Model-View
  conventions, to improve the accessibility of services, and to support the improvements in app
  initialization mentioned above:
    - `XH.renderApp` now takes a new `AppSpec` configuration.
    - `XH.app` is now `XH.appModel`.
    - All services are installed directly on `XH`.
    - `@HoistApp` is now `@HoistAppModel`
* `RecordAction` has been substantially refactored and improved. These are now typically immutable
  and may be shared.
    - `prepareFn` has been replaced with a `displayFn`.
    - `actionFn` and `displayFn` now take a single object as their parameter.
* The `hide` property on `Column` has been changed to `hidden`.
* The `ColChooserButton` has been moved from the incorrect location `@xh/hoist/cmp/grid` to
  `@xh/hoist/desktop/cmp/button`. This is a desktop-only component. Apps will have to adjust these
  imports.
* `withDefaultTrue` and `withDefaultFalse` in `@xh/hoist/utils/js` have been removed. Use
  `withDefault` instead.
* `CheckBox` has been renamed `Checkbox`

### ⚙️ Technical

* AG Grid has been upgraded to v19.1
* mobx has been upgraded to v5.6
* React has been upgraded to v16.6
* Allow browsers with proper support for Proxy (e.g Edge) to access Hoist Applications.

### 🐞 Bug Fixes

* Extensive. See full change list below.

[Commit Log](https://github.com/xh/hoist-react/compare/v15.1.2...v16.0.0)

## v15.1.2

🛠 Hotfix release to MultiSelect to cap the maximum number of options rendered by the drop-down
list. Note, this component is being replaced in Hoist v16 by the react-select library.

[Commit Log](https://github.com/xh/hoist-react/compare/v15.1.1...v15.1.2)

## v15.1.1

### 🐞 Bug Fixes

* Fix to minimal validation mode for FormField disrupting input focus.
* Fix to JsonInput disrupting input focus.

### ⚙️ Technical

* Support added for TLBR-style notation when specifying margin/padding via layoutSupport - e.g. box(
  {margin: '10 20 5 5'}).
* Tweak to lockout panel message when the user has no roles.

[Commit Log](https://github.com/xh/hoist-react/compare/v15.1.0...v15.1.1)

## v15.1.0

### 🎁 New Features

* The FormField component takes a new minimal prop to display validation errors with a tooltip only
  as opposed to an inline message string. This can be used to help reduce shifting / jumping form
  layouts as required.
* The admin-only user impersonation toolbar will now accept new/unknown users, to support certain
  SSO application implementations that can create users on the fly.

### ⚙️ Technical

* Error reporting to server w/ custom user messages is disabled if the user is not known to the
  client (edge case with errors early in app lifecycle, prior to successful authentication).

[Commit Log](https://github.com/xh/hoist-react/compare/v15.0.0...v15.1.0)

## v15.0.0

### 💥 Breaking Changes

* This update does not require any application client code changes, but does require updating the
  Hoist Core Grails plugin to >= 5.0. Hoist Core changes to how application roles are loaded and
  users are authenticated required minor changes to how JS clients bootstrap themselves and load
  user data.
* The Hoist Core HoistImplController has also been renamed to XhController, again requiring Hoist
  React adjustments to call the updated /xh/ paths for these (implementation) endpoints. Again, no
  app updates required beyond taking the latest Hoist Core plugin.

[Commit Log](https://github.com/xh/hoist-react/compare/v14.2.0...v15.0.0)

## v14.2.0

### 🎁 New Features

* Upgraded hoist-dev-utils to 3.0.3. Client builds now use the latest Webpack 4 and Babel 7 for
  noticeably faster builds and recompiles during CI and at development time.
* GridModel now has a top-level agColumnApi property to provide a direct handle on the AG Grid
  Column API object.

### ⚙️ Technical

* Support for column groups strengthened with the addition of a dedicated ColumnGroup sibling class
  to Column. This includes additional internal refactoring to reduce unnecessary cloning of Column
  configurations and provide a more managed path for Column updates. Public APIs did not change.
  (#694)

### 📚 Libraries

* Blueprint Core `3.6.1 -> 3.7.0`
* Blueprint Datetime `3.2.0 -> 3.3.0`
* Fontawesome `5.3.x -> 5.4.x`
* MobX `5.1.2 -> 5.5.0`
* Router5 `6.5.0 -> 6.6.0`

[Commit Log](https://github.com/xh/hoist-react/compare/v14.1.3...v14.2.0)

## v14.1.3

### 🐞 Bug Fixes

* Ensure JsonInput reacts properly to value changes.

### ⚙️ Technical

* Block user pinning/unpinning in Grid via drag-and-drop - pending further work via #687.
* Support "now" as special token for dateIs min/max validation rules.
* Tweak grouped grid row background color.

[Commit Log](https://github.com/xh/hoist-react/compare/v14.1.1...v14.1.3)

## v14.1.1

### 🐞 Bug Fixes

* Fixes GridModel support for row-level grouping at same time as column grouping.

[Commit Log](https://github.com/xh/hoist-react/compare/v14.1.0...v14.1.1)

## v14.1.0

### 🎁 New Features

* GridModel now supports multiple levels of row grouping. Pass the public setGroupBy() method an
  array of string column IDs, or a falsey value / empty array to ungroup. Note that the public and
  observable groupBy property on GridModel will now always be an array, even if the grid is not
  grouped or has only a single level of grouping.
* GridModel exposes public expandAll() and collapseAll() methods for grouped / tree grids, and
  StoreContextMenu supports a new "expandCollapseAll" string token to insert context menu items.
  These are added to the default menu, but auto-hide when the grid is not in a grouped state.
* The Grid component provides a new onKeyDown prop, which takes a callback and will fire on any
  keypress targeted within the Grid. Note such a handler is not provided directly by AG Grid.
* The Column class supports pinned as a top-level config. Supports passing true to pin to the left.

### 🐞 Bug Fixes

* Updates to Grid column widths made via AG Grid's "autosize to fit" API are properly persisted to
  grid state.

[Commit Log](https://github.com/xh/hoist-react/compare/v14.0.0...v14.1.0)

## v14.0.0

* Along with numerous bug fixes, v14 brings with it a number of important enhancements for grids,
  including support for tree display, 'action' columns, and absolute value sorting. It also includes
  some new controls and improvement to focus display.

### 💥 Breaking Changes

* The signatures of the Column.elementRenderer and Column.renderer have been changed to be
  consistent with each other, and more extensible. Each takes two arguments -- the value to be
  rendered, and a single bundle of metadata.
* StoreContextMenuAction has been renamed to RecordAction. Its action property has been renamed to
  actionFn for consistency and clarity.
* LocalStore : The method LocalStore.processRawData no longer takes an array of all records, but
  instead takes just a single record. Applications that need to operate on all raw records in bulk
  should do so before presenting them to LocalStore. Also, LocalStores template methods for override
  have also changed substantially, and sub-classes that rely on these methods will need to be
  adjusted accordingly.

### 🎁 New Features

#### Grid

* The Store API now supports hierarchical datasets. Applications need to simply provide raw data for
  records with a "children" property containing the raw data for their children.
* Grid supports a 'TreeGrid' mode. To show a tree grid, bind the GridModel to a store containing
  hierarchical data (as above), set treeMode: true on the GridModel, and specify a column to display
  the tree controls (isTreeColumn: true)
* Grid supports absolute sorting for numerical columns. Specify absSort: true on your column config
  to enable. Clicking the grid header will now cycle through ASC > DESC > DESC (abs) sort modes.
* Grid supports an 'Actions' column for one-click record actions. See cmp/desktop/columns/actionCol.
* A new showHover prop on the desktop Grid component will highlight the hovered row with default
  styling. A new GridModel.rowClassFn callback was added to support per-row custom classes based on
  record data.
* A new ExportFormat.LONG_TEXT format has been added, along with a new Column.exportWidth config.
  This supports exporting columns that contain long text (e.g. notes) as multi-line cells within
  Excel.

#### Other Components

* RadioInput and ButtonGroupInput have been added to the desktop/cmp/form package.
* DateInput now has support for entering and displaying time values.
* NumberInput displays its unformatted value when focused.
* Focused components are now better highlighted, with additional CSS vars provided to customize as
  needed.

### 🐞 Bug Fixes

* Calls to GridModel.setGroupBy() work properly not only on the first, but also all subsequent calls
  (#644).
* Background / style issues resolved on several input components in dark theme (#657).
* Grid context menus appear properly over other floating components.

### 📚 Libraries

* React `16.5.1 -> 16.5.2`
* router5 `6.4.2 -> 6.5.0`
* CodeMirror, Highcharts, and MobX patch updates

[Commit Log](https://github.com/xh/hoist-react/compare/v13.0.0...v14.0.0)

## v13.0.0

🍀Lucky v13 brings with it a number of enhancements for forms and validation, grouped column support
in the core Grid API, a fully wrapped MultiSelect component, decorator syntax adjustments, and a
number of other fixes and enhancements.

It also includes contributions from new ExHI team members Arjun and Brendan. 🎉

### 💥 Breaking Changes

* The core `@HoistComponent`, `@HoistService`, and `@HoistModel` decorators are **no longer
  parameterized**, meaning that trailing `()` should be removed after each usage. (#586)
* The little-used `hoistComponentFactory()` method was also removed as a further simplification
  (#587).
* The `HoistField` superclass has been renamed to `HoistInput` and the various **desktop form
  control components have been renamed** to match (55afb8f). Apps using these components (which will
  likely be most apps) will need to adapt to the new names.
    * This was done to better distinguish between the input components and the upgraded Field
      concept on model classes (see below).

### 🎁 New Features

⭐️ **Forms and Fields** have been a major focus of attention, with support for structured data
fields added to Models via the `@FieldSupport` and `@field()` decorators.

* Models annotated with `@FieldSupport` can decorate member properties with `@field()`, making those
  properties observable and settable (with a generated `setXXX()` method).
* The `@field()` decorators themselves can be passed an optional display label string as well as
  zero or more *validation rules* to define required constraints on the value of the field.
* A set of predefined constraints is provided within the toolkit within the `/field/` package.
* Models using `FieldSupport` should be sure to call the `initFields()` method installed by the
  decorator within their constructor. This method can be called without arguments to generally
  initialize the field system, or it can be passed an object of field names to initial/default
  values, which will set those values on the model class properties and provide change/dirty
  detection and the ability to "reset" a form.
* A new `FormField` UI component can be used to wrap input components within a form. The `FormField`
  wrapper can accept the source model and field name, and will apply those to its child input. It
  leverages the Field model to automatically display a label, indicate required fields, and print
  validation error messages. This new component should be the building-block for most non-trivial
  forms within an application.

Other enhancements include:

* **Grid columns can be grouped**, with support for grouping added to the grid state management
  system, column chooser, and export manager (#565). To define a column group, nest column
  definitions passed to `GridModel.columns` within a wrapper object of the
  form `{headerName: 'My group', children: [...]}`.

(Note these release notes are incomplete for this version.)

[Commit Log](https://github.com/xh/hoist-react/compare/v12.1.2...v13.0.0)

## v12.1.2

### 🐞 Bug Fixes

* Fix casing on functions generated by `@settable` decorator
  (35c7daa209a4205cb011583ebf8372319716deba).

[Commit Log](https://github.com/xh/hoist-react/compare/v12.1.1...v12.1.2)

## v12.1.1

### 🐞 Bug Fixes

* Avoid passing unknown HoistField component props down to Blueprint select/checkbox controls.

### 📚 Libraries

* Rollback update of `@blueprintjs/select` package `3.1.0 -> 3.0.0` - this included breaking API
  changes and will be revisited in #558.

[Commit Log](https://github.com/xh/hoist-react/compare/v12.1.0...v12.1.1)

## v12.1.0

### 🎁 New Features

* New `@bindable` and `@settable` decorators added for MobX support. Decorating a class member
  property with `@bindable` makes it a MobX `@observable` and auto-generates a setter method on the
  class wrapped in a MobX `@action`.
* A `fontAwesomeIcon` element factory is exported for use with other FA icons not enumerated by the
  `Icon` class.
* CSS variables added to control desktop Blueprint form control margins. These remain defaulted to
  zero, but now within CSS with support for variable overrides. A Blueprint library update also
  brought some changes to certain field-related alignment and style properties. Review any form
  controls within apps to ensure they remain aligned as desired
  (8275719e66b4677ec5c68a56ccc6aa3055283457 and df667b75d41d12dba96cbd206f5736886cb2ac20).

### 🐞 Bug Fixes

* Grid cells are fully refreshed on a data update, ensuring cell renderers that rely on data other
  than their primary display field are updated (#550).
* Grid auto-sizing is run after a data update, ensuring flex columns resize to adjust for possible
  scrollbar visibility changes (#553).
* Dropdown fields can be instantiated with fewer required properties set (#541).

### 📚 Libraries

* Blueprint `3.0.1 -> 3.4.0`
* FontAwesome `5.2.0 -> 5.3.0`
* CodeMirror `5.39.2 -> 5.40.0`
* MobX `5.0.3 -> 5.1.0`
* router5 `6.3.0 -> 6.4.2`
* React `16.4.1 -> 16.4.2`

[Commit Log](https://github.com/xh/hoist-react/compare/v12.0.0...v12.1.0)

## v12.0.0

Hoist React v12 is a relatively large release, with multiple refactorings around grid columns,
`elemFactory` support, classNames, and a re-organization of classes and exports within `utils`.

### 💥 Breaking Changes

#### ⭐️ Grid Columns

**A new `Column` class describes a top-level API for columns and their supported options** and is
intended to be a cross-platform layer on top of AG Grid and TBD mobile grid implementations.

* The desktop `GridModel` class now accepts a collection of `Column` configuration objects to define
  its available columns.
* Columns may be configured with `flex: true` to cause them to stretch all available horizontal
  space within a grid, sharing it equally with any other flex columns. However note that this should
  be used sparingly, as flex columns have some deliberate limitations to ensure stable and
  consistent behavior. Most noticeably, they cannot be resized directly by users. Often, a best
  practice will be to insert an `emptyFlexCol` configuration as the last column in a grid - this
  will avoid messy-looking gaps in the layout while not requiring a data-driven column be flexed.
* User customizations to column widths are now saved if the GridModel has been configured with a
  `stateModel` key or model instance - see `GridStateModel`.
* Columns accept a `renderer` config to format text or HTML-based output. This is a callback that is
  provided the value, the row-level record, and a metadata object with the column's `colId`. An
  `elementRenderer` config is also available for cells that should render a Component.
* An `agOptions` config key continues to provide a way to pass arbitrary options to the underlying
  AG Grid instance (for desktop implementations). This is considered an "escape hatch" and should be
  used with care, but can provide a bridge to required AG Grid features as the Hoist-level API
  continues to develop.
* The "factory pattern" for Column templates / defaults has been removed, replaced by a simpler
  approach that recommends exporting simple configuration partials and spreading them into
  instance-specific column configs.
* See 0798f6bb20092c59659cf888aeaf9ecb01db52a6 for primary commit.

#### ⭐️ Element Factory, LayoutSupport, BaseClassName

Hoist provides core support for creating components via a factory pattern, powered by the `elem()`
and `elemFactory()` methods. This approach remains the recommended way to instantiate component
elements, but was **simplified and streamlined**.

* The rarely used `itemSpec` argument was removed (this previously applied defaults to child items).
* Developers can now also use JSX to instantiate all Hoist-provided components while still taking
  advantage of auto-handling for layout-related properties provided by the `LayoutSupport` mixin.
    * HoistComponents should now spread **`...this.getLayoutProps()`** into their outermost rendered
      child to enable promotion of layout properties.
* All HoistComponents can now specify a **baseClassName** on their component class and should pass
  `className: this.getClassName()` down to their outermost rendered child. This allows components to
  cleanly layer on a base CSS class name with any instance-specific classes.
* See 8342d3870102ee9bda4d11774019c4928866f256 for primary commit.

#### ⭐️ Panel resizing / collapsing

**The `Panel` component now takes a `sizingModel` prop to control and encapsulate newly built-in
resizing and collapsing behavior** (#534).

* See the `PanelSizingModel` class for configurable details, including continued support for saving
  sizing / collapsed state as a user preference.
* **The standalone `Resizable` component was removed** in favor of the improved support built into
  Panel directly.

#### Other

* Two promise-related models have been combined into **a new, more powerful `PendingTaskModel`**,
  and the `LoadMask` component has been removed and consolidated into `Mask`
  (d00a5c6e8fc1e0e89c2ce3eef5f3e14cb842f3c8).
    * `Panel` now exposes a single `mask` prop that can take either a configured `mask` element or a
      simple boolean to display/remove a default mask.
* **Classes within the `utils` package have been re-organized** into more standardized and scalable
  namespaces. Imports of these classes will need to be adjusted.

### 🎁 New Features

* **The desktop Grid component now offers a `compact` mode** with configurable styling to display
  significantly more data with reduced padding and font sizes.
* The top-level `AppBar` refresh button now provides a default implementation, calling a new
  abstract `requestRefresh()` method on `HoistApp`.
* The grid column chooser can now be configured to display its column groups as initially collapsed,
  for especially large collections of columns.
* A new `XH.restoreDefaultsAsync()` method provides a centralized way to wipe out user-specific
  preferences or customizations (#508).
* Additional Blueprint `MultiSelect`, `Tag`, and `FormGroup` controls re-exported.

### 🐞 Bug Fixes

* Some components were unintentionally not exporting their Component class directly, blocking JSX
  usage. All components now export their class.
* Multiple fixes to `DayField` (#531).
* JsonField now responds properly when switching from light to dark theme (#507).
* Context menus properly filter out duplicated separators (#518).

[Commit Log](https://github.com/xh/hoist-react/compare/v11.0.0...v12.0.0)

## v11.0.0

### 💥 Breaking Changes

* **Blueprint has been upgraded to the latest 3.x release.** The primary breaking change here is the
  renaming of all `pt-` CSS classes to use a new `bp3-` prefix. Any in-app usages of the BP
  selectors will need to be updated. See the
  [Blueprint "What's New" page](http://blueprintjs.com/docs/#blueprint/whats-new-3.0).
* **FontAwesome has been upgraded to the latest 5.2 release.** Only the icons enumerated in the
  Hoist `Icon` class are now registered via the FA `library.add()` method for inclusion in bundled
  code, resulting in a significant reduction in bundle size. Apps wishing to use other FA icons not
  included by Hoist must import and register them - see the
  [FA React Readme](https://github.com/FortAwesome/react-fontawesome/blob/master/README.md) for
  details.
* **The `mobx-decorators` dependency has been removed** due to lack of official support for the
  latest MobX update, as well as limited usage within the toolkit. This package was primarily
  providing the optional `@setter` decorator, which should now be replaced as needed by dedicated
  `@action` setter methods (19cbf86138499bda959303e602a6d58f6e95cb40).

### 🎁 Enhancements

* `HoistComponent` now provides a `getClassNames()` method that will merge any `baseCls` CSS class
  names specified on the component with any instance-specific classes passed in via props (#252).
    * Components that wish to declare and support a `baseCls` should use this method to generate and
      apply a combined list of classes to their outermost rendered elements (see `Grid`).
    * Base class names have been added for relevant Hoist-provided components - e.g. `.xh-panel` and
      `.xh-grid`. These will be appended to any instance class names specified within applications
      and be available as public CSS selectors.
* Relevant `HoistField` components support inline `leftIcon` and `rightElement` props. `DayField`
  adds support for `minDay / maxDay` props.
* Styling for the built-in AG Grid loading overlay has been simplified and improved (#401).
* Grid column definitions can now specify an `excludeFromExport` config to drop them from
  server-generated Excel/CSV exports (#485).

### 🐞 Bug Fixes

* Grid data loading and selection reactions have been hardened and better coordinated to prevent
  throwing when attempting to set a selection before data has been loaded (#484).

### 📚 Libraries

* Blueprint `2.x -> 3.x`
* FontAwesome `5.0.x -> 5.2.x`
* CodeMirror `5.37.0 -> 5.39.2`
* router5 `6.2.4 -> 6.3.0`

[Commit Log](https://github.com/xh/hoist-react/compare/v10.0.1...v11.0.0)

## v10.0.1

### 🐞 Bug Fixes

* Grid `export` context menu token now defaults to server-side 'exportExcel' export.
    * Specify the `exportLocal` token to return a menu item for local AG Grid export.
* Columns with `field === null` skipped for server-side export (considered spacer / structural
  columns).

## v10.0.0

### 💥 Breaking Changes

* **Access to the router API has changed** with the `XH` global now exposing `router` and
  `routerState` properties and a `navigate()` method directly.
* `ToastManager` has been deprecated. Use `XH.toast` instead.
* `Message` is no longer a public class (and its API has changed). Use `XH.message/confirm/alert`
  instead.
* Export API has changed. The Built-in grid export now uses more powerful server-side support. To
  continue to use local AG based export, call method `GridModel.localExport()`. Built-in export
  needs to be enabled with the new property on `GridModel.enableExport`. See `GridModel` for more
  details.

### 🎁 Enhancements

* New Mobile controls and `AppContainer` provided services (impersonation, about, and version bars).
* Full-featured server-side Excel export for grids.

### 🐞 Bug Fixes

* Prevent automatic zooming upon input focus on mobile devices (#476).
* Clear the selection when showing the context menu for a record which is not already selected
  (#469).
* Fix to make lockout script readable by Compatibility Mode down to IE5.

### 📚 Libraries

* MobX `4.2.x -> 5.0.x`

[Commit Log](https://github.com/xh/hoist-react/compare/v9.0.0...v10.0.0)

## v9.0.0

### 💥 Breaking Changes

* **Hoist-provided mixins (decorators) have been refactored to be more granular and have been broken
  out of `HoistComponent`.**
    * New discrete mixins now exist for `LayoutSupport` and `ContextMenuSupport` - these should be
      added directly to components that require the functionality they add for auto-handling of
      layout-related props and support for showing right-click menus. The corresponding options on
      `HoistComponent` that used to enable them have been removed.
    * For consistency, we have also renamed `EventTarget -> EventSupport` and `Reactive ->
      ReactiveSupport` mixins. These both continue to be auto-applied to HoistModel and HoistService
      classes, and ReactiveSupport enabled by default in HoistComponent.
* **The Context menu API has changed.** The `ContextMenuSupport` mixin now specifies an abstract
  `getContextMenuItems()` method for component implementation (replacing the previous
  `renderContextMenu()` method). See the new [`ContextMenuItem` class for what these items support,
  as well as several static default items that can be used.
    * The top-level `AppContainer` no longer provides a default context menu, instead allowing the
      browser's own context menu to show unless an app / component author has implemented custom
      context-menu handling at any level of their component hierarchy.

### 🐞 Bug Fixes

* TabContainer active tab can become out of sync with the router state (#451)
    * ⚠️ Note this also involved a change to the `TabContainerModel` API - `activateTab()` is now
      the public method to set the active tab and ensure both the tab and the route land in the
      correct state.
* Remove unintended focused cell borders that came back with the prior AG Grid upgrade.

[Commit Log](https://github.com/xh/hoist-react/compare/v8.0.0...v9.0.0)

## v8.0.0

Hoist React v8 brings a big set of improvements and fixes, some API and package re-organizations,
and AG Grid upgrade, and more. 🚀

### 💥 Breaking Changes

* **Component package directories have been re-organized** to provide better symmetry between
  pre-existing "desktop" components and a new set of mobile-first component. Current desktop
  applications should replace imports from `@xh/hoist/cmp/xxx` with `@xh/hoist/desktop/cmp/xxx`.
    * Important exceptions include several classes within `@xh/hoist/cmp/layout/`, which remain
      cross-platform.
    * `Panel` and `Resizable` components have moved to their own packages in
      `@xh/hoist/desktop/cmp/panel` and `@xh/hoist/desktop/cmp/resizable`.
* **Multiple changes and improvements made to tab-related APIs and components.**
    * The `TabContainerModel` constructor API has changed, notably `children` -> `tabs`, `useRoutes`
      ->
      `route` (to specify a starting route as a string) and `switcherPosition` has moved from a
      model config to a prop on the `TabContainer` component.
    * `TabPane` and `TabPaneModel` have been renamed `Tab` and `TabModel`, respectively, with
      several related renames.
* **Application entry-point classes decorated with `@HoistApp` must implement the new getter method
  `containerClass()`** to specify the platform specific component used to wrap the app's
  `componentClass`.
    * This will typically be `@xh/hoist/[desktop|mobile]/AppContainer` depending on platform.

### 🎁 New Features

* **Tab-related APIs re-worked and improved**, including streamlined support for routing, a new
  `tabRenderMode` config on `TabContainerModel`, and better naming throughout.
* **Ag-grid updated to latest v18.x** - now using native flex for overall grid layout and sizing
  controls, along with multiple other vendor improvements.
* Additional `XH` API methods exposed for control of / integration with Router5.
* The core `@HoistComponent` decorated now installs a new `isDisplayed` getter to report on
  component visibility, taking into account the visibility of its ancestors in the component tree.
* Mobile and Desktop app package / component structure made more symmetrical (#444).
* Initial versions of multiple new mobile components added to the toolkit.
* Support added for **`IdleService` - automatic app suspension on inactivity** (#427).
* Hoist wrapper added for the low-level Blueprint **button component** - provides future hooks into
  button customizations and avoids direct BP import (#406).
* Built-in support for collecting user feedback via a dedicated dialog, convenient XH methods and
  default appBar button (#379).
* New `XH.isDevelopmentMode` constant added, true when running in local Webpack dev-server mode.
* CSS variables have been added to customize and standardize the Blueprint "intent" based styling,
  with defaults adjusted to be less distracting (#420).

### 🐞 Bug Fixes

* Preference-related events have been standardized and bugs resolved related to pushAsync() and the
  `prefChange` event (ee93290).
* Admin log viewer auto-refreshes in tail-mode (#330).
* Distracting grid "loading" overlay removed (#401).
* Clipboard button ("click-to-copy" functionality) restored (#442).

[Commit Log](https://github.com/xh/hoist-react/compare/v7.2.0...v8.0.0)

## v7.2.0

### 🎁 New Features

+ Admin console grids now outfitted with column choosers and grid state. #375
+ Additional components for Onsen UI mobile development.

### 🐞 Bug Fixes

+ Multiple improvements to the Admin console config differ. #380 #381 #392

[Commit Log](https://github.com/xh/hoist-react/compare/v7.1.0...v7.2.0)

## v7.1.0

### 🎁 New Features

* Additional kit components added for Onsen UI mobile development.

### 🐞 Bug Fixes

* Dropdown fields no longer default to `commitOnChange: true` - avoiding unexpected commits of
  type-ahead query values for the comboboxes.
* Exceptions thrown from FetchService more accurately report the remote host when unreachable, along
  with some additional enhancements to fetch exception reporting for clarity.

[Commit Log](https://github.com/xh/hoist-react/compare/v7.0.0...v7.1.0)

## v7.0.0

### 💥 Breaking Changes

* **Restructuring of core `App` concept** with change to new `@HoistApp` decorator and conventions
  around defining `App.js` and `AppComponent.js` files as core app entry points. `XH.app` now
  installed to provide access to singleton instance of primary app class. See #387.

### 🎁 New Features

* **Added `AppBar` component** to help further standardize a pattern for top-level application
  headers.
* **Added `SwitchField` and `SliderField`** form field components.
* **Kit package added for Onsen UI** - base component library for mobile development.
* **Preferences get a group field for better organization**, parity with AppConfigs. (Requires
  hoist-core 3.1.x.)

### 🐞 Bug Fixes

* Improvements to `Grid` component's interaction with underlying AG Grid instance, avoiding extra
  renderings and unwanted loss of state. 03de0ae7

[Commit Log](https://github.com/xh/hoist-react/compare/v6.0.0...v7.0.0)

## v6.0.0

### 💥 Breaking Changes

* API for `MessageModel` has changed as part of the feature addition noted below, with `alert()` and
  `confirm()` replaced by `show()` and new `XH` convenience methods making the need for direct calls
  rare.
* `TabContainerModel` no longer takes an `orientation` prop, replaced by the more flexible
  `switcherPosition` as noted below.

### 🎁 New Features

* **Initial version of grid state** now available, supporting easy persistence of user grid column
  selections and sorting. The `GridModel` constructor now takes a `stateModel` argument, which in
  its simplest form is a string `xhStateId` used to persist grid state to local storage. See the
  `GridStateModel` class for implementation details. #331
* The **Message API** has been improved and simplified, with new `XH.confirm()` and `XH.alert()`
  methods providing an easy way to show pop-up alerts without needing to manually construct or
  maintain a `MessageModel`. #349
* **`TabContainer` components can now be controlled with a remote `TabSwitcher`** that does not need
  to be directly docked to the container itself. Specify `switcherPosition:none` on the
  `TabContainerModel` to suppress showing the switching affordance on the tabs themselves and
  instantiate a `TabSwitcher` bound to the same model to control a tabset from elsewhere in the
  component hierarchy. In particular, this enabled top-level application tab navigation to move up
  into the top toolbar, saving vertical space in the layout. #368
* `DataViewModel` supports an `emptyText` config.

### 🐞 Bugfixes

* Dropdown fields no longer fire multiple commit messages, and no longer commit partial entries
  under some circumstances. #353 and #354
* Grids resizing fixed when shrinking the containing component. #357

[Commit Log](https://github.com/xh/hoist-react/compare/v5.0.0...v6.0.0)

## v5.0.0

### 💥 Breaking Changes

* **Multi environment configs have been unwound** See these release notes/instructions for how to
  migrate: https://github.com/xh/hoist-core/releases/tag/release-3.0.0
* **Breaking change to context menus in dataviews and grids not using the default context menu:**
  StoreContextMenu no longer takes an array of items as an argument to its constructor. Instead it
  takes a configuration object with an ‘items’ key that will point to any current implementation’s
  array of items. This object can also contain an optional gridModel argument which is intended to
  support StoreContextMenuItems that may now be specified as known ‘hoist tokens’, currently limited
  to a ‘colChooser’ token.

### 🎁 New Features

* Config differ presents inline view, easier to read diffs now.
* Print Icon added!

### 🐞 Bugfixes

* Update processFailedLoad to loadData into gridModel store, Fixes #337
* Fix regression to ErrorTracking. Make errorTrackingService safer/simpler to call at any point in
  life-cycle.
* Fix broken LocalStore state.
* Tweak flex prop for charts. Side by side charts in a flexbox now auto-size themselves! Fixes #342
* Provide token parsing for storeContextMenus. Context menus are all grown up! Fixes #300

## v4.0.1

### 🐞 Bugfixes

* DataView now properly re-renders its items when properties on their records change (and the ID
  does not)

## v4.0.0

### 💥 Breaking Changes

* **The `GridModel` selection API has been reworked for clarity.** These models formerly exposed
  their selectionModel as `grid.selection` - now that getter returns the selected records. A new
  `selectedRecord` getter is also available to return a single selection, and new string shortcut
  options are available when configuring GridModel selection behavior.
* **Grid components can now take an `agOptions` prop** to pass directly to the underlying ag-grid
  component, as well as an `onRowDoubleClicked` handler function.
  16be2bfa10e5aab4ce8e7e2e20f8569979dd70d1

### 🎁 New Features

* Additional core components have been updated with built-in `layoutSupport`, allowing developers to
  set width/height/flex and other layout properties directly as top-level props for key comps such
  as Grid, DataView, and Chart. These special props are processed via `elemFactory` into a
  `layoutConfig` prop that is now passed down to the underlying wrapper div for these components.
  081fb1f3a2246a4ff624ab123c6df36c1474ed4b

### 🐞 Bugfixes

* Log viewer tail mode now working properly for long log files - #325

## v3.0.1

### 🐞 Bugfixes

* FetchService throws a dedicated exception when the server is unreachable, fixes a confusing
  failure case detailed in #315

## v3.0.0

### 💥 Breaking Changes

* **An application's `AppModel` class must now implement a new `checkAccess()` method.** This method
  is passed the current user, and the appModel should determine if that user should see the UI and
  return an object with a `hasAccess` boolean and an optional `message` string. For a return with
  `hasAccess: false`, the framework will render a lockout panel instead of the primary UI.
  974c1def99059f11528c476f04e0d8c8a0811804
    * Note that this is only a secondary level of "security" designed to avoid showing an
      unauthorized user a confusing / non-functional UI. The server or any other third-party data
      sources must always be the actual enforcer of access to data or other operations.
* **We updated the APIs for core MobX helper methods added to component/model/service classes.** In
  particular, `addReaction()` was updated to take a more declarative / clear config object.
  8169123a4a8be6940b747e816cba40bd10fa164e
    * See Reactive.js - the mixin that provides this functionality.

### 🎁 New Features

* Built-in client-side lockout support, as per above.

### 🐞 Bugfixes

* None

------------------------------------------

Copyright © 2023 Extremely Heavy Industries Inc. - all rights reserved

------------------------------------------

📫☎️🌎 info@xh.io | https://xh.io/contact<|MERGE_RESOLUTION|>--- conflicted
+++ resolved
@@ -2,22 +2,18 @@
 
 ## 60.0.0-SNAPSHOT
 
-<<<<<<< HEAD
-### 🎁 New Features
-
-* Add `zoneLabelRenderer` property to `Column`. This will allow "cell-by-cell" labeling of fields in
-`zoneGrid`.
-=======
 * New Admin support for built-in Role Management.
     * Hoist-core v18 now supports an out-of-the-box, database-driven system for maintaining a
       hierarchical set of Roles associating and associating them with individual users.
     * New system supports app and plug-in specific integrations to AD and other enterprise systems.
     * Administration of the new system provided by a new admin UI tab provided here.
 
+* Add `zoneLabelRenderer` property to `Column`. This will allow "cell-by-cell" labeling of fields in
+  `zoneGrid`.
+
 ### 🐞 Bug Fixes
 
 * Fixed `DateEditor` calendar popover not showing for non-pinned columns.
->>>>>>> 2d69427b
 
 ### ✨ Styles
 
