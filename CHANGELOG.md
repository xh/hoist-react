--- conflicted
+++ resolved
@@ -21,11 +21,8 @@
   records by raw data identity (see above).
 * `Record` class renamed to `StoreRecord` in anticipation of upcoming changes to JavaScript standard
   and to improve compatibility with TypeScript.
-<<<<<<< HEAD
+  * Not expected to have much or any impact on application code, except potentially JSDoc typings.
 * Mobile `Button` no longer supports `modifier` prop. Use `minimal` and `outlined` instead.
-=======
-  * Not expected to have much or any impact on application code, except potentially JSDoc typings.
->>>>>>> 64b8fd92
 * The following deprecated APIs were removed:
     * GridModel.selection
     * GridModel.selectedRecordId
