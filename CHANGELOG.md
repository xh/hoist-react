# Changelog

## v42.0.0-SNAPSHOT - unreleased

[Commit Log](https://github.com/xh/hoist-react/compare/v41.3.0...develop)

## v41.3.0 - 2021-08-09

### 🎁 New Features

<<<<<<< HEAD
* Column-level filtering is now officially supported for desktop grids!
    * New `GridModel.filterModel` config accepts a config object to customize filtering options, or
      `true` to enable grid-based filtering with defaults.
    * New `Column.filterable` config enables a customized header menu with filtering options. The new
      control offers two tabs - a "Values" tab for an enumerated "set-type" filter and a "Custom" tab
      to support more complex queries with multiple clauses.
* New `TaskObserver` replaces existing `PendingTaskModel`, providing improved support for joining
  and masking multiple asynchronous tasks.
=======
>>>>>>> da16023d
* New `Cube` aggregators `ChildCountAggregator` and `LeafCountAggregator`.
* Mobile `NavigatorModel` provides a new "swipe" gesture to go back in the page stack. This is
  enabled by default, but may be turned off via the new `swipeToGoBack` prop.
* Client error reports now include the full URL for additional troubleshooting context.
  * Note apps must update their server-side to `hoist-core v9.3` or greater to persist URLs with
    error reports (although this is _not_ a general or hard requirement for taking this version of
    hoist-react).

<<<<<<< HEAD
### 💥 Breaking Changes

* `FilterChooserModel.sourceStore` and `FilterChooserModel.targetStore` have been renamed
  `FilterChooserModel.valueSource` and `FilterChooserModel.bind` respectively. Furthermore, both
  configs now support either a `Store` or a cube `View`. This is to provide a common API with the
  new `GridFilterModel` filtering described above.
* `PendingTaskModel` has been replaced by the new `TaskObserver` in `@xh/hoist/core`.
* The `model` prop on `LoadingIndicator` and `Mask` has been replaced with `bind`.  Provide one or
  more `TaskObserver`s to this prop.


[Commit Log](https://github.com/xh/hoist-react/compare/v41.2.0...develop)
=======
[Commit Log](https://github.com/xh/hoist-react/compare/v41.2.0...v41.3.0)
>>>>>>> da16023d

## v41.2.0 - 2021-07-30

### 🎁 New Features

* New `GridModel.rowClassRules` and `Column.cellClassRules` configs added. Previously apps needed to
  use `agOptions` to dynamically apply and remove CSS classes using either of these options - now
  they are fully supported by Hoist.
  * ⚠ Note that, to avoid conflicts with internal usages of these configs, Hoist will check and
    throw if either is passed via `agOptions`. Apps only need to move their configs to the new
    location - the shape of the rules object does *not* need to change.
* New `GridAutosizeOptions.includeCollapsedChildren` config controls whether values from collapsed
  (i.e. hidden) child records should be measured when computing column sizes. Default of `false`
  improves autosize performance for large tree grids and should generally match user expectations
  around WYSIWYG autosizing.
* New `GridModel.beginEditAsync()` and `endEditAsync()` APIs added to start/stop inline editing.
  * ⚠ Note that - in a minor breaking change - the function form of the `Column.editable` config is
    no longer passed an `agParams` argument, as editing might now begin and need to be evaluated
    outside the context of an AG-Grid event.
* New `GridModel.clicksToEdit` config controls the number of clicks required to trigger
  inline-editing of a grid cell. Default remains 2 (double click ).
* Timeouts are now configurable on grid exports via a new `exportOptions.timeout` config.
* Toasts may now be dismissed programmatically - use the new `ToastModel` returned by the
  `XH.toast()` API and its variants.
* `Form` supports setting readonlyRenderer in `fieldDefaults` prop.
* New utility hook `useCached` provides a more flexible variant of `React.useCallback`.

### 🐞 Bug Fixes

* Inline grid editing supports passing of JSX editor components.
* `GridExportService` catches any exceptions thrown during export preparation and warns the user
  that something went wrong.
* GridModel with 'disabled' selection no longer shows "ghost" selection when using keyboard.
* Tree grids now style "parent" rows consistently with highlights/borders if requested, even for
  mixed-depth trees where some rows have children at a given level and others do not.

### ⚙️ Technical

* `FetchService` will now actively `abort()` fetch requests that it is abandoning due to its own
  `timeout` option. This allows the browser to release the associated resources associated with
  these requests.
* The `start()` function in `@xh/hoist/promise` has been deprecated. Use `wait()` instead, which can
  now be called without any args to establish a Promise chain and/or introduce a minimal amount of
  asynchronousity.
* ⚠ Note that the raw `AgGrid` component no longer enhances the native keyboard handling provided by
  ag-Grid. All Hoist key handling customizations are now limited to `Grid`. If you wish to provide
  custom handling in a raw `AgGrid` component, see the example here:
  https://www.ag-grid.com/javascript-grid/row-selection/#example-selection-with-keyboard-arrow-keys


### ✨ Style

* The red and green color values applied in dark mode have been lightened for improved legibility.
* The default `colorSpec` config for number formatters has changed to use new dedicated CSS classes
  and variables.
* New/renamed CSS vars `--xh-grid-selected-row-bg` and `--xh-grid-selected-row-text-color` now used
  to style selected grid rows.
  * ⚠ Note the `--xh-grid-bg-highlight` CSS var has been removed.
* New `.xh-cell--editable` CSS class applied to cells with inline editing enabled.
  * ⚠ Grid CSS class `.xh-invalid-cell` has been renamed to `.xh-cell--invalid` for consistency -
    any app style overrides should update to this new classname.

### 📚 Libraries

* core-js `3.15 -> 3.16`

[Commit Log](https://github.com/xh/hoist-react/compare/v41.1.0...v41.2.0)

## v41.1.0 - 2021-07-23

### 🎁 New Features

* Button to expand / collapse all rows within a tree grid now added by default to the primary tree
  column header. (New `Column.headerHasExpandCollapse` property provided to disable.)
* New `@logWithDebug` annotation provides easy timed logging of method execution (via `withDebug`).
* New `AppSpec.disableXssProtection` config allows default disabling of Field-level XSS protection
  across the app. Intended for secure, internal apps with tight performance tolerances.
* `Constraint` callbacks are now provided with a `record` property when validating Store data and a
  `fieldModel` property when validating Form data.
* New `Badge` component allows a styled badge to be placed inline with text/title, e.g. to show a
  counter or status indicator within a tab title or menu item.
* Updated `TreeMap` color scheme, with a dedicated set of colors for dark mode.
* New XH convenience methods `successToast()`, `warningToast()`, and `dangerToast()` show toast
  alerts with matching intents and appropriate icons.
  * ⚠ Note that the default `XH.toast()` call now shows a toast with the primary (blue) intent and
    no icon. Previously toasts displayed by default with a success (green) intent and checkmark.
* GridModel provides a public API method `setColumnState` for taking a previously saved copy of
  gridModel.columnState and applying it back to a GridModel in one call.

### 🐞 Bug Fixes

* Fixed an issue preventing export of very large (>100k rows) grids.
* Fixed an issue where updating summary data in a Store without also updating other data would not
  update the bound grid.
* Intent styles now properly applied to minimal buttons within `Panel.headerItems`.
* Improved `GridModel` async selection methods to ensure they do not wait forever if grid does not
  mount.
* Fixed an issue preventing dragging the chart navigator range in a dialog.

### ⚙️ Technical

* New `Exception.timeout()` util to throw exceptions explicitly marked as timeouts, used by
  `Promise.timeout` extension.
* `withShortDebug` has been deprecated. Use `withDebug` instead, which has the identical behavior.
  This API simplification mirrors a recent change to `hoist-core`.

### ✨ Style

* If the first child of a `Placeholder` component is a Hoist icon, it will not automatically be
  styled to 4x size with reduced opacity. (See new Toolbox example under the "Other" tab.)

### 📚 Libraries

* @blueprintjs/core `3.46 -> 3.47`
* dompurify `2.2 -> 2.3`

[Commit Log](https://github.com/xh/hoist-react/compare/v41.0.0...v41.1.0)

## v41.0.0 - 2021-07-01

### 🎁 New Features

* Inline editing of Grid/Record data is now officially supported:
  + New `Column.editor` config accepts an editor component to enable managed editing of the cells in
    that column. New `CheckboxEditor`, `DateEditor`, `NumberEditor`, `SelectEditor`,
    `TextAreaEditor` and `TextEditor` components wrap their corresponding HoistInputs with the
    required hook-based API and can be passed to this new config directly.
  + `Store` now contains built-in support for validation of its uncommitted records. To enable,
    specify the new `rules` property on the `Field`s in your `Store`. Note that these rules and
    constraints use the same API as the forms package, and rules and constraints may be shared
    between the `data` and `form` packages freely.
  + `GridModel` will automatically display editors and record validation messages as the user moves
    between cells and records. The new `GridModel.fullRowEditing` config controls whether editors
    are displayed for the focused cell only or for the entire row.
* All Hoist Components now support a `modelRef` prop. Supply a ref to this prop in order to gain a
  pointer to a Component's backing `HoistModel`.
* `DateInput` has been improved to allow more flexible parsing of user input with multiple formats.
  See the new prop `DateInput.parseStrings`.
* New `Column.sortValue` config takes an alternate field name (as a string) to sort the column by
  that field's value, or a function to produce a custom cell-level value for comparison. The values
  produced by this property will be also passed to any custom comparator, if one is defined.
* New `GridModel.hideEmptyTextBeforeLoad` config prevents showing the `emptyText` until the store
  has been loaded at least once. Apps that depend on showing `emptyText` before first load should
  set this property to `false`.
* `ExpandCollapseButton` now works for grouped grids in addition to tree grids.
* `FieldModel.initialValue` config now accepts functions, allowing for just-in-time initialization
  of Form data (e.g. to pre-populate a Date field with the current time).
* `TreeMapModel` and `SplitTreeMapModel` now support a `maxHeat` config, which can be used to
  provide a stable absolute maximum brightness (positive or negative) within the entire TreeMap.
* `ErrorMessage` will now automatically look for an `error` property on its primary context model.
* `fmtNumber()` supports new flags `withCommas` and `omitFourDigitComma` to customize the treatment
  of commas in number displays.
* `isValidJson` function added to form validation constraints.
* New `Select.enableFullscreen` prop added to the mobile component. Set to true (default on phones)
  to render the input in a full-screen modal when focused, ensuring there is enough room for the
  on-screen keyboard.

### 💥 Breaking Changes

* Removed support for class-based Hoist Components via the `@HoistComponent` decorator (deprecated
  in v38). Use functional components created via the `hoistCmp()` factory instead.
* Removed `DimensionChooser` (deprecated in v37). Use `GroupingChooser` instead.
* Changed the behavior of `FormModel.init()` to always re-initialize *all* fields. (Previously, it
  would only initialize fields explicitly passed via its single argument). We believe that this is
  more in line with developer expectations and will allow the removal of app workarounds to force a
  reset of all values. Most apps using FormModel should not need to change, but please review and
  test any usages of this particular method.
* Replaced the `Grid`, `DataView`, and `RestGrid` props below with new configurable fields on
  `GridModel`, `DataViewModel`, and `RestGridModel`, respectively. This further consolidates grid
  options into the model layer, allowing for more consistent application code and developer
  discovery.
  + `onKeyDown`
  + `onRowClicked`
  + `onRowDoubleClicked`
  + `onCellClicked`
  + `onCellDoubleClicked`
* Renamed the confusing and ambiguous property name `labelAlign` in several components:
  + `FormField`: `labelAlign` has been renamed to `labelTextAlign`
  + `SwitchInput`, `RadioInput`, and `Checkbox`: `labelAlign` has been renamed `labelSide`.
* Renamed all CSS variables beginning with `--navbar` to start with `--appbar`, matching the Hoist
  component name.
* Removed `TreeMapModel.colorMode` value 'balanced'. Use the new `maxHeat` config to prevent outlier
  values from dominating the color range of the TreeMap.
* The classes `Rule` and `ValidationState` and all constraint functions (e.g. `required`,
  `validEmail`, `numberIs`, etc.) have been moved from the `cmp\form` package to the `data` package.
* Hoist grids now require ag-Grid v25.3.0 or higher - update your ag-Grid dependency in your app's
  `package.json` file. See the [ag-Grid Changelog](https://www.ag-grid.com/ag-grid-changelog/) for
  details.
* Hoist charts now require Highcharts v9.1.0 or higher - update your Highcharts dependency in your
  app's `package.json` file. See the
  [Highcharts Changelog](https://www.highcharts.com/changelog/#highcharts-stock) for details.

### 🐞 Bug Fixes

* Fixed disable behavior for Hoist-provided button components using popover.
* Fixed default disabling of autocomplete within `TextInput`.
* Squelched console warning re. precision/stepSize emitted by Blueprint-based `numberInput`.

### ⚙️ Technical

* Improved exception serialization to better handle `LocalDate` and similar custom JS classes.
* Re-exported Blueprint `EditableText` component (w/elemFactory wrapper) from `kit/blueprint`.

### 📚 Libraries

* @blueprintjs/core `3.44 -> 3.46`
* codemirror `5.60 -> 5.62`
* core-js `3.10 -> 3.15`
* filesize `6.2 -> 6.4`
* mobx `6.1 -> 6.3`
* react-windowed-select `3.0 -> 3.1`

[Commit Log](https://github.com/xh/hoist-react/compare/v40.0.0...v41.0.0)

## v40.0.0 - 2021-04-22

⚠ Please ensure your `@xh/hoist-dev-utils` dependency is >= v5.7.0. This is required to support the
new changelog feature described below. Even if you are not yet using the feature, you must update
your dev-utils dependency for your project to build.

### 🎁 New Features

* Added support for displaying an in-app changelog (release notes) to the user. See the new
  `ChangelogService` for details and instructions on how to enable.
* Added `XH.showBanner()` to display a configurable banner across the top of viewport, as another
  non-modal alternative for attention-getting application alerts.
* New method `XH.showException()` uses Hoist's built-in exception display to show exceptions that
  have already been handled directly by application code. Use as an alternative to
  `XH.handleException()`.
* `XH.track()` supports a new `oncePerSession` option. This flag can be set by applications to avoid
  duplicate tracking messages for certain types of activity.
* Mobile `NavigatorModel` now supports a `track` flag to automatically track user page views,
  equivalent to the existing `track` flag on `TabContainerModel`. Both implementations now use the
  new `oncePerSession` flag to avoid duplicate messages as a user browses within a session.
* New `Spinner` component returns a simple img-based spinner as an animated PNG, available in two
  sizes. Used for the platform-specific `Mask` and `LoadingIndicator` components. Replaces previous
  SVG-based implementations to mitigate rendering performance issues over remote connections.

### 💥 Breaking Changes

* `Store` now creates a shared object to hold the default values for every `Field` and uses this
  object as the prototype for the `data` property of every `Record` instance.
  * Only non-default values are explicitly written to `Record.data`, making for a more efficient
    representation of default values and improving the performance of `Record` change detection.
  * Note this means that `Record.data` *no longer* contains keys for *all* fields as
    `own-enumerable` properties.
  * Applications requiring a full enumeration of all values should call the new `Record.getValues()`
    method, which returns a new and fully populated object suitable for spreading or cloning.
  * This behavior was previously available via `Store.experimental.shareDefaults` but is now always
    enabled.
* For API consistency with the new `showBanner()` util, the `actionFn` prop for the recently-added
  `ErrorMessage` component has been deprecated. Specify as an `onClick` handler within the
  component's `actionButtonProps` prop instead.
* The `GridModel.experimental.externalSort` flag has been promoted from an experiment to a
  fully-supported config. Default remains `false`, but apps that were using this flag must now pass
  it directly: `new GridModel({externalSort: true, ...})`.
* Hoist re-exports and wrappers for the Blueprint `Spinner` and Onsen `ProgressCircular` components
  have been removed, in favor of the new Hoist `Spinner` component mentioned above.
* Min version for `@xh/hoist-dev-utils` is now v5.7.0, as per above.

### 🐞 Bug Fixes

* Formatters in the `@xh/hoist/format` package no longer modify their options argument.
* `TileFrame` edge-case bug fixed where the appearance of an internal scrollbar could thrash layout
  calculations.
* XSS protection (dompurify processing) disabled on selected REST editor grids within the Hoist
  Admin console. Avoids content within configs and JSON blobs being unintentionally mangled.

### ⚙️ Technical

* Improvements to exception serialization, especially for any raw javascript `Error` thrown by
  client-side code.

### ✨ Style

* Buttons nested inline within desktop input components (e.g. clear buttons) tweaked to avoid
  odd-looking background highlight on hover.
* Background highlight color of minimal/outlined buttons tweaked for dark theme.
* `CodeInput` respects standard XH theme vars for its background-color and (monospace) font family.
  Its built-in toolbar has also been made compact and slightly re-organized.

### 📚 Libraries

* @blueprintjs/core `3.41 -> 3.44`
* @blueprintjs/datetime `3.21 -> 3.23`
* classnames `2.2 -> 2.3`
* codemirror `5.59 -> 5.60`
* core-js `3.9 -> 3.10`
* filesize `6.1 -> 6.2`
* qs `6.9 -> 6.10`
* react-beautiful-dnd `13.0 -> 13.1`
* react-select `4.2 -> 4.3`

[Commit Log](https://github.com/xh/hoist-react/compare/v39.0.1...v40.0.0)

## v39.0.1 - 2021-03-24

### 🐞 Bug Fixes

* Fixes regression preventing the loading of the Activity Tab in the Hoist Admin console.
* Fixes icon alignment in `DateInput`.

[Commit Log](https://github.com/xh/hoist-react/compare/v39.0.0...v39.0.1)


## v39.0.0 - 2021-03-23

### 🎁 New Features

#### Components + Props

* New `TileFrame` layout component renders a collection of child items using a layout that balances
  filling the available space against maintaining tile width / height ratio.
* Desktop `Toolbar` accepts new `compact` prop. Set to `true` to render the toolbar with reduced
  height and font-size.
* New `StoreFilterField` prop `autoApply` allows developers to more easily use `StoreFilterField` in
  conjunction with other filters or custom logic. Set to `false` and specify an `onFilterChange`
  callback to take full control of filter application.
* New `RestGrid` prop `formClassName` allows custom CSS class to be applied to its managed
  `RestForm` dialog.

#### Models + Configs

* New property `selectedRecordId` on `StoreSelectionModel`, `GridModel`, and `DataViewModel`.
  Observe this instead of `selectedRecord` when you wish to track only the `id` of the selected
  record and not changes to its data.
* `TreeMapModel.colorMode` config supports new value `wash`, which retains the positive and negative
  color while ignoring the intensity of the heat value.
* New method `ChartModel.updateHighchartsConfig()` provides a more convenient API for changing a
  chart's configuration post-construction.
* New `Column.omit` config supports conditionally excluding a column from its `GridModel`.

#### Services + Utils

* New method `FetchService.setDefaultTimeout()`.
* New convenience getter `LocalDate.isToday`.
* `HoistBase.addReaction()` now accepts convenient string values for its `equals` flag.


### 💥 Breaking Changes

* The method `HoistAppModel.preAuthInitAsync()` has been renamed to `preAuthAsync()` and should now
  be defined as `static` within apps that implement it to run custom pre-authentication routines.
  * This change allows Hoist to defer construction of the `AppModel` until Hoist itself has been
    initialized, and also better reflects the special status of this function and when it is called
    in the Hoist lifecycle.
* Hoist grids now require ag-Grid v25.1.0 or higher - update your ag-Grid dependency in your app's
  `package.json` file. See the [ag-Grid Changelog](https://www.ag-grid.com/ag-grid-changelog/) for
  details.

### ⚙️ Technical

* Improvements to behavior/performance of apps in hidden/inactive browser tabs. See the
  [page visibility API reference](https://developer.mozilla.org/en-US/docs/Web/API/Page_Visibility_API)
  for details. Now, when the browser tab is hidden:
  * Auto-refresh is suspended.
  * The `forEachAsync()` and `whileAsync()` utils run synchronously, without inserting waits that
    would be overly throttled by the browser.
* Updates to support compatibility with agGrid 25.1.0.
* Improved serialization of `LoadSpec` instances within error report stacktraces.

### 📚 Libraries

* @blueprintjs/core `3.39 -> 3.41`
* @blueprintjs/datetime `3.20 -> 3.21`
* @popperjs/core `2.8 -> 2.9`
* core-js `3.8 -> 3.9`
* react-select `4.1 -> 4.2`

[Commit Log](https://github.com/xh/hoist-react/compare/v38.3.0...v39.0.0)

## v38.3.0 - 2021-03-03

### 🎁 New Features

* New `Store.freezeData` and `Store.idEncodesTreePath` configs added as performance optimizations
  when loading very large data sets (50k+ rows).
* New `ColChooserModel.autosizeOnCommit` config triggers an autosize run whenever the chooser is
  closed. (Defaulted to true on mobile.)

[Commit Log](https://github.com/xh/hoist-react/compare/v38.2.0...v38.3.0)

## v38.2.0 - 2021-03-01

### 🐞 Bug Fixes

* Fix to edge-case where `Grid` would lose its selection if set on the model prior to the component
  mounting and ag-Grid full rendering.
* Fix to prevent unintended triggering of app auto-refresh immediately after init.

### ⚙️ Technical

* New config `Cube.fieldDefaults` - matches same config added to `Store` in prior release.
* App auto-refresh interval keys off of last *completed* refresh cycle if there is one. Avoids
  over-eager refresh when cycle is fast relative to the time it takes to do the refresh.
* New experimental property `Store.experimental.shareDefaults`. If true, `Record.data` will be
  created with default values for all fields stored on a prototype, with only non-default values
  stored on `data` directly. This can yield major performance improvements for stores with sparsely
  populated records (i.e. many records with default values). Note that when set, the `data` property
  on `Record` will no longer contain keys for *all* fields as `own-enumerable` properties. This may
  be a breaking change for some applications.

[Commit Log](https://github.com/xh/hoist-react/compare/v38.1.1...v38.2.0)

## v38.1.1 - 2021-02-26

### ⚙️ Technical

* New config `Store.fieldDefaults` supports defaulting config options for all `Field` instances
  created by a `Store`.

[Commit Log](https://github.com/xh/hoist-react/compare/v38.1.0...v38.1.1)

## v38.1.0 - 2021-02-24

⚠ Please ensure your `@xh/hoist-dev-utils` dependency is >= v5.6.0. This is required to successfully
resolve and bundle transitive dependencies of the upgraded `react-select` library.

### 🐞 Bug Fixes

* A collapsible `Panel` will now restore its user specified-size when re-opened. Previously the
  panel would be reset to the default size.
* `Store.lastLoaded` property now initialized to `null`. Previously this property had been set to
  the construction time of the Store.
* Tweak to `Grid` style rules to ensure sufficient specificity of rules related to indenting child
  rows within tree grids.
* Improvements to parsing of `Field`s of type 'int': we now correctly parse values presented in
  exponential notation and coerce `NaN` values to `null`.

### 🎁 New Features

* `GridModel` has new async variants of existing methods: `selectFirstAsync`, `selectAsync`, and
  `ensureSelectionVisibleAsync`. These methods build-in the necessary waiting for the underlying
  grid implementation to be ready and fully rendered to ensure reliable selection. In addition, the
  first two methods will internally call the third. The existing non-async counterparts for these
  methods have been deprecated.
* GridModel has a new convenience method `preSelectFirstAsync` for initializing the selection in
  grids, without disturbing any existing selection.
* Added new `Store.loadTreeData` config (default `true`) to enable or disable building of nested
  Records when the raw data elements being loaded have a `children` property.
* Cube `View` now detects and properly handles streaming updates to source data that include changes
  to row dimensions as well as measures.*
* `DataViewModel.itemHeight` can now be a function that returns a pixel height.
* The `LoadSpec` object passed to `doLoadAsync()` is now a defined class with additional properties
  `isStale`, `isObsolete` and `loadNumber`. Use these properties to abandon out-of-order
  asynchronous returns from the server.
  * 💥 NOTE that calls to `loadAsync()` no longer accept a plain object for their `loadSpec`
    parameter. Application code such as `fooModel.loadAsync({isRefresh: true})` should be updated to
    use the wrapper APIs provided by `LoadSupport` - e.g. `fooModel.refreshAsync()`. (This was
    already the best practice, but is now enforced.)
* New `autoHeight` property on grid `Column`. When set the grid will increase the row height
  dynamically to accommodate cell content in this column.

### 📚 Libraries

* @blueprintjs/core `3.38 -> 3.39`
* react-select `3.1 -> 4.1`
* react-windowed-select `2.0 -> 3.0`

[Commit Log](https://github.com/xh/hoist-react/compare/v38.0.0...v38.1.0)


## v38.0.0 - 2021-02-04

Hoist v38 includes major refactoring to streamline core classes, bring the toolkit into closer
alignment with the latest developments in Javascript, React, and MobX, and allow us to more easily
provide documentation and additional features. Most notably, we have removed the use of class based
decorators, in favor of a simpler inheritance-based approach to defining models and services.

* We are introducing a new root superclass `HoistBase` which provides many of the syntax
  enhancements and conventions used throughout Hoist for persistence, resource management, and
  reactivity.
* New base classes of `HoistModel` and `HoistService` replace the existing class decorators
  `@HoistModel` and `@HoistService`. Application models and services should now `extend` these base
  classes instead of applying the (now removed) decorators. For your application's `AppModel`,
  extend the new `HoistAppModel` superclass.
* We have also removed the need for the explicit `@LoadSupport` annotation on these classes. The
  presence of a defined `doLoadAsync()` method is now sufficient to allow classes extending
  `HoistModel` and `HoistService` to participate in the loading and refreshing lifecycle as before.
* We have deprecated support for class-based Components via the `@HoistComponent` class decorator.
  To continue to use this decorator, please import it from the `@xh\hoist\deprecated` package.
  Please note that we plan to remove `@HoistComponent` in a future version.
* Due to changes in MobX v6.0.1, all classes that host observable fields and actions will now also
  need to provide a constructor containing a call to `makeObservable(this)`. This change will
  require updates to most `HoistModel` and `HoistService` classes. See
  [this article from MobX](https://michel.codes/blogs/mobx6) for more on this change and the
  motivation behind it.

### 🎁 New Features

* New utility method `getOrCreate` for easy caching of properties on objects.
* The `Menu` system on mobile has been reworked to be more consistent with desktop. A new
  `MenuButton` component has been added to the mobile framework, which renders a `Menu` of
  `MenuItems` next to the `MenuButton`. This change also includes the removal of `AppMenuModel` (see
  Breaking Changes).
* Added `ExpandCollapseButton` to the mobile toolkit, to expand / collapse all rows in a tree grid.
* Added `Popover` to the mobile toolkit, a component to display floating content next to a target
  element. Its API is based on the Blueprint `Popover` component used on desktop.
* `StoreFilterField` now matches the rendered string values for `date` and `localDate` fields when
  linked to a properly configured `GridModel`.
* `GroupingChooser` gets several minor usability improvements + clearer support for an empty /
  ungrouped state, when so enabled.

### 💥 Breaking Changes

* All `HoistModel` and `HoistService` classes must be adjusted as described above.
* `@HoistComponent` has been deprecated and moved to `@xh\hoist\deprecated`
* Hoist grids now require ag-Grid v25.0.1 or higher - if your app uses ag-Grid, update your ag-Grid
  dependency in your app's `package.json` file.
* The `uses()` function (called within `hoistComponent()` factory configs for model context lookups)
  and the `useContextModel()` function no longer accept class names as strings. Pass the class
  itself (or superclass) of the model you wish to select for your component. `Uses` will throw if
  given any string other than "*", making the need for any updates clear in that case.
* The `Ref` class, deprecated in v26, has now been removed. Use `createObservableRef` instead.
* `AppMenuModel` has been removed. The `AppMenuButton` is now configured via
  `AppBar.appMenuButtonProps`. As with desktop, menu items can be added with
  `AppBar.appMenuButtonProps.extraItems[]`

### ⚙️ Technical

* We have removed the experimental flags `useTransactions`, and `deltaSort` from `GridModel`. The
  former has been the default behavior for Hoist for several releases, and the latter is obsolete.

### 📚 Libraries

* @blueprintjs/core `3.36 -> 3.38`
* codemirror `5.58 -> 5.59`
* mobx `5.15 -> 6.1`
* mobx-react `6.3 -> 7.1`

[Commit Log](https://github.com/xh/hoist-react/compare/v37.2.0...v38.0.0)


## v37.2.0 - 2021-01-22

### 🎁 New Features

* New `ErrorMessage` component for standard "inline" rendering of Errors and Exceptions, with retry
  support.
* `Cube` now supports an `omitFn` to allow apps to remove unwanted, single-node children.

[Commit Log](https://github.com/xh/hoist-react/compare/v37.1.0...v37.2.0)

## v37.1.0 - 2021-01-20

### 🎁 New Features

* Columns in `ColChooser` can now be filtered by their `chooserGroup`.
* `Cube` now supports a `bucketSpecFn` config which allows dynamic bucketing and aggregation of
  rows.

### 🐞 Bug Fixes

* Fix issue where a `View` would create a root row even if there were no leaf rows.
* Fixed regression in `LeftRightChooser` not displaying description callout.

[Commit Log](https://github.com/xh/hoist-react/compare/v37.0.0...v37.1.0)

## v37.0.0 - 2020-12-15

### 🎁 New Features

* New `GroupingChooser` component provides a new interface for selecting a list of fields
  (dimensions) for grouping APIs, offering drag-and-drop reordering and persisted favorites.
  * This is intended as a complete replacement for the existing `DimensionChooser`. That component
    should be considered deprecated and will be removed in future releases.
* New props added to `TabSwitcher`:
  * `enableOverflow` shows tabs that would normally overflow their container in a drop down menu.
  * `tabWidth`, `tabMinWidth` & `tabMaxWidth` allow flexible configuration of tab sizes within the
    switcher.
* `TabModel` now supports a bindable `tooltip`, which can be used to render strings or elements
  while hovering over tabs.
* New `Placeholder` component provides a thin wrapper around `Box` with standardized, muted styling.
* New `StoreFilterField.matchMode` prop allows customizing match to `start`, `startWord`, or `any`.
* `Select` now implements enhanced typeahead filtering of options. The default filtering is now
  based on a case-insensitive match of word starts in the label. (Previously it was based on a match
  _anywhere_ in the label _or_ value.) To customize this behavior, applications should use the new
  `filterFn` prop.
* New Admin Console Monitor > Memory tab added to view snapshots of JVM memory usage. (Requires
  Hoist Core v8.7 or greater.)
* `FormModel` and `FieldModel` gain support for Focus Management.
* New `boundInput` getter on `FieldModel` to facilitate imperative access to controls, when needed.
  This getter will return the new `HoistInputModel` interface, which support basic DOM access as
  well as standard methods for `focus()`, `blur()`, and `select()`.
* New `GridModel` config `lockColumnGroups` to allow controlling whether child columns can be moved
  outside their parent group. Defaults to `true` to maintain existing behavior.

### 💥 Breaking Changes

* New `TabContainerModel` config `switcher` replaces `switcherPosition` to allow for more flexible
  configuration of the default `TabSwitcher`.
  * Use `switcher: true` to retain default behavior.
  * Use `switcher: false` to not include a TabSwitcher. (previously `switcherPosition: 'none'`)
  * Use `switcher: {...}` to provide customisation props for the `TabSwitcher`. See `TabSwitcher`
    documentation for more information.
* The `HoistInput` base class has been removed. This change marks the completion of our efforts to
  remove all internal uses of React class-based Components in Hoist. The following adjustments are
  required:
  * Application components extending `HoistInput` should use the `useHoistInputModel` hook instead.
  * Applications getting refs to `HoistInputs` should be aware that these refs now return a ref to a
    `HoistInputModel`. In order to get the DOM element associated with the component use the new
    `domEl` property of that model rather than the`HoistComponent.getDOMNode()` method.
* Hoist grids now require ag-Grid v24.1.0 or higher - update your ag-Grid dependency in your app's
  `package.json` file. ag-Grid v24.1.0
  [lists 5 breaking changes](https://www.ag-grid.com/ag-grid-changelog/), including the two called
  out below. *Note that these cautions apply only to direct use of the ag-Grid APIs* - if your app
  is using the Hoist `Grid` and `GridModel` exclusively, there should be no need to adjust code
  around columns or grid state, as the related Hoist classes have been updated to handle these
  changes.
  * AG-4291 - Reactive Columns - the state pattern for ag-grid wrapper has changed as a result of
    this change. If your app made heavy use of saving/loading grid state, please test carefully
    after upgrade.
  * AG-1959 - Aggregation - Add additional parameters to the Custom Aggregation methods. If your app
    implements custom aggregations, they might need to be updated.

### 🔒 Security

* The data package `Field` class now sanitizes all String values during parsing, using the DOMPurify
  library to defend against XSS attacks and other issues with malformed HTML or scripting content
  loaded into `Record`s and rendered by `Grid` or other data-driven components. Please contact XH if
  you find any reason to disable this protection, or observe any unintended side effects of this
  additional processing.

### 🐞 Bug Fixes

* Fix issue where grid row striping inadvertently disabled by default for non-tree grids.
* Fix issue where grid empty text cleared on autosize.

### ✨ Style

* Default `Chart` themes reworked in both light and dark modes to better match overall Hoist theme.

### ⚙️ Technical

* Note that the included Onsen fork has been replaced with the latest Onsen release. Apps should not
  need to make any changes.
* `Cube.info` is now directly observable.
* `@managed` and `markManaged` have been enhanced to allow for the cleanup of arrays of objects as
  well as objects. This matches the existing array support in `XH.safeDestroy()`.

### 📚 Libraries

* @xh/onsenui `~0.1.2` -> onsenui `~2.11.1`
* @xh/react-onsenui `~0.1.2` -> react-onsenui `~1.11.3`
* @blueprintjs/core `3.35 -> 3.36`
* @blueprintjs/datetime `3.19 -> 3.20`
* clipboard-copy `3.1 -> 4.0`
* core-js `3.6 -> 3.8`
* dompurify `added @ 2.2`
* react `16.13 -> 17.0`
* semver `added @ 7.3`

[Commit Log](https://github.com/xh/hoist-react/compare/v36.6.1...v37.0.0)

## v36.6.1 - 2020-11-06

### 🐞 Bug Fixes

* Fix issue where grid row striping would be turned off by default for non-tree grids

[Commit Log](https://github.com/xh/hoist-react/compare/v36.6.0...v36.6.1)

## v36.6.0 - 2020-10-28

### 🎁 New Features

* New `GridModel.treeStyle` config enables more distinctive styling of tree grids, with optional
  background highlighting and ledger-line style borders on group rows.
  * ⚠ By default, tree grids will now have highlighted group rows (but no group borders). Set
    `treeStyle: 'none'` on any `GridModel` instances where you do _not_ want the new default style.
* New `DashContainerModel.extraMenuItems` config supports custom app menu items in Dashboards
* An "About" item has been added to the default app menu.
* The default `TabSwitcher` now supports scrolling, and will show overflowing tabs in a drop down
  menu.

### 🐞 Bug Fixes

* Ensure that `Button`s with `active: true` set directly (outside of a `ButtonGroupInput`) get the
  correct active/pressed styling.
* Fixed regression in `Column.tooltip` function displaying escaped HTML characters.
* Fixed issue where the utility method `calcActionColWidth` was not correctly incorporating the
  padding in the returned value.

### ⚙️ Technical

* Includes technical updates to `JsonBlob` archiving. This change requires an update to `hoist-core`
  `v8.6.1` or later, and modifications to the `xh_json_blob` table. See the
  [hoist-core changelog](https://github.com/xh/hoist-core/blob/develop/CHANGELOG.md) for further
  details.

### 📚 Libraries

* @blueprintjs/core `3.33 -> 3.35`

[Commit Log](https://github.com/xh/hoist-react/compare/v36.5.0...v36.6.0)

## v36.5.0 - 2020-10-16

### 🐞 Bug Fixes

* Fix text and hover+active background colors for header tool buttons in light theme.

### ⚙️ Technical

* Install a default simple string renderer on all columns. This provides consistency in column
  rendering, and fixes some additional issues with alignment and rendering of Grid columns
  introduced by the change to flexbox-based styling in grid cells.
* Support (optional) logout action in SSO applications.

### 📚 Libraries

* @blueprintjs/core `3.31 -> 3.33`
* @blueprintjs/datetime `3.18 -> 3.19`
* @fortawesome/fontawesome-pro `5.14 -> 5.15`
* moment `2.24 -> 2.29`
* numbro `2.2 -> 2.3`

[Commit Log](https://github.com/xh/hoist-react/compare/v36.4.0...v36.5.0)

## v36.4.0 - 2020-10-09

### 🎁 New Features

* `TabContainerModel` supports dynamically adding and removing tabs via new public methods.
* `Select` supports a new `menuWidth` prop to control the width of the dropdown.

### 🐞 Bug Fixes

* Fixed v36.3.0 regression re. horizontal alignment of Grid columns.

[Commit Log](https://github.com/xh/hoist-react/compare/v36.3.0...v36.4.0)

## v36.3.0 - 2020-10-07

### 💥 Breaking Changes

* The following CSS variables are no longer in use:
  + `--xh-grid-line-height`
  + `--xh-grid-line-height-px`
  + `--xh-grid-large-line-height`
  + `--xh-grid-large-line-height-px`
  + `--xh-grid-compact-line-height`
  + `--xh-grid-compact-line-height-px`
  + `--xh-grid-tiny-line-height`
  + `--xh-grid-tiny-line-height-px`

### ⚙️ Technical

* We have improved and simplified the vertical centering of content within Grid cells using
  flexbox-based styling, rather than the CSS variables above.

### 🎁 New Features

* `Select` now supports `hideSelectedOptions` and `closeMenuOnSelect` props.
* `XH.message()` and its variants (`XH.prompt(), XH.confirm(), XH.alert()`) all support an optional
  new config `messageKey`. This key can be used by applications to prevent popping up the same
  dialog repeatedly. Hoist will only show the last message posted for any given key.
* Misc. Improvements to organization of admin client tabs.

### 🐞 Bug Fixes

* Fixed issue with sporadic failures reading grid state using `legacyStateKey`.
* Fixed regression to the display of `autoFocus` buttons; focus rectangle restored.

[Commit Log](https://github.com/xh/hoist-react/compare/v36.2.1...v36.3.0)

## v36.2.1 - 2020-10-01

### 🐞 Bug Fixes

* Fixed issue in `LocalDate.previousWeekday()` which did not correctly handle Sunday dates.
* Fixed regression in `Grid` column header rendering for non-string headerNames.

[Commit Log](https://github.com/xh/hoist-react/compare/v36.2.0...v36.2.1)

## v36.2.0 - 2020-09-25

### 💥 Breaking Changes

* New `GridModel` config `colChooserModel` replaces `enableColChooser` to allow for more flexible
  configuration of the grid `colChooser`
  * Use `colChooserModel: true` to retain default behavior.
  * See documentation on `GridModel.ColChooserModelConfig` for more information.
* The `Grid` `hideHeaders` prop has been converted to a field on `AgGridModel` and `GridModel`. All
  grid options of this type are now on the model hierarchy, allowing consistent application code and
  developer discovery.

### 🎁 New Features

* Provides new `CustomProvider` for applications that want to use the Persistence API, but need to
  provide their own storage implementation.
* Added `restoreDefaults` action to default context menu for `GridModel`.
* Added `restoreDefaultsWarning` config to `GridModel`.
* `FormModel` has a new convenience method `setValues` for putting data into one or more fields in
  the form.
* Admin Preference and Config panels now support bulk regrouping actions.

### 🐞 Bug Fixes

* Fixed an error in implementation of `@managed` preventing proper cleanup of resources.
* Fixed a regression introduced in v36.1.0 in `FilterChooser`: Restore support for `disabled` prop.

[Commit Log](https://github.com/xh/hoist-react/compare/v36.1.0...v36.2.0)

## v36.1.0 - 2020-09-22

⚠ NOTE - apps should update to `hoist-core >= 8.3.0` when taking this hoist-react update. This is
required to support both the new `JsonBlobService` and updates to the Admin Activity and Client
Error tracking tabs described below.

### 🎁 New Features

* Added new `JsonBlobService` for saving and updating named chunks of arbitrary JSON data.
* `GridModelPersistOptions` now supports a `legacyStateKey` property. This key will identify the
  pre-v35 location for grid state, and can be used by applications to provide a more flexible
  migration of user grid state after an upgrade to Hoist v35.0.0 or greater. The value of this
  property will continue to default to 'key', preserving the existing upgrade behavior of the
  initial v35 release.
* The Admin Config and Pref diff tools now support pasting in a config for comparison instead of
  loading one from a remote server (useful for deployments where the remote config cannot be
  accessed via an XHR call).
* The `ClipboardButton.getCopyText` prop now supports async functions.
* The `Select` input supports a new `leftIcon` prop.
* `RestGrid` now supports bulk delete when multiple rows are selected.
* `RestGrid`'s `actionWarning` messages may now be specified as functions.

### 🐞 Bug Fixes

* Fixed several cases where `selectOnFocus` prop on `Select` was not working.
* `FilterChooser` auto-suggest values sourced from the *unfiltered* records on `sourceStore`.
* `RestForm` editors will now source their default label from the corresponding `Field.displayName`
  property. Previously an undocumented `label` config could be provided with each editor object -
  this has been removed.
* Improved time zone handling in the Admin Console "Activity Tracking" and "Client Errors" tabs.
  * Users will now see consistent bucketing of activity into an "App Day" that corresponds to the
    LocalDate when the event occurred in the application's timezone.
  * This day will be reported consistently regardless of the time zones of the local browser or
    deployment server.
* Resetting Grid columns to their default state (e.g. via the Column Chooser) retains enhancements
  applied from matching Store fields.
* Desktop `DateInput` now handles out-of-bounds dates without throwing exception during rendering.
* Dragging a grid column with an element-based header no longer displays `[object Object]` in the
  draggable placeholder.

### 📚 Libraries

* codemirror `5.57 -> 5.58`

[Commit Log](https://github.com/xh/hoist-react/compare/v36.0.0...v36.1.0)

## v36.0.0 - 2020-09-04

### 🎁 New Features

#### Data Filtering

We have enhanced support for filtering data in Hoist Grids, Stores, and Cubes with an upgraded
`Filter` API and a new `FilterChooser` component. This bundle of enhancements includes:

* A new `@xh/hoist/data/filter` package to support the creation of composable filters, including the
  following new classes:
  * `FieldFilter` - filters by comparing the value of a given field to one or more given candidate
    values using one of several supported operators.
  * `FunctionFilter` - filters via a custom function specified by the developer.
  * `CompoundFilter` - combines multiple filters (including other nested CompoundFilters) via an AND
    or OR operator.
* A new `FilterChooser` UI component that integrates tightly with these data package classes to
  provide a user and developer friendly autocomplete-enabled UI for filtering data based on
  dimensions (e.g. trader = jdoe, assetClass != Equities), metrics (e.g. P&L > 1m), or any
  combination thereof.
* Updates to `Store`, `StoreFilterField`, and `cube/Query` to use the new Filter API.
* A new `setFilter()` convenience method to `Grid` and `DataView`.

To get the most out of the new Filtering capabilities, developers are encouraged to add or expand
the configs for any relevant `Store.fields` to include both their `type` and a `displayName`. Many
applications might not have Field configs specified at all for their Stores, instead relying on
Store's ability to infer its Fields from Grid Column definitions.

We are looking to gradually invert this relationship, so that core information about an app's
business objects and their properties is configured once at the `data/Field` level and then made
available to related APIs and components such as grids, filters, and forms. See note in New Features
below regarding related updates to `GridModel.columns` config processing.

#### Grid

* Added new `GridModel.setColumnVisible()` method, along with `showColumn()` and `hideColumn()`
  convenience methods. Can replace calls to `applyColumnStateChanges()` when all you need to do is
  show or hide a single column.
* Elided Grid column headers now show the full `headerName` value in a tooltip.
* Grid column definitions now accept a new `displayName` config as the recommended entry point for
  defining a friendly user-facing label for a Column.
  * If the GridModel's Store has configured a `displayName` for the linked data field, the column
    will default to use that (if not otherwise specified).
  * If specified or sourced from a Field, `displayName` will be used as the default value for the
    pre-existing `headerName` and `chooserName` configs.
* Grid columns backed by a Store Field of type `number` or `int` will be right-aligned by default.
* Added new `GridModel.showGroupRowCounts` config to allow easy hiding of group row member counts
  within each full-width group row. Default is `true`, maintaining current behavior of showing the
  counts for each group.

#### Other

* Added new `AppSpec.showBrowserContextMenu` config to control whether the browser's default context
  menu will be shown if no app-specific context menu (e.g. from a grid) would be triggered.
  * ⚠ Note this new config defaults to `false`, meaning the browser context menu will *not* be
    available. Developers should set to true for apps that expect/depend on the built-in menu.
* `LocalDate` has gained several new static factories: `tomorrow()`, `yesterday()`,
  `[start/end]OfMonth()`, and `[start/end]OfYear()`.
* A new `@computeOnce` decorator allows for lazy computation and caching of the results of decorated
  class methods or getters. Used in `LocalDate` and intended for similar immutable, long-lived
  objects that can benefit from such caching.
* `CodeInput` and `JsonInput` get new `enableSearch` and `showToolbar` props. Enabling search
  provides an simple inline find feature for searching the input's contents.
* The Admin console's Monitor Status tab displays more clearly when there are no active monitors.


### 💥 Breaking Changes

* Renamed the `data/Field.label` property to `displayName`.
* Changed the `DimensionChooserModel.dimensions` config to require objects of the form `{name,
  displayName, isLeafDimension}` when provided as an `Object[]`.
  * Previously these objects were expected to be of the form `{value, label, isLeaf}`.
  * Note however that this same config can now be passed the `dimensions` directly from a configured
    `Cube` instead, which is the recommended approach and should DRY up dimension definitions for
    typical use cases.
* Changes required due to the new filter API:
  * The classes `StoreFilter` and `ValueFilter` have been removed and replaced by `FunctionFilter`
    and `FieldFilter`, respectively. In most cases apps will need to make minimal or no changes.
  * The `filters/setFilters` property on `Query` has been changed to `filter/setFilter`. In most
    case apps should not need to change anything other than the name of this property - the new
    property will continue to support array representations of multiple filters.
  * `Store` has gained a new property `filterIncludesChildren` to replace the functionality
    previously provided by `StoreFilter.includesChildren`.
  * `StoreFilterField.filterOptions` has been removed. Set `filterIncludesChildren` directly on the
    store instead.

### ✨ Style

* CSS variables for "intents" - most commonly used on buttons - have been reworked to use HSL color
  values and support several standard variations of lightness and transparency.
  * Developers are encouraged to customize intents by setting the individual HSL vars provided for
    each intent (e.g. `--intent-primary-h` to adjust the primary hue) and/or the different levels of
    lightness (e.g. `--intent-primary-l3` to adjust the default lightness).
  * ⚠ Uses of the prior intent var overrides such as `--intent-primary` will no longer work. It is
    possible to set directly via `--xh-intent-primary`, but components such as buttons will still
    use the default intent shades for variations such as hover and pressed states. Again, review and
    customize the HSL vars if required.
* Desktop `Button` styles and classes have been rationalized and reworked to allow for more
  consistent and direct styling of buttons in all their many permutations (standard/minimal/outlined
  styles * default/hovered/pressed/disabled states * light/dark themes).
  * Customized intent colors will now also be applied to outlined and minimal buttons.
  * Dedicated classes are now applied to desktop buttons based on their style and state. Developers
    can key off of these classes directly if required.

### 🐞 Bug Fixes

* Fixed `Column.tooltipElement` so that it can work if a `headerTooltip` is also specified on the
  same column.
* Fixed issue where certain values (e.g. `%`) would break in `Column.tooltipElement`.
* Fixed issue where newly loaded records in `Store` were not being frozen as promised by the API.

### 📚 Libraries

* @blueprintjs/core `3.30 -> 3.31`
* codemirror `5.56 -> 5.57`
* http-status-codes `1.4 -> 2.1`
* mobx-react `6.2 -> 6.3`
* store2 `2.11 -> 2.12`

[Commit Log](https://github.com/xh/hoist-react/compare/v35.2.1...v36.0.0)


## v35.2.1 - 2020-07-31

### 🐞 Bug Fixes

* A Grid's docked summary row is now properly cleared when its bound Store is cleared.
* Additional SVG paths added to `requiredBlueprintIcons.js` to bring back calendar scroll icons on
  the DatePicker component.
* Colors specified via the `--xh-intent-` CSS vars have been removed from minimal / outlined desktop
  `Button` components because of incompatibility with `ButtonGroupInput` component. Fix to address
  issue forthcoming. (This reverts the change made in 35.2.0 below.)

[Commit Log](https://github.com/xh/hoist-react/compare/v35.2.0...v35.2.1)


## v35.2.0 - 2020-07-21

### 🎁 New Features

* `TabContainerModel` now supports a `persistWith` config to persist the active tab.
* `TabContainerModel` now supports a `emptyText` config to display when TabContainer gets rendered
  with no children.

### ⚙️ Technical

* Supports smaller bundle sizes via a greatly reduced set of BlueprintJS icons. (Requires apps to be
  built with `@xh/hoist-dev-utils` v5.2 or greater to take advantage of this optimization.)

### 🐞 Bug Fixes

* Colors specified via the `--xh-intent-` CSS vars are now applied to minimal / outlined desktop
  `Button` components. Previously they fell through to use default Blueprint colors in these modes.
* Code input correctly handles dynamically toggling readonly/disabled state.

### 📚 Libraries

* @fortawesome/fontawesome-pro `5.13 -> 5.14`
* codemirror `5.55 -> 5.56`

[Commit Log](https://github.com/xh/hoist-react/compare/v35.1.1...v35.2.0)


## v35.1.1 - 2020-07-17

### 📚 Libraries

* @blueprintjs/core `3.29 -> 3.30`

[Commit Log](https://github.com/xh/hoist-react/compare/v35.1.0...v35.1.1)


## v35.1.0 - 2020-07-16

### 🎁 New Features

* Extend existing environment diff tool to preferences. Now, both configs and preferences may be
  diffed across servers. This feature will require an update of hoist-core to a version 8.1.0 or
  greater.
* `ExportOptions.columns` provided to `GridModel` can now be specified as a function, allowing for
  full control of columns to export, including their sort order.

### 🐞 Bug Fixes

* `GridModel`s export feature was previously excluding summary rows. These are now included.
* Fixed problems with coloring and shading algorithm in `TreeMap`.
* Fixed problems with sort order of exports in `GridModel`.
* Ensure that preferences are written to server, even if set right before navigating away from page.
* Prevent situation where a spurious exception can be sent to server when application is unloaded
  while waiting on a fetch request.

[Commit Log](https://github.com/xh/hoist-react/compare/v35.0.1...v35.1.0)


## v35.0.1 - 2020-07-02

### 🐞 Bug Fixes

* Column headers no longer allocate space for a sort arrow icon when the column has an active
  `GridSorter` in the special state of `sort: null`.
* Grid auto-sizing better accounts for margins on sort arrow icons.

[Commit Log](https://github.com/xh/hoist-react/compare/v35.0.0...v35.0.1)


## v35.0.0 - 2020-06-29

### ⚖️ Licensing Change

As of this release, Hoist is [now licensed](LICENSE.md) under the popular and permissive
[Apache 2.0 open source license](https://www.apache.org/licenses/LICENSE-2.0). Previously, Hoist was
"source available" via our public GitHub repository but still covered by a proprietary license.

We are making this change to align Hoist's licensing with our ongoing commitment to openness,
transparency and ease-of-use, and to clarify and emphasize the suitability of Hoist for use within a
wide variety of enterprise software projects. For any questions regarding this change, please
[contact us](https://xh.io/contact/).

### 🎁 New Features

* Added a new Persistence API to provide a more flexible yet consistent approach to saving state for
  Components, Models, and Services to different persistent locations such as Hoist Preferences,
  browser local storage, and Hoist Dashboard views.
  * The primary entry points for this API are the new `@PersistSupport` and `@persist` annotations.
    `@persist` can be added to any observable property on a `@PersistSupport` to make it
    automatically synchronize with a `PersistenceProvider`. Both `HoistModel` and `HoistService` are
    decorated with `@PersistSupport`.
  * This is designed to replace any app-specific code previously added to synchronize fields and
    their values to Preferences via ad-hoc initializers and reactions.
  * This same API is now used to handle state persistence for `GridStateModel`, `PanelModel`,
    `DimensionChooserModel`, and `DashContainerModel` - configurable via the new `persistWith`
    option on those classes.
* `FetchService` now installs a default timeout of 30 seconds for all requests. This can be disabled
  by setting timeout to `null`. Fetch Timeout Exceptions have also been improved to include the same
  information as other standard exceptions thrown by this service.
  * 💥 Apps that were relying on the lack of a built-in timeout for long-running requests should
    ensure they configure such calls with a longer or null timeout.
* `Store` gets new `clearFilter()` and `recordIsFiltered()` helper functions.
* The Admin console's Activity Tracking tab has been significantly upgraded to allow admins to
  better analyze both built-in and custom tracking data generated by their application. Its sibling
  Client Errors tab has also been updated with a docked detail panel.
* `CodeInput` gets new `showCopyButton` prop - set to true to provide an inline action button to
  copy the editor contents to the clipboard.
* Hoist config `xhEnableMonitoring` can be used to enable/disable the Admin monitor tab and its
  associated server-side jobs

### 💥 Breaking Changes

* Applications should update to `hoist-core` v8.0.1 or above, required to support the upgraded Admin
  Activity Tracking tab. Contact XH for assistance with this update.
* The option `PanelModel.prefName` has been removed in favor of `persistWith`. Existing user state
  will be transferred to the new format, assuming a `PersistenceProvider` of type 'pref' referring
  to the same preference is used (e.g. `persistWith: {prefKey: 'my-panel-model-prefName'}`.
* The option `GridModel.stateModel` has been removed in favor of `persistWith`. Existing user state
  will be transferred to the new format, assuming a `PersistenceProvider` of type 'localStorage'
  referring to the same key is used (e.g. `persistWith: {localStorageKey: 'my-grid-state-id'}`.
  * Use the new `GridModel.persistOptions` config for finer control over what grid state is
    persisted (replacement for stateModel configs to disable persistence of column
    state/sorting/grouping).
* The options `DimensionChooserModel.preference` and `DimensionChooserModel.historyPreference` have
  been removed in favor of `persistWith`.
* `AppSpec.idleDetectionEnabled` has been removed. App-specific Idle detection is now enabled via
  the new `xhIdleConfig` config. The old `xhIdleTimeoutMins` has also been deprecated.
* `AppSpec.idleDialogClass` has been renamed `AppSpec.idlePanel`. If specified, it should be a
  full-screen component.
* `PinPad` and `PinPadModel` have been moved to `@xh/hoist/cmp/pinpad`, and is now available for use
  with both standard and mobile toolkits.
* Third-party dependencies updated to properly reflect application-level licensing requirements.
  Applications must now import and provide their licensed version of ag-Grid, and Highcharts to
  Hoist. See file `Bootstrap.js` in Toolbox for an example.

### 🐞 Bug Fixes

* Sorting special columns generated by custom ag-Grid configurations (e.g. auto-group columns) no
  longer throws with an error.
* The `deepFreeze()` util - used to freeze data in `Record` instances - now only attempts to freeze
  a whitelist of object types that are known to be safely freezable. Custom application classes and
  other potentially-problematic objects (such as `moment` instances) are no longer frozen when
  loaded into `Record` fields.

### 📚 Libraries

Note that certain licensed third-party dependencies have been removed as direct dependencies of this
project, as per note in Breaking Changes above.

* @xh/hoist-dev-utils `4.x -> 5.x` - apps should also update to the latest 5.x release of dev-utils.
  Although license and dependency changes triggered a new major version of this dev dependency, no
  application-level changes should be required.
* @blueprintjs/core `3.28 -> 3.29`
* codemirror `5.54 -> 5.55`
* react-select `3.0 -> 3.1`

### 📚 Optional Libraries

* ag-Grid `23.0.2` > `23.2.0` (See Toolbox app for example on this upgrade)
* Highcharts `8.0.4 -> 8.1.1`

[Commit Log](https://github.com/xh/hoist-react/compare/v34.0.0...v35.0.0)


## v34.0.0 - 2020-05-26

### 🎁 New Features

* Hoist's enhanced autosizing is now enabled on all grids by default. See `GridModel` and
  `GridAutosizeService` for more details.
* New flags `XH.isPhone`, `XH.isTablet`, and `XH.isDesktop` available for device-specific switching.
  Corresponding `.xh-phone`, `.xh-tablet`, and `.xh-desktop` CSS classes are added to the document
  `body`. These flags and classes are set based on the detected device, as per its user-agent.
  * One of the two higher-level CSS classes `.xh-standard` or `.xh-mobile` will also be applied
    based on an app's use of the primary (desktop-centric) components vs mobile components - as
    declared by its `AppSpec.isMobileApp` - regardless of the detected device.
  * These changes provide more natural support for use cases such as apps that are built with
    standard components yet target/support tablet users.
* New method `Record.get()` provides an alternative API for checked data access.
* The mobile `Select` component supports the `enableFilter` and `enableCreate` props.
* `DashContainerModel` supports new `layoutLocked`, `contentLocked` and `renameLocked` modes.
* `DimensionChooser` now has the ability to persist its value and history separately.
* Enhance Hoist Admin's Activity Tracking tab.
* Enhance Hoist Admin's Client Error tab.

### 💥 Breaking Changes

* `emptyFlexCol` has been removed from the Hoist API and should simply be removed from all client
  applications. Improvements to agGrid's default rendering of empty space have made it obsolete.
* `isMobile` property on `XH` and `AppSpec` has been renamed to `isMobileApp`. All apps will need to
  update their (required) use of this flag in the app specifications within their
  `/client-app/src/apps` directory.
* The `xh-desktop` class should no longer be used to indicate a non-mobile toolkit based app. For
  this purpose, use `xh-standard` instead.

### 🐞 Bug Fixes

* Fix to Average Aggregators when used with hierarchical data.
* Fixes to Context Menu handling on `Panel` to allow better handling of `[]` and `null`.

### 📚 Libraries

* @blueprintjs/core `3.26 -> 3.28`
* @blueprintjs/datetime `3.16 -> 3.18`
* codemirror `5.53 -> 5.54`
* react-transition-group `4.3 -> 4.4`

[Commit Log](https://github.com/xh/hoist-react/compare/v33.3.0...v34.0.0)


## v33.3.0 - 2020-05-08

### ⚙️ Technical

* Additional updates to experimental autosize feature: standardization of naming, better masking
  control, and API fixes. Added new property `autosizeOptions` on `GridModel` and main entry point
  is now named `GridModel.autosizeAsync()`.

### 🐞 Bug Fixes

* `Column.hideable` will now be respected by ag-grid column drag and drop
  [#1900](https://github.com/xh/hoist-react/issues/1900)
* Fixed an issue where dragging a column would cause it to be sorted unintentionally.

[Commit Log](https://github.com/xh/hoist-react/compare/v33.2.0...v33.3.0)


## v33.2.0 - 2020-05-07

### 🎁 New Features

* Virtual column rendering has been disabled by default, as it offered a minimal performance benefit
  for most grids while compromising autosizing. See new `GridModel.useVirtualColumns` config, which
  can be set to `true` to re-enable this behavior if required.
* Any `GridModel` can now be reset to its code-prescribed defaults via the column chooser reset
  button. Previously, resetting to defaults was only possible for grids that persisted their state
  with a `GridModel.stateModel` config.

### 🐞 Bug Fixes

* Fixed several issues with new grid auto-sizing feature.
* Fixed issues with and generally improved expand/collapse column alignment in tree grids.
  * 💥 Note that this improvement introduced a minor breaking change for apps that have customized
    tree indentation via the removed `--grid-tree-indent-px` CSS var. Use `--grid-tree-indent`
    instead. Note the new var is specified in em units to scale well across grid sizing modes.

### ⚙️ Technical

* Note that the included version of Onsen has been replaced with a fork that includes updates for
  react 16.13. Apps should not need to make any changes.

### 📚 Libraries

* react `~16.8 -> ~16.13`
* onsenui `~16.8` -> @xh/onsenui `~16.13`
* react-onsenui `~16.8` -> @xh/react-onsenui `~16.13`

[Commit Log](https://github.com/xh/hoist-react/compare/v33.1.0...33.2.0)


## v33.1.0 - 2020-05-05

### 🎁 New Features

* Added smart auto-resizing of columns in `GridModel` Unlike ag-Grid's native auto-resizing support,
  Hoist's auto-resizing will also take into account collapsed rows, off-screen cells that are not
  currently rendered in the DOM, and summary rows. See the new `GridAutosizeService` for details.
  * This feature is currently marked as 'experimental' and must be enabled by passing a special
    config to the `GridModel` constructor of the form `experimental: {useHoistAutosize: true}`. In
    future versions of Hoist, we expect to make it the default behavior.
* `GridModel.autoSizeColumns()` has been renamed `GridModel.autosizeColumns()`, with lowercase 's'.
  Similarly, the `autoSizeColumns` context menu token has been renamed `autosizeColumns`.

### 🐞 Bug Fixes

* Fixed a regression with `StoreFilterField` introduced in v33.0.1.

[Commit Log](https://github.com/xh/hoist-react/compare/v33.0.2...33.1.0)


## v33.0.2 - 2020-05-01

### 🎁 New Features

* Add Hoist Cube Aggregators: `AverageAggregator` and `AverageStrictAggregator`
* `ColAutosizeButton` has been added to desktop and mobile

### 🐞 Bug Fixes

* Fixed mobile menus to constrain to the bottom of the viewport, scrolling if necessary.
  [#1862](https://github.com/xh/hoist-react/issues/1862)
* Tightened up mobile tree grid, fixed issues in mobile column chooser.
* Fixed a bug with reloading hierarchical data in `Store`.
  [#1871](https://github.com/xh/hoist-react/issues/1871)

[Commit Log](https://github.com/xh/hoist-react/compare/v33.0.1...33.0.2)


## v33.0.1 - 2020-04-29

### 🎁 New Features

* `StoreFieldField` supports dot-separated field names in a bound `GridModel`, meaning it will now
  match on columns with fields such as `address.city`.

* `Toolbar.enableOverflowMenu` now defaults to `false`. This was determined safer and more
  appropriate due to issues with the underlying Blueprint implementation, and the need to configure
  it carefully.

### 🐞 Bug Fixes

* Fixed an important bug with state management in `StoreFilterField`. See
  https://github.com/xh/hoist-react/issues/1854

* Fixed the default sort order for grids. ABS DESC should be first when present.

### 📚 Libraries

* @blueprintjs/core `3.25 -> 3.26`
* codemirror `5.52 -> 5.53`

[Commit Log](https://github.com/xh/hoist-react/compare/v33.0.0...v33.0.1)

## v33.0.0 - 2020-04-22

### 🎁 New Features

* The object returned by the `data` property on `Record` now includes the record `id`. This will
  allow for convenient access of the id with the other field values on the record.
* The `Timer` class has been enhanced and further standardized with its Hoist Core counterpart:
  * Both the `interval` and `timeout` arguments may be specified as functions, or config keys
    allowing for dynamic lookup and reconfiguration.
  * Added `intervalUnits` and `timeoutUnits` arguments.
  * `delay` can now be specified as a boolean for greater convenience.

### 💥 Breaking Changes

* We have consolidated the import location for several packages, removing unintended nested index
  files and 'sub-packages'. In particular, the following locations now provide a single index file
  for import for all of their public contents: `@xh/hoist/core`, `@xh/hoist/data`,
  `@xh/hoist/cmp/grid`, and `@xh/hoist/desktop/cmp/grid`. Applications may need to update import
  statements that referred to index files nested within these directories.
* Removed the unnecessary and confusing `values` getter on `BaseFieldModel`. This getter was not
  intended for public use and was intended for the framework's internal implementation only.
* `ColumnGroup.align` has been renamed to `ColumnGroup.headerAlign`. This avoids confusion with the
  `Column` API, where `align` refers to the alignment of cell contents within the column.

### 🐞 Bug Fixes

* Exceptions will no longer overwrite the currently shown exception in the exception dialog if the
  currently shown exception requires reloading the application.
  [#1834](https://github.com/xh/hoist-react/issues/1834)

### ⚙️ Technical

* Note that the Mobx React bindings have been updated to 6.2, and we have enabled the recommended
  "observer batching" feature as per
  [the mobx-react docs](https://github.com/mobxjs/mobx-react-lite/#observer-batching).

### 📚 Libraries

* @blueprintjs/core `3.24 -> 3.25`
* @blueprintjs/datetime `3.15 -> 3.16`
* mobx-react `6.1 -> 6.2`

[Commit Log](https://github.com/xh/hoist-react/compare/v32.0.4...v33.0.0)

## v32.0.5 - 2020-07-14

### 🐞 Bug Fixes

* Fixes a regression in which grid exports were no longer sorting rows properly.

[Commit Log](https://github.com/xh/hoist-react/compare/v32.0.4...v32.0.5)

## v32.0.4 - 2020-04-09

### 🐞 Bug Fixes

* Fixes a regression with the alignment of `ColumnGroup` headers.
* Fixes a bug with 'Copy Cell' context menu item for certain columns displaying the Record ID.
* Quiets console logging of 'routine' exceptions to 'debug' instead of 'log'.

[Commit Log](https://github.com/xh/hoist-react/compare/v32.0.3...v32.0.4)

## v32.0.3 - 2020-04-06

### 🐞 Bug Fixes

* Suppresses a console warning from ag-Grid for `GridModel`s that do not specify an `emptyText`.

[Commit Log](https://github.com/xh/hoist-react/compare/v32.0.2...v32.0.3)

## v32.0.2 - 2020-04-03

⚠ Note that this release includes a *new major version of ag-Grid*. Please consult the
[ag-Grid Changelog](https://www.ag-grid.com/ag-grid-changelog/) for versions 22-23 to review
possible breaking changes to any direct/custom use of ag-Grid APIs and props within applications.

### 🎁 New Features

* GridModel `groupSortFn` now accepts `null` to turn off sorting of group rows.
* `DockViewModel` now supports optional `width`, `height` and `collapsedWidth` configs.
* The `appMenuButton.extraItems` prop now accepts `MenuItem` configs (as before) but also React
  elements and the special string token '-' (shortcut to render a `MenuDivider`).
* Grid column `flex` param will now accept numbers, with available space divided between flex
  columns in proportion to their `flex` value.
* `Column` now supports a `sortingOrder` config to allow control of the sorting options that will be
  cycled through when the user clicks on the header.
* `PanelModel` now supports setting a `refreshMode` to control how collapsed panels respond to
  refresh requests.

### 💥 Breaking Changes

* The internal DOM structure of desktop `Panel` has changed to always include an inner frame with
  class `.xh-panel__content`. You may need to update styling that targets the inner structure of
  `Panel` via `.xh-panel`.
* The hooks `useOnResize()` and `useOnVisibleChange()` no longer take a `ref` argument. Use
  `composeRefs` to combine the ref that they return with any ref you wish to compose them with.
* The callback for `useOnResize()` will now receive an object representing the locations and
  dimensions of the element's content box. (Previously it incorrectly received an array of
  `ResizeObserver` entries that had to be de-referenced)
* `PanelModel.collapsedRenderMode` has been renamed to `PanelModel.renderMode`, to be more
  consistent with other Hoist APIs such as `TabContainer`, `DashContainer`, and `DockContainer`.


### 🐞 Bug Fixes

* Checkboxes in grid rows in Tiny sizing mode have been styled to fit correctly within the row.
* `GridStateModel` no longer saves/restores the width of non-resizable columns.
  [#1718](https://github.com/xh/hoist-react/issues/1718)
* Fixed an issue with the hooks useOnResize and useOnVisibleChange. In certain conditions these
  hooks would not be called. [#1808](https://github.com/xh/hoist-react/issues/1808)
* Inputs that accept a rightElement prop will now properly display an Icon passed as that element.
  [#1803](https://github.com/xh/hoist-react/issues/1803)

### ⚙️ Technical

* Flex columns now use the built-in ag-Grid flex functionality.

### 📚 Libraries

* ag-grid-community `removed @ 21.2`
* ag-grid-enterprise `21.2` replaced with @ag-grid-enterprise/all-modules `23.0`
* ag-grid-react `21.2` replaced with @ag-grid-community/react `23.0`
* @fortawesome/* `5.12 -> 5.13`
* codemirror `5.51 -> 5.52`
* filesize `6.0 -> 6.1`
* numbro `2.1 -> 2.2`
* react-beautiful-dnd `12.0 -> 13.0`
* store2 `2.10 -> 2.11`
* compose-react-refs `NEW 1.0.4`

[Commit Log](https://github.com/xh/hoist-react/compare/v31.0.0...v32.0.2)

## v31.0.0 - 2020-03-16

### 🎁 New Features

* The mobile `Navigator` / `NavigatorModel` API has been improved and made consistent with other
  Hoist content container APIs such as `TabContainer`, `DashContainer`, and `DockContainer`.
  * `NavigatorModel` and `PageModel` now support setting a `RenderMode` and `RefreshMode` to control
    how inactive pages are mounted/unmounted and how they respond to refresh requests.
  * `Navigator` pages are no longer required to to return `Page` components - they can now return
    any suitable component.
* `DockContainerModel` and `DockViewModel` also now support `refreshMode` and `renderMode` configs.
* `Column` now auto-sizes when double-clicking / double-tapping its header.
* `Toolbar` will now collapse overflowing items into a drop down menu. (Supported for horizontal
  toolbars only at this time.)
* Added new `xhEnableLogViewer` config (default `true`) to enable or disable the Admin Log Viewer.

#### 🎨 Icons

* Added `Icon.icon()` factory method as a new common entry point for creating new FontAwesome based
  icons in Hoist. It should typically be used instead of using the `FontAwesomeIcon` component
  directly.
* Also added a new `Icon.fileIcon()` factory. This method take a filename and returns an appropriate
  icon based on its extension.
* All Icon factories can now accept an `asHtml` parameter, as an alternative to calling the helper
  function `convertIconToSVG()` on the element. Use this to render icons as raw html where needed
  (e.g. grid renderers).
* Icons rendered as html will now preserve their styling, tooltips, and size.

### 💥 Breaking Changes

* The application's primary `HoistApplicationModel` is now instantiated and installed as
  `XH.appModel` earlier within the application initialization sequence, with construction happening
  prior to the init of the XH identity, config, and preference services.
  * This allows for a new `preAuthInitAsync()` lifecycle method to be called on the model before
    auth has completed, but could be a breaking change for appModel code that relied on these
    services for field initialization or in its constructor.
  * Such code should be moved to the core `initAsync()` method instead, which continues to be called
    after all XH-level services are initialized and ready.
* Mobile apps may need to adjust to the following updates to `NavigatorModel` and related APIs:
  * `NavigatorModel`'s `routes` constructor parameter has been renamed `pages`.
  * `NavigatorModel`'s observable `pages[]` has been renamed `stack[]`.
  * `NavigatorPageModel` has been renamed `PageModel`. Apps do not usually create `PageModels`
    directly, so this change is unlikely to require code updates.
  * `Page` has been removed from the mobile toolkit. Components that previously returned a `Page`
    for inclusion in a `Navigator` or `TabContainer` can now return any component. It is recommended
    you replace `Page` with `Panel` where appropriate.
* Icon enhancements described above removed the following public methods:
  * The `fontAwesomeIcon()` factory function (used to render icons not already enumerated by Hoist)
    has been replaced by the improved `Icon.icon()` factory - e.g. `fontAwesomeIcon({icon: ['far',
    'alicorn']}) -> Icon.icon({iconName: 'alicorn'})`.
  * The `convertIconToSvg()` utility method has been replaced by the new `asHtml` parameter on icon
    factory functions. If you need to convert an existing icon element, use `convertIconToHtml()`.
* `Toolbar` items should be provided as direct children. Wrapping Toolbar items in container
  components can result in unexpected item overflow.

### 🐞 Bug Fixes

* The `fmtDate()` utility now properly accepts, parses, and formats a string value input as
  documented.
* Mobile `PinPad` input responsiveness improved on certain browsers to avoid lag.

### ⚙️ Technical

* New lifecycle methods `preAuthInitAsync()` and `logoutAsync()` added to the `HoistAppModel`
  decorator (aka the primary `XH.appModel`).

[Commit Log](https://github.com/xh/hoist-react/compare/v30.1.0...v31.0.0)

## v30.1.0 - 2020-03-04

### 🐞 Bug Fixes

* Ensure `WebSocketService.connected` remains false until `channelKey` assigned and received from
  server.
* When empty, `DashContainer` now displays a user-friendly prompt to add an initial view.

### ⚙️ Technical

* Form validation enhanced to improve handling of asynchronous validation. Individual rules and
  constraints are now re-evaluated in parallel, allowing for improved asynchronous validation.
* `Select` will now default to selecting contents on focus if in filter or creatable mode.

[Commit Log](https://github.com/xh/hoist-react/compare/v30.0.0...30.1.0)

## v30.0.0 - 2020-02-29

### 🎁 New Features

* `GridModel` and `DataViewModel` now support `groupRowHeight`, `groupRowRenderer` and
  `groupRowElementRenderer` configs. Grouping is new in general to `DataViewModel`, which now takes
  a `groupBy` config.
  * `DataViewModel` allows for settable and multiple groupings and sorters.
  * `DataViewModel` also now supports additional configs from the underlying `GridModel` that make
    sense in a `DataView` context, such as `showHover` and `rowBorders`.
* `TabContainerModel` now accepts a `track` property (default false) for easily tracking tab views
  via Hoist's built-in activity tracking.
* The browser document title is now set to match `AppSpec.clientAppName` - helpful for projects with
  multiple javascript client apps.
* `StoreFilterField` accepts all other config options from `TextInput` (e.g. `disabled`).
* Clicking on a summary row in `Grid` now clears its record selection.
* The `@LoadSupport` decorator now provides an additional observable property `lastException`. The
  decorator also now logs load execution times and failures to `console.debug` automatically.
* Support for mobile `Panel.scrollable` prop made more robust with re-implementation of inner
  content element. Note this change included a tweak to some CSS class names for mobile `Panel`
  internals that could require adjustments if directly targeted by app stylesheets.
* Added new `useOnVisibleChange` hook.
* Columns now support a `headerAlign` config to allow headers to be aligned differently from column
  contents.

### 💥 Breaking Changes

* `Toolbar` items must be provided as direct children. Wrapping Toolbar items in container
  components can result in unexpected item overflow.
* `DataView.rowCls` prop removed, replaced by new `DataViewModel.rowClassFn` config for more
  flexibility and better symmetry with `GridModel`.
* `DataViewModel.itemRenderer` renamed to `DataViewModel.elementRenderer`
* `DataView` styling has been updated to avoid applying several unwanted styles from `Grid`. Note
  that apps might rely on these styles (intentionally or not) for their `itemRenderer` components
  and appearance and will need to adjust.
* Several CSS variables related to buttons have been renamed for consistency, and button style rules
  have been adjusted to ensure they take effect reliably across desktop and mobile buttons
  ([#1568](https://github.com/xh/hoist-react/pull/1568)).
* The optional `TreeMapModel.highchartsConfig` object will now be recursively merged with the
  top-level config generated by the Hoist model and component, where previously it was spread onto
  the generated config. This could cause a change in behavior for apps using this config to
  customize map instances, but provides more flexibility for e.g. customizing the `series`.
* The signature of `useOnResize` hook has been modified slightly for API consistency and clarity.
  Options are now passed in a configuration object.

### 🐞 Bug Fixes

* Fixed an issue where charts that are rendered while invisible would have the incorrect size.
  [#1703](https://github.com/xh/hoist-react/issues/1703)
* Fixed an issue where zeroes entered by the user in `PinPad` would be displayed as blanks.
* Fixed `fontAwesomeIcon` elem factory component to always include the default 'fa-fw' className.
  Previously, it was overridden if a `className` prop was provided.
* Fixed an issue where ConfigDiffer would always warn about deletions, even when there weren't any.
  [#1652](https://github.com/xh/hoist-react/issues/1652)
* `TextInput` will now set its value to `null` when all text is deleted and the clear icon will
  automatically hide.
* Fixed an issue where multiple buttons in a `ButtonGroupInput` could be shown as active
  simultaneously. [#1592](https://github.com/xh/hoist-react/issues/1592)
* `StoreFilterField` will again match on `Record.id` if bound to a Store or a GridModel with the
  `id` column visible. [#1697](https://github.com/xh/hoist-react/issues/1697)
* A number of fixes have been applied to `RelativeTimeStamp` and `getRelativeTimestamp`, especially
  around its handling of 'equal' or 'epsilon equal' times. Remove unintended leading whitespace from
  `getRelativeTimestamp`.

### ⚙️ Technical

* The `addReaction` and `addAutorun` methods (added to Hoist models, components, and services by the
  `ReactiveSupport` mixin) now support a configurable `debounce` argument. In many cases, this is
  preferable to the built-in MobX `delay` argument, which only provides throttling and not true
  debouncing.
* New `ChartModel.highchart` property provides a reference to the underlying HighChart component.

### 📚 Libraries

* @blueprintjs/core `3.23 -> 3.24`
* react-dates `21.7 -> 21.8`
* react-beautiful-dnd `11.0 -> 12.2`

[Commit Log](https://github.com/xh/hoist-react/compare/v29.1.0...v30.0.0)

## v29.1.0 - 2020-02-07

### 🎁 New Features

#### Grid

* The `compact` config on `GridModel` has been deprecated in favor of the more powerful `sizingMode`
  which supports the values 'large', 'standard', 'compact', or 'tiny'.
  * Each new mode has its own set of CSS variables for applications to override as needed.
  * Header and row heights are configurable for each via the `HEADER_HEIGHTS` and `ROW_HEIGHTS`
    static properties of the `AgGrid` component. These objects can be modified on init by
    applications that wish to customize the default row heights globally.
  * 💥 Note that these height config objects were previously exported as constants from AgGrid.js.
    This would be a breaking change for any apps that imported the old objects directly (considered
    unlikely).
* `GridModel` now exposes an `autoSizeColumns` method, and the Grid context menu now contains an
  `Autosize Columns` option by default.
* `Column` and `ColumnGroup` now support React elements for `headerName`.

#### Data

* The `Store` constructor now accepts a `data` argument to load data at initialization.
* The `xh/hoist/data/cube` package has been modified substantially to better integrate with the core
  data package and support observable "Views". See documentation on `Cube` for more information.

#### Other

* Added a `PinPad` component for streamlined handling of PIN entry on mobile devices.
* `FormField` now takes `tooltipPosition` and `tooltipBoundary` props for customizing minimal
  validation tooltip.
* `RecordAction.actionFn` parameters now include a `buttonEl` property containing the button element
  when used in an action column.
* Mobile Navigator component now takes an `animation` prop which can be set to 'slide' (default),
  'lift', 'fade', or 'none'. These values are passed to the underlying onsenNavigator component.
  ([#1641](https://github.com/xh/hoist-react/pull/1641))
* `AppOption` configs now accept an `omit` property for conditionally excluding options.

### 🐞 Bug Fixes

* Unselectable grid rows are now skipped during up/down keyboard navigation.
* Fix local quick filtering in `LeftRightChooser` (v29 regression).
* Fix `SplitTreeMap` - the default filtering once again splits the map across positive and negative
  values as intended (v29 regression).

### ⚙️ Technical

* `FormFields` now check that they are contained in a Hoist `Form`.

### 📚 Libraries

* @blueprintjs/core `3.22 -> 3.23`
* codemirror `5.50 -> 5.51`
* react-dates `21.5 -> 21.7`

[Commit Log](https://github.com/xh/hoist-react/compare/v29.0.0...v29.1.0)

## v29.0.0 - 2020-01-24

### 🗄️ Data Package Changes

Several changes have been made to data package (`Store` and `Record`) APIs for loading, updating,
and modifying data. They include some breaking changes, but pave the way for upcoming enhancements
to fully support inline grid editing and other new features.

Store now tracks the "committed" state of its records, which represents the data as it was loaded
(typically from the server) via `loadData()` or `updateData()`. Records are now immutable and
frozen, so they cannot be changed directly, but Store offers a new `modifyRecords()` API to apply
local modifications to data in a tracked and managed way. (Store creates new records internally to
hold both this modified data and the original, "committed" data.) This additional state tracking
allows developers to query Stores for modified or added records (e.g. to flush back to the server
and persist) as well as call new methods to revert changes (e.g. to undo a block of changes that the
user wishes to discard).

Note the following more specific changes to these related classes:

#### Record

* 💥 Record data properties are now nested within a `data` object on Record instances and are no
  longer available as top-level properties on the Record itself.
  * Calls to access data such as `rec.quantity` must be modified to `rec.data.quantity`.
  * When accessing multiple properties, destructuring provides an efficient syntax - e.g. `const
    {quantity, price} = rec.data;`.
* 💥 Records are now immutable and cannot be modified by applications directly.
  * This is a breaking change, but should only affect apps with custom inline grid editing
    implementations or similar code that modifies individual record values.
  * Calls to change data such as `rec.quantity = 100` must now be made through the Record's Store,
    e.g. `store.modifyData({id: 41, quantity: 100})`
* Record gains new getters for inspecting its state, including: `isAdd`, `isModified`, and
  `isCommitted`.

#### Store

* 💥 `noteDataUpdated()` has been removed, as out-of-band modifications to Store Records are no
  longer possible.
* 💥 Store's `idSpec` function is now called with the raw record data - previously it was passed
  source data after it had been run through the store's optional `processRawData` function. (This is
  unlikely to have a practical impact on most apps, but is included here for completeness.)
* `Store.updateData()` now accepts a flat list of raw data to process into Record additions and
  updates. Previously developers needed to call this method with an object containing add, update,
  and/or remove keys mapped to arrays. Now Store will produce an object of this shape automatically.
* `Store.refreshFilter()` method has been added to allow applications to rebuild the filtered data
  set if some application state has changed (apart from the store's data itself) which would affect
  the store filter.
* Store gains new methods for manipulating its Records and data, including `addRecords()`,
  `removeRecords()`, `modifyRecords()`, `revertRecords()`, and `revert()`. New getters have been
  added for `addedRecords`, `removedRecords`, `modifiedRecords`, and `isModified`.

#### Column

* Columns have been enhanced for provide basic support for inline-editing of record data. Further
  inline editing support enhancements are planned for upcoming Hoist releases.
* `Column.getValueFn` config added to retrieve the cell value for a Record field. The default
  implementation pulls the value from the Record's new `data` property (see above). Apps that
  specify custom `valueGetter` callbacks via `Column.agOptions` should now implement their custom
  logic in this new config.
* `Column.setValueFn` config added to support modifying the Column field's value on the underlying
  Record. The default implementation calls the new `Store.modifyRecords()` API and should be
  sufficient for the majority of cases.
* `Column.editable` config added to indicate if a column/cell should be inline-editable.

### 🎁 New Features

* Added keyboard support to ag-Grid context menus.
* Added `GridModel.setEmptyText()` to allow updates to placeholder text after initial construction.
* Added `GridModel.ensureSelectionVisible()` to scroll the currently selected row into view.
* When a `TreeMap` is bound to a `GridModel`, the grid will now respond to map selection changes by
  scrolling to ensure the selected grid row is visible.
* Added a `Column.tooltipElement` config to support fully customizable tooltip components.
* Added a `useOnResize` hook, which runs a function when a component is resized.
* Exposed an `inputRef` prop on numberInput, textArea, and textInput
* `PanelModel` now accepts a `maxSize` config.
* `RelativeTimeStamp` now support a `relativeTo` option, allowing it to display the difference
  between a timestamp and another reference time other than now. Both the component and the
  `getRelativeTimestamp()` helper function now leverage moment.js for their underlying
  implementation.
* A new `Clock` component displays the time, either local to the browser or for a configurable
  timezone.
* `LeftRightChooser` gets a new `showCounts` option to print the number of items on each side.
* `Select` inputs support a new property `enableWindowed` (desktop platform only) to improve
  rendering performance with large lists of options.
* `Select` inputs support grouped options. To use, add an attribute `options` containing an array of
  sub-options.
* `FetchService` methods support a new `timeout` option. This config chains `Promise.timeout()` to
  the promises returned by the service.
* Added alpha version of `DashContainer` for building dynamic, draggable dashboard-style layouts.
  Please note: the API for this component is subject to change - use at your own risk!
* `Select` now allows the use of objects as values.
* Added a new `xhEnableImpersonation` config to enable or disable the ability of Hoist Admins to
  impersonate other users. Note that this defaults to `false`. Apps will need to set this config to
  continue using impersonation. (Note that an update to hoist-core 6.4+ is required for this config
  to be enforced on the server.)
* `FormField` now supports a `requiredIndicator` to customize how required fields are displayed.
* Application build tags are now included in version update checks, primarily to prompt dev/QA users
  to refresh when running SNAPSHOT versions. (Note that an update to hoist-core 6.4+ is required for
  the server to emit build tag for comparison.)
* `CodeInput` component added to provide general `HoistInput` support around the CodeMirror code
  editor. The pre-existing `JsonInput` has been converted to a wrapper around this class.
* `JsonInput` now supports an `autoFocus` prop.
* `Select` now supports a `hideDropdownIndicator` prop.
* `useOnResize` hook will now ignore visibility changes, i.e. a component resizing to a size of 0.
* `DimensionChooser` now supports a `popoverPosition` prop.
* `AppBar.appMenuButtonPosition` prop added to configure the App Menu on the left or the right, and
  `AppMenuButton` now accepts and applies any `Button` props to customize.
* New `--xh-grid-tree-indent-px` CSS variable added to allow control over the amount of indentation
  applied to tree grid child nodes.

### 💥 Breaking Changes

* `GridModel.contextMenuFn` config replaced with a `contextMenu` parameter. The new parameter will
  allow context menus to be specified with a simple array in addition to the function specification
  currently supported.
* `GridModel.defaultContextMenuTokens` config renamed to `defaultContextMenu`.
* `Chart` and `ChartModel` have been moved from `desktop/cmp/charts` to `cmp/charts`.
* `StoreFilterField` has been moved from `desktop/cmp/store` to `cmp/store`.
* The options `nowEpsilon` and `nowString` on `RelativeTimestamp` have been renamed to `epsilon` and
  `equalString`, respectively.
* `TabRenderMode` and `TabRefreshMode` have been renamed to `RenderMode` and `RefreshMode` and moved
  to the `core` package. These enumerations are now used in the APIs for `Panel`, `TabContainer`,
  and `DashContainer`.
* `DockViewModel` now requires a function, or a HoistComponent as its `content` param. It has always
  been documented this way, but a bug in the original implementation had it accepting an actual
  element rather than a function. As now implemented, the form of the `content` param is consistent
  across `TabModel`, `DockViewModel`, and `DashViewSpec`.
* `JsonInput.showActionButtons` prop replaced with more specific `showFormatButton` and
  `showFullscreenButton` props.
* The `DataView.itemHeight` prop has been moved to `DataViewModel` where it can now be changed
  dynamically by applications.
* Desktop `AppBar.appMenuButtonOptions` prop renamed to `appMenuButtonProps` for consistency.

### 🐞 Bug Fixes

* Fixed issue where JsonInput was not receiving its `model` from context
  ([#1456](https://github.com/xh/hoist-react/issues/1456))
* Fixed issue where TreeMap would not be initialized if the TreeMapModel was created after the
  GridModel data was loaded ([#1471](https://github.com/xh/hoist-react/issues/1471))
* Fixed issue where export would create malformed file with dynamic header names
* Fixed issue where exported tree grids would have incorrect aggregate data
  ([#1447](https://github.com/xh/hoist-react/issues/1447))
* Fixed issue where resizable Panels could grow larger than desired
  ([#1498](https://github.com/xh/hoist-react/issues/1498))
* Changed RestGrid to only display export button if export is enabled
  ([#1490](https://github.com/xh/hoist-react/issues/1490))
* Fixed errors when grouping rows in Grids with `groupUseEntireRow` turned off
  ([#1520](https://github.com/xh/hoist-react/issues/1520))
* Fixed problem where charts were resized when being hidden
  ([#1528](https://github.com/xh/hoist-react/issues/1528))
* Fixed problem where charts were needlessly re-rendered, hurting performance and losing some state
  ([#1505](https://github.com/xh/hoist-react/issues/1505))
* Removed padding from Select option wrapper elements which was making it difficult for custom
  option renderers to control the padding ([1571](https://github.com/xh/hoist-react/issues/1571))
* Fixed issues with inconsistent indentation for tree grid nodes under certain conditions
  ([#1546](https://github.com/xh/hoist-react/issues/1546))
* Fixed autoFocus on NumberInput.

### 📚 Libraries

* @blueprintjs/core `3.19 -> 3.22`
* @blueprintjs/datetime `3.14 -> 3.15`
* @fortawesome/fontawesome-pro `5.11 -> 5.12`
* codemirror `5.49 -> 5.50`
* core-js `3.3 -> 3.6`
* fast-deep-equal `2.0 -> 3.1`
* filesize `5.0 -> 6.0`
* highcharts 7.2 -> 8.0`
* mobx `5.14 -> 5.15`
* react-dates `21.3 -> 21.5`
* react-dropzone `10.1 -> 10.2`
* react-windowed-select `added @ 2.0.1`

[Commit Log](https://github.com/xh/hoist-react/compare/v28.2.0...v29.0.0)

## v28.2.0 - 2019-11-08

### 🎁 New Features

* Added a `DateInput` component to the mobile toolkit. Its API supports many of the same options as
  its desktop analog with the exception of `timePrecision`, which is not yet supported.
* Added `minSize` to panelModel. A resizable panel can now be prevented from resizing to a size
  smaller than minSize. ([#1431](https://github.com/xh/hoist-react/issues/1431))

### 🐞 Bug Fixes

* Made `itemHeight` a required prop for `DataView`. This avoids an issue where agGrid went into an
  infinite loop if this value was not set.
* Fixed a problem with `RestStore` behavior when `dataRoot` changed from its default value.

[Commit Log](https://github.com/xh/hoist-react/compare/v28.1.1...v28.2.0)

## v28.1.1 - 2019-10-23

### 🐞 Bug Fixes

* Fixes a bug with default model context being set incorrectly within context inside of `Panel`.

[Commit Log](https://github.com/xh/hoist-react/compare/v28.1.0...v28.1.1)

## v28.1.0 - 2019-10-18

### 🎁 New Features

* `DateInput` supports a new `strictInputParsing` prop to enforce strict parsing of keyed-in entries
  by the underlying moment library. The default value is false, maintained the existing behavior
  where [moment will do its best](https://momentjs.com/guides/#/parsing/) to parse an entered date
  string that doesn't exactly match the specified format
* Any `DateInput` values entered that exceed any specified max/minDate will now be reset to null,
  instead of being set to the boundary date (which was surprising and potentially much less obvious
  to a user that their input had been adjusted automatically).
* `Column` and `ColumnGroup` now accept a function for `headerName`. The header will be
  automatically re-rendered when any observable properties referenced by the `headerName` function
  are modified.
* `ColumnGroup` now accepts an `align` config for setting the header text alignment
* The flag `toContext` for `uses` and `creates` has been replaced with a new flag `publishMode` that
  provides more granular control over how models are published and looked up via context. Components
  can specify `ModelPublishMode.LIMITED` to make their model available for contained components
  without it becoming the default model or exposing its sub-models.

### 🐞 Bug Fixes

* Tree columns can now specify `renderer` or `elementRenderer` configs without breaking the standard
  ag-Grid group cell renderer auto-applied to tree columns (#1397).
* Use of a custom `Column.comparator` function will no longer break agGrid-provided column header
  filter menus (#1400).
* The MS Edge browser does not return a standard Promise from `async` functions, so the the return
  of those functions did not previously have the required Hoist extensions installed on its
  prototype. Edge "native" Promises are now also polyfilled / extended as required. (#1411).
* Async `Select` combobox queries are now properly debounced as per the `queryBuffer` prop (#1416).

### ⚙️ Technical

* Grid column group headers now use a custom React component instead of the default ag-Grid column
  header, resulting in a different DOM structure and CSS classes. Existing CSS overrides of the
  ag-Grid column group headers may need to be updated to work with the new structure/classes.
* We have configured `stylelint` to enforce greater consistency in our stylesheets within this
  project. The initial linting run resulted in a large number of updates to our SASS files, almost
  exclusively whitespace changes. No functional changes are intended/expected. We have also enabled
  hooks to run both JS and style linting on pre-commit. Neither of these updates directly affects
  applications, but the same tools could be configured for apps if desired.

### 📚 Libraries

* core-js `3.2 -> 3.3`
* filesize `4.2 -> 5.0`
* http-status-codes `added @ 1.3`

[Commit Log](https://github.com/xh/hoist-react/compare/v28.0.0...v28.1.0)

## v28.0.0 - 2019-10-07

_"The one with the hooks."_

**Hoist now fully supports React functional components and hooks.** The new `hoistComponent`
function is now the recommended method for defining new components and their corresponding element
factories. See that (within HoistComponentFunctional.js) and the new `useLocalModel()` and
`useContextModel()` hooks (within [core/hooks](core/hooks)) for more information.

Along with the performance benefits and the ability to use React hooks, Hoist functional components
are designed to read and write their models via context. This allows a much less verbose
specification of component element trees.

Note that **Class-based Components remain fully supported** (by both Hoist and React) using the
familiar `@HoistComponent` decorator, but transitioning to functional components within Hoist apps
is now strongly encouraged. In particular note that Class-based Components will *not* be able to
leverage the context for model support discussed above.

### 🎁 New Features

* Resizable panels now default to not redrawing their content when resized until the resize bar is
  dropped. This offers an improved user experience for most situations, especially when layouts are
  complex. To re-enable the previous dynamic behavior, set `PanelModel.resizeWhileDragging: true`.
* The default text input shown by `XH.prompt()` now has `selectOnFocus: true` and will confirm the
  user's entry on an `<enter>` keypress (same as clicking 'OK').
* `stringExcludes` function added to form validation constraints. This allows an input value to
  block specific characters or strings, e.g. no slash "/" in a textInput for a filename.
* `constrainAll` function added to form validation constraints. This takes another constraint as its
  only argument, and applies that constraint to an array of values, rather than just to one value.
  This is useful for applying a constraint to inputs that produce arrays, such as tag pickers.
* `DateInput` now accepts LocalDates as `value`, `minDate` and `maxDate` props.
* `RelativeTimestamp` now accepts a `bind` prop to specify a model field name from which it can pull
  its timestamp. The model itself can either be passed as a prop or (better) sourced automatically
  from the parent context. Developers are encouraged to take this change to minimize re-renders of
  parent components (which often contain grids and other intensive layouts).
* `Record` now has properties and methods for accessing and iterating over children, descendants,
  and ancestors
* `Store` now has methods for retrieving the descendants and ancestors of a given Record

### 💥 Breaking Changes

* **Apps must update their dev dependencies** to the latest `@xh/hoist-dev-utils` package: v4.0+.
  This updates the versions of Babel / Webpack used in builds to their latest / current versions and
  swaps to the updated Babel recommendation of `core-js` for polyfills.
* The `allSettled` function in `@xh/promise` has been removed. Applications using this method should
  use the ECMA standard (stage-2) `Promise.allSettled` instead. This method is now fully available
  in Hoist via bundled polyfills. Note that the standard method returns an array of objects of the
  form `{status: [rejected|fulfilled], ...}`, rather than `{state: [rejected|fulfilled], ...}`.
* The `containerRef` argument for `XH.toast()` should now be a DOM element. Component instances are
  no longer supported types for this value. This is required to support functional Components
  throughout the toolkit.
* Apps that need to prevent a `StoreFilterField` from binding to a `GridModel` in context, need to
  set the `store` or `gridModel` property explicitly to null.
* The Blueprint non-standard decorators `ContextMenuTarget` and `HotkeysTarget` are no longer
  supported. Use the new hooks `useContextMenu()` and `useHotkeys()` instead. For convenience, this
  functionality has also been made available directly on `Panel` via the `contextMenu` and `hotkeys`
  props.
* `DataView` and `DataViewModel` have been moved from `/desktop/cmp/dataview` to the cross-platform
  package `/cmp/dataview`.
* `isReactElement` has been removed. Applications should use the native React API method
  `React.isValidElement` instead.

### ⚙️ Technical

* `createObservableRef()` is now available in `@xh/hoist/utils/react` package. Use this function for
  creating refs that are functionally equivalent to refs created with `React.createRef()`, yet fully
  observable. With this change the `Ref` class in the same package is now obsolete.
* Hoist now establishes a proper react "error boundary" around all application code. This means that
  errors throw when rendering will be caught and displayed in the standard Hoist exception dialog,
  and stack traces for rendering errors should be significantly less verbose.
* Not a Hoist feature, exactly, but the latest version of `@xh/hoist-dev-utils` (see below) enables
  support for the `optional chaining` (aka null safe) and `nullish coalescing` operators via their
  Babel proposal plugins. Developers are encouraged to make good use of the new syntax below:
  * conditional-chaining: `let foo = bar?.baz?.qux;`
  * nullish coalescing: `let foo = bar ?? 'someDefaultValue';`

### 🐞 Bug Fixes

* Date picker month and year controls will now work properly in `localDate` mode. (Previously would
  reset to underlying value.)
* Individual `Buttons` within a `ButtonGroupInput` will accept a disabled prop while continuing to
  respect the overall `ButtonGroupInput`'s disabled prop.
* Raised z-index level of AG-Grid tooltip to ensure tooltips for AG-Grid context menu items appear
  above the context menu.

### 📚 Libraries

* @blueprintjs/core `3.18 -> 3.19`
* @blueprintjs/datetime `3.12 -> 3.14`
* @fortawesome/fontawesome-pro `5.10 -> 5.11`
* @xh/hoist-dev-utils `3.8 -> 4.3` (multiple transitive updates to build tooling)
* ag-grid `21.1 -> 21.2`
* highcharts `7.1 -> 7.2`
* mobx `5.13 -> 5.14`
* react-transition-group `4.2 -> 4.3`
* rsvp (removed)
* store2 `2.9 -> 2.10`

[Commit Log](https://github.com/xh/hoist-react/compare/v27.1.0...v28.0.0)

## v27.1.0 - 2019-09-05

### 🎁 New Features

* `Column.exportFormat` can now be a function, which supports setting Excel formats on a per-cell
  (vs. entire column) basis by returning a conditional `exportFormat` based upon the value and / or
  record.
  * ⚠️ Note that per-cell formatting _requires_ that apps update their server to use hoist-core
    v6.3.0+ to work, although earlier versions of hoist-core _are_ backwards compatible with the
    pre-existing, column-level export formatting.
* `DataViewModel` now supports a `sortBy` config. Accepts the same inputs as `GridModel.sortBy`,
  with the caveat that only a single-level sort is supported at this time.

[Commit Log](https://github.com/xh/hoist-react/compare/v27.0.1...v27.1.0)

## v27.0.1 - 2019-08-26

### 🐞 Bug Fixes

* Fix to `Store.clear()` and `GridModel.clear()`, which delegates to the same (#1324).

[Commit Log](https://github.com/xh/hoist-react/compare/v27.0.0...v27.0.1)

## v27.0.0 - 2019-08-23

### 🎁 New Features

* A new `LocalDate` class has been added to the toolkit. This class provides client-side support for
  "business" or "calendar" days that do not have a time component. It is an immutable class that
  supports '==', '<' and '>', as well as a number of convenient manipulation functions. Support for
  the `LocalDate` class has also been added throughout the toolkit, including:
  * `Field.type` now supports an additional `localDate` option for automatic conversion of server
    data to this type when loading into a `Store`.
  * `fetchService` is aware of this class and will automatically serialize all instances of it for
    posting to the server. ⚠ NOTE that along with this change, `fetchService` and its methods such
    as `XH.fetchJson()` will now serialize regular JS Date objects as ms timestamps when provided in
    params. Previously Dates were serialized in their default `toString()` format. This would be a
    breaking change for an app that relied on that default Date serialization, but it was made for
    increased symmetry with how Hoist JSON-serializes Dates and LocalDates on the server-side.
  * `DateInput` can now be used to seamlessly bind to a `LocalDate` as well as a `Date`. See its new
    prop of `valueType` which can be set to `localDate` or `date` (default).
  * A new `localDateCol` config has been added to the `@xh/hoist/grid/columns` package with
    standardized rendering and formatting.
* New `TreeMap` and `SplitTreeMap` components added, to render hierarchical data in a configurable
  TreeMap visualization based on the Highcharts library. Supports optional binding to a GridModel,
  which syncs selection and expand / collapse state.
* `Column` gets a new `highlightOnChange` config. If true, the grid will highlight the cell on each
  change by flashing its background. (Currently this is a simple on/off config - future iterations
  could support a function variant or other options to customize the flash effect based on the
  old/new values.) A new CSS var `--xh-grid-cell-change-bg-highlight` can be used to customize the
  color used, app-wide or scoped to a particular grid selector. Note that columns must *not* specify
  `rendererIsComplex` (see below) if they wish to enable the new highlight flag.

### 💥 Breaking Changes

* The updating of `Store` data has been reworked to provide a simpler and more powerful API that
  allows for the applications of additions, deletions, and updates in a single transaction:
  * The signature of `Store.updateData()` has been substantially changed, and is now the main entry
    point for all updates.
  * `Store.removeRecords()` has been removed. Use `Store.updateData()` instead.
  * `Store.addData()` has been removed. Use `Store.updateData()` instead.
* `Column` takes an additional property `rendererIsComplex`. Application must set this flag to
  `true` to indicate if a column renderer uses values other than its own bound field. This change
  provides an efficiency boost by allowing ag-Grid to use its default change detection instead of
  forcing a cell refresh on any change.

### ⚙️ Technical

* `Grid` will now update the underlying ag-Grid using ag-Grid transactions rather than relying on
  agGrid `deltaRowMode`. This is intended to provide the best possible grid performance and
  generally streamline the use of the ag-Grid Api.

### 🐞 Bug Fixes

* Panel resize events are now properly throttled, avoiding extreme lagginess when resizing panels
  that contain complex components such as big grids.
* Workaround for issues with the mobile Onsen toolkit throwing errors while resetting page stack.
* Dialogs call `doCancel()` handler if cancelled via `<esc>` keypress.

### 📚 Libraries

* @xh/hoist-dev-utils `3.7 -> 3.8`
* qs `6.7 -> 6.8`
* store2 `2.8 -> 2.9`

[Commit Log](https://github.com/xh/hoist-react/compare/v26.0.1...v27.0.0)

## v26.0.1 - 2019-08-07

### 🎁 New Features

* **WebSocket support** has been added in the form of `XH.webSocketService` to establish and
  maintain a managed websocket connection with the Hoist UI server. This is implemented on the
  client via the native `WebSocket` object supported by modern browsers and relies on the
  corresponding service and management endpoints added to Hoist Core v6.1.
  * Apps must declare `webSocketsEnabled: true` in their `AppSpec` configuration to enable this
    overall functionality on the client.
  * Apps can then subscribe via the new service to updates on a requested topic and will receive any
    inbound messages for that topic via a callback.
  * The service will monitor the socket connection with a regular heartbeat and attempt to
    re-establish if dropped.
  * A new admin console snap-in provides an overview of connected websocket clients.
* The `XH.message()` and related methods such as `XH.alert()` now support more flexible
  `confirmProps` and `cancelProps` configs, each of which will be passed to their respective button
  and merged with suitable defaults. Allows use of the new `autoFocus` prop with these preconfigured
  dialogs.
  * By default, `XH.alert()` and `XH.confirm()` will auto focus the confirm button for user
    convenience.
  * The previous text/intent configs have been deprecated and the message methods will log a console
    warning if they are used (although it will continue to respect them to aid transitioning to the
    new configs).
* `GridModel` now supports a `copyCell` context menu action. See `StoreContextMenu` for more
  details.
* New `GridCountLabel` component provides an alternative to existing `StoreCountLabel`, outputting
  both overall record count and current selection count in a configurable way.
* The `Button` component accepts an `autoFocus` prop to attempt to focus on render.
* The `Checkbox` component accepts an `autoFocus` prop to attempt to focus on render.

### 💥 Breaking Changes

* `StoreCountLabel` has been moved from `/desktop/cmp/store` to the cross-platform package
  `/cmp/store`. Its `gridModel` prop has also been removed - usages with grids should likely switch
  to the new `GridCountLabel` component, noted above and imported from `/cmp/grid`.
* The API for `ClipboardButton` and `ClipboardMenuItem` has been simplified, and made implementation
  independent. Specify a single `getCopyText` function rather than the `clipboardSpec`.
  (`clipboardSpec` is an artifact from the removed `clipboard` library).
* The `XH.prompt()` and `XH.message()` input config has been updated to work as documented, with any
  initial/default value for the input sourced from `input.initialValue`. Was previously sourced from
  `input.value` (#1298).
* ChartModel `config` has been deprecated. Please use `highchartsConfig` instead.

### 🐞 Bug Fixes

* The `Select.selectOnFocus` prop is now respected when used in tandem with `enableCreate` and/or
  `queryFn` props.
* `DateInput` popup _will_ now close when input is blurred but will _not_ immediately close when
  `enableTextInput` is `false` and a month or year is clicked (#1293).
* Buttons within a grid `actionCol` now render properly in compact mode, without clipping/overflow.

### ⚙️ Technical

* `AgGridModel` will now throw an exception if any of its methods which depend on ag-Grid state are
  called before the grid has been fully initialized (ag-Grid onGridReady event has fired).
  Applications can check the new `isReady` property on `AgGridModel` before calling such methods to️️
  verify the grid is fully initialized.

### 📚 Libraries

* @blueprintjs/core `3.17 -> 3.18`
* @blueprintjs/datetime `3.11 -> 3.12`
* @fortawesome/fontawesome `5.9 -> 5.10`
* ag-grid `21.0.1 -> 21.1.1`
* store2 `2.7 -> 2.8`
* The `clipboard` library has been replaced with the simpler `clipboard-copy` library.

[Commit Log](https://github.com/xh/hoist-react/compare/v25.2.0...v26.0.1)

## v25.2.0 - 2019-07-25

### 🎁 New Features

* `RecordAction` supports a new `secondaryText` property. When used for a Grid context menu item,
  this text appears on the right side of the menu item, usually used for displaying the shortcut key
  associated with an action.

### 🐞 Bug Fixes

* Fixed issue with loopy behavior when using `Select.selectOnFocus` and changing focus
  simultaneously with keyboard and mouse.

[Commit Log](https://github.com/xh/hoist-react/compare/v25.1.0...v25.2.0)

## v25.1.0 - 2019-07-23

### 🎁 New Features

* `JsonInput` includes buttons for toggling showing in a full-screen dialog window. Also added a
  convenience button to auto-format `JsonInput's` content.
* `DateInput` supports a new `enableTextInput` prop. When this property is set to false, `DateInput`
  will be entirely driven by the provided date picker. Additionally, `DateInput` styles have been
  improved for its various modes to more clearly convey its functionality.
* `ExportButton` will auto-disable itself if bound to an empty `GridModel`. This helper button will
  now also throw a console warning (to alert the developer) if `gridModel.enableExport != true`.

### ⚙️ Technical

* Classes decorated with `@LoadSupport` will now throw an exception out of their provided
  `loadAsync()` method if called with a parameter that's not a plain object (i.e. param is clearly
  not a `LoadSpec`). Note this might be a breaking change, in so far as it introduces additional
  validation around this pre-existing API requirement.
* Requirements for the `colorSpec` option passed to Hoist number formatters have been relaxed to
  allow partial definitions such that, for example, only negative values may receive the CSS class
  specified, without having to account for positive value styling.

### 🐞 Bug Fixes

* `RestFormModel` now submits dirty fields only when editing a record, as intended (#1245).
* `FormField` will no longer override the disabled prop of its child input if true (#1262).

### 📚 Libraries

* mobx `5.11 -> 5.13`
* Misc. patch-level updates

[Commit Log](https://github.com/xh/hoist-react/compare/v25.0.0...v25.1.0)

## v25.0.0 - 2019-07-16

### 🎁 New Features

* `Column` accepts a new `comparator` callback to customize how column cell values are sorted by the
  grid.
* Added `XH.prompt()` to show a simple message popup with a built-in, configurable HoistInput. When
  submitted by the user, its callback or resolved promise will include the input's value.
* `Select` accepts a new `selectOnFocus` prop. The behaviour is analogous to the `selectOnFocus`
  prop already in `TextInput`, `TextArea` and `NumberInput`.

### 💥 Breaking Changes

* The `fmtPercent` and `percentRenderer` methods will now multiply provided value by 100. This is
  consistent with the behavior of Excel's percentage formatting and matches the expectations of
  `ExportFormat.PCT`. Columns that were previously using `exportValue: v => v/100` as a workaround
  to the previous renderer behavior should remove this line of code.
* `DimensionChooserModel`'s `historyPreference` config has been renamed `preference`. It now
  supports saving both value and history to the same preference (existing history preferences will
  be handled).

[Commit Log](https://github.com/xh/hoist-react/compare/v24.2.0...v25.0.0)

## v24.2.0 - 2019-07-08

### 🎁 New Features

* `GridModel` accepts a new `colDefaults` configuration. Defaults provided via this object will be
  merged (deeply) into all column configs as they are instantiated.
* New `Panel.compactHeader` and `DockContainer.compactHeaders` props added to enable more compact
  and space efficient styling for headers in these components.
  * ⚠️ Note that as part of this change, internal panel header CSS class names changed slightly -
    apps that were targeting these internal selectors would need to adjust. See
    desktop/cmp/panel/impl/PanelHeader.scss for the relevant updates.
* A new `exportOptions.columns` option on `GridModel` replaces `exportOptions.includeHiddenCols`.
  The updated and more flexible config supports special strings 'VISIBLE' (default), 'ALL', and/or a
  list of specific colIds to include in an export.
  * To avoid immediate breaking changes, GridModel will log a warning on any remaining usages of
    `includeHiddenCols` but auto-set to `columns: 'ALL'` to maintain the same behavior.
* Added new preference `xhShowVersionBar` to allow more fine-grained control of when the Hoist
  version bar is showing. It defaults to `auto`, preserving the current behavior of always showing
  the footer to Hoist Admins while including it for non-admins *only* in non-production
  environments. The pref can alternatively be set to 'always' or 'never' on a per-user basis.

### 📚 Libraries

* @blueprintjs/core `3.16 -> 3.17`
* @blueprintjs/datetime `3.10 -> 3.11`
* mobx `5.10 -> 5.11`
* react-transition-group `2.8 -> 4.2`

[Commit Log](https://github.com/xh/hoist-react/compare/v24.1.1...v24.2.0)

## v24.1.1 - 2019-07-01

### 🐞 Bug Fixes

* Mobile column chooser internal layout/sizing fixed when used in certain secure mobile browsers.

[Commit Log](https://github.com/xh/hoist-react/compare/v24.1.0...v24.1.1)

## v24.1.0 - 2019-07-01

### 🎁 New Features

* `DateInput.enableClear` prop added to support built-in button to null-out a date input's value.

### 🐞 Bug Fixes

* The `Select` component now properly shows all options when the pick-list is re-shown after a
  change without first blurring the control. (Previously this interaction edge case would only show
  the option matching the current input value.) #1198
* Mobile mask component `onClick` callback prop restored - required to dismiss mobile menus when not
  tapping a menu option.
* When checking for a possible expired session within `XH.handleException()`, prompt for app login
  only for Ajax requests made to relative URLs (not e.g. remote APIs accessed via CORS). #1189

### ✨ Style

* Panel splitter collapse button more visible in dark theme. CSS vars to customize further fixed.
* The mobile app menu button has been moved to the right side of the top appBar, consistent with its
  placement in desktop apps.

### 📚 Libraries

* @blueprintjs/core `3.15 -> 3.16`
* @blueprintjs/datetime `3.9 -> 3.10`
* codemirror `5.47 -> 5.48`
* mobx `6.0 -> 6.1`

[Commit Log](https://github.com/xh/hoist-react/compare/v24.0.0...v24.1.0)

## v24.0.0 - 2019-06-24

### 🎁 New Features

#### Data

* A `StoreFilter` object has been introduced to the data API. This allows `Store` and
  `StoreFilterField` to support the ability to conditionally include all children when filtering
  hierarchical data stores, and could support additional filtering customizations in the future.
* `Store` now provides a `summaryRecord` property which can be used to expose aggregated data for
  the data it contains. The raw data for this record can be provided to `loadData()` and
  `updateData()` either via an explicit argument to these methods, or as the root node of the raw
  data provided (see `Store.loadRootAsSummary`).
* The `StoreFilterField` component accepts new optional `model` and `bind` props to allow control of
  its text value from an external model's observable.
* `pwd` is now a new supported type of `Field` in the `@xh/hoist/core/data` package.

#### Grid

* `GridModel` now supports a `showSummary` config which can be used to display its store's
  summaryRecord (see above) as either a pinned top or bottom row.
* `GridModel` also adds a `enableColumnPinning` config to enable/disable user-driven pinning. On
  desktop, if enabled, users can pin columns by dragging them to the left or right edges of the grid
  (the default ag-Grid gesture). Column pinned state is now also captured and maintained by the
  overall grid state system.
* The desktop column chooser now options in a non-modal popover when triggered from the standard
  `ColChooserButton` component. This offers a quicker and less disruptive alternative to the modal
  dialog (which is still used when launched from the grid context menu). In this popover mode,
  updates to columns are immediately reflected in the underlying grid.
* The mobile `ColChooser` has been improved significantly. It now renders displayed and available
  columns as two lists, allowing drag and drop between to update the visibility and ordering. It
  also provides an easy option to toggle pinning the first column.
* `DimensionChooser` now supports an optional empty / ungrouped configuration with a value of `[]`.
  See `DimensionChooserModel.enableClear` and `DimensionChooser.emptyText`.

#### Other Features

* Core `AutoRefreshService` added to trigger an app-wide data refresh on a configurable interval, if
  so enabled via a combination of soft-config and user preference. Auto-refresh relies on the use of
  the root `RefreshContextModel` and model-level `LoadSupport`.
* A new `LoadingIndicator` component is available as a more minimal / unobtrusive alternative to a
  modal mask. Typically configured via a new `Panel.loadingIndicator` prop, the indicator can be
  bound to a `PendingTaskModel` and will automatically show/hide a spinner and/or custom message in
  an overlay docked to the corner of the parent Panel.
* `DateInput` adds support for new `enablePicker` and `showPickerOnFocus` props, offering greater
  control over when the calendar picker is shown. The new default behaviour is to not show the
  picker on focus, instead showing it via a built-in button.
* Transitions have been disabled by default on desktop Dialog and Popover components (both are from
  the Blueprint library) and on the Hoist Mask component. This should result in a snappier user
  experience, especially when working on remote / virtual workstations. Any in-app customizations to
  disable or remove transitions can now be removed in favor of this toolkit-wide change.
* Added new `@bindable.ref` variant of the `@bindable` decorator.

### 💥 Breaking Changes

* Apps that defined and initialized their own `AutoRefreshService` service or functionality should
  leverage the new Hoist service if possible. Apps with a pre-existing custom service of the same
  name must either remove in favor of the new service or - if they have special requirements not
  covered by the Hoist implementation - rename their own service to avoid a naming conflict.
* The `StoreFilterField.onFilterChange` callback will now be passed a `StoreFilter`, rather than a
  function.
* `DateInput` now has a calendar button on the right side of the input which is 22 pixels square.
  Applications explicitly setting width or height on this component should ensure that they are
  providing enough space for it to display its contents without clipping.

### 🐞 Bug Fixes

* Performance for bulk grid selections has been greatly improved (#1157)
* Toolbars now specify a minimum height (or width when vertical) to avoid shrinking unexpectedly
  when they contain only labels or are entirely empty (but still desired to e.g. align UIs across
  multiple panels). Customize if needed via the new `--xh-tbar-min-size` CSS var.
* All Hoist Components that accept a `model` prop now have that properly documented in their
  prop-types.
* Admin Log Viewer no longer reverses its lines when not in tail mode.

### ⚙️ Technical

* The `AppSpec` config passed to `XH.renderApp()` now supports a `clientAppCode` value to compliment
  the existing `clientAppName`. Both values are now optional and defaulted from the project-wide
  `appCode` and `appName` values set via the project's Webpack config. (Note that `clientAppCode` is
  referenced by the new `AutoRefreshService` to support configurable auto-refresh intervals on a
  per-app basis.)

### 📚 Libraries

* ag-grid `20.0 -> 21.0`
* react-select `2.4 -> 3.0`
* mobx-react `5.4 -> 6.0.3`
* font-awesome `5.8 -> 5.9`
* react-beautiful-dnd `10.1.1 -> 11.0.4`

[Commit Log](https://github.com/xh/hoist-react/compare/v23.0.0...v24.0.0)

## v23.0.0 - 2019-05-30

### 🎁 New Features

* `GridModel` now accepts a config of `cellBorders`, similar to `rowBorders`
* `Panel.tbar` and `Panel.bbar` props now accept an array of Elements and will auto-generate a
  `Toolbar` to contain them, avoiding the need for the extra import of `toolbar()`.
* New functions `withDebug` and `withShortDebug` have been added to provide a terse syntax for
  adding debug messages that track the execution of specific blocks of code.
* `XH.toast()` now supports an optional `containerRef` argument that can be used for anchoring a
  toast within another component (desktop only). Can be used to display more targeted toasts within
  the relevant section of an application UI, as opposed to the edge of the screen.
* `ButtonGroupInput` accepts a new `enableClear` prop that allows the active / depressed button to
  be unselected by pressing it again - this sets the value of the input as a whole to `null`.
* Hoist Admins now always see the VersionBar in the footer.
* `Promise.track` now accepts an optional `omit` config that indicates when no tracking will be
  performed.
* `fmtNumber` now accepts an optional `prefix` config that prepends immediately before the number,
  but after the sign (`+`, `-`).
* New utility methods `forEachAsync()` and `whileAsync()` have been added to allow non-blocking
  execution of time-consuming loops.

### 💥 Breaking Changes

* The `AppOption.refreshRequired` config has been renamed to `reloadRequired` to better match the
  `XH.reloadApp()` method called to reload the entire app in the browser. Any options defined by an
  app that require it to be fully reloaded should have this renamed config set to `true`.
* The options dialog will now automatically trigger an app-wide data _refresh_ via
  `XH.refreshAppAsync()` if options have changed that don't require a _reload_.
* The `EventSupport` mixin has been removed. There are no known uses of it and it is in conflict
  with the overall reactive structure of the hoist-react API. If your app listens to the
  `appStateChanged`, `prefChange` or `prefsPushed` events you will need to adjust accordingly.

### 🐞 Bug Fixes

* `Select` will now let the user edit existing text in conditions where it is expected to be
  editable. #880
* The Admin "Config Differ" tool has been updated to reflect changes to `Record` made in v22. It is
  once again able to apply remote config values.
* A `Panel` with configs `resizable: true, collapsible: false` now renders with a splitter.
* A `Panel` with no `icon`, `title`, or `headerItems` will not render a blank header.
* `FileChooser.enableMulti` now behaves as one might expect -- true to allow multiple files in a
  single upload. Previous behavior (the ability to add multiple files to dropzone) is now controlled
  by `enableAddMulti`.

[Commit Log](https://github.com/xh/hoist-react/compare/v22.0.0...v23.0.0)


## v22.0.0 - 2019-04-29

### 🎁 New Features

* A new `DockContainer` component provides a user-friendly way to render multiple child components
  "docked" to its bottom edge. Each child view is rendered with a configurable header and controls
  to allow the user to expand it, collapse it, or optionally "pop it out" into a modal dialog.
* A new `AgGrid` component provides a much lighter Hoist wrapper around ag-Grid while maintaining
  consistent styling and layout support. This allows apps to use any features supported by ag-Grid
  without conflicting with functionality added by the core Hoist `Grid`.
  * Note that this lighter wrapper lacks a number of core Hoist features and integrations, including
    store support, grid state, enhanced column and renderer APIs, absolute value sorting, and more.
  * An associated `AgGridModel` provides access to to the ag-Grid APIs, minimal styling configs, and
    several utility methods for managing Grid state.
* Added `GridModel.groupSortFn` config to support custom group sorting (replaces any use of
  `agOptions.defaultGroupSortComparator`).
* The `Column.cellClass` and `Column.headerClass` configs now accept functions to dynamically
  generate custom classes based on the Record and/or Column being rendered.
* The `Record` object now provides an additional getter `Record.allChildren` to return all children
  of the record, irrespective of the current filter in place on the record's store. This supplements
  the existing `Record.children` getter, which returns only the children meeting the filter.

### 💥 Breaking Changes

* The class `LocalStore` has been renamed `Store`, and is now the main implementation and base class
  for Store Data. The extraneous abstract superclass `BaseStore` has been removed.
* `Store.dataLastUpdated` had been renamed `Store.lastUpdated` on the new class and is now a simple
  timestamp (ms) rather than a Javascript Date object.
* The constructor argument `Store.processRawData` now expects a function that *returns* a modified
  object with the necessary edits. This allows implementations to safely *clone* the raw data rather
  than mutating it.
* The method `Store.removeRecord` has been replaced with the method `Store.removeRecords`. This will
  facilitate efficient bulk deletes.

### ⚙️ Technical

* `Grid` now performs an important performance workaround when loading a new dataset that would
  result in the removal of a significant amount of existing records/rows. The underlying ag-Grid
  component has a serious bottleneck here (acknowledged as AG-2879 in their bug tracker). The Hoist
  grid wrapper will now detect when this is likely and proactively clear all data using a different
  API call before loading the new dataset.
* The implementations `Store`, `RecordSet`, and `Record` have been updated to more efficiently
  re-use existing record references when loading, updating, or filtering data in a store. This keeps
  the Record objects within a store as stable as possible, and allows additional optimizations by
  ag-Grid and its `deltaRowDataMode`.
* When loading raw data into store `Record`s, Hoist will now perform additional conversions based on
  the declared `Field.type`. The unused `Field.nullable` has been removed.
* `LocalStorageService` now uses both the `appCode` and current username for its namespace key,
  ensuring that e.g. local prefs/grid state are not overwritten across multiple app users on one OS
  profile, or when admin impersonation is active. The service will automatically perform a one-time
  migration of existing local state from the old namespace to the new. #674
* `elem` no longer skips `null` children in its calls to `React.createElement()`. These children may
  play the role of placeholders when using conditional rendering, and skipping them was causing
  React to trigger extra re-renders. This change further simplifies Hoist's element factory and
  removes an unnecessary divergence with the behavior of JSX.


### 🐞 Bug Fixes

* `Grid` exports retain sorting, including support for absolute value sorting. #1068
* Ensure `FormField`s are keyed with their model ID, so that React can properly account for dynamic
  changes to fields within a form. #1031
* Prompt for app refresh in (rare) case of mismatch between client and server-side session user.
  (This can happen during impersonation and is defended against in server-side code.) #675

[Commit Log](https://github.com/xh/hoist-react/compare/v21.0.2...v22.0.0)

## v21.0.2 - 2019-04-05

### 📚 Libraries

* Rollback ag-Grid to v20.0.0 after running into new performance issues with large datasets and
  `deltaRowDataMode`. Updates to tree filtering logic, also related to grid performance issues with
  filtered tree results returning much larger record counts.

## v21.0.0 - 2019-04-04

### 🎁 New Features

* `FetchService` fetch methods now accept a plain object as the `headers` argument. These headers
  will be merged with the default headers provided by FetchService.
* An app can also now specify default headers to be sent with every fetch request via
  `XH.fetchService.setDefaultHeaders()`. You can pass either a plain object, or a closure which
  returns one.
* `Grid` supports a new `onGridReady` prop, allowing apps to hook into the ag-Grid event callback
  without inadvertently short-circuiting the Grid's own internal handler.

### 💥 Breaking Changes

* The shortcut getter `FormModel.isNotValid` was deemed confusing and has been removed from the API.
  In most cases applications should use `!FormModel.isValid` instead; this expression will return
  `false` for the `Unknown` as well as the `NotValid` state. Applications that wish to explicitly
  test for the `NotValid` state should use the `validationState` getter.
* Multiple HoistInputs have changed their `onKeyPress` props to `onKeyDown`, including TextInput,
  NumberInput, TextArea & SearchInput. The `onKeyPress` event has been deprecated in general and has
  limitations on which keys will trigger the event to fire (i.e. it would not fire on an arrow
  keypress).
* FetchService's fetch methods no longer support `contentType` parameter. Instead, specify a custom
  content-type by setting a 'Content-Type' header using the `headers` parameter.
* FetchService's fetch methods no longer support `acceptJson` parameter. Instead, pass an {"Accept":
  "application/json"} header using the `headers` parameter.

### ✨ Style

* Black point + grid colors adjusted in dark theme to better blend with overall blue-gray tint.
* Mobile styles have been adjusted to increase the default font size and grid row height, in
  addition to a number of other smaller visual adjustments.

### 🐞 Bug Fixes

* Avoid throwing React error due to tab / routing interactions. Tab / routing / state support
  generally improved. (#1052)
* `GridModel.selectFirst()` improved to reliably select first visible record even when one or more
  groupBy levels active. (#1058)

### 📚 Libraries

* ag-Grid `~20.1 -> ~20.2` (fixes ag-grid sorting bug with treeMode)
* @blueprint/core `3.14 -> 3.15`
* @blueprint/datetime `3.7 -> 3.8`
* react-dropzone `10.0 -> 10.1`
* react-transition-group `2.6 -> 2.8`

[Commit Log](https://github.com/xh/hoist-react/compare/v20.2.1...v21.0.0)

## v20.2.1 - 2019-03-28

* Minor tweaks to grid styles - CSS var for pinned column borders, drop left/right padding on
  center-aligned grid cells.

[Commit Log](https://github.com/xh/hoist-react/compare/v20.2.0...v20.2.1)

## v20.2.0 - 2019-03-27

### 🎁 New Features

* `GridModel` exposes three new configs - `rowBorders`, `stripeRows`, and `showCellFocus` - to
  provide additional control over grid styling. The former `Grid` prop `showHover` has been
  converted to a `GridModel` config for symmetry with these other flags and more efficient
  re-rendering. Note that some grid-related CSS classes have also been modified to better conform to
  the BEM approach used elsewhere - this could be a breaking change for apps that keyed off of
  certain Hoist grid styles (not expected to be a common case).
* `Select` adds a `queryBuffer` prop to avoid over-eager calls to an async `queryFn`. This buffer is
  defaulted to 300ms to provide some out-of-the-box debouncing of keyboard input when an async query
  is provided. A longer value might be appropriate for slow / intensive queries to a remote API.

### 🐞 Bug Fixes

* A small `FormField.labelWidth` config value will now be respected, even if it is less than the
  default minWidth of 80px.
* Unnecessary re-renders of inactive tab panels now avoided.
* `Grid`'s filter will now be consistently applied to all tree grid records. Previously, the filter
  skipped deeply nested records under specific conditions.
* `Timer` no longer requires its `runFn` to be a promise, as it briefly (and unintentionally) did.
* Suppressed default browser resize handles on `textarea`.

[Commit Log](https://github.com/xh/hoist-react/compare/v20.1.1...v20.2.0)

## v20.1.1 - 2019-03-27

### 🐞 Bug Fixes

* Fix form field reset so that it will call computeValidationAsync even if revalidation is not
  triggered because the field's value did not change when reset.

[Commit Log](https://github.com/xh/hoist-react/compare/v20.1.0...v20.1.1)


## v20.1.0 - 2019-03-14

### 🎁 New Features

* Standard app options panel now includes a "Restore Defaults" button to clear all user preferences
  as well as any custom grid state, resetting the app to its default state for that user.

### 🐞 Bug Fixes

* Removed a delay from `HoistInput` blur handling, ensuring `noteBlurred()` is called as soon as the
  element loses focus. This should remove a class of bugs related to input values not flushing into
  their models quickly enough when `commitOnChange: false` and the user moves directly from an input
  to e.g. clicking a submit button. #1023
* Fix to Admin ConfigDiffer tool (missing decorator).

### ⚙️ Technical

* The `GridModel.store` config now accepts a plain object and will internally create a `LocalStore`.
  This store config can also be partially specified or even omitted entirely. GridModel will ensure
  that the store is auto-configured with all fields in configured grid columns, reducing the need
  for app code boilerplate (re)enumerating field names.
* `Timer` class reworked to allow its interval to be adjusted dynamically via `setInterval()`,
  without requiring the Timer to be re-created.

[Commit Log](https://github.com/xh/hoist-react/compare/v20.0.1...v20.1.0)


## v20.0.1 - 2019-03-08

### 🐞 Bug Fixes

* Ensure `RestStore` processes records in a standard way following a save/add operation (#1010).

[Commit Log](https://github.com/xh/hoist-react/compare/v20.0.0...v20.0.1)


## v20.0.0 - 2019-03-06

### 💥 Breaking Changes

* The `@LoadSupport` decorator has been substantially reworked and enhanced from its initial release
  in v19. It is no longer needed on the HoistComponent, but rather should be put directly on the
  owned HoistModel implementing the loading. IMPORTANT NOTE: all models should implement
  `doLoadAsync` rather than `loadAsync`. Please see `LoadSupport` for more information on this
  important change.
* `TabContainer` and `TabContainerModel` are now cross-platform. Apps should update their code to
  import both from `@xh/hoist/cmp/tab`.
* `TabContainer.switcherPosition` has been moved to `TabContainerModel`. Please note that changes to
  `switcherPosition` are not supported on mobile, where the switcher will always appear beneath the
  container.
* The `Label` component from `@xh/hoist/desktop/cmp/input` has been removed. Applications should
  consider using the basic html `label` element instead (or a `FormField` if applicable).
* The `LeftRightChooserModel` constructor no longer accepts a `leftSortBy` and `rightSortBy`
  property. The implementation of these properties was generally broken. Use `leftSorted` and
  `rightSorted` instead.

#### Mobile

* Mobile `Page` has changed - `Pages` are now wrappers around `Panels` that are designed to be used
  with a `NavigationModel` or `TabContainer`. `Page` accepts the same props as `Panel`, meaning uses
  of `loadModel` should be replaced with `mask`.
* The mobile `AppBar` title is static and defaults to the app name. If you want to display page
  titles, it is recommended to use the `title` prop on the `Page`.

### 🎁 New Features

* Enhancements to Model and Component data loading via `@LoadSupport` provides a stronger set of
  conventions and better support for distinguishing between initial loads / auto/background
  refreshes / user- driven refreshes. It also provides new patterns for ensuring application
  Services are refreshed as part of a reworked global refresh cycle.
* RestGridModel supports a new `cloneAction` to take an existing record and open the editor form in
  "add mode" with all editable fields pre-populated from the source record. The action calls
  `prepareCloneFn`, if defined on the RestGridModel, to perform any transform operations before
  rendering the form.
* Tabs in `TabContainerModel` now support an `icon` property on the desktop.
* Charts take a new optional `aspectRatio` prop.
* Added new `Column.headerTooltip` config.
* Added new method `markManaged` on `ManagedSupport`.
* Added new function decorator `debounced`.
* Added new function `applyMixin` providing support for structured creation of class decorators
  (mixins).

#### Mobile

* Column chooser support available for mobile Grids. Users can check/uncheck columns to add/remove
  them from a configurable grid and reorder the columns in the list via drag and drop. Pair
  `GridModel.enableColChooser` with a mobile `colChooserButton` to allow use.
* Added `DialogPage` to the mobile toolkit. These floating pages do not participate in navigation or
  routing, and are used for showing fullscreen views outside of the Navigator / TabContainer
  context.
* Added `Panel` to the mobile toolkit, which offers a header element with standardized styling,
  title, and icon, as well as support for top and bottom toolbars.
* The mobile `AppBar` has been updated to more closely match the desktop `AppBar`, adding `icon`,
  `leftItems`, `hideAppMenuButton` and `appMenuButtonProps` props.
* Added routing support to mobile.

### 🐞 Bug Fixes

* The HighCharts wrapper component properly resizes its chart.
* Mobile dimension chooser button properly handles overflow for longer labels.
* Sizing fixes for multi-line inputs such as textArea and jsonInput.
* NumberInput calls a `onKeyPress` prop if given.
* Layout fixes on several admin panels and detail popups.

### 📚 Libraries

* @blueprintjs/core `3.13 -> 3.14`
* @xh/hoist-dev-utils `3.5 -> 3.6`
* ag-Grid `~20.0 -> ~20.1`
* react-dropzone `~8.0 -> ~9.0`
* react-select `~2.3 -> ~2.4`
* router5 `~6.6 -> ~7.0`
* react `~16.7 -> ~16.8`

[Commit Log](https://github.com/xh/hoist-react/compare/v19.0.1...v20.0.0)

## v19.0.1 - 2019-02-12

### 🐞 Bug Fixes

* Additional updates and simplifications to `FormField` sizing of child `HoistInput` elements, for
  more reliable sizing and spacing filling behavior.

[Commit Log](https://github.com/xh/hoist-react/compare/v19.0.0...v19.0.1)


## v19.0.0 - 2019-02-08

### 🎁 New Features

* Added a new architecture for signaling the need to load / refresh new data across either the
  entire app or a section of the component hierarchy. This new system relies on React context to
  minimizes the need for explicit application wiring, and improves support for auto-refresh. See
  newly added decorator `@LoadSupport` and classes/components `RefreshContext`,
  `RefreshContextModel`, and `RefreshContextView` for more info.
* `TabContainerModel` and `TabModel` now support `refreshMode` and `renderMode` configs to allow
  better control over how inactive tabs are mounted/unmounted and how tabs handle refresh requests
  when hidden or (re)activated.
* Apps can implement `getAppOptions()` in their `AppModel` class to specify a set of app-wide
  options that should be editable via a new built-in Options dialog. This system includes built-in
  support for reading/writing options to preferences, or getting/setting their values via custom
  handlers. The toolkit handles the rendering of the dialog.
* Standard top-level app buttons - for actions such as launching the new Options dialog, switching
  themes, launching the admin client, and logging out - have been moved into a new menu accessible
  from the top-right corner of the app, leaving more space for app-specific controls in the AppBar.
* `RecordGridModel` now supports an enhanced `editors` configuration that exposes the full set of
  validation and display support from the Forms package.
* `HoistInput` sizing is now consistently implemented using `LayoutSupport`. All sizable
  `HoistInputs` now have default `width` to ensure a standard display out of the box. `JsonInput`
  and `TextArea` also have default `height`. These defaults can be overridden by declaring explicit
  `width` and `height` values, or unset by setting the prop to `null`.
* `HoistInputs` within `FormFields` will be automatically sized to fill the available space in the
  `FormField`. In these cases, it is advised to either give the `FormField` an explicit size or
  render it in a flex layout.

### 💥 Breaking Changes

* ag-Grid has been updated to v20.0.0. Most apps shouldn't require any changes - however, if you are
  using `agOptions` to set sorting, filtering or resizing properties, these may need to change:

  For the `Grid`, `agOptions.enableColResize`, `agOptions.enableSorting` and
  `agOptions.enableFilter` have been removed. You can replicate their effects by using
  `agOptions.defaultColDef`. For `Columns`, `suppressFilter` has been removed, an should be replaced
  with `filter: false`.

* `HoistAppModel.requestRefresh` and `TabContainerModel.requestRefresh` have been removed.
  Applications should use the new Refresh architecture described above instead.
* `tabRefreshMode` on TabContainer has been renamed `renderMode`.
* `TabModel.reloadOnShow` has been removed. Set the `refreshMode` property on TabContainerModel or
  TabModel to `TabRefreshMode.ON_SHOW_ALWAYS` instead.
* The mobile APIs for `TabContainerModel`, `TabModel`, and `RefreshButton` have been rewritten to
  more closely mirror the desktop API.
* The API for `RecordGridModel` editors has changed -- `type` is no longer supported. Use
  `fieldModel` and `formField` instead.
* `LocalStore.loadRawData` requires that all records presented to store have unique IDs specified.
  See `LocalStore.idSpec` for more information.

### 🐞 Bug Fixes

* SwitchInput and RadioInput now properly highlight validation errors in `minimal` mode.

### 📚 Libraries

* @blueprintjs/core `3.12 -> 3.13`
* ag-Grid `~19.1.4 -> ~20.0.0`

[Commit Log](https://github.com/xh/hoist-react/compare/v18.1.2...v19.0.0)


## v18.1.2 - 2019-01-30

### 🐞 Bug Fixes

* Grid integrations relying on column visibility (namely export, storeFilterField) now correctly
  consult updated column state from GridModel. #935
* Ensure `FieldModel.initialValue` is observable to ensure that computed dirty state (and any other
  derivations) are updated if it changes. #934
* Fixes to ensure Admin console log viewer more cleanly handles exceptions (e.g. attempting to
  auto-refresh on a log file that has been deleted).

[Commit Log](https://github.com/xh/hoist-react/compare/v18.1.1...v18.1.2)

## v18.1.1 - 2019-01-29

* Grid cell padding can be controlled via a new set of CSS vars and is reduced by default for grids
  in compact mode.
* The `addRecordAsync()` and `saveRecordAsync()` methods on `RestStore` return the updated record.

[Commit Log](https://github.com/xh/hoist-react/compare/v18.1.0...v18.1.1)


## v18.1.0 - 2019-01-28

### 🎁 New Features

* New `@managed` class field decorator can be used to mark a property as fully created/owned by its
  containing class (provided that class has installed the matching `@ManagedSupport` decorator).
  * The framework will automatically pass any `@managed` class members to `XH.safeDestroy()` on
    destroy/unmount to ensure their own `destroy()` lifecycle methods are called and any related
    resources are disposed of properly, notably MobX observables and reactions.
  * In practice, this should be used to decorate any properties on `HoistModel`, `HoistService`, or
    `HoistComponent` classes that hold a reference to a `HoistModel` created by that class. All of
    those core artifacts support the new decorator, `HoistModel` already provides a built-in
    `destroy()` method, and calling that method when an app is done with a Model is an important
    best practice that can now happen more reliably / easily.
* `FormModel.getData()` accepts a new single parameter `dirtyOnly` - pass true to get back only
  fields which have been modified.
* The mobile `Select` component indicates the current value with a ✅ in the drop-down list.
* Excel exports from tree grids now include the matching expand/collapse tree controls baked into
  generated Excel file.

### 🐞 Bug Fixes

* The `JsonInput` component now properly respects / indicates disabled state.

### 📚 Libraries

* Hoist-dev-utils `3.4.1 -> 3.5.0` - updated webpack and other build tool dependencies, as well as
  an improved eslint configuration.
* @blueprintjs/core `3.10 -> 3.12`
* @blueprintjs/datetime `3.5 -> 3.7`
* fontawesome `5.6 -> 5.7`
* mobx `5.8 -> 5.9`
* react-select `2.2 -> 2.3`
* Other patch updates

[Commit Log](https://github.com/xh/hoist-react/compare/v18.0.0...v18.1.0)

## v18.0.0 - 2019-01-15

### 🎁 New Features

* Form support has been substantially enhanced and restructured to provide both a cleaner API and
  new functionality:
  * `FormModel` and `FieldModel` are now concrete classes and provide the main entry point for
    specifying the contents of a form. The `Field` and `FieldSupport` decorators have been removed.
  * Fields and sub-forms may now be dynamically added to FormModel.
  * The validation state of a FormModel is now *immediately* available after construction and
    independent of the GUI. The triggering of the *display* of that state is now a separate process
    triggered by GUI actions such as blur.
  * `FormField` has been substantially reworked to support a read-only display and inherit common
    property settings from its containing `Form`.
  * `HoistInput` has been moved into the `input` package to clarify that these are lower level
    controls and independent of the Forms package.

* `RestGrid` now supports a `mask` prop. RestGrid loading is now masked by default.
* `Chart` component now supports a built-in zoom out gesture: click and drag from right-to-left on
  charts with x-axis zooming.
* `Select` now supports an `enableClear` prop to control the presence of an optional inline clear
  button.
* `Grid` components take `onCellClicked` and `onCellDoubleClicked` event handlers.
* A new desktop `FileChooser` wraps a preconfigured react-dropzone component to allow users to
  easily select files for upload or other client-side processing.

### 💥 Breaking Changes

* Major changes to Form (see above). `HoistInput` imports will also need to be adjusted to move from
  `form` to `input`.
* The name of the HoistInput `field` prop has been changed to `bind`. This change distinguishes the
  lower-level input package more clearly from the higher-level form package which uses it. It also
  more clearly relates the property to the associated `@bindable` annotation for models.
* A `Select` input with `enableMulti = true` will by default no longer show an inline x to clear the
  input value. Use the `enableClear` prop to re-enable.
* Column definitions are exported from the `grid` package. To ensure backwards compatibility,
  replace imports from `@xh/hoist/desktop/columns` with `@xh/hoist/desktop/cmp/grid`.

### 📚 Libraries

* React `~16.6.0 -> ~16.7.0`
* Patch version updates to multiple other dependencies.

[Commit Log](https://github.com/xh/hoist-react/compare/v17.0.0...v18.0.0)

## v17.0.0 - 2018-12-21

### 💥 Breaking Changes

* The implementation of the `model` property on `HoistComponent` has been substantially enhanced:
  * "Local" Models should now be specified on the Component class declaration by simply setting the
    `model` property, rather than the confusing `localModel` property.
  * HoistComponent now supports a static `modelClass` class property. If set, this property will
    allow a HoistComponent to auto-create a model internally when presented with a plain javascript
    object as its `model` prop. This is especially useful in cases like `Panel` and `TabContainer`,
    where apps often need to specify a model but do not require a reference to the model. Those
    usages can now skip importing and instantiating an instance of the component's model class
    themselves.
  * Hoist will now throw an Exception if an application attempts to changes the model on an existing
    HoistComponent instance or presents the wrong type of model to a HoistComponent where
    `modelClass` has been specified.

* `PanelSizingModel` has been renamed `PanelModel`. The class now also has the following new
  optional properties, all of which are `true` by default:
  * `showSplitter` - controls visibility of the splitter bar on the outside edge of the component.
  * `showSplitterCollapseButton` - controls visibility of the collapse button on the splitter bar.
  * `showHeaderCollapseButton` - controls visibility of a (new) collapse button in the header.

* The API methods for exporting grid data have changed and gained new features:
  * Grids must opt-in to export with the `GridModel.enableExport` config.
  * Exporting a `GridModel` is handled by the new `GridExportService`, which takes a collection of
    `exportOptions`. See `GridExportService.exportAsync` for available `exportOptions`.
  * All export entry points (`GridModel.exportAsync()`, `ExportButton` and the export context menu
    items) support `exportOptions`. Additionally, `GridModel` can be configured with default
    `exportOptions` in its config.

* The `buttonPosition` prop on `NumberInput` has been removed due to problems with the underlying
  implementation. Support for incrementing buttons on NumberInputs will be re-considered for future
  versions of Hoist.

### 🎁 New Features

* `TextInput` on desktop now supports an `enableClear` property to allow easy addition of a clear
  button at the right edge of the component.
* `TabContainer` enhancements:
  * An `omit` property can now be passed in the tab configs passed to the `TabContainerModel`
    constructor to conditionally exclude a tab from the container
  * Each `TabModel` can now be retrieved by id via the new `getTabById` method on
    `TabContainerModel`.
  * `TabModel.title` can now be changed at runtime.
  * `TabModel` now supports the following properties, which can be changed at runtime or set via the
    config:
    * `disabled` - applies a disabled style in the switcher and blocks navigation to the tab via
      user click, routing, or the API.
    * `excludeFromSwitcher` - removes the tab from the switcher, but the tab can still be navigated
      to programmatically or via routing.
* `MultiFieldRenderer` `multiFieldConfig` now supports a `delimiter` property to separate
  consecutive SubFields.
* `MultiFieldRenderer` SubFields now support a `position` property, to allow rendering in either the
  top or bottom row.
* `StoreCountLabel` now supports a new 'includeChildren' prop to control whether or not children
  records are included in the count. By default this is `false`.
* `Checkbox` now supports a `displayUnsetState` prop which may be used to display a visually
  distinct state for null values.
* `Select` now renders with a checkbox next to the selected item in its dropdown menu, instead of
  relying on highlighting. A new `hideSelectedOptionCheck` prop is available to disable.
* `RestGridModel` supports a `readonly` property.
* `DimensionChooser`, various `HoistInput` components, `Toolbar` and `ToolbarSeparator` have been
  added to the mobile component library.
* Additional environment enums for UAT and BCP, added to Hoist Core 5.4.0, are supported in the
  application footer.

### 🐞 Bug Fixes

* `NumberInput` will no longer immediately convert its shorthand value (e.g. "3m") into numeric form
  while the user remains focused on the input.
* Grid `actionCol` columns no longer render Button components for each action, relying instead on
  plain HTML / CSS markup for a significant performance improvement when there are many rows and/or
  actions per row.
* Grid exports more reliably include the appropriate file extension.
* `Select` will prevent an `<esc>` keypress from bubbling up to parent components only when its menu
  is open. (In that case, the component assumes escape was pressed to close its menu and captures
  the keypress, otherwise it should leave it alone and let it e.g. close a parent popover).

[Commit Log](https://github.com/xh/hoist-react/compare/v16.0.1...v17.0.0)

## v16.0.1 - 2018-12-12

### 🐞 Bug Fixes

* Fix to FeedbackForm allowing attempted submission with an empty message.

[Commit Log](https://github.com/xh/hoist-react/compare/v16.0.0...v16.0.1)


## v16.0.0

### 🎁 New Features

* Support for ComboBoxes and Dropdowns have been improved dramatically, via a new `Select` component
  based on react-select.
* The ag-Grid based `Grid` and `GridModel` are now available on both mobile and desktop. We have
  also added new support for multi-row/multi-field columns via the new `multiFieldRenderer` renderer
  function.
* The app initialization lifecycle has been restructured so that no App classes are constructed
  until Hoist is fully initialized.
* `Column` now supports an optional `rowHeight` property.
* `Button` now defaults to 'minimal' mode, providing a much lighter-weight visual look-and-feel to
  HoistApps. `Button` also implements `@LayoutSupport`.
* Grouping state is now saved by the grid state support on `GridModel`.
* The Hoist `DimChooser` component has been ported to hoist-react.
* `fetchService` now supports an `autoAbortKey` in its fetch methods. This can be used to
  automatically cancel obsolete requests that have been superseded by more recent variants.
* Support for new `clickableLabel` property on `FormField`.
* `RestForm` now supports a read-only view.
* Hoist now supports automatic tracking of app/page load times.

### 💥 Breaking Changes

* The new location for the cross-platform grid component is `@xh/hoist/cmp/grid`. The `columns`
  package has also moved under a new sub-package in this location.
* Hoist top-level App Structure has changed in order to improve consistency of the Model-View
  conventions, to improve the accessibility of services, and to support the improvements in app
  initialization mentioned above:
  - `XH.renderApp` now takes a new `AppSpec` configuration.
  - `XH.app` is now `XH.appModel`.
  - All services are installed directly on `XH`.
  - `@HoistApp` is now `@HoistAppModel`
* `RecordAction` has been substantially refactored and improved. These are now typically immutable
  and may be shared.
  - `prepareFn` has been replaced with a `displayFn`.
  - `actionFn` and `displayFn` now take a single object as their parameter.
* The `hide` property on `Column` has been changed to `hidden`.
* The `ColChooserButton` has been moved from the incorrect location `@xh/hoist/cmp/grid` to
  `@xh/hoist/desktop/cmp/button`. This is a desktop-only component. Apps will have to adjust these
  imports.
* `withDefaultTrue` and `withDefaultFalse` in `@xh/hoist/utils/js` have been removed. Use
  `withDefault` instead.
* `CheckBox` has been renamed `Checkbox`


### ⚙️ Technical

* ag-Grid has been upgraded to v19.1
* mobx has been upgraded to v5.6
* React has been upgraded to v16.6
* Allow browsers with proper support for Proxy (e.g Edge) to access Hoist Applications.


### 🐞 Bug Fixes

* Extensive. See full change list below.

[Commit Log](https://github.com/xh/hoist-react/compare/v15.1.2...v16.0.0)


## v15.1.2

🛠 Hotfix release to MultiSelect to cap the maximum number of options rendered by the drop-down
list. Note, this component is being replaced in Hoist v16 by the react-select library.

[Commit Log](https://github.com/xh/hoist-react/compare/v15.1.1...v15.1.2)

## v15.1.1

### 🐞 Bug Fixes

* Fix to minimal validation mode for FormField disrupting input focus.
* Fix to JsonInput disrupting input focus.

### ⚙️ Technical

* Support added for TLBR-style notation when specifying margin/padding via layoutSupport - e.g.
  box({margin: '10 20 5 5'}).
* Tweak to lockout panel message when the user has no roles.

[Commit Log](https://github.com/xh/hoist-react/compare/v15.1.0...v15.1.1)


## v15.1.0

### 🎁 New Features

* The FormField component takes a new minimal prop to display validation errors with a tooltip only
  as opposed to an inline message string. This can be used to help reduce shifting / jumping form
  layouts as required.
* The admin-only user impersonation toolbar will now accept new/unknown users, to support certain
  SSO application implementations that can create users on the fly.

### ⚙️ Technical

* Error reporting to server w/ custom user messages is disabled if the user is not known to the
  client (edge case with errors early in app lifecycle, prior to successful authentication).

[Commit Log](https://github.com/xh/hoist-react/compare/v15.0.0...v15.1.0)


## v15.0.0

### 💥 Breaking Changes

* This update does not require any application client code changes, but does require updating the
  Hoist Core Grails plugin to >= 5.0. Hoist Core changes to how application roles are loaded and
  users are authenticated required minor changes to how JS clients bootstrap themselves and load
  user data.
* The Hoist Core HoistImplController has also been renamed to XhController, again requiring Hoist
  React adjustments to call the updated /xh/ paths for these (implementation) endpoints. Again, no
  app updates required beyond taking the latest Hoist Core plugin.

[Commit Log](https://github.com/xh/hoist-react/compare/v14.2.0...v15.0.0)


## v14.2.0

### 🎁 New Features

* Upgraded hoist-dev-utils to 3.0.3. Client builds now use the latest Webpack 4 and Babel 7 for
  noticeably faster builds and recompiles during CI and at development time.
* GridModel now has a top-level agColumnApi property to provide a direct handle on the ag-Grid
  Column API object.

### ⚙️ Technical

* Support for column groups strengthened with the addition of a dedicated ColumnGroup sibling class
  to Column. This includes additional internal refactoring to reduce unnecessary cloning of Column
  configurations and provide a more managed path for Column updates. Public APIs did not change.
  (#694)

### 📚 Libraries

* Blueprint Core `3.6.1 -> 3.7.0`
* Blueprint Datetime `3.2.0 -> 3.3.0`
* Fontawesome `5.3.x -> 5.4.x`
* MobX `5.1.2 -> 5.5.0`
* Router5 `6.5.0 -> 6.6.0`

[Commit Log](https://github.com/xh/hoist-react/compare/v14.1.3...v14.2.0)


## v14.1.3

### 🐞 Bug Fixes

* Ensure JsonInput reacts properly to value changes.

### ⚙️ Technical

* Block user pinning/unpinning in Grid via drag-and-drop - pending further work via #687.
* Support "now" as special token for dateIs min/max validation rules.
* Tweak grouped grid row background color.

[Commit Log](https://github.com/xh/hoist-react/compare/v14.1.1...v14.1.3)


## v14.1.1

### 🐞 Bug Fixes

* Fixes GridModel support for row-level grouping at same time as column grouping.

[Commit Log](https://github.com/xh/hoist-react/compare/v14.1.0...v14.1.1)


## v14.1.0

### 🎁 New Features

* GridModel now supports multiple levels of row grouping. Pass the public setGroupBy() method an
  array of string column IDs, or a falsey value / empty array to ungroup. Note that the public and
  observable groupBy property on GridModel will now always be an array, even if the grid is not
  grouped or has only a single level of grouping.
* GridModel exposes public expandAll() and collapseAll() methods for grouped / tree grids, and
  StoreContextMenu supports a new "expandCollapseAll" string token to insert context menu items.
  These are added to the default menu, but auto-hide when the grid is not in a grouped state.
* The Grid component provides a new onKeyDown prop, which takes a callback and will fire on any
  keypress targeted within the Grid. Note such a handler is not provided directly by ag-Grid.
* The Column class supports pinned as a top-level config. Supports passing true to pin to the left.

### 🐞 Bug Fixes

* Updates to Grid column widths made via ag-Grid's "autosize to fit" API are properly persisted to
  grid state.

[Commit Log](https://github.com/xh/hoist-react/compare/v14.0.0...v14.1.0)


## v14.0.0

* Along with numerous bug fixes, v14 brings with it a number of important enhancements for grids,
  including support for tree display, 'action' columns, and absolute value sorting. It also includes
  some new controls and improvement to focus display.

### 💥 Breaking Changes

* The signatures of the Column.elementRenderer and Column.renderer have been changed to be
  consistent with each other, and more extensible. Each takes two arguments -- the value to be
  rendered, and a single bundle of metadata.
* StoreContextMenuAction has been renamed to RecordAction. Its action property has been renamed to
  actionFn for consistency and clarity.
* LocalStore : The method LocalStore.processRawData no longer takes an array of all records, but
  instead takes just a single record. Applications that need to operate on all raw records in bulk
  should do so before presenting them to LocalStore. Also, LocalStores template methods for override
  have also changed substantially, and sub-classes that rely on these methods will need to be
  adjusted accordingly.

### 🎁 New Features

#### Grid

* The Store API now supports hierarchical datasets. Applications need to simply provide raw data for
  records with a "children" property containing the raw data for their children.
* Grid supports a 'TreeGrid' mode. To show a tree grid, bind the GridModel to a store containing
  hierarchical data (as above), set treeMode: true on the GridModel, and specify a column to display
  the tree controls (isTreeColumn: true)
* Grid supports absolute sorting for numerical columns. Specify absSort: true on your column config
  to enable. Clicking the grid header will now cycle through ASC > DESC > DESC (abs) sort modes.
* Grid supports an 'Actions' column for one-click record actions. See cmp/desktop/columns/actionCol.
* A new showHover prop on the desktop Grid component will highlight the hovered row with default
  styling. A new GridModel.rowClassFn callback was added to support per-row custom classes based on
  record data.
* A new ExportFormat.LONG_TEXT format has been added, along with a new Column.exportWidth config.
  This supports exporting columns that contain long text (e.g. notes) as multi-line cells within
  Excel.

#### Other Components

* RadioInput and ButtonGroupInput have been added to the desktop/cmp/form package.
* DateInput now has support for entering and displaying time values.
* NumberInput displays its unformatted value when focused.
* Focused components are now better highlighted, with additional CSS vars provided to customize as
  needed.

### 🐞 Bug Fixes

* Calls to GridModel.setGroupBy() work properly not only on the first, but also all subsequent calls
  (#644).
* Background / style issues resolved on several input components in dark theme (#657).
* Grid context menus appear properly over other floating components.

### 📚 Libraries

* React `16.5.1 -> 16.5.2`
* router5 `6.4.2 -> 6.5.0`
* CodeMirror, Highcharts, and MobX patch updates

[Commit Log](https://github.com/xh/hoist-react/compare/v13.0.0...v14.0.0)


## v13.0.0

🍀Lucky v13 brings with it a number of enhancements for forms and validation, grouped column support
in the core Grid API, a fully wrapped MultiSelect component, decorator syntax adjustments, and a
number of other fixes and enhancements.

It also includes contributions from new ExHI team members Arjun and Brendan. 🎉

### 💥 Breaking Changes

* The core `@HoistComponent`, `@HoistService`, and `@HoistModel` decorators are **no longer
  parameterized**, meaning that trailing `()` should be removed after each usage. (#586)
* The little-used `hoistComponentFactory()` method was also removed as a further simplification
  (#587).
* The `HoistField` superclass has been renamed to `HoistInput` and the various **desktop form
  control components have been renamed** to match (55afb8f). Apps using these components (which will
  likely be most apps) will need to adapt to the new names.
  * This was done to better distinguish between the input components and the upgraded Field concept
    on model classes (see below).

### 🎁 New Features

⭐️ **Forms and Fields** have been a major focus of attention, with support for structured data
fields added to Models via the `@FieldSupport` and `@field()` decorators.
* Models annotated with `@FieldSupport` can decorate member properties with `@field()`, making those
  properties observable and settable (with a generated `setXXX()` method).
* The `@field()` decorators themselves can be passed an optional display label string as well as
  zero or more *validation rules* to define required constraints on the value of the field.
* A set of predefined constraints is provided within the toolkit within the `/field/` package.
* Models using `FieldSupport` should be sure to call the `initFields()` method installed by the
  decorator within their constructor. This method can be called without arguments to generally
  initialize the field system, or it can be passed an object of field names to initial/default
  values, which will set those values on the model class properties and provide change/dirty
  detection and the ability to "reset" a form.
* A new `FormField` UI component can be used to wrap input components within a form. The `FormField`
  wrapper can accept the source model and field name, and will apply those to its child input. It
  leverages the Field model to automatically display a label, indicate required fields, and print
  validation error messages. This new component should be the building-block for most non-trivial
  forms within an application.

Other enhancements include:
* **Grid columns can be grouped**, with support for grouping added to the grid state management
  system, column chooser, and export manager (#565). To define a column group, nest column
  definitions passed to `GridModel.columns` within a wrapper object of the form `{headerName: 'My
  group', children: [...]}`.

(Note these release notes are incomplete for this version.)

[Commit Log](https://github.com/xh/hoist-react/compare/v12.1.2...v13.0.0)


## v12.1.2

### 🐞 Bug Fixes

* Fix casing on functions generated by `@settable` decorator
  (35c7daa209a4205cb011583ebf8372319716deba).

[Commit Log](https://github.com/xh/hoist-react/compare/v12.1.1...v12.1.2)


## v12.1.1

### 🐞 Bug Fixes

* Avoid passing unknown HoistField component props down to Blueprint select/checkbox controls.

### 📚 Libraries

* Rollback update of `@blueprintjs/select` package `3.1.0 -> 3.0.0` - this included breaking API
  changes and will be revisited in #558.

[Commit Log](https://github.com/xh/hoist-react/compare/v12.1.0...v12.1.1)


## v12.1.0

### 🎁 New Features

* New `@bindable` and `@settable` decorators added for MobX support. Decorating a class member
  property with `@bindable` makes it a MobX `@observable` and auto-generates a setter method on the
  class wrapped in a MobX `@action`.
* A `fontAwesomeIcon` element factory is exported for use with other FA icons not enumerated by the
  `Icon` class.
* CSS variables added to control desktop Blueprint form control margins. These remain defaulted to
  zero, but now within CSS with support for variable overrides. A Blueprint library update also
  brought some changes to certain field-related alignment and style properties. Review any form
  controls within apps to ensure they remain aligned as desired
  (8275719e66b4677ec5c68a56ccc6aa3055283457 and df667b75d41d12dba96cbd206f5736886cb2ac20).

### 🐞 Bug Fixes

* Grid cells are fully refreshed on a data update, ensuring cell renderers that rely on data other
  than their primary display field are updated (#550).
* Grid auto-sizing is run after a data update, ensuring flex columns resize to adjust for possible
  scrollbar visibility changes (#553).
* Dropdown fields can be instantiated with fewer required properties set (#541).

### 📚 Libraries

* Blueprint `3.0.1 -> 3.4.0`
* FontAwesome `5.2.0 -> 5.3.0`
* CodeMirror `5.39.2 -> 5.40.0`
* MobX `5.0.3 -> 5.1.0`
* router5 `6.3.0 -> 6.4.2`
* React `16.4.1 -> 16.4.2`

[Commit Log](https://github.com/xh/hoist-react/compare/v12.0.0...v12.1.0)


## v12.0.0

Hoist React v12 is a relatively large release, with multiple refactorings around grid columns,
`elemFactory` support, classNames, and a re-organization of classes and exports within `utils`.

### 💥 Breaking Changes

#### ⭐️ Grid Columns

**A new `Column` class describes a top-level API for columns and their supported options** and is
intended to be a cross-platform layer on top of ag-Grid and TBD mobile grid implementations.
* The desktop `GridModel` class now accepts a collection of `Column` configuration objects to define
  its available columns.
* Columns may be configured with `flex: true` to cause them to stretch all available horizontal
  space within a grid, sharing it equally with any other flex columns. However note that this should
  be used sparingly, as flex columns have some deliberate limitations to ensure stable and
  consistent behavior. Most noticeably, they cannot be resized directly by users. Often, a best
  practice will be to insert an `emptyFlexCol` configuration as the last column in a grid - this
  will avoid messy-looking gaps in the layout while not requiring a data-driven column be flexed.
* User customizations to column widths are now saved if the GridModel has been configured with a
  `stateModel` key or model instance - see `GridStateModel`.
* Columns accept a `renderer` config to format text or HTML-based output. This is a callback that is
  provided the value, the row-level record, and a metadata object with the column's `colId`. An
  `elementRenderer` config is also available for cells that should render a Component.
* An `agOptions` config key continues to provide a way to pass arbitrary options to the underlying
  ag-Grid instance (for desktop implementations). This is considered an "escape hatch" and should be
  used with care, but can provide a bridge to required ag-Grid features as the Hoist-level API
  continues to develop.
* The "factory pattern" for Column templates / defaults has been removed, replaced by a simpler
  approach that recommends exporting simple configuration partials and spreading them into
  instance-specific column configs.
* See 0798f6bb20092c59659cf888aeaf9ecb01db52a6 for primary commit.

#### ⭐️ Element Factory, LayoutSupport, BaseClassName

Hoist provides core support for creating components via a factory pattern, powered by the `elem()`
and `elemFactory()` methods. This approach remains the recommended way to instantiate component
elements, but was **simplified and streamlined**.
* The rarely used `itemSpec` argument was removed (this previously applied defaults to child items).
* Developers can now also use JSX to instantiate all Hoist-provided components while still taking
  advantage of auto-handling for layout-related properties provided by the `LayoutSupport` mixin.
  * HoistComponents should now spread **`...this.getLayoutProps()`** into their outermost rendered
    child to enable promotion of layout properties.
* All HoistComponents can now specify a **baseClassName** on their component class and should pass
  `className: this.getClassName()` down to their outermost rendered child. This allows components to
  cleanly layer on a base CSS class name with any instance-specific classes.
* See 8342d3870102ee9bda4d11774019c4928866f256 for primary commit.

#### ⭐️ Panel resizing / collapsing

**The `Panel` component now takes a `sizingModel` prop to control and encapsulate newly built-in
resizing and collapsing behavior** (#534).
* See the `PanelSizingModel` class for configurable details, including continued support for saving
  sizing / collapsed state as a user preference.
* **The standalone `Resizable` component was removed** in favor of the improved support built into
  Panel directly.

#### Other

* Two promise-related models have been combined into **a new, more powerful `PendingTaskModel`**,
  and the `LoadMask` component has been removed and consolidated into `Mask`
  (d00a5c6e8fc1e0e89c2ce3eef5f3e14cb842f3c8).
  * `Panel` now exposes a single `mask` prop that can take either a configured `mask` element or a
    simple boolean to display/remove a default mask.
* **Classes within the `utils` package have been re-organized** into more standardized and scalable
  namespaces. Imports of these classes will need to be adjusted.

### 🎁 New Features

* **The desktop Grid component now offers a `compact` mode** with configurable styling to display
  significantly more data with reduced padding and font sizes.
* The top-level `AppBar` refresh button now provides a default implementation, calling a new
  abstract `requestRefresh()` method on `HoistApp`.
* The grid column chooser can now be configured to display its column groups as initially collapsed,
  for especially large collections of columns.
* A new `XH.restoreDefaultsAsync()` method provides a centralized way to wipe out user-specific
  preferences or customizations (#508).
* Additional Blueprint `MultiSelect`, `Tag`, and `FormGroup` controls re-exported.

### 🐞 Bug Fixes

* Some components were unintentionally not exporting their Component class directly, blocking JSX
  usage. All components now export their class.
* Multiple fixes to `DayField` (#531).
* JsonField now responds properly when switching from light to dark theme (#507).
* Context menus properly filter out duplicated separators (#518).

[Commit Log](https://github.com/xh/hoist-react/compare/v11.0.0...v12.0.0)


## v11.0.0

### 💥 Breaking Changes

* **Blueprint has been upgraded to the latest 3.x release.** The primary breaking change here is the
  renaming of all `pt-` CSS classes to use a new `bp3-` prefix. Any in-app usages of the BP
  selectors will need to be updated. See the
  [Blueprint "What's New" page](http://blueprintjs.com/docs/#blueprint/whats-new-3.0).
* **FontAwesome has been upgraded to the latest 5.2 release.** Only the icons enumerated in the
  Hoist `Icon` class are now registered via the FA `library.add()` method for inclusion in bundled
  code, resulting in a significant reduction in bundle size. Apps wishing to use other FA icons not
  included by Hoist must import and register them - see the
  [FA React Readme](https://github.com/FortAwesome/react-fontawesome/blob/master/README.md) for
  details.
* **The `mobx-decorators` dependency has been removed** due to lack of official support for the
  latest MobX update, as well as limited usage within the toolkit. This package was primarily
  providing the optional `@setter` decorator, which should now be replaced as needed by dedicated
  `@action` setter methods (19cbf86138499bda959303e602a6d58f6e95cb40).

### 🎁 Enhancements

* `HoistComponent` now provides a `getClassNames()` method that will merge any `baseCls` CSS class
  names specified on the component with any instance-specific classes passed in via props (#252).
  * Components that wish to declare and support a `baseCls` should use this method to generate and
    apply a combined list of classes to their outermost rendered elements (see `Grid`).
  * Base class names have been added for relevant Hoist-provided components - e.g. `.xh-panel` and
    `.xh-grid`. These will be appended to any instance class names specified within applications and
    be available as public CSS selectors.
* Relevant `HoistField` components support inline `leftIcon` and `rightElement` props. `DayField`
  adds support for `minDay / maxDay` props.
* Styling for the built-in ag-Grid loading overlay has been simplified and improved (#401).
* Grid column definitions can now specify an `excludeFromExport` config to drop them from
  server-generated Excel/CSV exports (#485).

### 🐞 Bug Fixes

* Grid data loading and selection reactions have been hardened and better coordinated to prevent
  throwing when attempting to set a selection before data has been loaded (#484).

### 📚 Libraries

* Blueprint `2.x -> 3.x`
* FontAwesome `5.0.x -> 5.2.x`
* CodeMirror `5.37.0 -> 5.39.2`
* router5 `6.2.4 -> 6.3.0`

[Commit Log](https://github.com/xh/hoist-react/compare/v10.0.1...v11.0.0)


## v10.0.1

### 🐞 Bug Fixes

* Grid `export` context menu token now defaults to server-side 'exportExcel' export.
  * Specify the `exportLocal` token to return a menu item for local ag-Grid export.
* Columns with `field === null` skipped for server-side export (considered spacer / structural
  columns).

## v10.0.0

### 💥 Breaking Changes

* **Access to the router API has changed** with the `XH` global now exposing `router` and
  `routerState` properties and a `navigate()` method directly.
* `ToastManager` has been deprecated. Use `XH.toast` instead.
* `Message` is no longer a public class (and its API has changed). Use `XH.message/confirm/alert`
  instead.
* Export API has changed. The Built-in grid export now uses more powerful server-side support. To
  continue to use local AG based export, call method `GridModel.localExport()`. Built-in export
  needs to be enabled with the new property on `GridModel.enableExport`. See `GridModel` for more
  details.

### 🎁 Enhancements

* New Mobile controls and `AppContainer` provided services (impersonation, about, and version bars).
* Full-featured server-side Excel export for grids.

### 🐞 Bug Fixes

* Prevent automatic zooming upon input focus on mobile devices (#476).
* Clear the selection when showing the context menu for a record which is not already selected
  (#469).
* Fix to make lockout script readable by Compatibility Mode down to IE5.

### 📚 Libraries

* MobX `4.2.x -> 5.0.x`

[Commit Log](https://github.com/xh/hoist-react/compare/v9.0.0...v10.0.0)


## v9.0.0

### 💥 Breaking Changes

* **Hoist-provided mixins (decorators) have been refactored to be more granular and have been broken
  out of `HoistComponent`.**
  * New discrete mixins now exist for `LayoutSupport` and `ContextMenuSupport` - these should be
    added directly to components that require the functionality they add for auto-handling of
    layout-related props and support for showing right-click menus. The corresponding options on
    `HoistComponent` that used to enable them have been removed.
  * For consistency, we have also renamed `EventTarget -> EventSupport` and `Reactive ->
    ReactiveSupport` mixins. These both continue to be auto-applied to HoistModel and HoistService
    classes, and ReactiveSupport enabled by default in HoistComponent.
* **The Context menu API has changed.** The `ContextMenuSupport` mixin now specifies an abstract
  `getContextMenuItems()` method for component implementation (replacing the previous
  `renderContextMenu()` method). See the new [`ContextMenuItem` class for what these items support,
  as well as several static default items that can be used.
  * The top-level `AppContainer` no longer provides a default context menu, instead allowing the
    browser's own context menu to show unless an app / component author has implemented custom
    context-menu handling at any level of their component hierarchy.

### 🐞 Bug Fixes

* TabContainer active tab can become out of sync with the router state (#451)
  * ⚠️ Note this also involved a change to the `TabContainerModel` API - `activateTab()` is now the
    public method to set the active tab and ensure both the tab and the route land in the correct
    state.
* Remove unintended focused cell borders that came back with the prior ag-Grid upgrade.

[Commit Log](https://github.com/xh/hoist-react/compare/v8.0.0...v9.0.0)


## v8.0.0

Hoist React v8 brings a big set of improvements and fixes, some API and package re-organizations,
and ag-Grid upgrade, and more. 🚀

### 💥 Breaking Changes

* **Component package directories have been re-organized** to provide better symmetry between
  pre-existing "desktop" components and a new set of mobile-first component. Current desktop
  applications should replace imports from `@xh/hoist/cmp/xxx` with `@xh/hoist/desktop/cmp/xxx`.
  * Important exceptions include several classes within `@xh/hoist/cmp/layout/`, which remain
    cross-platform.
  * `Panel` and `Resizable` components have moved to their own packages in
    `@xh/hoist/desktop/cmp/panel` and `@xh/hoist/desktop/cmp/resizable`.
* **Multiple changes and improvements made to tab-related APIs and components.**
  * The `TabContainerModel` constructor API has changed, notably `children` -> `tabs`, `useRoutes`
    -> `route` (to specify a starting route as a string) and `switcherPosition` has moved from a
    model config to a prop on the `TabContainer` component.
  * `TabPane` and `TabPaneModel` have been renamed `Tab` and `TabModel`, respectively, with several
    related renames.
* **Application entry-point classes decorated with `@HoistApp` must implement the new getter method
  `containerClass()`** to specify the platform specific component used to wrap the app's
  `componentClass`.
  * This will typically be `@xh/hoist/[desktop|mobile]/AppContainer` depending on platform.

### 🎁 New Features

* **Tab-related APIs re-worked and improved**, including streamlined support for routing, a new
  `tabRenderMode` config on `TabContainerModel`, and better naming throughout.
* **Ag-grid updated to latest v18.x** - now using native flex for overall grid layout and sizing
  controls, along with multiple other vendor improvements.
* Additional `XH` API methods exposed for control of / integration with Router5.
* The core `@HoistComponent` decorated now installs a new `isDisplayed` getter to report on
  component visibility, taking into account the visibility of its ancestors in the component tree.
* Mobile and Desktop app package / component structure made more symmetrical (#444).
* Initial versions of multiple new mobile components added to the toolkit.
* Support added for **`IdleService` - automatic app suspension on inactivity** (#427).
* Hoist wrapper added for the low-level Blueprint **button component** - provides future hooks into
  button customizations and avoids direct BP import (#406).
* Built-in support for collecting user feedback via a dedicated dialog, convenient XH methods and
  default appBar button (#379).
* New `XH.isDevelopmentMode` constant added, true when running in local Webpack dev-server mode.
* CSS variables have been added to customize and standardize the Blueprint "intent" based styling,
  with defaults adjusted to be less distracting (#420).

### 🐞 Bug Fixes

* Preference-related events have been standardized and bugs resolved related to pushAsync() and the
  `prefChange` event (ee93290).
* Admin log viewer auto-refreshes in tail-mode (#330).
* Distracting grid "loading" overlay removed (#401).
* Clipboard button ("click-to-copy" functionality) restored (#442).

[Commit Log](https://github.com/xh/hoist-react/compare/v7.2.0...v8.0.0)

## v7.2.0

### 🎁 New Features

+ Admin console grids now outfitted with column choosers and grid state. #375
+ Additional components for Onsen UI mobile development.

### 🐞 Bug Fixes

+ Multiple improvements to the Admin console config differ. #380 #381 #392

[Commit Log](https://github.com/xh/hoist-react/compare/v7.1.0...v7.2.0)

## v7.1.0

### 🎁 New Features

* Additional kit components added for Onsen UI mobile development.

### 🐞 Bug Fixes

* Dropdown fields no longer default to `commitOnChange: true` - avoiding unexpected commits of
  type-ahead query values for the comboboxes.
* Exceptions thrown from FetchService more accurately report the remote host when unreachable, along
  with some additional enhancements to fetch exception reporting for clarity.

[Commit Log](https://github.com/xh/hoist-react/compare/v7.0.0...v7.1.0)

## v7.0.0

### 💥 Breaking Changes

* **Restructuring of core `App` concept** with change to new `@HoistApp` decorator and conventions
  around defining `App.js` and `AppComponent.js` files as core app entry points. `XH.app` now
  installed to provide access to singleton instance of primary app class. See #387.

### 🎁 New Features

* **Added `AppBar` component** to help further standardize a pattern for top-level application
  headers.
* **Added `SwitchField` and `SliderField`** form field components.
* **Kit package added for Onsen UI** - base component library for mobile development.
* **Preferences get a group field for better organization**, parity with AppConfigs. (Requires
  hoist-core 3.1.x.)

### 🐞 Bug Fixes

* Improvements to `Grid` component's interaction with underlying ag-Grid instance, avoiding extra
  renderings and unwanted loss of state. 03de0ae7

[Commit Log](https://github.com/xh/hoist-react/compare/v6.0.0...v7.0.0)


## v6.0.0

### 💥 Breaking Changes

* API for `MessageModel` has changed as part of the feature addition noted below, with `alert()` and
  `confirm()` replaced by `show()` and new `XH` convenience methods making the need for direct calls
  rare.
* `TabContainerModel` no longer takes an `orientation` prop, replaced by the more flexible
  `switcherPosition` as noted below.

### 🎁 New Features

* **Initial version of grid state** now available, supporting easy persistence of user grid column
  selections and sorting. The `GridModel` constructor now takes a `stateModel` argument, which in
  its simplest form is a string `xhStateId` used to persist grid state to local storage. See the
  `GridStateModel` class for implementation details. #331
* The **Message API** has been improved and simplified, with new `XH.confirm()` and `XH.alert()`
  methods providing an easy way to show pop-up alerts without needing to manually construct or
  maintain a `MessageModel`. #349
* **`TabContainer` components can now be controlled with a remote `TabSwitcher`** that does not need
  to be directly docked to the container itself. Specify `switcherPosition:none` on the
  `TabContainerModel` to suppress showing the switching affordance on the tabs themselves and
  instantiate a `TabSwitcher` bound to the same model to control a tabset from elsewhere in the
  component hierarchy. In particular, this enabled top-level application tab navigation to move up
  into the top toolbar, saving vertical space in the layout. #368
* `DataViewModel` supports an `emptyText` config.

### 🐞 Bugfixes

* Dropdown fields no longer fire multiple commit messages, and no longer commit partial entries
  under some circumstances. #353 and #354
* Grids resizing fixed when shrinking the containing component. #357

[Commit Log](https://github.com/xh/hoist-react/compare/v5.0.0...v6.0.0)


## v5.0.0

### 💥 Breaking Changes

* **Multi environment configs have been unwound** See these release notes/instructions for how to
  migrate: https://github.com/xh/hoist-core/releases/tag/release-3.0.0
* **Breaking change to context menus in dataviews and grids not using the default context menu:**
  StoreContextMenu no longer takes an array of items as an argument to its constructor. Instead it
  takes a configuration object with an ‘items’ key that will point to any current implementation’s
  array of items. This object can also contain an optional gridModel argument which is intended to
  support StoreContextMenuItems that may now be specified as known ‘hoist tokens’, currently limited
  to a ‘colChooser’ token.

### 🎁 New Features

* Config differ presents inline view, easier to read diffs now.
* Print Icon added!

### 🐞 Bugfixes

* Update processFailedLoad to loadData into gridModel store, Fixes #337
* Fix regression to ErrorTracking. Make errorTrackingService safer/simpler to call at any point in
  life-cycle.
* Fix broken LocalStore state.
* Tweak flex prop for charts. Side by side charts in a flexbox now auto-size themselves! Fixes #342
* Provide token parsing for storeContextMenus. Context menus are all grown up! Fixes #300

## v4.0.1

### 🐞 Bugfixes

* DataView now properly re-renders its items when properties on their records change (and the ID
  does not)


## v4.0.0

### 💥 Breaking Changes

* **The `GridModel` selection API has been reworked for clarity.** These models formerly exposed
  their selectionModel as `grid.selection` - now that getter returns the selected records. A new
  `selectedRecord` getter is also available to return a single selection, and new string shortcut
  options are available when configuring GridModel selection behavior.
* **Grid components can now take an `agOptions` prop** to pass directly to the underlying ag-grid
  component, as well as an `onRowDoubleClicked` handler function.
  16be2bfa10e5aab4ce8e7e2e20f8569979dd70d1

### 🎁 New Features

* Additional core components have been updated with built-in `layoutSupport`, allowing developers to
  set width/height/flex and other layout properties directly as top-level props for key comps such
  as Grid, DataView, and Chart. These special props are processed via `elemFactory` into a
  `layoutConfig` prop that is now passed down to the underlying wrapper div for these components.
  081fb1f3a2246a4ff624ab123c6df36c1474ed4b

### 🐞 Bugfixes

* Log viewer tail mode now working properly for long log files - #325


## v3.0.1

### 🐞 Bugfixes

* FetchService throws a dedicated exception when the server is unreachable, fixes a confusing
  failure case detailed in #315


## v3.0.0

### 💥 Breaking Changes

* **An application's `AppModel` class must now implement a new `checkAccess()` method.** This method
  is passed the current user, and the appModel should determine if that user should see the UI and
  return an object with a `hasAccess` boolean and an optional `message` string. For a return with
  `hasAccess: false`, the framework will render a lockout panel instead of the primary UI.
  974c1def99059f11528c476f04e0d8c8a0811804
  * Note that this is only a secondary level of "security" designed to avoid showing an unauthorized
    user a confusing / non-functional UI. The server or any other third-party data sources must
    always be the actual enforcer of access to data or other operations.
* **We updated the APIs for core MobX helper methods added to component/model/service classes.** In
  particular, `addReaction()` was updated to take a more declarative / clear config object.
  8169123a4a8be6940b747e816cba40bd10fa164e
  * See Reactive.js - the mixin that provides this functionality.

### 🎁 New Features

* Built-in client-side lockout support, as per above.

### 🐞 Bugfixes

* None

------------------------------------------

Copyright © 2021 Extremely Heavy Industries Inc. - all rights reserved

------------------------------------------

📫☎️🌎 info@xh.io | https://xh.io/contact<|MERGE_RESOLUTION|>--- conflicted
+++ resolved
@@ -2,13 +2,8 @@
 
 ## v42.0.0-SNAPSHOT - unreleased
 
-[Commit Log](https://github.com/xh/hoist-react/compare/v41.3.0...develop)
-
-## v41.3.0 - 2021-08-09
-
-### 🎁 New Features
-
-<<<<<<< HEAD
+### 🎁 New Features
+
 * Column-level filtering is now officially supported for desktop grids!
     * New `GridModel.filterModel` config accepts a config object to customize filtering options, or
       `true` to enable grid-based filtering with defaults.
@@ -17,8 +12,27 @@
       to support more complex queries with multiple clauses.
 * New `TaskObserver` replaces existing `PendingTaskModel`, providing improved support for joining
   and masking multiple asynchronous tasks.
-=======
->>>>>>> da16023d
+* New `Cube` aggregators `ChildCountAggregator` and `LeafCountAggregator`.
+* Mobile `NavigatorModel` provides a new "swipe" gesture to go back in the page stack.
+  This is enabled by default, but may be turned off via the new `swipeToGoBack` prop.
+
+### 💥 Breaking Changes
+
+* `FilterChooserModel.sourceStore` and `FilterChooserModel.targetStore` have been renamed
+  `FilterChooserModel.valueSource` and `FilterChooserModel.bind` respectively. Furthermore, both
+  configs now support either a `Store` or a cube `View`. This is to provide a common API with the
+  new `GridFilterModel` filtering described above.
+* `PendingTaskModel` has been replaced by the new `TaskObserver` in `@xh/hoist/core`.
+* The `model` prop on `LoadingIndicator` and `Mask` has been replaced with `bind`.  Provide one or
+  more `TaskObserver`s to this prop.
+
+
+[Commit Log](https://github.com/xh/hoist-react/compare/v41.3.0...develop)
+
+## v41.3.0 - 2021-08-09
+
+### 🎁 New Features
+
 * New `Cube` aggregators `ChildCountAggregator` and `LeafCountAggregator`.
 * Mobile `NavigatorModel` provides a new "swipe" gesture to go back in the page stack. This is
   enabled by default, but may be turned off via the new `swipeToGoBack` prop.
@@ -27,22 +41,7 @@
     error reports (although this is _not_ a general or hard requirement for taking this version of
     hoist-react).
 
-<<<<<<< HEAD
-### 💥 Breaking Changes
-
-* `FilterChooserModel.sourceStore` and `FilterChooserModel.targetStore` have been renamed
-  `FilterChooserModel.valueSource` and `FilterChooserModel.bind` respectively. Furthermore, both
-  configs now support either a `Store` or a cube `View`. This is to provide a common API with the
-  new `GridFilterModel` filtering described above.
-* `PendingTaskModel` has been replaced by the new `TaskObserver` in `@xh/hoist/core`.
-* The `model` prop on `LoadingIndicator` and `Mask` has been replaced with `bind`.  Provide one or
-  more `TaskObserver`s to this prop.
-
-
-[Commit Log](https://github.com/xh/hoist-react/compare/v41.2.0...develop)
-=======
 [Commit Log](https://github.com/xh/hoist-react/compare/v41.2.0...v41.3.0)
->>>>>>> da16023d
 
 ## v41.2.0 - 2021-07-30
 
