--- conflicted
+++ resolved
@@ -4,16 +4,14 @@
 
 ### 🎁 New Features
 
-<<<<<<< HEAD
-* Added `XH.showBanner()` to display a configurable banner across the top of viewport.
-=======
+* Added `XH.showBanner()` to display a configurable banner across the top of viewport, as another
+  non-modal alternative for attention-getting application alerts.
 * New `Spinner` component returns a simple img-based spinner as an animated PNG, available in two
   sizes. Used for the platform-specific `Mask` and `LoadingIndicator` components. Replaces previous
   SVG-based implementations to reduce overhead when rendering spinners over remote connections.
   * ⚠ Hoist re-exports and wrappers for the Blueprint `Spinner` and Onsen `ProgressCircular`
     components have been removed. If you wish to continue using either of these components, you will
     need to import it from the source library.
->>>>>>> 280cf879
 
 ### 🐞 Bug Fixes
 
