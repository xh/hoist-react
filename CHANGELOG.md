# Changelog

## v42.0.0-SNAPSHOT - unreleased

### 🎁 New Features

<<<<<<< HEAD
* Chart contextMenu enabled by default with several options for exporting or copying a chart.
* Chart operation 'Copy to Clipboard' added to default Chart export menu button and to context menu. 
=======
* Column-level filtering is now officially supported for desktop grids!
    * New `GridModel.filterModel` config accepts a config object to customize filtering options, or
      `true` to enable grid-based filtering with defaults.
    * New `Column.filterable` config enables a customized header menu with filtering options. The new
      control offers two tabs - a "Values" tab for an enumerated "set-type" filter and a "Custom" tab
      to support more complex queries with multiple clauses.
* New `TaskObserver` replaces existing `PendingTaskModel`, providing improved support for joining
  and masking multiple asynchronous tasks.
* Mobile `NavigatorModel` provides a new 'pull down' gesture to refresh the app.
  This gesture is enabled by default, but can be disabled via the `pullDownToRefresh` flag.
* `RecordAction` now supports a `className` config.

### 💥 Breaking Changes

* `FilterChooserModel.sourceStore` and `FilterChooserModel.targetStore` have been renamed
  `FilterChooserModel.valueSource` and `FilterChooserModel.bind` respectively. Furthermore, both
  configs now support either a `Store` or a cube `View`. This is to provide a common API with the
  new `GridFilterModel` filtering described above.
* `GridModel.setFilter()` and `DataViewModel.setFilter()` have been removed. Either configure your
  grid with a `GridFilterModel`, or set the filter on the underlying `Store` instead.
* `FunctionFilter` now requires a `key` property.
* `PendingTaskModel` has been replaced by the new `TaskObserver` in `@xh/hoist/core`.
* The `model` prop on `LoadingIndicator` and `Mask` has been replaced with `bind`.  Provide one or
  more `TaskObserver`s to this prop.

### ⚙️ Technical
* `GridModel` has a new `selectedIds` getter to get the IDs of currently selected records. To
  provide consistency across models, the following getters have been deprecated and renamed:
    + `selectedRecordId` has been renamed `selectedId` in `GridModel`, `StoreSelectionModel`, and
      `DataViewModel`
    + `selection` has been renamed `selectedRecords` in `GridModel`, `DataViewModel`, and
      `RestGridModel`
    + `singleRecord`, `records`, and `ids` have been renamed `selectedRecord`, `selectedRecords`,
      and `selectedIds`, respectively, in `StoreSelectionModel`

### ✨ Style
* Higher contrast on grid context menus for improved legibility.

>>>>>>> 2a94886b

[Commit Log](https://github.com/xh/hoist-react/compare/v41.3.0...develop)

## v41.3.0 - 2021-08-09

### 🎁 New Features

* New `Cube` aggregators `ChildCountAggregator` and `LeafCountAggregator`.
* Mobile `NavigatorModel` provides a new "swipe" gesture to go back in the page stack. This is
  enabled by default, but may be turned off via the new `swipeToGoBack` prop.
* Client error reports now include the full URL for additional troubleshooting context.
  * Note apps must update their server-side to `hoist-core v9.3` or greater to persist URLs with
    error reports (although this is _not_ a general or hard requirement for taking this version of
    hoist-react).

[Commit Log](https://github.com/xh/hoist-react/compare/v41.2.0...v41.3.0)

## v41.2.0 - 2021-07-30

### 🎁 New Features

* New `GridModel.rowClassRules` and `Column.cellClassRules` configs added. Previously apps needed to
  use `agOptions` to dynamically apply and remove CSS classes using either of these options - now
  they are fully supported by Hoist.
  * ⚠ Note that, to avoid conflicts with internal usages of these configs, Hoist will check and
    throw if either is passed via `agOptions`. Apps only need to move their configs to the new
    location - the shape of the rules object does *not* need to change.
* New `GridAutosizeOptions.includeCollapsedChildren` config controls whether values from collapsed
  (i.e. hidden) child records should be measured when computing column sizes. Default of `false`
  improves autosize performance for large tree grids and should generally match user expectations
  around WYSIWYG autosizing.
* New `GridModel.beginEditAsync()` and `endEditAsync()` APIs added to start/stop inline editing.
  * ⚠ Note that - in a minor breaking change - the function form of the `Column.editable` config is
    no longer passed an `agParams` argument, as editing might now begin and need to be evaluated
    outside the context of an AG-Grid event.
* New `GridModel.clicksToEdit` config controls the number of clicks required to trigger
  inline-editing of a grid cell. Default remains 2 (double click ).
* Timeouts are now configurable on grid exports via a new `exportOptions.timeout` config.
* Toasts may now be dismissed programmatically - use the new `ToastModel` returned by the
  `XH.toast()` API and its variants.
* `Form` supports setting readonlyRenderer in `fieldDefaults` prop.
* New utility hook `useCached` provides a more flexible variant of `React.useCallback`.

### 🐞 Bug Fixes

* Inline grid editing supports passing of JSX editor components.
* `GridExportService` catches any exceptions thrown during export preparation and warns the user
  that something went wrong.
* GridModel with 'disabled' selection no longer shows "ghost" selection when using keyboard.
* Tree grids now style "parent" rows consistently with highlights/borders if requested, even for
  mixed-depth trees where some rows have children at a given level and others do not.

### ⚙️ Technical

* `FetchService` will now actively `abort()` fetch requests that it is abandoning due to its own
  `timeout` option. This allows the browser to release the associated resources associated with
  these requests.
* The `start()` function in `@xh/hoist/promise` has been deprecated. Use `wait()` instead, which can
  now be called without any args to establish a Promise chain and/or introduce a minimal amount of
  asynchronousity.
* ⚠ Note that the raw `AgGrid` component no longer enhances the native keyboard handling provided by
  ag-Grid. All Hoist key handling customizations are now limited to `Grid`. If you wish to provide
  custom handling in a raw `AgGrid` component, see the example here:
  https://www.ag-grid.com/javascript-grid/row-selection/#example-selection-with-keyboard-arrow-keys


### ✨ Style

* The red and green color values applied in dark mode have been lightened for improved legibility.
* The default `colorSpec` config for number formatters has changed to use new dedicated CSS classes
  and variables.
* New/renamed CSS vars `--xh-grid-selected-row-bg` and `--xh-grid-selected-row-text-color` now used
  to style selected grid rows.
  * ⚠ Note the `--xh-grid-bg-highlight` CSS var has been removed.
* New `.xh-cell--editable` CSS class applied to cells with inline editing enabled.
  * ⚠ Grid CSS class `.xh-invalid-cell` has been renamed to `.xh-cell--invalid` for consistency -
    any app style overrides should update to this new classname.

### 📚 Libraries

* core-js `3.15 -> 3.16`

[Commit Log](https://github.com/xh/hoist-react/compare/v41.1.0...v41.2.0)

## v41.1.0 - 2021-07-23

### 🎁 New Features

* Button to expand / collapse all rows within a tree grid now added by default to the primary tree
  column header. (New `Column.headerHasExpandCollapse` property provided to disable.)
* New `@logWithDebug` annotation provides easy timed logging of method execution (via `withDebug`).
* New `AppSpec.disableXssProtection` config allows default disabling of Field-level XSS protection
  across the app. Intended for secure, internal apps with tight performance tolerances.
* `Constraint` callbacks are now provided with a `record` property when validating Store data and a
  `fieldModel` property when validating Form data.
* New `Badge` component allows a styled badge to be placed inline with text/title, e.g. to show a
  counter or status indicator within a tab title or menu item.
* Updated `TreeMap` color scheme, with a dedicated set of colors for dark mode.
* New XH convenience methods `successToast()`, `warningToast()`, and `dangerToast()` show toast
  alerts with matching intents and appropriate icons.
  * ⚠ Note that the default `XH.toast()` call now shows a toast with the primary (blue) intent and
    no icon. Previously toasts displayed by default with a success (green) intent and checkmark.
* GridModel provides a public API method `setColumnState` for taking a previously saved copy of
  gridModel.columnState and applying it back to a GridModel in one call.

### 🐞 Bug Fixes

* Fixed an issue preventing export of very large (>100k rows) grids.
* Fixed an issue where updating summary data in a Store without also updating other data would not
  update the bound grid.
* Intent styles now properly applied to minimal buttons within `Panel.headerItems`.
* Improved `GridModel` async selection methods to ensure they do not wait forever if grid does not
  mount.
* Fixed an issue preventing dragging the chart navigator range in a dialog.

### ⚙️ Technical

* New `Exception.timeout()` util to throw exceptions explicitly marked as timeouts, used by
  `Promise.timeout` extension.
* `withShortDebug` has been deprecated. Use `withDebug` instead, which has the identical behavior.
  This API simplification mirrors a recent change to `hoist-core`.

### ✨ Style

* If the first child of a `Placeholder` component is a Hoist icon, it will not automatically be
  styled to 4x size with reduced opacity. (See new Toolbox example under the "Other" tab.)

### 📚 Libraries

* @blueprintjs/core `3.46 -> 3.47`
* dompurify `2.2 -> 2.3`

[Commit Log](https://github.com/xh/hoist-react/compare/v41.0.0...v41.1.0)

## v41.0.0 - 2021-07-01

### 🎁 New Features

* Inline editing of Grid/Record data is now officially supported:
  + New `Column.editor` config accepts an editor component to enable managed editing of the cells in
    that column. New `CheckboxEditor`, `DateEditor`, `NumberEditor`, `SelectEditor`,
    `TextAreaEditor` and `TextEditor` components wrap their corresponding HoistInputs with the
    required hook-based API and can be passed to this new config directly.
  + `Store` now contains built-in support for validation of its uncommitted records. To enable,
    specify the new `rules` property on the `Field`s in your `Store`. Note that these rules and
    constraints use the same API as the forms package, and rules and constraints may be shared
    between the `data` and `form` packages freely.
  + `GridModel` will automatically display editors and record validation messages as the user moves
    between cells and records. The new `GridModel.fullRowEditing` config controls whether editors
    are displayed for the focused cell only or for the entire row.
* All Hoist Components now support a `modelRef` prop. Supply a ref to this prop in order to gain a
  pointer to a Component's backing `HoistModel`.
* `DateInput` has been improved to allow more flexible parsing of user input with multiple formats.
  See the new prop `DateInput.parseStrings`.
* New `Column.sortValue` config takes an alternate field name (as a string) to sort the column by
  that field's value, or a function to produce a custom cell-level value for comparison. The values
  produced by this property will be also passed to any custom comparator, if one is defined.
* New `GridModel.hideEmptyTextBeforeLoad` config prevents showing the `emptyText` until the store
  has been loaded at least once. Apps that depend on showing `emptyText` before first load should
  set this property to `false`.
* `ExpandCollapseButton` now works for grouped grids in addition to tree grids.
* `FieldModel.initialValue` config now accepts functions, allowing for just-in-time initialization
  of Form data (e.g. to pre-populate a Date field with the current time).
* `TreeMapModel` and `SplitTreeMapModel` now support a `maxHeat` config, which can be used to
  provide a stable absolute maximum brightness (positive or negative) within the entire TreeMap.
* `ErrorMessage` will now automatically look for an `error` property on its primary context model.
* `fmtNumber()` supports new flags `withCommas` and `omitFourDigitComma` to customize the treatment
  of commas in number displays.
* `isValidJson` function added to form validation constraints.
* New `Select.enableFullscreen` prop added to the mobile component. Set to true (default on phones)
  to render the input in a full-screen modal when focused, ensuring there is enough room for the
  on-screen keyboard.

### 💥 Breaking Changes

* Removed support for class-based Hoist Components via the `@HoistComponent` decorator (deprecated
  in v38). Use functional components created via the `hoistCmp()` factory instead.
* Removed `DimensionChooser` (deprecated in v37). Use `GroupingChooser` instead.
* Changed the behavior of `FormModel.init()` to always re-initialize *all* fields. (Previously, it
  would only initialize fields explicitly passed via its single argument). We believe that this is
  more in line with developer expectations and will allow the removal of app workarounds to force a
  reset of all values. Most apps using FormModel should not need to change, but please review and
  test any usages of this particular method.
* Replaced the `Grid`, `DataView`, and `RestGrid` props below with new configurable fields on
  `GridModel`, `DataViewModel`, and `RestGridModel`, respectively. This further consolidates grid
  options into the model layer, allowing for more consistent application code and developer
  discovery.
  + `onKeyDown`
  + `onRowClicked`
  + `onRowDoubleClicked`
  + `onCellClicked`
  + `onCellDoubleClicked`
* Renamed the confusing and ambiguous property name `labelAlign` in several components:
  + `FormField`: `labelAlign` has been renamed to `labelTextAlign`
  + `SwitchInput`, `RadioInput`, and `Checkbox`: `labelAlign` has been renamed `labelSide`.
* Renamed all CSS variables beginning with `--navbar` to start with `--appbar`, matching the Hoist
  component name.
* Removed `TreeMapModel.colorMode` value 'balanced'. Use the new `maxHeat` config to prevent outlier
  values from dominating the color range of the TreeMap.
* The classes `Rule` and `ValidationState` and all constraint functions (e.g. `required`,
  `validEmail`, `numberIs`, etc.) have been moved from the `cmp\form` package to the `data` package.
* Hoist grids now require ag-Grid v25.3.0 or higher - update your ag-Grid dependency in your app's
  `package.json` file. See the [ag-Grid Changelog](https://www.ag-grid.com/ag-grid-changelog/) for
  details.
* Hoist charts now require Highcharts v9.1.0 or higher - update your Highcharts dependency in your
  app's `package.json` file. See the
  [Highcharts Changelog](https://www.highcharts.com/changelog/#highcharts-stock) for details.

### 🐞 Bug Fixes

* Fixed disable behavior for Hoist-provided button components using popover.
* Fixed default disabling of autocomplete within `TextInput`.
* Squelched console warning re. precision/stepSize emitted by Blueprint-based `numberInput`.

### ⚙️ Technical

* Improved exception serialization to better handle `LocalDate` and similar custom JS classes.
* Re-exported Blueprint `EditableText` component (w/elemFactory wrapper) from `kit/blueprint`.

### 📚 Libraries

* @blueprintjs/core `3.44 -> 3.46`
* codemirror `5.60 -> 5.62`
* core-js `3.10 -> 3.15`
* filesize `6.2 -> 6.4`
* mobx `6.1 -> 6.3`
* react-windowed-select `3.0 -> 3.1`

[Commit Log](https://github.com/xh/hoist-react/compare/v40.0.0...v41.0.0)

## v40.0.0 - 2021-04-22

⚠ Please ensure your `@xh/hoist-dev-utils` dependency is >= v5.7.0. This is required to support the
new changelog feature described below. Even if you are not yet using the feature, you must update
your dev-utils dependency for your project to build.

### 🎁 New Features

* Added support for displaying an in-app changelog (release notes) to the user. See the new
  `ChangelogService` for details and instructions on how to enable.
* Added `XH.showBanner()` to display a configurable banner across the top of viewport, as another
  non-modal alternative for attention-getting application alerts.
* New method `XH.showException()` uses Hoist's built-in exception display to show exceptions that
  have already been handled directly by application code. Use as an alternative to
  `XH.handleException()`.
* `XH.track()` supports a new `oncePerSession` option. This flag can be set by applications to avoid
  duplicate tracking messages for certain types of activity.
* Mobile `NavigatorModel` now supports a `track` flag to automatically track user page views,
  equivalent to the existing `track` flag on `TabContainerModel`. Both implementations now use the
  new `oncePerSession` flag to avoid duplicate messages as a user browses within a session.
* New `Spinner` component returns a simple img-based spinner as an animated PNG, available in two
  sizes. Used for the platform-specific `Mask` and `LoadingIndicator` components. Replaces previous
  SVG-based implementations to mitigate rendering performance issues over remote connections.

### 💥 Breaking Changes

* `Store` now creates a shared object to hold the default values for every `Field` and uses this
  object as the prototype for the `data` property of every `Record` instance.
  * Only non-default values are explicitly written to `Record.data`, making for a more efficient
    representation of default values and improving the performance of `Record` change detection.
  * Note this means that `Record.data` *no longer* contains keys for *all* fields as
    `own-enumerable` properties.
  * Applications requiring a full enumeration of all values should call the new `Record.getValues()`
    method, which returns a new and fully populated object suitable for spreading or cloning.
  * This behavior was previously available via `Store.experimental.shareDefaults` but is now always
    enabled.
* For API consistency with the new `showBanner()` util, the `actionFn` prop for the recently-added
  `ErrorMessage` component has been deprecated. Specify as an `onClick` handler within the
  component's `actionButtonProps` prop instead.
* The `GridModel.experimental.externalSort` flag has been promoted from an experiment to a
  fully-supported config. Default remains `false`, but apps that were using this flag must now pass
  it directly: `new GridModel({externalSort: true, ...})`.
* Hoist re-exports and wrappers for the Blueprint `Spinner` and Onsen `ProgressCircular` components
  have been removed, in favor of the new Hoist `Spinner` component mentioned above.
* Min version for `@xh/hoist-dev-utils` is now v5.7.0, as per above.

### 🐞 Bug Fixes

* Formatters in the `@xh/hoist/format` package no longer modify their options argument.
* `TileFrame` edge-case bug fixed where the appearance of an internal scrollbar could thrash layout
  calculations.
* XSS protection (dompurify processing) disabled on selected REST editor grids within the Hoist
  Admin console. Avoids content within configs and JSON blobs being unintentionally mangled.

### ⚙️ Technical

* Improvements to exception serialization, especially for any raw javascript `Error` thrown by
  client-side code.

### ✨ Style

* Buttons nested inline within desktop input components (e.g. clear buttons) tweaked to avoid
  odd-looking background highlight on hover.
* Background highlight color of minimal/outlined buttons tweaked for dark theme.
* `CodeInput` respects standard XH theme vars for its background-color and (monospace) font family.
  Its built-in toolbar has also been made compact and slightly re-organized.

### 📚 Libraries

* @blueprintjs/core `3.41 -> 3.44`
* @blueprintjs/datetime `3.21 -> 3.23`
* classnames `2.2 -> 2.3`
* codemirror `5.59 -> 5.60`
* core-js `3.9 -> 3.10`
* filesize `6.1 -> 6.2`
* qs `6.9 -> 6.10`
* react-beautiful-dnd `13.0 -> 13.1`
* react-select `4.2 -> 4.3`

[Commit Log](https://github.com/xh/hoist-react/compare/v39.0.1...v40.0.0)

## v39.0.1 - 2021-03-24

### 🐞 Bug Fixes

* Fixes regression preventing the loading of the Activity Tab in the Hoist Admin console.
* Fixes icon alignment in `DateInput`.

[Commit Log](https://github.com/xh/hoist-react/compare/v39.0.0...v39.0.1)


## v39.0.0 - 2021-03-23

### 🎁 New Features

#### Components + Props

* New `TileFrame` layout component renders a collection of child items using a layout that balances
  filling the available space against maintaining tile width / height ratio.
* Desktop `Toolbar` accepts new `compact` prop. Set to `true` to render the toolbar with reduced
  height and font-size.
* New `StoreFilterField` prop `autoApply` allows developers to more easily use `StoreFilterField` in
  conjunction with other filters or custom logic. Set to `false` and specify an `onFilterChange`
  callback to take full control of filter application.
* New `RestGrid` prop `formClassName` allows custom CSS class to be applied to its managed
  `RestForm` dialog.

#### Models + Configs

* New property `selectedRecordId` on `StoreSelectionModel`, `GridModel`, and `DataViewModel`.
  Observe this instead of `selectedRecord` when you wish to track only the `id` of the selected
  record and not changes to its data.
* `TreeMapModel.colorMode` config supports new value `wash`, which retains the positive and negative
  color while ignoring the intensity of the heat value.
* New method `ChartModel.updateHighchartsConfig()` provides a more convenient API for changing a
  chart's configuration post-construction.
* New `Column.omit` config supports conditionally excluding a column from its `GridModel`.

#### Services + Utils

* New method `FetchService.setDefaultTimeout()`.
* New convenience getter `LocalDate.isToday`.
* `HoistBase.addReaction()` now accepts convenient string values for its `equals` flag.


### 💥 Breaking Changes

* The method `HoistAppModel.preAuthInitAsync()` has been renamed to `preAuthAsync()` and should now
  be defined as `static` within apps that implement it to run custom pre-authentication routines.
  * This change allows Hoist to defer construction of the `AppModel` until Hoist itself has been
    initialized, and also better reflects the special status of this function and when it is called
    in the Hoist lifecycle.
* Hoist grids now require ag-Grid v25.1.0 or higher - update your ag-Grid dependency in your app's
  `package.json` file. See the [ag-Grid Changelog](https://www.ag-grid.com/ag-grid-changelog/) for
  details.

### ⚙️ Technical

* Improvements to behavior/performance of apps in hidden/inactive browser tabs. See the
  [page visibility API reference](https://developer.mozilla.org/en-US/docs/Web/API/Page_Visibility_API)
  for details. Now, when the browser tab is hidden:
  * Auto-refresh is suspended.
  * The `forEachAsync()` and `whileAsync()` utils run synchronously, without inserting waits that
    would be overly throttled by the browser.
* Updates to support compatibility with agGrid 25.1.0.
* Improved serialization of `LoadSpec` instances within error report stacktraces.

### 📚 Libraries

* @blueprintjs/core `3.39 -> 3.41`
* @blueprintjs/datetime `3.20 -> 3.21`
* @popperjs/core `2.8 -> 2.9`
* core-js `3.8 -> 3.9`
* react-select `4.1 -> 4.2`

[Commit Log](https://github.com/xh/hoist-react/compare/v38.3.0...v39.0.0)

## v38.3.0 - 2021-03-03

### 🎁 New Features

* New `Store.freezeData` and `Store.idEncodesTreePath` configs added as performance optimizations
  when loading very large data sets (50k+ rows).
* New `ColChooserModel.autosizeOnCommit` config triggers an autosize run whenever the chooser is
  closed. (Defaulted to true on mobile.)

[Commit Log](https://github.com/xh/hoist-react/compare/v38.2.0...v38.3.0)

## v38.2.0 - 2021-03-01

### 🐞 Bug Fixes

* Fix to edge-case where `Grid` would lose its selection if set on the model prior to the component
  mounting and ag-Grid full rendering.
* Fix to prevent unintended triggering of app auto-refresh immediately after init.

### ⚙️ Technical

* New config `Cube.fieldDefaults` - matches same config added to `Store` in prior release.
* App auto-refresh interval keys off of last *completed* refresh cycle if there is one. Avoids
  over-eager refresh when cycle is fast relative to the time it takes to do the refresh.
* New experimental property `Store.experimental.shareDefaults`. If true, `Record.data` will be
  created with default values for all fields stored on a prototype, with only non-default values
  stored on `data` directly. This can yield major performance improvements for stores with sparsely
  populated records (i.e. many records with default values). Note that when set, the `data` property
  on `Record` will no longer contain keys for *all* fields as `own-enumerable` properties. This may
  be a breaking change for some applications.

[Commit Log](https://github.com/xh/hoist-react/compare/v38.1.1...v38.2.0)

## v38.1.1 - 2021-02-26

### ⚙️ Technical

* New config `Store.fieldDefaults` supports defaulting config options for all `Field` instances
  created by a `Store`.

[Commit Log](https://github.com/xh/hoist-react/compare/v38.1.0...v38.1.1)

## v38.1.0 - 2021-02-24

⚠ Please ensure your `@xh/hoist-dev-utils` dependency is >= v5.6.0. This is required to successfully
resolve and bundle transitive dependencies of the upgraded `react-select` library.

### 🐞 Bug Fixes

* A collapsible `Panel` will now restore its user specified-size when re-opened. Previously the
  panel would be reset to the default size.
* `Store.lastLoaded` property now initialized to `null`. Previously this property had been set to
  the construction time of the Store.
* Tweak to `Grid` style rules to ensure sufficient specificity of rules related to indenting child
  rows within tree grids.
* Improvements to parsing of `Field`s of type 'int': we now correctly parse values presented in
  exponential notation and coerce `NaN` values to `null`.

### 🎁 New Features

* `GridModel` has new async variants of existing methods: `selectFirstAsync`, `selectAsync`, and
  `ensureSelectionVisibleAsync`. These methods build-in the necessary waiting for the underlying
  grid implementation to be ready and fully rendered to ensure reliable selection. In addition, the
  first two methods will internally call the third. The existing non-async counterparts for these
  methods have been deprecated.
* GridModel has a new convenience method `preSelectFirstAsync` for initializing the selection in
  grids, without disturbing any existing selection.
* Added new `Store.loadTreeData` config (default `true`) to enable or disable building of nested
  Records when the raw data elements being loaded have a `children` property.
* Cube `View` now detects and properly handles streaming updates to source data that include changes
  to row dimensions as well as measures.*
* `DataViewModel.itemHeight` can now be a function that returns a pixel height.
* The `LoadSpec` object passed to `doLoadAsync()` is now a defined class with additional properties
  `isStale`, `isObsolete` and `loadNumber`. Use these properties to abandon out-of-order
  asynchronous returns from the server.
  * 💥 NOTE that calls to `loadAsync()` no longer accept a plain object for their `loadSpec`
    parameter. Application code such as `fooModel.loadAsync({isRefresh: true})` should be updated to
    use the wrapper APIs provided by `LoadSupport` - e.g. `fooModel.refreshAsync()`. (This was
    already the best practice, but is now enforced.)
* New `autoHeight` property on grid `Column`. When set the grid will increase the row height
  dynamically to accommodate cell content in this column.

### 📚 Libraries

* @blueprintjs/core `3.38 -> 3.39`
* react-select `3.1 -> 4.1`
* react-windowed-select `2.0 -> 3.0`

[Commit Log](https://github.com/xh/hoist-react/compare/v38.0.0...v38.1.0)


## v38.0.0 - 2021-02-04

Hoist v38 includes major refactoring to streamline core classes, bring the toolkit into closer
alignment with the latest developments in Javascript, React, and MobX, and allow us to more easily
provide documentation and additional features. Most notably, we have removed the use of class based
decorators, in favor of a simpler inheritance-based approach to defining models and services.

* We are introducing a new root superclass `HoistBase` which provides many of the syntax
  enhancements and conventions used throughout Hoist for persistence, resource management, and
  reactivity.
* New base classes of `HoistModel` and `HoistService` replace the existing class decorators
  `@HoistModel` and `@HoistService`. Application models and services should now `extend` these base
  classes instead of applying the (now removed) decorators. For your application's `AppModel`,
  extend the new `HoistAppModel` superclass.
* We have also removed the need for the explicit `@LoadSupport` annotation on these classes. The
  presence of a defined `doLoadAsync()` method is now sufficient to allow classes extending
  `HoistModel` and `HoistService` to participate in the loading and refreshing lifecycle as before.
* We have deprecated support for class-based Components via the `@HoistComponent` class decorator.
  To continue to use this decorator, please import it from the `@xh\hoist\deprecated` package.
  Please note that we plan to remove `@HoistComponent` in a future version.
* Due to changes in MobX v6.0.1, all classes that host observable fields and actions will now also
  need to provide a constructor containing a call to `makeObservable(this)`. This change will
  require updates to most `HoistModel` and `HoistService` classes. See
  [this article from MobX](https://michel.codes/blogs/mobx6) for more on this change and the
  motivation behind it.

### 🎁 New Features

* New utility method `getOrCreate` for easy caching of properties on objects.
* The `Menu` system on mobile has been reworked to be more consistent with desktop. A new
  `MenuButton` component has been added to the mobile framework, which renders a `Menu` of
  `MenuItems` next to the `MenuButton`. This change also includes the removal of `AppMenuModel` (see
  Breaking Changes).
* Added `ExpandCollapseButton` to the mobile toolkit, to expand / collapse all rows in a tree grid.
* Added `Popover` to the mobile toolkit, a component to display floating content next to a target
  element. Its API is based on the Blueprint `Popover` component used on desktop.
* `StoreFilterField` now matches the rendered string values for `date` and `localDate` fields when
  linked to a properly configured `GridModel`.
* `GroupingChooser` gets several minor usability improvements + clearer support for an empty /
  ungrouped state, when so enabled.

### 💥 Breaking Changes

* All `HoistModel` and `HoistService` classes must be adjusted as described above.
* `@HoistComponent` has been deprecated and moved to `@xh\hoist\deprecated`
* Hoist grids now require ag-Grid v25.0.1 or higher - if your app uses ag-Grid, update your ag-Grid
  dependency in your app's `package.json` file.
* The `uses()` function (called within `hoistComponent()` factory configs for model context lookups)
  and the `useContextModel()` function no longer accept class names as strings. Pass the class
  itself (or superclass) of the model you wish to select for your component. `Uses` will throw if
  given any string other than "*", making the need for any updates clear in that case.
* The `Ref` class, deprecated in v26, has now been removed. Use `createObservableRef` instead.
* `AppMenuModel` has been removed. The `AppMenuButton` is now configured via
  `AppBar.appMenuButtonProps`. As with desktop, menu items can be added with
  `AppBar.appMenuButtonProps.extraItems[]`

### ⚙️ Technical

* We have removed the experimental flags `useTransactions`, and `deltaSort` from `GridModel`. The
  former has been the default behavior for Hoist for several releases, and the latter is obsolete.

### 📚 Libraries

* @blueprintjs/core `3.36 -> 3.38`
* codemirror `5.58 -> 5.59`
* mobx `5.15 -> 6.1`
* mobx-react `6.3 -> 7.1`

[Commit Log](https://github.com/xh/hoist-react/compare/v37.2.0...v38.0.0)


## v37.2.0 - 2021-01-22

### 🎁 New Features

* New `ErrorMessage` component for standard "inline" rendering of Errors and Exceptions, with retry
  support.
* `Cube` now supports an `omitFn` to allow apps to remove unwanted, single-node children.

[Commit Log](https://github.com/xh/hoist-react/compare/v37.1.0...v37.2.0)

## v37.1.0 - 2021-01-20

### 🎁 New Features

* Columns in `ColChooser` can now be filtered by their `chooserGroup`.
* `Cube` now supports a `bucketSpecFn` config which allows dynamic bucketing and aggregation of
  rows.

### 🐞 Bug Fixes

* Fix issue where a `View` would create a root row even if there were no leaf rows.
* Fixed regression in `LeftRightChooser` not displaying description callout.

[Commit Log](https://github.com/xh/hoist-react/compare/v37.0.0...v37.1.0)

## v37.0.0 - 2020-12-15

### 🎁 New Features

* New `GroupingChooser` component provides a new interface for selecting a list of fields
  (dimensions) for grouping APIs, offering drag-and-drop reordering and persisted favorites.
  * This is intended as a complete replacement for the existing `DimensionChooser`. That component
    should be considered deprecated and will be removed in future releases.
* New props added to `TabSwitcher`:
  * `enableOverflow` shows tabs that would normally overflow their container in a drop down menu.
  * `tabWidth`, `tabMinWidth` & `tabMaxWidth` allow flexible configuration of tab sizes within the
    switcher.
* `TabModel` now supports a bindable `tooltip`, which can be used to render strings or elements
  while hovering over tabs.
* New `Placeholder` component provides a thin wrapper around `Box` with standardized, muted styling.
* New `StoreFilterField.matchMode` prop allows customizing match to `start`, `startWord`, or `any`.
* `Select` now implements enhanced typeahead filtering of options. The default filtering is now
  based on a case-insensitive match of word starts in the label. (Previously it was based on a match
  _anywhere_ in the label _or_ value.) To customize this behavior, applications should use the new
  `filterFn` prop.
* New Admin Console Monitor > Memory tab added to view snapshots of JVM memory usage. (Requires
  Hoist Core v8.7 or greater.)
* `FormModel` and `FieldModel` gain support for Focus Management.
* New `boundInput` getter on `FieldModel` to facilitate imperative access to controls, when needed.
  This getter will return the new `HoistInputModel` interface, which support basic DOM access as
  well as standard methods for `focus()`, `blur()`, and `select()`.
* New `GridModel` config `lockColumnGroups` to allow controlling whether child columns can be moved
  outside their parent group. Defaults to `true` to maintain existing behavior.

### 💥 Breaking Changes

* New `TabContainerModel` config `switcher` replaces `switcherPosition` to allow for more flexible
  configuration of the default `TabSwitcher`.
  * Use `switcher: true` to retain default behavior.
  * Use `switcher: false` to not include a TabSwitcher. (previously `switcherPosition: 'none'`)
  * Use `switcher: {...}` to provide customisation props for the `TabSwitcher`. See `TabSwitcher`
    documentation for more information.
* The `HoistInput` base class has been removed. This change marks the completion of our efforts to
  remove all internal uses of React class-based Components in Hoist. The following adjustments are
  required:
  * Application components extending `HoistInput` should use the `useHoistInputModel` hook instead.
  * Applications getting refs to `HoistInputs` should be aware that these refs now return a ref to a
    `HoistInputModel`. In order to get the DOM element associated with the component use the new
    `domEl` property of that model rather than the`HoistComponent.getDOMNode()` method.
* Hoist grids now require ag-Grid v24.1.0 or higher - update your ag-Grid dependency in your app's
  `package.json` file. ag-Grid v24.1.0
  [lists 5 breaking changes](https://www.ag-grid.com/ag-grid-changelog/), including the two called
  out below. *Note that these cautions apply only to direct use of the ag-Grid APIs* - if your app
  is using the Hoist `Grid` and `GridModel` exclusively, there should be no need to adjust code
  around columns or grid state, as the related Hoist classes have been updated to handle these
  changes.
  * AG-4291 - Reactive Columns - the state pattern for ag-grid wrapper has changed as a result of
    this change. If your app made heavy use of saving/loading grid state, please test carefully
    after upgrade.
  * AG-1959 - Aggregation - Add additional parameters to the Custom Aggregation methods. If your app
    implements custom aggregations, they might need to be updated.

### 🔒 Security

* The data package `Field` class now sanitizes all String values during parsing, using the DOMPurify
  library to defend against XSS attacks and other issues with malformed HTML or scripting content
  loaded into `Record`s and rendered by `Grid` or other data-driven components. Please contact XH if
  you find any reason to disable this protection, or observe any unintended side effects of this
  additional processing.

### 🐞 Bug Fixes

* Fix issue where grid row striping inadvertently disabled by default for non-tree grids.
* Fix issue where grid empty text cleared on autosize.

### ✨ Style

* Default `Chart` themes reworked in both light and dark modes to better match overall Hoist theme.

### ⚙️ Technical

* Note that the included Onsen fork has been replaced with the latest Onsen release. Apps should not
  need to make any changes.
* `Cube.info` is now directly observable.
* `@managed` and `markManaged` have been enhanced to allow for the cleanup of arrays of objects as
  well as objects. This matches the existing array support in `XH.safeDestroy()`.

### 📚 Libraries

* @xh/onsenui `~0.1.2` -> onsenui `~2.11.1`
* @xh/react-onsenui `~0.1.2` -> react-onsenui `~1.11.3`
* @blueprintjs/core `3.35 -> 3.36`
* @blueprintjs/datetime `3.19 -> 3.20`
* clipboard-copy `3.1 -> 4.0`
* core-js `3.6 -> 3.8`
* dompurify `added @ 2.2`
* react `16.13 -> 17.0`
* semver `added @ 7.3`

[Commit Log](https://github.com/xh/hoist-react/compare/v36.6.1...v37.0.0)

## v36.6.1 - 2020-11-06

### 🐞 Bug Fixes

* Fix issue where grid row striping would be turned off by default for non-tree grids

[Commit Log](https://github.com/xh/hoist-react/compare/v36.6.0...v36.6.1)

## v36.6.0 - 2020-10-28

### 🎁 New Features

* New `GridModel.treeStyle` config enables more distinctive styling of tree grids, with optional
  background highlighting and ledger-line style borders on group rows.
  * ⚠ By default, tree grids will now have highlighted group rows (but no group borders). Set
    `treeStyle: 'none'` on any `GridModel` instances where you do _not_ want the new default style.
* New `DashContainerModel.extraMenuItems` config supports custom app menu items in Dashboards
* An "About" item has been added to the default app menu.
* The default `TabSwitcher` now supports scrolling, and will show overflowing tabs in a drop down
  menu.

### 🐞 Bug Fixes

* Ensure that `Button`s with `active: true` set directly (outside of a `ButtonGroupInput`) get the
  correct active/pressed styling.
* Fixed regression in `Column.tooltip` function displaying escaped HTML characters.
* Fixed issue where the utility method `calcActionColWidth` was not correctly incorporating the
  padding in the returned value.

### ⚙️ Technical

* Includes technical updates to `JsonBlob` archiving. This change requires an update to `hoist-core`
  `v8.6.1` or later, and modifications to the `xh_json_blob` table. See the
  [hoist-core changelog](https://github.com/xh/hoist-core/blob/develop/CHANGELOG.md) for further
  details.

### 📚 Libraries

* @blueprintjs/core `3.33 -> 3.35`

[Commit Log](https://github.com/xh/hoist-react/compare/v36.5.0...v36.6.0)

## v36.5.0 - 2020-10-16

### 🐞 Bug Fixes

* Fix text and hover+active background colors for header tool buttons in light theme.

### ⚙️ Technical

* Install a default simple string renderer on all columns. This provides consistency in column
  rendering, and fixes some additional issues with alignment and rendering of Grid columns
  introduced by the change to flexbox-based styling in grid cells.
* Support (optional) logout action in SSO applications.

### 📚 Libraries

* @blueprintjs/core `3.31 -> 3.33`
* @blueprintjs/datetime `3.18 -> 3.19`
* @fortawesome/fontawesome-pro `5.14 -> 5.15`
* moment `2.24 -> 2.29`
* numbro `2.2 -> 2.3`

[Commit Log](https://github.com/xh/hoist-react/compare/v36.4.0...v36.5.0)

## v36.4.0 - 2020-10-09

### 🎁 New Features

* `TabContainerModel` supports dynamically adding and removing tabs via new public methods.
* `Select` supports a new `menuWidth` prop to control the width of the dropdown.

### 🐞 Bug Fixes

* Fixed v36.3.0 regression re. horizontal alignment of Grid columns.

[Commit Log](https://github.com/xh/hoist-react/compare/v36.3.0...v36.4.0)

## v36.3.0 - 2020-10-07

### 💥 Breaking Changes

* The following CSS variables are no longer in use:
  + `--xh-grid-line-height`
  + `--xh-grid-line-height-px`
  + `--xh-grid-large-line-height`
  + `--xh-grid-large-line-height-px`
  + `--xh-grid-compact-line-height`
  + `--xh-grid-compact-line-height-px`
  + `--xh-grid-tiny-line-height`
  + `--xh-grid-tiny-line-height-px`

### ⚙️ Technical

* We have improved and simplified the vertical centering of content within Grid cells using
  flexbox-based styling, rather than the CSS variables above.

### 🎁 New Features

* `Select` now supports `hideSelectedOptions` and `closeMenuOnSelect` props.
* `XH.message()` and its variants (`XH.prompt(), XH.confirm(), XH.alert()`) all support an optional
  new config `messageKey`. This key can be used by applications to prevent popping up the same
  dialog repeatedly. Hoist will only show the last message posted for any given key.
* Misc. Improvements to organization of admin client tabs.

### 🐞 Bug Fixes

* Fixed issue with sporadic failures reading grid state using `legacyStateKey`.
* Fixed regression to the display of `autoFocus` buttons; focus rectangle restored.

[Commit Log](https://github.com/xh/hoist-react/compare/v36.2.1...v36.3.0)

## v36.2.1 - 2020-10-01

### 🐞 Bug Fixes

* Fixed issue in `LocalDate.previousWeekday()` which did not correctly handle Sunday dates.
* Fixed regression in `Grid` column header rendering for non-string headerNames.

[Commit Log](https://github.com/xh/hoist-react/compare/v36.2.0...v36.2.1)

## v36.2.0 - 2020-09-25

### 💥 Breaking Changes

* New `GridModel` config `colChooserModel` replaces `enableColChooser` to allow for more flexible
  configuration of the grid `colChooser`
  * Use `colChooserModel: true` to retain default behavior.
  * See documentation on `GridModel.ColChooserModelConfig` for more information.
* The `Grid` `hideHeaders` prop has been converted to a field on `AgGridModel` and `GridModel`. All
  grid options of this type are now on the model hierarchy, allowing consistent application code and
  developer discovery.

### 🎁 New Features

* Provides new `CustomProvider` for applications that want to use the Persistence API, but need to
  provide their own storage implementation.
* Added `restoreDefaults` action to default context menu for `GridModel`.
* Added `restoreDefaultsWarning` config to `GridModel`.
* `FormModel` has a new convenience method `setValues` for putting data into one or more fields in
  the form.
* Admin Preference and Config panels now support bulk regrouping actions.

### 🐞 Bug Fixes

* Fixed an error in implementation of `@managed` preventing proper cleanup of resources.
* Fixed a regression introduced in v36.1.0 in `FilterChooser`: Restore support for `disabled` prop.

[Commit Log](https://github.com/xh/hoist-react/compare/v36.1.0...v36.2.0)

## v36.1.0 - 2020-09-22

⚠ NOTE - apps should update to `hoist-core >= 8.3.0` when taking this hoist-react update. This is
required to support both the new `JsonBlobService` and updates to the Admin Activity and Client
Error tracking tabs described below.

### 🎁 New Features

* Added new `JsonBlobService` for saving and updating named chunks of arbitrary JSON data.
* `GridModelPersistOptions` now supports a `legacyStateKey` property. This key will identify the
  pre-v35 location for grid state, and can be used by applications to provide a more flexible
  migration of user grid state after an upgrade to Hoist v35.0.0 or greater. The value of this
  property will continue to default to 'key', preserving the existing upgrade behavior of the
  initial v35 release.
* The Admin Config and Pref diff tools now support pasting in a config for comparison instead of
  loading one from a remote server (useful for deployments where the remote config cannot be
  accessed via an XHR call).
* The `ClipboardButton.getCopyText` prop now supports async functions.
* The `Select` input supports a new `leftIcon` prop.
* `RestGrid` now supports bulk delete when multiple rows are selected.
* `RestGrid`'s `actionWarning` messages may now be specified as functions.

### 🐞 Bug Fixes

* Fixed several cases where `selectOnFocus` prop on `Select` was not working.
* `FilterChooser` auto-suggest values sourced from the *unfiltered* records on `sourceStore`.
* `RestForm` editors will now source their default label from the corresponding `Field.displayName`
  property. Previously an undocumented `label` config could be provided with each editor object -
  this has been removed.
* Improved time zone handling in the Admin Console "Activity Tracking" and "Client Errors" tabs.
  * Users will now see consistent bucketing of activity into an "App Day" that corresponds to the
    LocalDate when the event occurred in the application's timezone.
  * This day will be reported consistently regardless of the time zones of the local browser or
    deployment server.
* Resetting Grid columns to their default state (e.g. via the Column Chooser) retains enhancements
  applied from matching Store fields.
* Desktop `DateInput` now handles out-of-bounds dates without throwing exception during rendering.
* Dragging a grid column with an element-based header no longer displays `[object Object]` in the
  draggable placeholder.

### 📚 Libraries

* codemirror `5.57 -> 5.58`

[Commit Log](https://github.com/xh/hoist-react/compare/v36.0.0...v36.1.0)

## v36.0.0 - 2020-09-04

### 🎁 New Features

#### Data Filtering

We have enhanced support for filtering data in Hoist Grids, Stores, and Cubes with an upgraded
`Filter` API and a new `FilterChooser` component. This bundle of enhancements includes:

* A new `@xh/hoist/data/filter` package to support the creation of composable filters, including the
  following new classes:
  * `FieldFilter` - filters by comparing the value of a given field to one or more given candidate
    values using one of several supported operators.
  * `FunctionFilter` - filters via a custom function specified by the developer.
  * `CompoundFilter` - combines multiple filters (including other nested CompoundFilters) via an AND
    or OR operator.
* A new `FilterChooser` UI component that integrates tightly with these data package classes to
  provide a user and developer friendly autocomplete-enabled UI for filtering data based on
  dimensions (e.g. trader = jdoe, assetClass != Equities), metrics (e.g. P&L > 1m), or any
  combination thereof.
* Updates to `Store`, `StoreFilterField`, and `cube/Query` to use the new Filter API.
* A new `setFilter()` convenience method to `Grid` and `DataView`.

To get the most out of the new Filtering capabilities, developers are encouraged to add or expand
the configs for any relevant `Store.fields` to include both their `type` and a `displayName`. Many
applications might not have Field configs specified at all for their Stores, instead relying on
Store's ability to infer its Fields from Grid Column definitions.

We are looking to gradually invert this relationship, so that core information about an app's
business objects and their properties is configured once at the `data/Field` level and then made
available to related APIs and components such as grids, filters, and forms. See note in New Features
below regarding related updates to `GridModel.columns` config processing.

#### Grid

* Added new `GridModel.setColumnVisible()` method, along with `showColumn()` and `hideColumn()`
  convenience methods. Can replace calls to `applyColumnStateChanges()` when all you need to do is
  show or hide a single column.
* Elided Grid column headers now show the full `headerName` value in a tooltip.
* Grid column definitions now accept a new `displayName` config as the recommended entry point for
  defining a friendly user-facing label for a Column.
  * If the GridModel's Store has configured a `displayName` for the linked data field, the column
    will default to use that (if not otherwise specified).
  * If specified or sourced from a Field, `displayName` will be used as the default value for the
    pre-existing `headerName` and `chooserName` configs.
* Grid columns backed by a Store Field of type `number` or `int` will be right-aligned by default.
* Added new `GridModel.showGroupRowCounts` config to allow easy hiding of group row member counts
  within each full-width group row. Default is `true`, maintaining current behavior of showing the
  counts for each group.

#### Other

* Added new `AppSpec.showBrowserContextMenu` config to control whether the browser's default context
  menu will be shown if no app-specific context menu (e.g. from a grid) would be triggered.
  * ⚠ Note this new config defaults to `false`, meaning the browser context menu will *not* be
    available. Developers should set to true for apps that expect/depend on the built-in menu.
* `LocalDate` has gained several new static factories: `tomorrow()`, `yesterday()`,
  `[start/end]OfMonth()`, and `[start/end]OfYear()`.
* A new `@computeOnce` decorator allows for lazy computation and caching of the results of decorated
  class methods or getters. Used in `LocalDate` and intended for similar immutable, long-lived
  objects that can benefit from such caching.
* `CodeInput` and `JsonInput` get new `enableSearch` and `showToolbar` props. Enabling search
  provides an simple inline find feature for searching the input's contents.
* The Admin console's Monitor Status tab displays more clearly when there are no active monitors.


### 💥 Breaking Changes

* Renamed the `data/Field.label` property to `displayName`.
* Changed the `DimensionChooserModel.dimensions` config to require objects of the form `{name,
  displayName, isLeafDimension}` when provided as an `Object[]`.
  * Previously these objects were expected to be of the form `{value, label, isLeaf}`.
  * Note however that this same config can now be passed the `dimensions` directly from a configured
    `Cube` instead, which is the recommended approach and should DRY up dimension definitions for
    typical use cases.
* Changes required due to the new filter API:
  * The classes `StoreFilter` and `ValueFilter` have been removed and replaced by `FunctionFilter`
    and `FieldFilter`, respectively. In most cases apps will need to make minimal or no changes.
  * The `filters/setFilters` property on `Query` has been changed to `filter/setFilter`. In most
    case apps should not need to change anything other than the name of this property - the new
    property will continue to support array representations of multiple filters.
  * `Store` has gained a new property `filterIncludesChildren` to replace the functionality
    previously provided by `StoreFilter.includesChildren`.
  * `StoreFilterField.filterOptions` has been removed. Set `filterIncludesChildren` directly on the
    store instead.

### ✨ Style

* CSS variables for "intents" - most commonly used on buttons - have been reworked to use HSL color
  values and support several standard variations of lightness and transparency.
  * Developers are encouraged to customize intents by setting the individual HSL vars provided for
    each intent (e.g. `--intent-primary-h` to adjust the primary hue) and/or the different levels of
    lightness (e.g. `--intent-primary-l3` to adjust the default lightness).
  * ⚠ Uses of the prior intent var overrides such as `--intent-primary` will no longer work. It is
    possible to set directly via `--xh-intent-primary`, but components such as buttons will still
    use the default intent shades for variations such as hover and pressed states. Again, review and
    customize the HSL vars if required.
* Desktop `Button` styles and classes have been rationalized and reworked to allow for more
  consistent and direct styling of buttons in all their many permutations (standard/minimal/outlined
  styles * default/hovered/pressed/disabled states * light/dark themes).
  * Customized intent colors will now also be applied to outlined and minimal buttons.
  * Dedicated classes are now applied to desktop buttons based on their style and state. Developers
    can key off of these classes directly if required.

### 🐞 Bug Fixes

* Fixed `Column.tooltipElement` so that it can work if a `headerTooltip` is also specified on the
  same column.
* Fixed issue where certain values (e.g. `%`) would break in `Column.tooltipElement`.
* Fixed issue where newly loaded records in `Store` were not being frozen as promised by the API.

### 📚 Libraries

* @blueprintjs/core `3.30 -> 3.31`
* codemirror `5.56 -> 5.57`
* http-status-codes `1.4 -> 2.1`
* mobx-react `6.2 -> 6.3`
* store2 `2.11 -> 2.12`

[Commit Log](https://github.com/xh/hoist-react/compare/v35.2.1...v36.0.0)


## v35.2.1 - 2020-07-31

### 🐞 Bug Fixes

* A Grid's docked summary row is now properly cleared when its bound Store is cleared.
* Additional SVG paths added to `requiredBlueprintIcons.js` to bring back calendar scroll icons on
  the DatePicker component.
* Colors specified via the `--xh-intent-` CSS vars have been removed from minimal / outlined desktop
  `Button` components because of incompatibility with `ButtonGroupInput` component. Fix to address
  issue forthcoming. (This reverts the change made in 35.2.0 below.)

[Commit Log](https://github.com/xh/hoist-react/compare/v35.2.0...v35.2.1)


## v35.2.0 - 2020-07-21

### 🎁 New Features

* `TabContainerModel` now supports a `persistWith` config to persist the active tab.
* `TabContainerModel` now supports a `emptyText` config to display when TabContainer gets rendered
  with no children.

### ⚙️ Technical

* Supports smaller bundle sizes via a greatly reduced set of BlueprintJS icons. (Requires apps to be
  built with `@xh/hoist-dev-utils` v5.2 or greater to take advantage of this optimization.)

### 🐞 Bug Fixes

* Colors specified via the `--xh-intent-` CSS vars are now applied to minimal / outlined desktop
  `Button` components. Previously they fell through to use default Blueprint colors in these modes.
* Code input correctly handles dynamically toggling readonly/disabled state.

### 📚 Libraries

* @fortawesome/fontawesome-pro `5.13 -> 5.14`
* codemirror `5.55 -> 5.56`

[Commit Log](https://github.com/xh/hoist-react/compare/v35.1.1...v35.2.0)


## v35.1.1 - 2020-07-17

### 📚 Libraries

* @blueprintjs/core `3.29 -> 3.30`

[Commit Log](https://github.com/xh/hoist-react/compare/v35.1.0...v35.1.1)


## v35.1.0 - 2020-07-16

### 🎁 New Features

* Extend existing environment diff tool to preferences. Now, both configs and preferences may be
  diffed across servers. This feature will require an update of hoist-core to a version 8.1.0 or
  greater.
* `ExportOptions.columns` provided to `GridModel` can now be specified as a function, allowing for
  full control of columns to export, including their sort order.

### 🐞 Bug Fixes

* `GridModel`s export feature was previously excluding summary rows. These are now included.
* Fixed problems with coloring and shading algorithm in `TreeMap`.
* Fixed problems with sort order of exports in `GridModel`.
* Ensure that preferences are written to server, even if set right before navigating away from page.
* Prevent situation where a spurious exception can be sent to server when application is unloaded
  while waiting on a fetch request.

[Commit Log](https://github.com/xh/hoist-react/compare/v35.0.1...v35.1.0)


## v35.0.1 - 2020-07-02

### 🐞 Bug Fixes

* Column headers no longer allocate space for a sort arrow icon when the column has an active
  `GridSorter` in the special state of `sort: null`.
* Grid auto-sizing better accounts for margins on sort arrow icons.

[Commit Log](https://github.com/xh/hoist-react/compare/v35.0.0...v35.0.1)


## v35.0.0 - 2020-06-29

### ⚖️ Licensing Change

As of this release, Hoist is [now licensed](LICENSE.md) under the popular and permissive
[Apache 2.0 open source license](https://www.apache.org/licenses/LICENSE-2.0). Previously, Hoist was
"source available" via our public GitHub repository but still covered by a proprietary license.

We are making this change to align Hoist's licensing with our ongoing commitment to openness,
transparency and ease-of-use, and to clarify and emphasize the suitability of Hoist for use within a
wide variety of enterprise software projects. For any questions regarding this change, please
[contact us](https://xh.io/contact/).

### 🎁 New Features

* Added a new Persistence API to provide a more flexible yet consistent approach to saving state for
  Components, Models, and Services to different persistent locations such as Hoist Preferences,
  browser local storage, and Hoist Dashboard views.
  * The primary entry points for this API are the new `@PersistSupport` and `@persist` annotations.
    `@persist` can be added to any observable property on a `@PersistSupport` to make it
    automatically synchronize with a `PersistenceProvider`. Both `HoistModel` and `HoistService` are
    decorated with `@PersistSupport`.
  * This is designed to replace any app-specific code previously added to synchronize fields and
    their values to Preferences via ad-hoc initializers and reactions.
  * This same API is now used to handle state persistence for `GridStateModel`, `PanelModel`,
    `DimensionChooserModel`, and `DashContainerModel` - configurable via the new `persistWith`
    option on those classes.
* `FetchService` now installs a default timeout of 30 seconds for all requests. This can be disabled
  by setting timeout to `null`. Fetch Timeout Exceptions have also been improved to include the same
  information as other standard exceptions thrown by this service.
  * 💥 Apps that were relying on the lack of a built-in timeout for long-running requests should
    ensure they configure such calls with a longer or null timeout.
* `Store` gets new `clearFilter()` and `recordIsFiltered()` helper functions.
* The Admin console's Activity Tracking tab has been significantly upgraded to allow admins to
  better analyze both built-in and custom tracking data generated by their application. Its sibling
  Client Errors tab has also been updated with a docked detail panel.
* `CodeInput` gets new `showCopyButton` prop - set to true to provide an inline action button to
  copy the editor contents to the clipboard.
* Hoist config `xhEnableMonitoring` can be used to enable/disable the Admin monitor tab and its
  associated server-side jobs

### 💥 Breaking Changes

* Applications should update to `hoist-core` v8.0.1 or above, required to support the upgraded Admin
  Activity Tracking tab. Contact XH for assistance with this update.
* The option `PanelModel.prefName` has been removed in favor of `persistWith`. Existing user state
  will be transferred to the new format, assuming a `PersistenceProvider` of type 'pref' referring
  to the same preference is used (e.g. `persistWith: {prefKey: 'my-panel-model-prefName'}`.
* The option `GridModel.stateModel` has been removed in favor of `persistWith`. Existing user state
  will be transferred to the new format, assuming a `PersistenceProvider` of type 'localStorage'
  referring to the same key is used (e.g. `persistWith: {localStorageKey: 'my-grid-state-id'}`.
  * Use the new `GridModel.persistOptions` config for finer control over what grid state is
    persisted (replacement for stateModel configs to disable persistence of column
    state/sorting/grouping).
* The options `DimensionChooserModel.preference` and `DimensionChooserModel.historyPreference` have
  been removed in favor of `persistWith`.
* `AppSpec.idleDetectionEnabled` has been removed. App-specific Idle detection is now enabled via
  the new `xhIdleConfig` config. The old `xhIdleTimeoutMins` has also been deprecated.
* `AppSpec.idleDialogClass` has been renamed `AppSpec.idlePanel`. If specified, it should be a
  full-screen component.
* `PinPad` and `PinPadModel` have been moved to `@xh/hoist/cmp/pinpad`, and is now available for use
  with both standard and mobile toolkits.
* Third-party dependencies updated to properly reflect application-level licensing requirements.
  Applications must now import and provide their licensed version of ag-Grid, and Highcharts to
  Hoist. See file `Bootstrap.js` in Toolbox for an example.

### 🐞 Bug Fixes

* Sorting special columns generated by custom ag-Grid configurations (e.g. auto-group columns) no
  longer throws with an error.
* The `deepFreeze()` util - used to freeze data in `Record` instances - now only attempts to freeze
  a whitelist of object types that are known to be safely freezable. Custom application classes and
  other potentially-problematic objects (such as `moment` instances) are no longer frozen when
  loaded into `Record` fields.

### 📚 Libraries

Note that certain licensed third-party dependencies have been removed as direct dependencies of this
project, as per note in Breaking Changes above.

* @xh/hoist-dev-utils `4.x -> 5.x` - apps should also update to the latest 5.x release of dev-utils.
  Although license and dependency changes triggered a new major version of this dev dependency, no
  application-level changes should be required.
* @blueprintjs/core `3.28 -> 3.29`
* codemirror `5.54 -> 5.55`
* react-select `3.0 -> 3.1`

### 📚 Optional Libraries

* ag-Grid `23.0.2` > `23.2.0` (See Toolbox app for example on this upgrade)
* Highcharts `8.0.4 -> 8.1.1`

[Commit Log](https://github.com/xh/hoist-react/compare/v34.0.0...v35.0.0)


## v34.0.0 - 2020-05-26

### 🎁 New Features

* Hoist's enhanced autosizing is now enabled on all grids by default. See `GridModel` and
  `GridAutosizeService` for more details.
* New flags `XH.isPhone`, `XH.isTablet`, and `XH.isDesktop` available for device-specific switching.
  Corresponding `.xh-phone`, `.xh-tablet`, and `.xh-desktop` CSS classes are added to the document
  `body`. These flags and classes are set based on the detected device, as per its user-agent.
  * One of the two higher-level CSS classes `.xh-standard` or `.xh-mobile` will also be applied
    based on an app's use of the primary (desktop-centric) components vs mobile components - as
    declared by its `AppSpec.isMobileApp` - regardless of the detected device.
  * These changes provide more natural support for use cases such as apps that are built with
    standard components yet target/support tablet users.
* New method `Record.get()` provides an alternative API for checked data access.
* The mobile `Select` component supports the `enableFilter` and `enableCreate` props.
* `DashContainerModel` supports new `layoutLocked`, `contentLocked` and `renameLocked` modes.
* `DimensionChooser` now has the ability to persist its value and history separately.
* Enhance Hoist Admin's Activity Tracking tab.
* Enhance Hoist Admin's Client Error tab.

### 💥 Breaking Changes

* `emptyFlexCol` has been removed from the Hoist API and should simply be removed from all client
  applications. Improvements to agGrid's default rendering of empty space have made it obsolete.
* `isMobile` property on `XH` and `AppSpec` has been renamed to `isMobileApp`. All apps will need to
  update their (required) use of this flag in the app specifications within their
  `/client-app/src/apps` directory.
* The `xh-desktop` class should no longer be used to indicate a non-mobile toolkit based app. For
  this purpose, use `xh-standard` instead.

### 🐞 Bug Fixes

* Fix to Average Aggregators when used with hierarchical data.
* Fixes to Context Menu handling on `Panel` to allow better handling of `[]` and `null`.

### 📚 Libraries

* @blueprintjs/core `3.26 -> 3.28`
* @blueprintjs/datetime `3.16 -> 3.18`
* codemirror `5.53 -> 5.54`
* react-transition-group `4.3 -> 4.4`

[Commit Log](https://github.com/xh/hoist-react/compare/v33.3.0...v34.0.0)


## v33.3.0 - 2020-05-08

### ⚙️ Technical

* Additional updates to experimental autosize feature: standardization of naming, better masking
  control, and API fixes. Added new property `autosizeOptions` on `GridModel` and main entry point
  is now named `GridModel.autosizeAsync()`.

### 🐞 Bug Fixes

* `Column.hideable` will now be respected by ag-grid column drag and drop
  [#1900](https://github.com/xh/hoist-react/issues/1900)
* Fixed an issue where dragging a column would cause it to be sorted unintentionally.

[Commit Log](https://github.com/xh/hoist-react/compare/v33.2.0...v33.3.0)


## v33.2.0 - 2020-05-07

### 🎁 New Features

* Virtual column rendering has been disabled by default, as it offered a minimal performance benefit
  for most grids while compromising autosizing. See new `GridModel.useVirtualColumns` config, which
  can be set to `true` to re-enable this behavior if required.
* Any `GridModel` can now be reset to its code-prescribed defaults via the column chooser reset
  button. Previously, resetting to defaults was only possible for grids that persisted their state
  with a `GridModel.stateModel` config.

### 🐞 Bug Fixes

* Fixed several issues with new grid auto-sizing feature.
* Fixed issues with and generally improved expand/collapse column alignment in tree grids.
  * 💥 Note that this improvement introduced a minor breaking change for apps that have customized
    tree indentation via the removed `--grid-tree-indent-px` CSS var. Use `--grid-tree-indent`
    instead. Note the new var is specified in em units to scale well across grid sizing modes.

### ⚙️ Technical

* Note that the included version of Onsen has been replaced with a fork that includes updates for
  react 16.13. Apps should not need to make any changes.

### 📚 Libraries

* react `~16.8 -> ~16.13`
* onsenui `~16.8` -> @xh/onsenui `~16.13`
* react-onsenui `~16.8` -> @xh/react-onsenui `~16.13`

[Commit Log](https://github.com/xh/hoist-react/compare/v33.1.0...33.2.0)


## v33.1.0 - 2020-05-05

### 🎁 New Features

* Added smart auto-resizing of columns in `GridModel` Unlike ag-Grid's native auto-resizing support,
  Hoist's auto-resizing will also take into account collapsed rows, off-screen cells that are not
  currently rendered in the DOM, and summary rows. See the new `GridAutosizeService` for details.
  * This feature is currently marked as 'experimental' and must be enabled by passing a special
    config to the `GridModel` constructor of the form `experimental: {useHoistAutosize: true}`. In
    future versions of Hoist, we expect to make it the default behavior.
* `GridModel.autoSizeColumns()` has been renamed `GridModel.autosizeColumns()`, with lowercase 's'.
  Similarly, the `autoSizeColumns` context menu token has been renamed `autosizeColumns`.

### 🐞 Bug Fixes

* Fixed a regression with `StoreFilterField` introduced in v33.0.1.

[Commit Log](https://github.com/xh/hoist-react/compare/v33.0.2...33.1.0)


## v33.0.2 - 2020-05-01

### 🎁 New Features

* Add Hoist Cube Aggregators: `AverageAggregator` and `AverageStrictAggregator`
* `ColAutosizeButton` has been added to desktop and mobile

### 🐞 Bug Fixes

* Fixed mobile menus to constrain to the bottom of the viewport, scrolling if necessary.
  [#1862](https://github.com/xh/hoist-react/issues/1862)
* Tightened up mobile tree grid, fixed issues in mobile column chooser.
* Fixed a bug with reloading hierarchical data in `Store`.
  [#1871](https://github.com/xh/hoist-react/issues/1871)

[Commit Log](https://github.com/xh/hoist-react/compare/v33.0.1...33.0.2)


## v33.0.1 - 2020-04-29

### 🎁 New Features

* `StoreFieldField` supports dot-separated field names in a bound `GridModel`, meaning it will now
  match on columns with fields such as `address.city`.

* `Toolbar.enableOverflowMenu` now defaults to `false`. This was determined safer and more
  appropriate due to issues with the underlying Blueprint implementation, and the need to configure
  it carefully.

### 🐞 Bug Fixes

* Fixed an important bug with state management in `StoreFilterField`. See
  https://github.com/xh/hoist-react/issues/1854

* Fixed the default sort order for grids. ABS DESC should be first when present.

### 📚 Libraries

* @blueprintjs/core `3.25 -> 3.26`
* codemirror `5.52 -> 5.53`

[Commit Log](https://github.com/xh/hoist-react/compare/v33.0.0...v33.0.1)

## v33.0.0 - 2020-04-22

### 🎁 New Features

* The object returned by the `data` property on `Record` now includes the record `id`. This will
  allow for convenient access of the id with the other field values on the record.
* The `Timer` class has been enhanced and further standardized with its Hoist Core counterpart:
  * Both the `interval` and `timeout` arguments may be specified as functions, or config keys
    allowing for dynamic lookup and reconfiguration.
  * Added `intervalUnits` and `timeoutUnits` arguments.
  * `delay` can now be specified as a boolean for greater convenience.

### 💥 Breaking Changes

* We have consolidated the import location for several packages, removing unintended nested index
  files and 'sub-packages'. In particular, the following locations now provide a single index file
  for import for all of their public contents: `@xh/hoist/core`, `@xh/hoist/data`,
  `@xh/hoist/cmp/grid`, and `@xh/hoist/desktop/cmp/grid`. Applications may need to update import
  statements that referred to index files nested within these directories.
* Removed the unnecessary and confusing `values` getter on `BaseFieldModel`. This getter was not
  intended for public use and was intended for the framework's internal implementation only.
* `ColumnGroup.align` has been renamed to `ColumnGroup.headerAlign`. This avoids confusion with the
  `Column` API, where `align` refers to the alignment of cell contents within the column.

### 🐞 Bug Fixes

* Exceptions will no longer overwrite the currently shown exception in the exception dialog if the
  currently shown exception requires reloading the application.
  [#1834](https://github.com/xh/hoist-react/issues/1834)

### ⚙️ Technical

* Note that the Mobx React bindings have been updated to 6.2, and we have enabled the recommended
  "observer batching" feature as per
  [the mobx-react docs](https://github.com/mobxjs/mobx-react-lite/#observer-batching).

### 📚 Libraries

* @blueprintjs/core `3.24 -> 3.25`
* @blueprintjs/datetime `3.15 -> 3.16`
* mobx-react `6.1 -> 6.2`

[Commit Log](https://github.com/xh/hoist-react/compare/v32.0.4...v33.0.0)

## v32.0.5 - 2020-07-14

### 🐞 Bug Fixes

* Fixes a regression in which grid exports were no longer sorting rows properly.

[Commit Log](https://github.com/xh/hoist-react/compare/v32.0.4...v32.0.5)

## v32.0.4 - 2020-04-09

### 🐞 Bug Fixes

* Fixes a regression with the alignment of `ColumnGroup` headers.
* Fixes a bug with 'Copy Cell' context menu item for certain columns displaying the Record ID.
* Quiets console logging of 'routine' exceptions to 'debug' instead of 'log'.

[Commit Log](https://github.com/xh/hoist-react/compare/v32.0.3...v32.0.4)

## v32.0.3 - 2020-04-06

### 🐞 Bug Fixes

* Suppresses a console warning from ag-Grid for `GridModel`s that do not specify an `emptyText`.

[Commit Log](https://github.com/xh/hoist-react/compare/v32.0.2...v32.0.3)

## v32.0.2 - 2020-04-03

⚠ Note that this release includes a *new major version of ag-Grid*. Please consult the
[ag-Grid Changelog](https://www.ag-grid.com/ag-grid-changelog/) for versions 22-23 to review
possible breaking changes to any direct/custom use of ag-Grid APIs and props within applications.

### 🎁 New Features

* GridModel `groupSortFn` now accepts `null` to turn off sorting of group rows.
* `DockViewModel` now supports optional `width`, `height` and `collapsedWidth` configs.
* The `appMenuButton.extraItems` prop now accepts `MenuItem` configs (as before) but also React
  elements and the special string token '-' (shortcut to render a `MenuDivider`).
* Grid column `flex` param will now accept numbers, with available space divided between flex
  columns in proportion to their `flex` value.
* `Column` now supports a `sortingOrder` config to allow control of the sorting options that will be
  cycled through when the user clicks on the header.
* `PanelModel` now supports setting a `refreshMode` to control how collapsed panels respond to
  refresh requests.

### 💥 Breaking Changes

* The internal DOM structure of desktop `Panel` has changed to always include an inner frame with
  class `.xh-panel__content`. You may need to update styling that targets the inner structure of
  `Panel` via `.xh-panel`.
* The hooks `useOnResize()` and `useOnVisibleChange()` no longer take a `ref` argument. Use
  `composeRefs` to combine the ref that they return with any ref you wish to compose them with.
* The callback for `useOnResize()` will now receive an object representing the locations and
  dimensions of the element's content box. (Previously it incorrectly received an array of
  `ResizeObserver` entries that had to be de-referenced)
* `PanelModel.collapsedRenderMode` has been renamed to `PanelModel.renderMode`, to be more
  consistent with other Hoist APIs such as `TabContainer`, `DashContainer`, and `DockContainer`.


### 🐞 Bug Fixes

* Checkboxes in grid rows in Tiny sizing mode have been styled to fit correctly within the row.
* `GridStateModel` no longer saves/restores the width of non-resizable columns.
  [#1718](https://github.com/xh/hoist-react/issues/1718)
* Fixed an issue with the hooks useOnResize and useOnVisibleChange. In certain conditions these
  hooks would not be called. [#1808](https://github.com/xh/hoist-react/issues/1808)
* Inputs that accept a rightElement prop will now properly display an Icon passed as that element.
  [#1803](https://github.com/xh/hoist-react/issues/1803)

### ⚙️ Technical

* Flex columns now use the built-in ag-Grid flex functionality.

### 📚 Libraries

* ag-grid-community `removed @ 21.2`
* ag-grid-enterprise `21.2` replaced with @ag-grid-enterprise/all-modules `23.0`
* ag-grid-react `21.2` replaced with @ag-grid-community/react `23.0`
* @fortawesome/* `5.12 -> 5.13`
* codemirror `5.51 -> 5.52`
* filesize `6.0 -> 6.1`
* numbro `2.1 -> 2.2`
* react-beautiful-dnd `12.0 -> 13.0`
* store2 `2.10 -> 2.11`
* compose-react-refs `NEW 1.0.4`

[Commit Log](https://github.com/xh/hoist-react/compare/v31.0.0...v32.0.2)

## v31.0.0 - 2020-03-16

### 🎁 New Features

* The mobile `Navigator` / `NavigatorModel` API has been improved and made consistent with other
  Hoist content container APIs such as `TabContainer`, `DashContainer`, and `DockContainer`.
  * `NavigatorModel` and `PageModel` now support setting a `RenderMode` and `RefreshMode` to control
    how inactive pages are mounted/unmounted and how they respond to refresh requests.
  * `Navigator` pages are no longer required to to return `Page` components - they can now return
    any suitable component.
* `DockContainerModel` and `DockViewModel` also now support `refreshMode` and `renderMode` configs.
* `Column` now auto-sizes when double-clicking / double-tapping its header.
* `Toolbar` will now collapse overflowing items into a drop down menu. (Supported for horizontal
  toolbars only at this time.)
* Added new `xhEnableLogViewer` config (default `true`) to enable or disable the Admin Log Viewer.

#### 🎨 Icons

* Added `Icon.icon()` factory method as a new common entry point for creating new FontAwesome based
  icons in Hoist. It should typically be used instead of using the `FontAwesomeIcon` component
  directly.
* Also added a new `Icon.fileIcon()` factory. This method take a filename and returns an appropriate
  icon based on its extension.
* All Icon factories can now accept an `asHtml` parameter, as an alternative to calling the helper
  function `convertIconToSVG()` on the element. Use this to render icons as raw html where needed
  (e.g. grid renderers).
* Icons rendered as html will now preserve their styling, tooltips, and size.

### 💥 Breaking Changes

* The application's primary `HoistApplicationModel` is now instantiated and installed as
  `XH.appModel` earlier within the application initialization sequence, with construction happening
  prior to the init of the XH identity, config, and preference services.
  * This allows for a new `preAuthInitAsync()` lifecycle method to be called on the model before
    auth has completed, but could be a breaking change for appModel code that relied on these
    services for field initialization or in its constructor.
  * Such code should be moved to the core `initAsync()` method instead, which continues to be called
    after all XH-level services are initialized and ready.
* Mobile apps may need to adjust to the following updates to `NavigatorModel` and related APIs:
  * `NavigatorModel`'s `routes` constructor parameter has been renamed `pages`.
  * `NavigatorModel`'s observable `pages[]` has been renamed `stack[]`.
  * `NavigatorPageModel` has been renamed `PageModel`. Apps do not usually create `PageModels`
    directly, so this change is unlikely to require code updates.
  * `Page` has been removed from the mobile toolkit. Components that previously returned a `Page`
    for inclusion in a `Navigator` or `TabContainer` can now return any component. It is recommended
    you replace `Page` with `Panel` where appropriate.
* Icon enhancements described above removed the following public methods:
  * The `fontAwesomeIcon()` factory function (used to render icons not already enumerated by Hoist)
    has been replaced by the improved `Icon.icon()` factory - e.g. `fontAwesomeIcon({icon: ['far',
    'alicorn']}) -> Icon.icon({iconName: 'alicorn'})`.
  * The `convertIconToSvg()` utility method has been replaced by the new `asHtml` parameter on icon
    factory functions. If you need to convert an existing icon element, use `convertIconToHtml()`.
* `Toolbar` items should be provided as direct children. Wrapping Toolbar items in container
  components can result in unexpected item overflow.

### 🐞 Bug Fixes

* The `fmtDate()` utility now properly accepts, parses, and formats a string value input as
  documented.
* Mobile `PinPad` input responsiveness improved on certain browsers to avoid lag.

### ⚙️ Technical

* New lifecycle methods `preAuthInitAsync()` and `logoutAsync()` added to the `HoistAppModel`
  decorator (aka the primary `XH.appModel`).

[Commit Log](https://github.com/xh/hoist-react/compare/v30.1.0...v31.0.0)

## v30.1.0 - 2020-03-04

### 🐞 Bug Fixes

* Ensure `WebSocketService.connected` remains false until `channelKey` assigned and received from
  server.
* When empty, `DashContainer` now displays a user-friendly prompt to add an initial view.

### ⚙️ Technical

* Form validation enhanced to improve handling of asynchronous validation. Individual rules and
  constraints are now re-evaluated in parallel, allowing for improved asynchronous validation.
* `Select` will now default to selecting contents on focus if in filter or creatable mode.

[Commit Log](https://github.com/xh/hoist-react/compare/v30.0.0...30.1.0)

## v30.0.0 - 2020-02-29

### 🎁 New Features

* `GridModel` and `DataViewModel` now support `groupRowHeight`, `groupRowRenderer` and
  `groupRowElementRenderer` configs. Grouping is new in general to `DataViewModel`, which now takes
  a `groupBy` config.
  * `DataViewModel` allows for settable and multiple groupings and sorters.
  * `DataViewModel` also now supports additional configs from the underlying `GridModel` that make
    sense in a `DataView` context, such as `showHover` and `rowBorders`.
* `TabContainerModel` now accepts a `track` property (default false) for easily tracking tab views
  via Hoist's built-in activity tracking.
* The browser document title is now set to match `AppSpec.clientAppName` - helpful for projects with
  multiple javascript client apps.
* `StoreFilterField` accepts all other config options from `TextInput` (e.g. `disabled`).
* Clicking on a summary row in `Grid` now clears its record selection.
* The `@LoadSupport` decorator now provides an additional observable property `lastException`. The
  decorator also now logs load execution times and failures to `console.debug` automatically.
* Support for mobile `Panel.scrollable` prop made more robust with re-implementation of inner
  content element. Note this change included a tweak to some CSS class names for mobile `Panel`
  internals that could require adjustments if directly targeted by app stylesheets.
* Added new `useOnVisibleChange` hook.
* Columns now support a `headerAlign` config to allow headers to be aligned differently from column
  contents.

### 💥 Breaking Changes

* `Toolbar` items must be provided as direct children. Wrapping Toolbar items in container
  components can result in unexpected item overflow.
* `DataView.rowCls` prop removed, replaced by new `DataViewModel.rowClassFn` config for more
  flexibility and better symmetry with `GridModel`.
* `DataViewModel.itemRenderer` renamed to `DataViewModel.elementRenderer`
* `DataView` styling has been updated to avoid applying several unwanted styles from `Grid`. Note
  that apps might rely on these styles (intentionally or not) for their `itemRenderer` components
  and appearance and will need to adjust.
* Several CSS variables related to buttons have been renamed for consistency, and button style rules
  have been adjusted to ensure they take effect reliably across desktop and mobile buttons
  ([#1568](https://github.com/xh/hoist-react/pull/1568)).
* The optional `TreeMapModel.highchartsConfig` object will now be recursively merged with the
  top-level config generated by the Hoist model and component, where previously it was spread onto
  the generated config. This could cause a change in behavior for apps using this config to
  customize map instances, but provides more flexibility for e.g. customizing the `series`.
* The signature of `useOnResize` hook has been modified slightly for API consistency and clarity.
  Options are now passed in a configuration object.

### 🐞 Bug Fixes

* Fixed an issue where charts that are rendered while invisible would have the incorrect size.
  [#1703](https://github.com/xh/hoist-react/issues/1703)
* Fixed an issue where zeroes entered by the user in `PinPad` would be displayed as blanks.
* Fixed `fontAwesomeIcon` elem factory component to always include the default 'fa-fw' className.
  Previously, it was overridden if a `className` prop was provided.
* Fixed an issue where ConfigDiffer would always warn about deletions, even when there weren't any.
  [#1652](https://github.com/xh/hoist-react/issues/1652)
* `TextInput` will now set its value to `null` when all text is deleted and the clear icon will
  automatically hide.
* Fixed an issue where multiple buttons in a `ButtonGroupInput` could be shown as active
  simultaneously. [#1592](https://github.com/xh/hoist-react/issues/1592)
* `StoreFilterField` will again match on `Record.id` if bound to a Store or a GridModel with the
  `id` column visible. [#1697](https://github.com/xh/hoist-react/issues/1697)
* A number of fixes have been applied to `RelativeTimeStamp` and `getRelativeTimestamp`, especially
  around its handling of 'equal' or 'epsilon equal' times. Remove unintended leading whitespace from
  `getRelativeTimestamp`.

### ⚙️ Technical

* The `addReaction` and `addAutorun` methods (added to Hoist models, components, and services by the
  `ReactiveSupport` mixin) now support a configurable `debounce` argument. In many cases, this is
  preferable to the built-in MobX `delay` argument, which only provides throttling and not true
  debouncing.
* New `ChartModel.highchart` property provides a reference to the underlying HighChart component.

### 📚 Libraries

* @blueprintjs/core `3.23 -> 3.24`
* react-dates `21.7 -> 21.8`
* react-beautiful-dnd `11.0 -> 12.2`

[Commit Log](https://github.com/xh/hoist-react/compare/v29.1.0...v30.0.0)

## v29.1.0 - 2020-02-07

### 🎁 New Features

#### Grid

* The `compact` config on `GridModel` has been deprecated in favor of the more powerful `sizingMode`
  which supports the values 'large', 'standard', 'compact', or 'tiny'.
  * Each new mode has its own set of CSS variables for applications to override as needed.
  * Header and row heights are configurable for each via the `HEADER_HEIGHTS` and `ROW_HEIGHTS`
    static properties of the `AgGrid` component. These objects can be modified on init by
    applications that wish to customize the default row heights globally.
  * 💥 Note that these height config objects were previously exported as constants from AgGrid.js.
    This would be a breaking change for any apps that imported the old objects directly (considered
    unlikely).
* `GridModel` now exposes an `autoSizeColumns` method, and the Grid context menu now contains an
  `Autosize Columns` option by default.
* `Column` and `ColumnGroup` now support React elements for `headerName`.

#### Data

* The `Store` constructor now accepts a `data` argument to load data at initialization.
* The `xh/hoist/data/cube` package has been modified substantially to better integrate with the core
  data package and support observable "Views". See documentation on `Cube` for more information.

#### Other

* Added a `PinPad` component for streamlined handling of PIN entry on mobile devices.
* `FormField` now takes `tooltipPosition` and `tooltipBoundary` props for customizing minimal
  validation tooltip.
* `RecordAction.actionFn` parameters now include a `buttonEl` property containing the button element
  when used in an action column.
* Mobile Navigator component now takes an `animation` prop which can be set to 'slide' (default),
  'lift', 'fade', or 'none'. These values are passed to the underlying onsenNavigator component.
  ([#1641](https://github.com/xh/hoist-react/pull/1641))
* `AppOption` configs now accept an `omit` property for conditionally excluding options.

### 🐞 Bug Fixes

* Unselectable grid rows are now skipped during up/down keyboard navigation.
* Fix local quick filtering in `LeftRightChooser` (v29 regression).
* Fix `SplitTreeMap` - the default filtering once again splits the map across positive and negative
  values as intended (v29 regression).

### ⚙️ Technical

* `FormFields` now check that they are contained in a Hoist `Form`.

### 📚 Libraries

* @blueprintjs/core `3.22 -> 3.23`
* codemirror `5.50 -> 5.51`
* react-dates `21.5 -> 21.7`

[Commit Log](https://github.com/xh/hoist-react/compare/v29.0.0...v29.1.0)

## v29.0.0 - 2020-01-24

### 🗄️ Data Package Changes

Several changes have been made to data package (`Store` and `Record`) APIs for loading, updating,
and modifying data. They include some breaking changes, but pave the way for upcoming enhancements
to fully support inline grid editing and other new features.

Store now tracks the "committed" state of its records, which represents the data as it was loaded
(typically from the server) via `loadData()` or `updateData()`. Records are now immutable and
frozen, so they cannot be changed directly, but Store offers a new `modifyRecords()` API to apply
local modifications to data in a tracked and managed way. (Store creates new records internally to
hold both this modified data and the original, "committed" data.) This additional state tracking
allows developers to query Stores for modified or added records (e.g. to flush back to the server
and persist) as well as call new methods to revert changes (e.g. to undo a block of changes that the
user wishes to discard).

Note the following more specific changes to these related classes:

#### Record

* 💥 Record data properties are now nested within a `data` object on Record instances and are no
  longer available as top-level properties on the Record itself.
  * Calls to access data such as `rec.quantity` must be modified to `rec.data.quantity`.
  * When accessing multiple properties, destructuring provides an efficient syntax - e.g. `const
    {quantity, price} = rec.data;`.
* 💥 Records are now immutable and cannot be modified by applications directly.
  * This is a breaking change, but should only affect apps with custom inline grid editing
    implementations or similar code that modifies individual record values.
  * Calls to change data such as `rec.quantity = 100` must now be made through the Record's Store,
    e.g. `store.modifyData({id: 41, quantity: 100})`
* Record gains new getters for inspecting its state, including: `isAdd`, `isModified`, and
  `isCommitted`.

#### Store

* 💥 `noteDataUpdated()` has been removed, as out-of-band modifications to Store Records are no
  longer possible.
* 💥 Store's `idSpec` function is now called with the raw record data - previously it was passed
  source data after it had been run through the store's optional `processRawData` function. (This is
  unlikely to have a practical impact on most apps, but is included here for completeness.)
* `Store.updateData()` now accepts a flat list of raw data to process into Record additions and
  updates. Previously developers needed to call this method with an object containing add, update,
  and/or remove keys mapped to arrays. Now Store will produce an object of this shape automatically.
* `Store.refreshFilter()` method has been added to allow applications to rebuild the filtered data
  set if some application state has changed (apart from the store's data itself) which would affect
  the store filter.
* Store gains new methods for manipulating its Records and data, including `addRecords()`,
  `removeRecords()`, `modifyRecords()`, `revertRecords()`, and `revert()`. New getters have been
  added for `addedRecords`, `removedRecords`, `modifiedRecords`, and `isModified`.

#### Column

* Columns have been enhanced for provide basic support for inline-editing of record data. Further
  inline editing support enhancements are planned for upcoming Hoist releases.
* `Column.getValueFn` config added to retrieve the cell value for a Record field. The default
  implementation pulls the value from the Record's new `data` property (see above). Apps that
  specify custom `valueGetter` callbacks via `Column.agOptions` should now implement their custom
  logic in this new config.
* `Column.setValueFn` config added to support modifying the Column field's value on the underlying
  Record. The default implementation calls the new `Store.modifyRecords()` API and should be
  sufficient for the majority of cases.
* `Column.editable` config added to indicate if a column/cell should be inline-editable.

### 🎁 New Features

* Added keyboard support to ag-Grid context menus.
* Added `GridModel.setEmptyText()` to allow updates to placeholder text after initial construction.
* Added `GridModel.ensureSelectionVisible()` to scroll the currently selected row into view.
* When a `TreeMap` is bound to a `GridModel`, the grid will now respond to map selection changes by
  scrolling to ensure the selected grid row is visible.
* Added a `Column.tooltipElement` config to support fully customizable tooltip components.
* Added a `useOnResize` hook, which runs a function when a component is resized.
* Exposed an `inputRef` prop on numberInput, textArea, and textInput
* `PanelModel` now accepts a `maxSize` config.
* `RelativeTimeStamp` now support a `relativeTo` option, allowing it to display the difference
  between a timestamp and another reference time other than now. Both the component and the
  `getRelativeTimestamp()` helper function now leverage moment.js for their underlying
  implementation.
* A new `Clock` component displays the time, either local to the browser or for a configurable
  timezone.
* `LeftRightChooser` gets a new `showCounts` option to print the number of items on each side.
* `Select` inputs support a new property `enableWindowed` (desktop platform only) to improve
  rendering performance with large lists of options.
* `Select` inputs support grouped options. To use, add an attribute `options` containing an array of
  sub-options.
* `FetchService` methods support a new `timeout` option. This config chains `Promise.timeout()` to
  the promises returned by the service.
* Added alpha version of `DashContainer` for building dynamic, draggable dashboard-style layouts.
  Please note: the API for this component is subject to change - use at your own risk!
* `Select` now allows the use of objects as values.
* Added a new `xhEnableImpersonation` config to enable or disable the ability of Hoist Admins to
  impersonate other users. Note that this defaults to `false`. Apps will need to set this config to
  continue using impersonation. (Note that an update to hoist-core 6.4+ is required for this config
  to be enforced on the server.)
* `FormField` now supports a `requiredIndicator` to customize how required fields are displayed.
* Application build tags are now included in version update checks, primarily to prompt dev/QA users
  to refresh when running SNAPSHOT versions. (Note that an update to hoist-core 6.4+ is required for
  the server to emit build tag for comparison.)
* `CodeInput` component added to provide general `HoistInput` support around the CodeMirror code
  editor. The pre-existing `JsonInput` has been converted to a wrapper around this class.
* `JsonInput` now supports an `autoFocus` prop.
* `Select` now supports a `hideDropdownIndicator` prop.
* `useOnResize` hook will now ignore visibility changes, i.e. a component resizing to a size of 0.
* `DimensionChooser` now supports a `popoverPosition` prop.
* `AppBar.appMenuButtonPosition` prop added to configure the App Menu on the left or the right, and
  `AppMenuButton` now accepts and applies any `Button` props to customize.
* New `--xh-grid-tree-indent-px` CSS variable added to allow control over the amount of indentation
  applied to tree grid child nodes.

### 💥 Breaking Changes

* `GridModel.contextMenuFn` config replaced with a `contextMenu` parameter. The new parameter will
  allow context menus to be specified with a simple array in addition to the function specification
  currently supported.
* `GridModel.defaultContextMenuTokens` config renamed to `defaultContextMenu`.
* `Chart` and `ChartModel` have been moved from `desktop/cmp/charts` to `cmp/charts`.
* `StoreFilterField` has been moved from `desktop/cmp/store` to `cmp/store`.
* The options `nowEpsilon` and `nowString` on `RelativeTimestamp` have been renamed to `epsilon` and
  `equalString`, respectively.
* `TabRenderMode` and `TabRefreshMode` have been renamed to `RenderMode` and `RefreshMode` and moved
  to the `core` package. These enumerations are now used in the APIs for `Panel`, `TabContainer`,
  and `DashContainer`.
* `DockViewModel` now requires a function, or a HoistComponent as its `content` param. It has always
  been documented this way, but a bug in the original implementation had it accepting an actual
  element rather than a function. As now implemented, the form of the `content` param is consistent
  across `TabModel`, `DockViewModel`, and `DashViewSpec`.
* `JsonInput.showActionButtons` prop replaced with more specific `showFormatButton` and
  `showFullscreenButton` props.
* The `DataView.itemHeight` prop has been moved to `DataViewModel` where it can now be changed
  dynamically by applications.
* Desktop `AppBar.appMenuButtonOptions` prop renamed to `appMenuButtonProps` for consistency.

### 🐞 Bug Fixes

* Fixed issue where JsonInput was not receiving its `model` from context
  ([#1456](https://github.com/xh/hoist-react/issues/1456))
* Fixed issue where TreeMap would not be initialized if the TreeMapModel was created after the
  GridModel data was loaded ([#1471](https://github.com/xh/hoist-react/issues/1471))
* Fixed issue where export would create malformed file with dynamic header names
* Fixed issue where exported tree grids would have incorrect aggregate data
  ([#1447](https://github.com/xh/hoist-react/issues/1447))
* Fixed issue where resizable Panels could grow larger than desired
  ([#1498](https://github.com/xh/hoist-react/issues/1498))
* Changed RestGrid to only display export button if export is enabled
  ([#1490](https://github.com/xh/hoist-react/issues/1490))
* Fixed errors when grouping rows in Grids with `groupUseEntireRow` turned off
  ([#1520](https://github.com/xh/hoist-react/issues/1520))
* Fixed problem where charts were resized when being hidden
  ([#1528](https://github.com/xh/hoist-react/issues/1528))
* Fixed problem where charts were needlessly re-rendered, hurting performance and losing some state
  ([#1505](https://github.com/xh/hoist-react/issues/1505))
* Removed padding from Select option wrapper elements which was making it difficult for custom
  option renderers to control the padding ([1571](https://github.com/xh/hoist-react/issues/1571))
* Fixed issues with inconsistent indentation for tree grid nodes under certain conditions
  ([#1546](https://github.com/xh/hoist-react/issues/1546))
* Fixed autoFocus on NumberInput.

### 📚 Libraries

* @blueprintjs/core `3.19 -> 3.22`
* @blueprintjs/datetime `3.14 -> 3.15`
* @fortawesome/fontawesome-pro `5.11 -> 5.12`
* codemirror `5.49 -> 5.50`
* core-js `3.3 -> 3.6`
* fast-deep-equal `2.0 -> 3.1`
* filesize `5.0 -> 6.0`
* highcharts 7.2 -> 8.0`
* mobx `5.14 -> 5.15`
* react-dates `21.3 -> 21.5`
* react-dropzone `10.1 -> 10.2`
* react-windowed-select `added @ 2.0.1`

[Commit Log](https://github.com/xh/hoist-react/compare/v28.2.0...v29.0.0)

## v28.2.0 - 2019-11-08

### 🎁 New Features

* Added a `DateInput` component to the mobile toolkit. Its API supports many of the same options as
  its desktop analog with the exception of `timePrecision`, which is not yet supported.
* Added `minSize` to panelModel. A resizable panel can now be prevented from resizing to a size
  smaller than minSize. ([#1431](https://github.com/xh/hoist-react/issues/1431))

### 🐞 Bug Fixes

* Made `itemHeight` a required prop for `DataView`. This avoids an issue where agGrid went into an
  infinite loop if this value was not set.
* Fixed a problem with `RestStore` behavior when `dataRoot` changed from its default value.

[Commit Log](https://github.com/xh/hoist-react/compare/v28.1.1...v28.2.0)

## v28.1.1 - 2019-10-23

### 🐞 Bug Fixes

* Fixes a bug with default model context being set incorrectly within context inside of `Panel`.

[Commit Log](https://github.com/xh/hoist-react/compare/v28.1.0...v28.1.1)

## v28.1.0 - 2019-10-18

### 🎁 New Features

* `DateInput` supports a new `strictInputParsing` prop to enforce strict parsing of keyed-in entries
  by the underlying moment library. The default value is false, maintained the existing behavior
  where [moment will do its best](https://momentjs.com/guides/#/parsing/) to parse an entered date
  string that doesn't exactly match the specified format
* Any `DateInput` values entered that exceed any specified max/minDate will now be reset to null,
  instead of being set to the boundary date (which was surprising and potentially much less obvious
  to a user that their input had been adjusted automatically).
* `Column` and `ColumnGroup` now accept a function for `headerName`. The header will be
  automatically re-rendered when any observable properties referenced by the `headerName` function
  are modified.
* `ColumnGroup` now accepts an `align` config for setting the header text alignment
* The flag `toContext` for `uses` and `creates` has been replaced with a new flag `publishMode` that
  provides more granular control over how models are published and looked up via context. Components
  can specify `ModelPublishMode.LIMITED` to make their model available for contained components
  without it becoming the default model or exposing its sub-models.

### 🐞 Bug Fixes

* Tree columns can now specify `renderer` or `elementRenderer` configs without breaking the standard
  ag-Grid group cell renderer auto-applied to tree columns (#1397).
* Use of a custom `Column.comparator` function will no longer break agGrid-provided column header
  filter menus (#1400).
* The MS Edge browser does not return a standard Promise from `async` functions, so the the return
  of those functions did not previously have the required Hoist extensions installed on its
  prototype. Edge "native" Promises are now also polyfilled / extended as required. (#1411).
* Async `Select` combobox queries are now properly debounced as per the `queryBuffer` prop (#1416).

### ⚙️ Technical

* Grid column group headers now use a custom React component instead of the default ag-Grid column
  header, resulting in a different DOM structure and CSS classes. Existing CSS overrides of the
  ag-Grid column group headers may need to be updated to work with the new structure/classes.
* We have configured `stylelint` to enforce greater consistency in our stylesheets within this
  project. The initial linting run resulted in a large number of updates to our SASS files, almost
  exclusively whitespace changes. No functional changes are intended/expected. We have also enabled
  hooks to run both JS and style linting on pre-commit. Neither of these updates directly affects
  applications, but the same tools could be configured for apps if desired.

### 📚 Libraries

* core-js `3.2 -> 3.3`
* filesize `4.2 -> 5.0`
* http-status-codes `added @ 1.3`

[Commit Log](https://github.com/xh/hoist-react/compare/v28.0.0...v28.1.0)

## v28.0.0 - 2019-10-07

_"The one with the hooks."_

**Hoist now fully supports React functional components and hooks.** The new `hoistComponent`
function is now the recommended method for defining new components and their corresponding element
factories. See that (within HoistComponentFunctional.js) and the new `useLocalModel()` and
`useContextModel()` hooks (within [core/hooks](core/hooks)) for more information.

Along with the performance benefits and the ability to use React hooks, Hoist functional components
are designed to read and write their models via context. This allows a much less verbose
specification of component element trees.

Note that **Class-based Components remain fully supported** (by both Hoist and React) using the
familiar `@HoistComponent` decorator, but transitioning to functional components within Hoist apps
is now strongly encouraged. In particular note that Class-based Components will *not* be able to
leverage the context for model support discussed above.

### 🎁 New Features

* Resizable panels now default to not redrawing their content when resized until the resize bar is
  dropped. This offers an improved user experience for most situations, especially when layouts are
  complex. To re-enable the previous dynamic behavior, set `PanelModel.resizeWhileDragging: true`.
* The default text input shown by `XH.prompt()` now has `selectOnFocus: true` and will confirm the
  user's entry on an `<enter>` keypress (same as clicking 'OK').
* `stringExcludes` function added to form validation constraints. This allows an input value to
  block specific characters or strings, e.g. no slash "/" in a textInput for a filename.
* `constrainAll` function added to form validation constraints. This takes another constraint as its
  only argument, and applies that constraint to an array of values, rather than just to one value.
  This is useful for applying a constraint to inputs that produce arrays, such as tag pickers.
* `DateInput` now accepts LocalDates as `value`, `minDate` and `maxDate` props.
* `RelativeTimestamp` now accepts a `bind` prop to specify a model field name from which it can pull
  its timestamp. The model itself can either be passed as a prop or (better) sourced automatically
  from the parent context. Developers are encouraged to take this change to minimize re-renders of
  parent components (which often contain grids and other intensive layouts).
* `Record` now has properties and methods for accessing and iterating over children, descendants,
  and ancestors
* `Store` now has methods for retrieving the descendants and ancestors of a given Record

### 💥 Breaking Changes

* **Apps must update their dev dependencies** to the latest `@xh/hoist-dev-utils` package: v4.0+.
  This updates the versions of Babel / Webpack used in builds to their latest / current versions and
  swaps to the updated Babel recommendation of `core-js` for polyfills.
* The `allSettled` function in `@xh/promise` has been removed. Applications using this method should
  use the ECMA standard (stage-2) `Promise.allSettled` instead. This method is now fully available
  in Hoist via bundled polyfills. Note that the standard method returns an array of objects of the
  form `{status: [rejected|fulfilled], ...}`, rather than `{state: [rejected|fulfilled], ...}`.
* The `containerRef` argument for `XH.toast()` should now be a DOM element. Component instances are
  no longer supported types for this value. This is required to support functional Components
  throughout the toolkit.
* Apps that need to prevent a `StoreFilterField` from binding to a `GridModel` in context, need to
  set the `store` or `gridModel` property explicitly to null.
* The Blueprint non-standard decorators `ContextMenuTarget` and `HotkeysTarget` are no longer
  supported. Use the new hooks `useContextMenu()` and `useHotkeys()` instead. For convenience, this
  functionality has also been made available directly on `Panel` via the `contextMenu` and `hotkeys`
  props.
* `DataView` and `DataViewModel` have been moved from `/desktop/cmp/dataview` to the cross-platform
  package `/cmp/dataview`.
* `isReactElement` has been removed. Applications should use the native React API method
  `React.isValidElement` instead.

### ⚙️ Technical

* `createObservableRef()` is now available in `@xh/hoist/utils/react` package. Use this function for
  creating refs that are functionally equivalent to refs created with `React.createRef()`, yet fully
  observable. With this change the `Ref` class in the same package is now obsolete.
* Hoist now establishes a proper react "error boundary" around all application code. This means that
  errors throw when rendering will be caught and displayed in the standard Hoist exception dialog,
  and stack traces for rendering errors should be significantly less verbose.
* Not a Hoist feature, exactly, but the latest version of `@xh/hoist-dev-utils` (see below) enables
  support for the `optional chaining` (aka null safe) and `nullish coalescing` operators via their
  Babel proposal plugins. Developers are encouraged to make good use of the new syntax below:
  * conditional-chaining: `let foo = bar?.baz?.qux;`
  * nullish coalescing: `let foo = bar ?? 'someDefaultValue';`

### 🐞 Bug Fixes

* Date picker month and year controls will now work properly in `localDate` mode. (Previously would
  reset to underlying value.)
* Individual `Buttons` within a `ButtonGroupInput` will accept a disabled prop while continuing to
  respect the overall `ButtonGroupInput`'s disabled prop.
* Raised z-index level of AG-Grid tooltip to ensure tooltips for AG-Grid context menu items appear
  above the context menu.

### 📚 Libraries

* @blueprintjs/core `3.18 -> 3.19`
* @blueprintjs/datetime `3.12 -> 3.14`
* @fortawesome/fontawesome-pro `5.10 -> 5.11`
* @xh/hoist-dev-utils `3.8 -> 4.3` (multiple transitive updates to build tooling)
* ag-grid `21.1 -> 21.2`
* highcharts `7.1 -> 7.2`
* mobx `5.13 -> 5.14`
* react-transition-group `4.2 -> 4.3`
* rsvp (removed)
* store2 `2.9 -> 2.10`

[Commit Log](https://github.com/xh/hoist-react/compare/v27.1.0...v28.0.0)

## v27.1.0 - 2019-09-05

### 🎁 New Features

* `Column.exportFormat` can now be a function, which supports setting Excel formats on a per-cell
  (vs. entire column) basis by returning a conditional `exportFormat` based upon the value and / or
  record.
  * ⚠️ Note that per-cell formatting _requires_ that apps update their server to use hoist-core
    v6.3.0+ to work, although earlier versions of hoist-core _are_ backwards compatible with the
    pre-existing, column-level export formatting.
* `DataViewModel` now supports a `sortBy` config. Accepts the same inputs as `GridModel.sortBy`,
  with the caveat that only a single-level sort is supported at this time.

[Commit Log](https://github.com/xh/hoist-react/compare/v27.0.1...v27.1.0)

## v27.0.1 - 2019-08-26

### 🐞 Bug Fixes

* Fix to `Store.clear()` and `GridModel.clear()`, which delegates to the same (#1324).

[Commit Log](https://github.com/xh/hoist-react/compare/v27.0.0...v27.0.1)

## v27.0.0 - 2019-08-23

### 🎁 New Features

* A new `LocalDate` class has been added to the toolkit. This class provides client-side support for
  "business" or "calendar" days that do not have a time component. It is an immutable class that
  supports '==', '<' and '>', as well as a number of convenient manipulation functions. Support for
  the `LocalDate` class has also been added throughout the toolkit, including:
  * `Field.type` now supports an additional `localDate` option for automatic conversion of server
    data to this type when loading into a `Store`.
  * `fetchService` is aware of this class and will automatically serialize all instances of it for
    posting to the server. ⚠ NOTE that along with this change, `fetchService` and its methods such
    as `XH.fetchJson()` will now serialize regular JS Date objects as ms timestamps when provided in
    params. Previously Dates were serialized in their default `toString()` format. This would be a
    breaking change for an app that relied on that default Date serialization, but it was made for
    increased symmetry with how Hoist JSON-serializes Dates and LocalDates on the server-side.
  * `DateInput` can now be used to seamlessly bind to a `LocalDate` as well as a `Date`. See its new
    prop of `valueType` which can be set to `localDate` or `date` (default).
  * A new `localDateCol` config has been added to the `@xh/hoist/grid/columns` package with
    standardized rendering and formatting.
* New `TreeMap` and `SplitTreeMap` components added, to render hierarchical data in a configurable
  TreeMap visualization based on the Highcharts library. Supports optional binding to a GridModel,
  which syncs selection and expand / collapse state.
* `Column` gets a new `highlightOnChange` config. If true, the grid will highlight the cell on each
  change by flashing its background. (Currently this is a simple on/off config - future iterations
  could support a function variant or other options to customize the flash effect based on the
  old/new values.) A new CSS var `--xh-grid-cell-change-bg-highlight` can be used to customize the
  color used, app-wide or scoped to a particular grid selector. Note that columns must *not* specify
  `rendererIsComplex` (see below) if they wish to enable the new highlight flag.

### 💥 Breaking Changes

* The updating of `Store` data has been reworked to provide a simpler and more powerful API that
  allows for the applications of additions, deletions, and updates in a single transaction:
  * The signature of `Store.updateData()` has been substantially changed, and is now the main entry
    point for all updates.
  * `Store.removeRecords()` has been removed. Use `Store.updateData()` instead.
  * `Store.addData()` has been removed. Use `Store.updateData()` instead.
* `Column` takes an additional property `rendererIsComplex`. Application must set this flag to
  `true` to indicate if a column renderer uses values other than its own bound field. This change
  provides an efficiency boost by allowing ag-Grid to use its default change detection instead of
  forcing a cell refresh on any change.

### ⚙️ Technical

* `Grid` will now update the underlying ag-Grid using ag-Grid transactions rather than relying on
  agGrid `deltaRowMode`. This is intended to provide the best possible grid performance and
  generally streamline the use of the ag-Grid Api.

### 🐞 Bug Fixes

* Panel resize events are now properly throttled, avoiding extreme lagginess when resizing panels
  that contain complex components such as big grids.
* Workaround for issues with the mobile Onsen toolkit throwing errors while resetting page stack.
* Dialogs call `doCancel()` handler if cancelled via `<esc>` keypress.

### 📚 Libraries

* @xh/hoist-dev-utils `3.7 -> 3.8`
* qs `6.7 -> 6.8`
* store2 `2.8 -> 2.9`

[Commit Log](https://github.com/xh/hoist-react/compare/v26.0.1...v27.0.0)

## v26.0.1 - 2019-08-07

### 🎁 New Features

* **WebSocket support** has been added in the form of `XH.webSocketService` to establish and
  maintain a managed websocket connection with the Hoist UI server. This is implemented on the
  client via the native `WebSocket` object supported by modern browsers and relies on the
  corresponding service and management endpoints added to Hoist Core v6.1.
  * Apps must declare `webSocketsEnabled: true` in their `AppSpec` configuration to enable this
    overall functionality on the client.
  * Apps can then subscribe via the new service to updates on a requested topic and will receive any
    inbound messages for that topic via a callback.
  * The service will monitor the socket connection with a regular heartbeat and attempt to
    re-establish if dropped.
  * A new admin console snap-in provides an overview of connected websocket clients.
* The `XH.message()` and related methods such as `XH.alert()` now support more flexible
  `confirmProps` and `cancelProps` configs, each of which will be passed to their respective button
  and merged with suitable defaults. Allows use of the new `autoFocus` prop with these preconfigured
  dialogs.
  * By default, `XH.alert()` and `XH.confirm()` will auto focus the confirm button for user
    convenience.
  * The previous text/intent configs have been deprecated and the message methods will log a console
    warning if they are used (although it will continue to respect them to aid transitioning to the
    new configs).
* `GridModel` now supports a `copyCell` context menu action. See `StoreContextMenu` for more
  details.
* New `GridCountLabel` component provides an alternative to existing `StoreCountLabel`, outputting
  both overall record count and current selection count in a configurable way.
* The `Button` component accepts an `autoFocus` prop to attempt to focus on render.
* The `Checkbox` component accepts an `autoFocus` prop to attempt to focus on render.

### 💥 Breaking Changes

* `StoreCountLabel` has been moved from `/desktop/cmp/store` to the cross-platform package
  `/cmp/store`. Its `gridModel` prop has also been removed - usages with grids should likely switch
  to the new `GridCountLabel` component, noted above and imported from `/cmp/grid`.
* The API for `ClipboardButton` and `ClipboardMenuItem` has been simplified, and made implementation
  independent. Specify a single `getCopyText` function rather than the `clipboardSpec`.
  (`clipboardSpec` is an artifact from the removed `clipboard` library).
* The `XH.prompt()` and `XH.message()` input config has been updated to work as documented, with any
  initial/default value for the input sourced from `input.initialValue`. Was previously sourced from
  `input.value` (#1298).
* ChartModel `config` has been deprecated. Please use `highchartsConfig` instead.

### 🐞 Bug Fixes

* The `Select.selectOnFocus` prop is now respected when used in tandem with `enableCreate` and/or
  `queryFn` props.
* `DateInput` popup _will_ now close when input is blurred but will _not_ immediately close when
  `enableTextInput` is `false` and a month or year is clicked (#1293).
* Buttons within a grid `actionCol` now render properly in compact mode, without clipping/overflow.

### ⚙️ Technical

* `AgGridModel` will now throw an exception if any of its methods which depend on ag-Grid state are
  called before the grid has been fully initialized (ag-Grid onGridReady event has fired).
  Applications can check the new `isReady` property on `AgGridModel` before calling such methods to️️
  verify the grid is fully initialized.

### 📚 Libraries

* @blueprintjs/core `3.17 -> 3.18`
* @blueprintjs/datetime `3.11 -> 3.12`
* @fortawesome/fontawesome `5.9 -> 5.10`
* ag-grid `21.0.1 -> 21.1.1`
* store2 `2.7 -> 2.8`
* The `clipboard` library has been replaced with the simpler `clipboard-copy` library.

[Commit Log](https://github.com/xh/hoist-react/compare/v25.2.0...v26.0.1)

## v25.2.0 - 2019-07-25

### 🎁 New Features

* `RecordAction` supports a new `secondaryText` property. When used for a Grid context menu item,
  this text appears on the right side of the menu item, usually used for displaying the shortcut key
  associated with an action.

### 🐞 Bug Fixes

* Fixed issue with loopy behavior when using `Select.selectOnFocus` and changing focus
  simultaneously with keyboard and mouse.

[Commit Log](https://github.com/xh/hoist-react/compare/v25.1.0...v25.2.0)

## v25.1.0 - 2019-07-23

### 🎁 New Features

* `JsonInput` includes buttons for toggling showing in a full-screen dialog window. Also added a
  convenience button to auto-format `JsonInput's` content.
* `DateInput` supports a new `enableTextInput` prop. When this property is set to false, `DateInput`
  will be entirely driven by the provided date picker. Additionally, `DateInput` styles have been
  improved for its various modes to more clearly convey its functionality.
* `ExportButton` will auto-disable itself if bound to an empty `GridModel`. This helper button will
  now also throw a console warning (to alert the developer) if `gridModel.enableExport != true`.

### ⚙️ Technical

* Classes decorated with `@LoadSupport` will now throw an exception out of their provided
  `loadAsync()` method if called with a parameter that's not a plain object (i.e. param is clearly
  not a `LoadSpec`). Note this might be a breaking change, in so far as it introduces additional
  validation around this pre-existing API requirement.
* Requirements for the `colorSpec` option passed to Hoist number formatters have been relaxed to
  allow partial definitions such that, for example, only negative values may receive the CSS class
  specified, without having to account for positive value styling.

### 🐞 Bug Fixes

* `RestFormModel` now submits dirty fields only when editing a record, as intended (#1245).
* `FormField` will no longer override the disabled prop of its child input if true (#1262).

### 📚 Libraries

* mobx `5.11 -> 5.13`
* Misc. patch-level updates

[Commit Log](https://github.com/xh/hoist-react/compare/v25.0.0...v25.1.0)

## v25.0.0 - 2019-07-16

### 🎁 New Features

* `Column` accepts a new `comparator` callback to customize how column cell values are sorted by the
  grid.
* Added `XH.prompt()` to show a simple message popup with a built-in, configurable HoistInput. When
  submitted by the user, its callback or resolved promise will include the input's value.
* `Select` accepts a new `selectOnFocus` prop. The behaviour is analogous to the `selectOnFocus`
  prop already in `TextInput`, `TextArea` and `NumberInput`.

### 💥 Breaking Changes

* The `fmtPercent` and `percentRenderer` methods will now multiply provided value by 100. This is
  consistent with the behavior of Excel's percentage formatting and matches the expectations of
  `ExportFormat.PCT`. Columns that were previously using `exportValue: v => v/100` as a workaround
  to the previous renderer behavior should remove this line of code.
* `DimensionChooserModel`'s `historyPreference` config has been renamed `preference`. It now
  supports saving both value and history to the same preference (existing history preferences will
  be handled).

[Commit Log](https://github.com/xh/hoist-react/compare/v24.2.0...v25.0.0)

## v24.2.0 - 2019-07-08

### 🎁 New Features

* `GridModel` accepts a new `colDefaults` configuration. Defaults provided via this object will be
  merged (deeply) into all column configs as they are instantiated.
* New `Panel.compactHeader` and `DockContainer.compactHeaders` props added to enable more compact
  and space efficient styling for headers in these components.
  * ⚠️ Note that as part of this change, internal panel header CSS class names changed slightly -
    apps that were targeting these internal selectors would need to adjust. See
    desktop/cmp/panel/impl/PanelHeader.scss for the relevant updates.
* A new `exportOptions.columns` option on `GridModel` replaces `exportOptions.includeHiddenCols`.
  The updated and more flexible config supports special strings 'VISIBLE' (default), 'ALL', and/or a
  list of specific colIds to include in an export.
  * To avoid immediate breaking changes, GridModel will log a warning on any remaining usages of
    `includeHiddenCols` but auto-set to `columns: 'ALL'` to maintain the same behavior.
* Added new preference `xhShowVersionBar` to allow more fine-grained control of when the Hoist
  version bar is showing. It defaults to `auto`, preserving the current behavior of always showing
  the footer to Hoist Admins while including it for non-admins *only* in non-production
  environments. The pref can alternatively be set to 'always' or 'never' on a per-user basis.

### 📚 Libraries

* @blueprintjs/core `3.16 -> 3.17`
* @blueprintjs/datetime `3.10 -> 3.11`
* mobx `5.10 -> 5.11`
* react-transition-group `2.8 -> 4.2`

[Commit Log](https://github.com/xh/hoist-react/compare/v24.1.1...v24.2.0)

## v24.1.1 - 2019-07-01

### 🐞 Bug Fixes

* Mobile column chooser internal layout/sizing fixed when used in certain secure mobile browsers.

[Commit Log](https://github.com/xh/hoist-react/compare/v24.1.0...v24.1.1)

## v24.1.0 - 2019-07-01

### 🎁 New Features

* `DateInput.enableClear` prop added to support built-in button to null-out a date input's value.

### 🐞 Bug Fixes

* The `Select` component now properly shows all options when the pick-list is re-shown after a
  change without first blurring the control. (Previously this interaction edge case would only show
  the option matching the current input value.) #1198
* Mobile mask component `onClick` callback prop restored - required to dismiss mobile menus when not
  tapping a menu option.
* When checking for a possible expired session within `XH.handleException()`, prompt for app login
  only for Ajax requests made to relative URLs (not e.g. remote APIs accessed via CORS). #1189

### ✨ Style

* Panel splitter collapse button more visible in dark theme. CSS vars to customize further fixed.
* The mobile app menu button has been moved to the right side of the top appBar, consistent with its
  placement in desktop apps.

### 📚 Libraries

* @blueprintjs/core `3.15 -> 3.16`
* @blueprintjs/datetime `3.9 -> 3.10`
* codemirror `5.47 -> 5.48`
* mobx `6.0 -> 6.1`

[Commit Log](https://github.com/xh/hoist-react/compare/v24.0.0...v24.1.0)

## v24.0.0 - 2019-06-24

### 🎁 New Features

#### Data

* A `StoreFilter` object has been introduced to the data API. This allows `Store` and
  `StoreFilterField` to support the ability to conditionally include all children when filtering
  hierarchical data stores, and could support additional filtering customizations in the future.
* `Store` now provides a `summaryRecord` property which can be used to expose aggregated data for
  the data it contains. The raw data for this record can be provided to `loadData()` and
  `updateData()` either via an explicit argument to these methods, or as the root node of the raw
  data provided (see `Store.loadRootAsSummary`).
* The `StoreFilterField` component accepts new optional `model` and `bind` props to allow control of
  its text value from an external model's observable.
* `pwd` is now a new supported type of `Field` in the `@xh/hoist/core/data` package.

#### Grid

* `GridModel` now supports a `showSummary` config which can be used to display its store's
  summaryRecord (see above) as either a pinned top or bottom row.
* `GridModel` also adds a `enableColumnPinning` config to enable/disable user-driven pinning. On
  desktop, if enabled, users can pin columns by dragging them to the left or right edges of the grid
  (the default ag-Grid gesture). Column pinned state is now also captured and maintained by the
  overall grid state system.
* The desktop column chooser now options in a non-modal popover when triggered from the standard
  `ColChooserButton` component. This offers a quicker and less disruptive alternative to the modal
  dialog (which is still used when launched from the grid context menu). In this popover mode,
  updates to columns are immediately reflected in the underlying grid.
* The mobile `ColChooser` has been improved significantly. It now renders displayed and available
  columns as two lists, allowing drag and drop between to update the visibility and ordering. It
  also provides an easy option to toggle pinning the first column.
* `DimensionChooser` now supports an optional empty / ungrouped configuration with a value of `[]`.
  See `DimensionChooserModel.enableClear` and `DimensionChooser.emptyText`.

#### Other Features

* Core `AutoRefreshService` added to trigger an app-wide data refresh on a configurable interval, if
  so enabled via a combination of soft-config and user preference. Auto-refresh relies on the use of
  the root `RefreshContextModel` and model-level `LoadSupport`.
* A new `LoadingIndicator` component is available as a more minimal / unobtrusive alternative to a
  modal mask. Typically configured via a new `Panel.loadingIndicator` prop, the indicator can be
  bound to a `PendingTaskModel` and will automatically show/hide a spinner and/or custom message in
  an overlay docked to the corner of the parent Panel.
* `DateInput` adds support for new `enablePicker` and `showPickerOnFocus` props, offering greater
  control over when the calendar picker is shown. The new default behaviour is to not show the
  picker on focus, instead showing it via a built-in button.
* Transitions have been disabled by default on desktop Dialog and Popover components (both are from
  the Blueprint library) and on the Hoist Mask component. This should result in a snappier user
  experience, especially when working on remote / virtual workstations. Any in-app customizations to
  disable or remove transitions can now be removed in favor of this toolkit-wide change.
* Added new `@bindable.ref` variant of the `@bindable` decorator.

### 💥 Breaking Changes

* Apps that defined and initialized their own `AutoRefreshService` service or functionality should
  leverage the new Hoist service if possible. Apps with a pre-existing custom service of the same
  name must either remove in favor of the new service or - if they have special requirements not
  covered by the Hoist implementation - rename their own service to avoid a naming conflict.
* The `StoreFilterField.onFilterChange` callback will now be passed a `StoreFilter`, rather than a
  function.
* `DateInput` now has a calendar button on the right side of the input which is 22 pixels square.
  Applications explicitly setting width or height on this component should ensure that they are
  providing enough space for it to display its contents without clipping.

### 🐞 Bug Fixes

* Performance for bulk grid selections has been greatly improved (#1157)
* Toolbars now specify a minimum height (or width when vertical) to avoid shrinking unexpectedly
  when they contain only labels or are entirely empty (but still desired to e.g. align UIs across
  multiple panels). Customize if needed via the new `--xh-tbar-min-size` CSS var.
* All Hoist Components that accept a `model` prop now have that properly documented in their
  prop-types.
* Admin Log Viewer no longer reverses its lines when not in tail mode.

### ⚙️ Technical

* The `AppSpec` config passed to `XH.renderApp()` now supports a `clientAppCode` value to compliment
  the existing `clientAppName`. Both values are now optional and defaulted from the project-wide
  `appCode` and `appName` values set via the project's Webpack config. (Note that `clientAppCode` is
  referenced by the new `AutoRefreshService` to support configurable auto-refresh intervals on a
  per-app basis.)

### 📚 Libraries

* ag-grid `20.0 -> 21.0`
* react-select `2.4 -> 3.0`
* mobx-react `5.4 -> 6.0.3`
* font-awesome `5.8 -> 5.9`
* react-beautiful-dnd `10.1.1 -> 11.0.4`

[Commit Log](https://github.com/xh/hoist-react/compare/v23.0.0...v24.0.0)

## v23.0.0 - 2019-05-30

### 🎁 New Features

* `GridModel` now accepts a config of `cellBorders`, similar to `rowBorders`
* `Panel.tbar` and `Panel.bbar` props now accept an array of Elements and will auto-generate a
  `Toolbar` to contain them, avoiding the need for the extra import of `toolbar()`.
* New functions `withDebug` and `withShortDebug` have been added to provide a terse syntax for
  adding debug messages that track the execution of specific blocks of code.
* `XH.toast()` now supports an optional `containerRef` argument that can be used for anchoring a
  toast within another component (desktop only). Can be used to display more targeted toasts within
  the relevant section of an application UI, as opposed to the edge of the screen.
* `ButtonGroupInput` accepts a new `enableClear` prop that allows the active / depressed button to
  be unselected by pressing it again - this sets the value of the input as a whole to `null`.
* Hoist Admins now always see the VersionBar in the footer.
* `Promise.track` now accepts an optional `omit` config that indicates when no tracking will be
  performed.
* `fmtNumber` now accepts an optional `prefix` config that prepends immediately before the number,
  but after the sign (`+`, `-`).
* New utility methods `forEachAsync()` and `whileAsync()` have been added to allow non-blocking
  execution of time-consuming loops.

### 💥 Breaking Changes

* The `AppOption.refreshRequired` config has been renamed to `reloadRequired` to better match the
  `XH.reloadApp()` method called to reload the entire app in the browser. Any options defined by an
  app that require it to be fully reloaded should have this renamed config set to `true`.
* The options dialog will now automatically trigger an app-wide data _refresh_ via
  `XH.refreshAppAsync()` if options have changed that don't require a _reload_.
* The `EventSupport` mixin has been removed. There are no known uses of it and it is in conflict
  with the overall reactive structure of the hoist-react API. If your app listens to the
  `appStateChanged`, `prefChange` or `prefsPushed` events you will need to adjust accordingly.

### 🐞 Bug Fixes

* `Select` will now let the user edit existing text in conditions where it is expected to be
  editable. #880
* The Admin "Config Differ" tool has been updated to reflect changes to `Record` made in v22. It is
  once again able to apply remote config values.
* A `Panel` with configs `resizable: true, collapsible: false` now renders with a splitter.
* A `Panel` with no `icon`, `title`, or `headerItems` will not render a blank header.
* `FileChooser.enableMulti` now behaves as one might expect -- true to allow multiple files in a
  single upload. Previous behavior (the ability to add multiple files to dropzone) is now controlled
  by `enableAddMulti`.

[Commit Log](https://github.com/xh/hoist-react/compare/v22.0.0...v23.0.0)


## v22.0.0 - 2019-04-29

### 🎁 New Features

* A new `DockContainer` component provides a user-friendly way to render multiple child components
  "docked" to its bottom edge. Each child view is rendered with a configurable header and controls
  to allow the user to expand it, collapse it, or optionally "pop it out" into a modal dialog.
* A new `AgGrid` component provides a much lighter Hoist wrapper around ag-Grid while maintaining
  consistent styling and layout support. This allows apps to use any features supported by ag-Grid
  without conflicting with functionality added by the core Hoist `Grid`.
  * Note that this lighter wrapper lacks a number of core Hoist features and integrations, including
    store support, grid state, enhanced column and renderer APIs, absolute value sorting, and more.
  * An associated `AgGridModel` provides access to to the ag-Grid APIs, minimal styling configs, and
    several utility methods for managing Grid state.
* Added `GridModel.groupSortFn` config to support custom group sorting (replaces any use of
  `agOptions.defaultGroupSortComparator`).
* The `Column.cellClass` and `Column.headerClass` configs now accept functions to dynamically
  generate custom classes based on the Record and/or Column being rendered.
* The `Record` object now provides an additional getter `Record.allChildren` to return all children
  of the record, irrespective of the current filter in place on the record's store. This supplements
  the existing `Record.children` getter, which returns only the children meeting the filter.

### 💥 Breaking Changes

* The class `LocalStore` has been renamed `Store`, and is now the main implementation and base class
  for Store Data. The extraneous abstract superclass `BaseStore` has been removed.
* `Store.dataLastUpdated` had been renamed `Store.lastUpdated` on the new class and is now a simple
  timestamp (ms) rather than a Javascript Date object.
* The constructor argument `Store.processRawData` now expects a function that *returns* a modified
  object with the necessary edits. This allows implementations to safely *clone* the raw data rather
  than mutating it.
* The method `Store.removeRecord` has been replaced with the method `Store.removeRecords`. This will
  facilitate efficient bulk deletes.

### ⚙️ Technical

* `Grid` now performs an important performance workaround when loading a new dataset that would
  result in the removal of a significant amount of existing records/rows. The underlying ag-Grid
  component has a serious bottleneck here (acknowledged as AG-2879 in their bug tracker). The Hoist
  grid wrapper will now detect when this is likely and proactively clear all data using a different
  API call before loading the new dataset.
* The implementations `Store`, `RecordSet`, and `Record` have been updated to more efficiently
  re-use existing record references when loading, updating, or filtering data in a store. This keeps
  the Record objects within a store as stable as possible, and allows additional optimizations by
  ag-Grid and its `deltaRowDataMode`.
* When loading raw data into store `Record`s, Hoist will now perform additional conversions based on
  the declared `Field.type`. The unused `Field.nullable` has been removed.
* `LocalStorageService` now uses both the `appCode` and current username for its namespace key,
  ensuring that e.g. local prefs/grid state are not overwritten across multiple app users on one OS
  profile, or when admin impersonation is active. The service will automatically perform a one-time
  migration of existing local state from the old namespace to the new. #674
* `elem` no longer skips `null` children in its calls to `React.createElement()`. These children may
  play the role of placeholders when using conditional rendering, and skipping them was causing
  React to trigger extra re-renders. This change further simplifies Hoist's element factory and
  removes an unnecessary divergence with the behavior of JSX.


### 🐞 Bug Fixes

* `Grid` exports retain sorting, including support for absolute value sorting. #1068
* Ensure `FormField`s are keyed with their model ID, so that React can properly account for dynamic
  changes to fields within a form. #1031
* Prompt for app refresh in (rare) case of mismatch between client and server-side session user.
  (This can happen during impersonation and is defended against in server-side code.) #675

[Commit Log](https://github.com/xh/hoist-react/compare/v21.0.2...v22.0.0)

## v21.0.2 - 2019-04-05

### 📚 Libraries

* Rollback ag-Grid to v20.0.0 after running into new performance issues with large datasets and
  `deltaRowDataMode`. Updates to tree filtering logic, also related to grid performance issues with
  filtered tree results returning much larger record counts.

## v21.0.0 - 2019-04-04

### 🎁 New Features

* `FetchService` fetch methods now accept a plain object as the `headers` argument. These headers
  will be merged with the default headers provided by FetchService.
* An app can also now specify default headers to be sent with every fetch request via
  `XH.fetchService.setDefaultHeaders()`. You can pass either a plain object, or a closure which
  returns one.
* `Grid` supports a new `onGridReady` prop, allowing apps to hook into the ag-Grid event callback
  without inadvertently short-circuiting the Grid's own internal handler.

### 💥 Breaking Changes

* The shortcut getter `FormModel.isNotValid` was deemed confusing and has been removed from the API.
  In most cases applications should use `!FormModel.isValid` instead; this expression will return
  `false` for the `Unknown` as well as the `NotValid` state. Applications that wish to explicitly
  test for the `NotValid` state should use the `validationState` getter.
* Multiple HoistInputs have changed their `onKeyPress` props to `onKeyDown`, including TextInput,
  NumberInput, TextArea & SearchInput. The `onKeyPress` event has been deprecated in general and has
  limitations on which keys will trigger the event to fire (i.e. it would not fire on an arrow
  keypress).
* FetchService's fetch methods no longer support `contentType` parameter. Instead, specify a custom
  content-type by setting a 'Content-Type' header using the `headers` parameter.
* FetchService's fetch methods no longer support `acceptJson` parameter. Instead, pass an {"Accept":
  "application/json"} header using the `headers` parameter.

### ✨ Style

* Black point + grid colors adjusted in dark theme to better blend with overall blue-gray tint.
* Mobile styles have been adjusted to increase the default font size and grid row height, in
  addition to a number of other smaller visual adjustments.

### 🐞 Bug Fixes

* Avoid throwing React error due to tab / routing interactions. Tab / routing / state support
  generally improved. (#1052)
* `GridModel.selectFirst()` improved to reliably select first visible record even when one or more
  groupBy levels active. (#1058)

### 📚 Libraries

* ag-Grid `~20.1 -> ~20.2` (fixes ag-grid sorting bug with treeMode)
* @blueprint/core `3.14 -> 3.15`
* @blueprint/datetime `3.7 -> 3.8`
* react-dropzone `10.0 -> 10.1`
* react-transition-group `2.6 -> 2.8`

[Commit Log](https://github.com/xh/hoist-react/compare/v20.2.1...v21.0.0)

## v20.2.1 - 2019-03-28

* Minor tweaks to grid styles - CSS var for pinned column borders, drop left/right padding on
  center-aligned grid cells.

[Commit Log](https://github.com/xh/hoist-react/compare/v20.2.0...v20.2.1)

## v20.2.0 - 2019-03-27

### 🎁 New Features

* `GridModel` exposes three new configs - `rowBorders`, `stripeRows`, and `showCellFocus` - to
  provide additional control over grid styling. The former `Grid` prop `showHover` has been
  converted to a `GridModel` config for symmetry with these other flags and more efficient
  re-rendering. Note that some grid-related CSS classes have also been modified to better conform to
  the BEM approach used elsewhere - this could be a breaking change for apps that keyed off of
  certain Hoist grid styles (not expected to be a common case).
* `Select` adds a `queryBuffer` prop to avoid over-eager calls to an async `queryFn`. This buffer is
  defaulted to 300ms to provide some out-of-the-box debouncing of keyboard input when an async query
  is provided. A longer value might be appropriate for slow / intensive queries to a remote API.

### 🐞 Bug Fixes

* A small `FormField.labelWidth` config value will now be respected, even if it is less than the
  default minWidth of 80px.
* Unnecessary re-renders of inactive tab panels now avoided.
* `Grid`'s filter will now be consistently applied to all tree grid records. Previously, the filter
  skipped deeply nested records under specific conditions.
* `Timer` no longer requires its `runFn` to be a promise, as it briefly (and unintentionally) did.
* Suppressed default browser resize handles on `textarea`.

[Commit Log](https://github.com/xh/hoist-react/compare/v20.1.1...v20.2.0)

## v20.1.1 - 2019-03-27

### 🐞 Bug Fixes

* Fix form field reset so that it will call computeValidationAsync even if revalidation is not
  triggered because the field's value did not change when reset.

[Commit Log](https://github.com/xh/hoist-react/compare/v20.1.0...v20.1.1)


## v20.1.0 - 2019-03-14

### 🎁 New Features

* Standard app options panel now includes a "Restore Defaults" button to clear all user preferences
  as well as any custom grid state, resetting the app to its default state for that user.

### 🐞 Bug Fixes

* Removed a delay from `HoistInput` blur handling, ensuring `noteBlurred()` is called as soon as the
  element loses focus. This should remove a class of bugs related to input values not flushing into
  their models quickly enough when `commitOnChange: false` and the user moves directly from an input
  to e.g. clicking a submit button. #1023
* Fix to Admin ConfigDiffer tool (missing decorator).

### ⚙️ Technical

* The `GridModel.store` config now accepts a plain object and will internally create a `LocalStore`.
  This store config can also be partially specified or even omitted entirely. GridModel will ensure
  that the store is auto-configured with all fields in configured grid columns, reducing the need
  for app code boilerplate (re)enumerating field names.
* `Timer` class reworked to allow its interval to be adjusted dynamically via `setInterval()`,
  without requiring the Timer to be re-created.

[Commit Log](https://github.com/xh/hoist-react/compare/v20.0.1...v20.1.0)


## v20.0.1 - 2019-03-08

### 🐞 Bug Fixes

* Ensure `RestStore` processes records in a standard way following a save/add operation (#1010).

[Commit Log](https://github.com/xh/hoist-react/compare/v20.0.0...v20.0.1)


## v20.0.0 - 2019-03-06

### 💥 Breaking Changes

* The `@LoadSupport` decorator has been substantially reworked and enhanced from its initial release
  in v19. It is no longer needed on the HoistComponent, but rather should be put directly on the
  owned HoistModel implementing the loading. IMPORTANT NOTE: all models should implement
  `doLoadAsync` rather than `loadAsync`. Please see `LoadSupport` for more information on this
  important change.
* `TabContainer` and `TabContainerModel` are now cross-platform. Apps should update their code to
  import both from `@xh/hoist/cmp/tab`.
* `TabContainer.switcherPosition` has been moved to `TabContainerModel`. Please note that changes to
  `switcherPosition` are not supported on mobile, where the switcher will always appear beneath the
  container.
* The `Label` component from `@xh/hoist/desktop/cmp/input` has been removed. Applications should
  consider using the basic html `label` element instead (or a `FormField` if applicable).
* The `LeftRightChooserModel` constructor no longer accepts a `leftSortBy` and `rightSortBy`
  property. The implementation of these properties was generally broken. Use `leftSorted` and
  `rightSorted` instead.

#### Mobile

* Mobile `Page` has changed - `Pages` are now wrappers around `Panels` that are designed to be used
  with a `NavigationModel` or `TabContainer`. `Page` accepts the same props as `Panel`, meaning uses
  of `loadModel` should be replaced with `mask`.
* The mobile `AppBar` title is static and defaults to the app name. If you want to display page
  titles, it is recommended to use the `title` prop on the `Page`.

### 🎁 New Features

* Enhancements to Model and Component data loading via `@LoadSupport` provides a stronger set of
  conventions and better support for distinguishing between initial loads / auto/background
  refreshes / user- driven refreshes. It also provides new patterns for ensuring application
  Services are refreshed as part of a reworked global refresh cycle.
* RestGridModel supports a new `cloneAction` to take an existing record and open the editor form in
  "add mode" with all editable fields pre-populated from the source record. The action calls
  `prepareCloneFn`, if defined on the RestGridModel, to perform any transform operations before
  rendering the form.
* Tabs in `TabContainerModel` now support an `icon` property on the desktop.
* Charts take a new optional `aspectRatio` prop.
* Added new `Column.headerTooltip` config.
* Added new method `markManaged` on `ManagedSupport`.
* Added new function decorator `debounced`.
* Added new function `applyMixin` providing support for structured creation of class decorators
  (mixins).

#### Mobile

* Column chooser support available for mobile Grids. Users can check/uncheck columns to add/remove
  them from a configurable grid and reorder the columns in the list via drag and drop. Pair
  `GridModel.enableColChooser` with a mobile `colChooserButton` to allow use.
* Added `DialogPage` to the mobile toolkit. These floating pages do not participate in navigation or
  routing, and are used for showing fullscreen views outside of the Navigator / TabContainer
  context.
* Added `Panel` to the mobile toolkit, which offers a header element with standardized styling,
  title, and icon, as well as support for top and bottom toolbars.
* The mobile `AppBar` has been updated to more closely match the desktop `AppBar`, adding `icon`,
  `leftItems`, `hideAppMenuButton` and `appMenuButtonProps` props.
* Added routing support to mobile.

### 🐞 Bug Fixes

* The HighCharts wrapper component properly resizes its chart.
* Mobile dimension chooser button properly handles overflow for longer labels.
* Sizing fixes for multi-line inputs such as textArea and jsonInput.
* NumberInput calls a `onKeyPress` prop if given.
* Layout fixes on several admin panels and detail popups.

### 📚 Libraries

* @blueprintjs/core `3.13 -> 3.14`
* @xh/hoist-dev-utils `3.5 -> 3.6`
* ag-Grid `~20.0 -> ~20.1`
* react-dropzone `~8.0 -> ~9.0`
* react-select `~2.3 -> ~2.4`
* router5 `~6.6 -> ~7.0`
* react `~16.7 -> ~16.8`

[Commit Log](https://github.com/xh/hoist-react/compare/v19.0.1...v20.0.0)

## v19.0.1 - 2019-02-12

### 🐞 Bug Fixes

* Additional updates and simplifications to `FormField` sizing of child `HoistInput` elements, for
  more reliable sizing and spacing filling behavior.

[Commit Log](https://github.com/xh/hoist-react/compare/v19.0.0...v19.0.1)


## v19.0.0 - 2019-02-08

### 🎁 New Features

* Added a new architecture for signaling the need to load / refresh new data across either the
  entire app or a section of the component hierarchy. This new system relies on React context to
  minimizes the need for explicit application wiring, and improves support for auto-refresh. See
  newly added decorator `@LoadSupport` and classes/components `RefreshContext`,
  `RefreshContextModel`, and `RefreshContextView` for more info.
* `TabContainerModel` and `TabModel` now support `refreshMode` and `renderMode` configs to allow
  better control over how inactive tabs are mounted/unmounted and how tabs handle refresh requests
  when hidden or (re)activated.
* Apps can implement `getAppOptions()` in their `AppModel` class to specify a set of app-wide
  options that should be editable via a new built-in Options dialog. This system includes built-in
  support for reading/writing options to preferences, or getting/setting their values via custom
  handlers. The toolkit handles the rendering of the dialog.
* Standard top-level app buttons - for actions such as launching the new Options dialog, switching
  themes, launching the admin client, and logging out - have been moved into a new menu accessible
  from the top-right corner of the app, leaving more space for app-specific controls in the AppBar.
* `RecordGridModel` now supports an enhanced `editors` configuration that exposes the full set of
  validation and display support from the Forms package.
* `HoistInput` sizing is now consistently implemented using `LayoutSupport`. All sizable
  `HoistInputs` now have default `width` to ensure a standard display out of the box. `JsonInput`
  and `TextArea` also have default `height`. These defaults can be overridden by declaring explicit
  `width` and `height` values, or unset by setting the prop to `null`.
* `HoistInputs` within `FormFields` will be automatically sized to fill the available space in the
  `FormField`. In these cases, it is advised to either give the `FormField` an explicit size or
  render it in a flex layout.

### 💥 Breaking Changes

* ag-Grid has been updated to v20.0.0. Most apps shouldn't require any changes - however, if you are
  using `agOptions` to set sorting, filtering or resizing properties, these may need to change:

  For the `Grid`, `agOptions.enableColResize`, `agOptions.enableSorting` and
  `agOptions.enableFilter` have been removed. You can replicate their effects by using
  `agOptions.defaultColDef`. For `Columns`, `suppressFilter` has been removed, an should be replaced
  with `filter: false`.

* `HoistAppModel.requestRefresh` and `TabContainerModel.requestRefresh` have been removed.
  Applications should use the new Refresh architecture described above instead.
* `tabRefreshMode` on TabContainer has been renamed `renderMode`.
* `TabModel.reloadOnShow` has been removed. Set the `refreshMode` property on TabContainerModel or
  TabModel to `TabRefreshMode.ON_SHOW_ALWAYS` instead.
* The mobile APIs for `TabContainerModel`, `TabModel`, and `RefreshButton` have been rewritten to
  more closely mirror the desktop API.
* The API for `RecordGridModel` editors has changed -- `type` is no longer supported. Use
  `fieldModel` and `formField` instead.
* `LocalStore.loadRawData` requires that all records presented to store have unique IDs specified.
  See `LocalStore.idSpec` for more information.

### 🐞 Bug Fixes

* SwitchInput and RadioInput now properly highlight validation errors in `minimal` mode.

### 📚 Libraries

* @blueprintjs/core `3.12 -> 3.13`
* ag-Grid `~19.1.4 -> ~20.0.0`

[Commit Log](https://github.com/xh/hoist-react/compare/v18.1.2...v19.0.0)


## v18.1.2 - 2019-01-30

### 🐞 Bug Fixes

* Grid integrations relying on column visibility (namely export, storeFilterField) now correctly
  consult updated column state from GridModel. #935
* Ensure `FieldModel.initialValue` is observable to ensure that computed dirty state (and any other
  derivations) are updated if it changes. #934
* Fixes to ensure Admin console log viewer more cleanly handles exceptions (e.g. attempting to
  auto-refresh on a log file that has been deleted).

[Commit Log](https://github.com/xh/hoist-react/compare/v18.1.1...v18.1.2)

## v18.1.1 - 2019-01-29

* Grid cell padding can be controlled via a new set of CSS vars and is reduced by default for grids
  in compact mode.
* The `addRecordAsync()` and `saveRecordAsync()` methods on `RestStore` return the updated record.

[Commit Log](https://github.com/xh/hoist-react/compare/v18.1.0...v18.1.1)


## v18.1.0 - 2019-01-28

### 🎁 New Features

* New `@managed` class field decorator can be used to mark a property as fully created/owned by its
  containing class (provided that class has installed the matching `@ManagedSupport` decorator).
  * The framework will automatically pass any `@managed` class members to `XH.safeDestroy()` on
    destroy/unmount to ensure their own `destroy()` lifecycle methods are called and any related
    resources are disposed of properly, notably MobX observables and reactions.
  * In practice, this should be used to decorate any properties on `HoistModel`, `HoistService`, or
    `HoistComponent` classes that hold a reference to a `HoistModel` created by that class. All of
    those core artifacts support the new decorator, `HoistModel` already provides a built-in
    `destroy()` method, and calling that method when an app is done with a Model is an important
    best practice that can now happen more reliably / easily.
* `FormModel.getData()` accepts a new single parameter `dirtyOnly` - pass true to get back only
  fields which have been modified.
* The mobile `Select` component indicates the current value with a ✅ in the drop-down list.
* Excel exports from tree grids now include the matching expand/collapse tree controls baked into
  generated Excel file.

### 🐞 Bug Fixes

* The `JsonInput` component now properly respects / indicates disabled state.

### 📚 Libraries

* Hoist-dev-utils `3.4.1 -> 3.5.0` - updated webpack and other build tool dependencies, as well as
  an improved eslint configuration.
* @blueprintjs/core `3.10 -> 3.12`
* @blueprintjs/datetime `3.5 -> 3.7`
* fontawesome `5.6 -> 5.7`
* mobx `5.8 -> 5.9`
* react-select `2.2 -> 2.3`
* Other patch updates

[Commit Log](https://github.com/xh/hoist-react/compare/v18.0.0...v18.1.0)

## v18.0.0 - 2019-01-15

### 🎁 New Features

* Form support has been substantially enhanced and restructured to provide both a cleaner API and
  new functionality:
  * `FormModel` and `FieldModel` are now concrete classes and provide the main entry point for
    specifying the contents of a form. The `Field` and `FieldSupport` decorators have been removed.
  * Fields and sub-forms may now be dynamically added to FormModel.
  * The validation state of a FormModel is now *immediately* available after construction and
    independent of the GUI. The triggering of the *display* of that state is now a separate process
    triggered by GUI actions such as blur.
  * `FormField` has been substantially reworked to support a read-only display and inherit common
    property settings from its containing `Form`.
  * `HoistInput` has been moved into the `input` package to clarify that these are lower level
    controls and independent of the Forms package.

* `RestGrid` now supports a `mask` prop. RestGrid loading is now masked by default.
* `Chart` component now supports a built-in zoom out gesture: click and drag from right-to-left on
  charts with x-axis zooming.
* `Select` now supports an `enableClear` prop to control the presence of an optional inline clear
  button.
* `Grid` components take `onCellClicked` and `onCellDoubleClicked` event handlers.
* A new desktop `FileChooser` wraps a preconfigured react-dropzone component to allow users to
  easily select files for upload or other client-side processing.

### 💥 Breaking Changes

* Major changes to Form (see above). `HoistInput` imports will also need to be adjusted to move from
  `form` to `input`.
* The name of the HoistInput `field` prop has been changed to `bind`. This change distinguishes the
  lower-level input package more clearly from the higher-level form package which uses it. It also
  more clearly relates the property to the associated `@bindable` annotation for models.
* A `Select` input with `enableMulti = true` will by default no longer show an inline x to clear the
  input value. Use the `enableClear` prop to re-enable.
* Column definitions are exported from the `grid` package. To ensure backwards compatibility,
  replace imports from `@xh/hoist/desktop/columns` with `@xh/hoist/desktop/cmp/grid`.

### 📚 Libraries

* React `~16.6.0 -> ~16.7.0`
* Patch version updates to multiple other dependencies.

[Commit Log](https://github.com/xh/hoist-react/compare/v17.0.0...v18.0.0)

## v17.0.0 - 2018-12-21

### 💥 Breaking Changes

* The implementation of the `model` property on `HoistComponent` has been substantially enhanced:
  * "Local" Models should now be specified on the Component class declaration by simply setting the
    `model` property, rather than the confusing `localModel` property.
  * HoistComponent now supports a static `modelClass` class property. If set, this property will
    allow a HoistComponent to auto-create a model internally when presented with a plain javascript
    object as its `model` prop. This is especially useful in cases like `Panel` and `TabContainer`,
    where apps often need to specify a model but do not require a reference to the model. Those
    usages can now skip importing and instantiating an instance of the component's model class
    themselves.
  * Hoist will now throw an Exception if an application attempts to changes the model on an existing
    HoistComponent instance or presents the wrong type of model to a HoistComponent where
    `modelClass` has been specified.

* `PanelSizingModel` has been renamed `PanelModel`. The class now also has the following new
  optional properties, all of which are `true` by default:
  * `showSplitter` - controls visibility of the splitter bar on the outside edge of the component.
  * `showSplitterCollapseButton` - controls visibility of the collapse button on the splitter bar.
  * `showHeaderCollapseButton` - controls visibility of a (new) collapse button in the header.

* The API methods for exporting grid data have changed and gained new features:
  * Grids must opt-in to export with the `GridModel.enableExport` config.
  * Exporting a `GridModel` is handled by the new `GridExportService`, which takes a collection of
    `exportOptions`. See `GridExportService.exportAsync` for available `exportOptions`.
  * All export entry points (`GridModel.exportAsync()`, `ExportButton` and the export context menu
    items) support `exportOptions`. Additionally, `GridModel` can be configured with default
    `exportOptions` in its config.

* The `buttonPosition` prop on `NumberInput` has been removed due to problems with the underlying
  implementation. Support for incrementing buttons on NumberInputs will be re-considered for future
  versions of Hoist.

### 🎁 New Features

* `TextInput` on desktop now supports an `enableClear` property to allow easy addition of a clear
  button at the right edge of the component.
* `TabContainer` enhancements:
  * An `omit` property can now be passed in the tab configs passed to the `TabContainerModel`
    constructor to conditionally exclude a tab from the container
  * Each `TabModel` can now be retrieved by id via the new `getTabById` method on
    `TabContainerModel`.
  * `TabModel.title` can now be changed at runtime.
  * `TabModel` now supports the following properties, which can be changed at runtime or set via the
    config:
    * `disabled` - applies a disabled style in the switcher and blocks navigation to the tab via
      user click, routing, or the API.
    * `excludeFromSwitcher` - removes the tab from the switcher, but the tab can still be navigated
      to programmatically or via routing.
* `MultiFieldRenderer` `multiFieldConfig` now supports a `delimiter` property to separate
  consecutive SubFields.
* `MultiFieldRenderer` SubFields now support a `position` property, to allow rendering in either the
  top or bottom row.
* `StoreCountLabel` now supports a new 'includeChildren' prop to control whether or not children
  records are included in the count. By default this is `false`.
* `Checkbox` now supports a `displayUnsetState` prop which may be used to display a visually
  distinct state for null values.
* `Select` now renders with a checkbox next to the selected item in its dropdown menu, instead of
  relying on highlighting. A new `hideSelectedOptionCheck` prop is available to disable.
* `RestGridModel` supports a `readonly` property.
* `DimensionChooser`, various `HoistInput` components, `Toolbar` and `ToolbarSeparator` have been
  added to the mobile component library.
* Additional environment enums for UAT and BCP, added to Hoist Core 5.4.0, are supported in the
  application footer.

### 🐞 Bug Fixes

* `NumberInput` will no longer immediately convert its shorthand value (e.g. "3m") into numeric form
  while the user remains focused on the input.
* Grid `actionCol` columns no longer render Button components for each action, relying instead on
  plain HTML / CSS markup for a significant performance improvement when there are many rows and/or
  actions per row.
* Grid exports more reliably include the appropriate file extension.
* `Select` will prevent an `<esc>` keypress from bubbling up to parent components only when its menu
  is open. (In that case, the component assumes escape was pressed to close its menu and captures
  the keypress, otherwise it should leave it alone and let it e.g. close a parent popover).

[Commit Log](https://github.com/xh/hoist-react/compare/v16.0.1...v17.0.0)

## v16.0.1 - 2018-12-12

### 🐞 Bug Fixes

* Fix to FeedbackForm allowing attempted submission with an empty message.

[Commit Log](https://github.com/xh/hoist-react/compare/v16.0.0...v16.0.1)


## v16.0.0

### 🎁 New Features

* Support for ComboBoxes and Dropdowns have been improved dramatically, via a new `Select` component
  based on react-select.
* The ag-Grid based `Grid` and `GridModel` are now available on both mobile and desktop. We have
  also added new support for multi-row/multi-field columns via the new `multiFieldRenderer` renderer
  function.
* The app initialization lifecycle has been restructured so that no App classes are constructed
  until Hoist is fully initialized.
* `Column` now supports an optional `rowHeight` property.
* `Button` now defaults to 'minimal' mode, providing a much lighter-weight visual look-and-feel to
  HoistApps. `Button` also implements `@LayoutSupport`.
* Grouping state is now saved by the grid state support on `GridModel`.
* The Hoist `DimChooser` component has been ported to hoist-react.
* `fetchService` now supports an `autoAbortKey` in its fetch methods. This can be used to
  automatically cancel obsolete requests that have been superseded by more recent variants.
* Support for new `clickableLabel` property on `FormField`.
* `RestForm` now supports a read-only view.
* Hoist now supports automatic tracking of app/page load times.

### 💥 Breaking Changes

* The new location for the cross-platform grid component is `@xh/hoist/cmp/grid`. The `columns`
  package has also moved under a new sub-package in this location.
* Hoist top-level App Structure has changed in order to improve consistency of the Model-View
  conventions, to improve the accessibility of services, and to support the improvements in app
  initialization mentioned above:
  - `XH.renderApp` now takes a new `AppSpec` configuration.
  - `XH.app` is now `XH.appModel`.
  - All services are installed directly on `XH`.
  - `@HoistApp` is now `@HoistAppModel`
* `RecordAction` has been substantially refactored and improved. These are now typically immutable
  and may be shared.
  - `prepareFn` has been replaced with a `displayFn`.
  - `actionFn` and `displayFn` now take a single object as their parameter.
* The `hide` property on `Column` has been changed to `hidden`.
* The `ColChooserButton` has been moved from the incorrect location `@xh/hoist/cmp/grid` to
  `@xh/hoist/desktop/cmp/button`. This is a desktop-only component. Apps will have to adjust these
  imports.
* `withDefaultTrue` and `withDefaultFalse` in `@xh/hoist/utils/js` have been removed. Use
  `withDefault` instead.
* `CheckBox` has been renamed `Checkbox`


### ⚙️ Technical

* ag-Grid has been upgraded to v19.1
* mobx has been upgraded to v5.6
* React has been upgraded to v16.6
* Allow browsers with proper support for Proxy (e.g Edge) to access Hoist Applications.


### 🐞 Bug Fixes

* Extensive. See full change list below.

[Commit Log](https://github.com/xh/hoist-react/compare/v15.1.2...v16.0.0)


## v15.1.2

🛠 Hotfix release to MultiSelect to cap the maximum number of options rendered by the drop-down
list. Note, this component is being replaced in Hoist v16 by the react-select library.

[Commit Log](https://github.com/xh/hoist-react/compare/v15.1.1...v15.1.2)

## v15.1.1

### 🐞 Bug Fixes

* Fix to minimal validation mode for FormField disrupting input focus.
* Fix to JsonInput disrupting input focus.

### ⚙️ Technical

* Support added for TLBR-style notation when specifying margin/padding via layoutSupport - e.g.
  box({margin: '10 20 5 5'}).
* Tweak to lockout panel message when the user has no roles.

[Commit Log](https://github.com/xh/hoist-react/compare/v15.1.0...v15.1.1)


## v15.1.0

### 🎁 New Features

* The FormField component takes a new minimal prop to display validation errors with a tooltip only
  as opposed to an inline message string. This can be used to help reduce shifting / jumping form
  layouts as required.
* The admin-only user impersonation toolbar will now accept new/unknown users, to support certain
  SSO application implementations that can create users on the fly.

### ⚙️ Technical

* Error reporting to server w/ custom user messages is disabled if the user is not known to the
  client (edge case with errors early in app lifecycle, prior to successful authentication).

[Commit Log](https://github.com/xh/hoist-react/compare/v15.0.0...v15.1.0)


## v15.0.0

### 💥 Breaking Changes

* This update does not require any application client code changes, but does require updating the
  Hoist Core Grails plugin to >= 5.0. Hoist Core changes to how application roles are loaded and
  users are authenticated required minor changes to how JS clients bootstrap themselves and load
  user data.
* The Hoist Core HoistImplController has also been renamed to XhController, again requiring Hoist
  React adjustments to call the updated /xh/ paths for these (implementation) endpoints. Again, no
  app updates required beyond taking the latest Hoist Core plugin.

[Commit Log](https://github.com/xh/hoist-react/compare/v14.2.0...v15.0.0)


## v14.2.0

### 🎁 New Features

* Upgraded hoist-dev-utils to 3.0.3. Client builds now use the latest Webpack 4 and Babel 7 for
  noticeably faster builds and recompiles during CI and at development time.
* GridModel now has a top-level agColumnApi property to provide a direct handle on the ag-Grid
  Column API object.

### ⚙️ Technical

* Support for column groups strengthened with the addition of a dedicated ColumnGroup sibling class
  to Column. This includes additional internal refactoring to reduce unnecessary cloning of Column
  configurations and provide a more managed path for Column updates. Public APIs did not change.
  (#694)

### 📚 Libraries

* Blueprint Core `3.6.1 -> 3.7.0`
* Blueprint Datetime `3.2.0 -> 3.3.0`
* Fontawesome `5.3.x -> 5.4.x`
* MobX `5.1.2 -> 5.5.0`
* Router5 `6.5.0 -> 6.6.0`

[Commit Log](https://github.com/xh/hoist-react/compare/v14.1.3...v14.2.0)


## v14.1.3

### 🐞 Bug Fixes

* Ensure JsonInput reacts properly to value changes.

### ⚙️ Technical

* Block user pinning/unpinning in Grid via drag-and-drop - pending further work via #687.
* Support "now" as special token for dateIs min/max validation rules.
* Tweak grouped grid row background color.

[Commit Log](https://github.com/xh/hoist-react/compare/v14.1.1...v14.1.3)


## v14.1.1

### 🐞 Bug Fixes

* Fixes GridModel support for row-level grouping at same time as column grouping.

[Commit Log](https://github.com/xh/hoist-react/compare/v14.1.0...v14.1.1)


## v14.1.0

### 🎁 New Features

* GridModel now supports multiple levels of row grouping. Pass the public setGroupBy() method an
  array of string column IDs, or a falsey value / empty array to ungroup. Note that the public and
  observable groupBy property on GridModel will now always be an array, even if the grid is not
  grouped or has only a single level of grouping.
* GridModel exposes public expandAll() and collapseAll() methods for grouped / tree grids, and
  StoreContextMenu supports a new "expandCollapseAll" string token to insert context menu items.
  These are added to the default menu, but auto-hide when the grid is not in a grouped state.
* The Grid component provides a new onKeyDown prop, which takes a callback and will fire on any
  keypress targeted within the Grid. Note such a handler is not provided directly by ag-Grid.
* The Column class supports pinned as a top-level config. Supports passing true to pin to the left.

### 🐞 Bug Fixes

* Updates to Grid column widths made via ag-Grid's "autosize to fit" API are properly persisted to
  grid state.

[Commit Log](https://github.com/xh/hoist-react/compare/v14.0.0...v14.1.0)


## v14.0.0

* Along with numerous bug fixes, v14 brings with it a number of important enhancements for grids,
  including support for tree display, 'action' columns, and absolute value sorting. It also includes
  some new controls and improvement to focus display.

### 💥 Breaking Changes

* The signatures of the Column.elementRenderer and Column.renderer have been changed to be
  consistent with each other, and more extensible. Each takes two arguments -- the value to be
  rendered, and a single bundle of metadata.
* StoreContextMenuAction has been renamed to RecordAction. Its action property has been renamed to
  actionFn for consistency and clarity.
* LocalStore : The method LocalStore.processRawData no longer takes an array of all records, but
  instead takes just a single record. Applications that need to operate on all raw records in bulk
  should do so before presenting them to LocalStore. Also, LocalStores template methods for override
  have also changed substantially, and sub-classes that rely on these methods will need to be
  adjusted accordingly.

### 🎁 New Features

#### Grid

* The Store API now supports hierarchical datasets. Applications need to simply provide raw data for
  records with a "children" property containing the raw data for their children.
* Grid supports a 'TreeGrid' mode. To show a tree grid, bind the GridModel to a store containing
  hierarchical data (as above), set treeMode: true on the GridModel, and specify a column to display
  the tree controls (isTreeColumn: true)
* Grid supports absolute sorting for numerical columns. Specify absSort: true on your column config
  to enable. Clicking the grid header will now cycle through ASC > DESC > DESC (abs) sort modes.
* Grid supports an 'Actions' column for one-click record actions. See cmp/desktop/columns/actionCol.
* A new showHover prop on the desktop Grid component will highlight the hovered row with default
  styling. A new GridModel.rowClassFn callback was added to support per-row custom classes based on
  record data.
* A new ExportFormat.LONG_TEXT format has been added, along with a new Column.exportWidth config.
  This supports exporting columns that contain long text (e.g. notes) as multi-line cells within
  Excel.

#### Other Components

* RadioInput and ButtonGroupInput have been added to the desktop/cmp/form package.
* DateInput now has support for entering and displaying time values.
* NumberInput displays its unformatted value when focused.
* Focused components are now better highlighted, with additional CSS vars provided to customize as
  needed.

### 🐞 Bug Fixes

* Calls to GridModel.setGroupBy() work properly not only on the first, but also all subsequent calls
  (#644).
* Background / style issues resolved on several input components in dark theme (#657).
* Grid context menus appear properly over other floating components.

### 📚 Libraries

* React `16.5.1 -> 16.5.2`
* router5 `6.4.2 -> 6.5.0`
* CodeMirror, Highcharts, and MobX patch updates

[Commit Log](https://github.com/xh/hoist-react/compare/v13.0.0...v14.0.0)


## v13.0.0

🍀Lucky v13 brings with it a number of enhancements for forms and validation, grouped column support
in the core Grid API, a fully wrapped MultiSelect component, decorator syntax adjustments, and a
number of other fixes and enhancements.

It also includes contributions from new ExHI team members Arjun and Brendan. 🎉

### 💥 Breaking Changes

* The core `@HoistComponent`, `@HoistService`, and `@HoistModel` decorators are **no longer
  parameterized**, meaning that trailing `()` should be removed after each usage. (#586)
* The little-used `hoistComponentFactory()` method was also removed as a further simplification
  (#587).
* The `HoistField` superclass has been renamed to `HoistInput` and the various **desktop form
  control components have been renamed** to match (55afb8f). Apps using these components (which will
  likely be most apps) will need to adapt to the new names.
  * This was done to better distinguish between the input components and the upgraded Field concept
    on model classes (see below).

### 🎁 New Features

⭐️ **Forms and Fields** have been a major focus of attention, with support for structured data
fields added to Models via the `@FieldSupport` and `@field()` decorators.
* Models annotated with `@FieldSupport` can decorate member properties with `@field()`, making those
  properties observable and settable (with a generated `setXXX()` method).
* The `@field()` decorators themselves can be passed an optional display label string as well as
  zero or more *validation rules* to define required constraints on the value of the field.
* A set of predefined constraints is provided within the toolkit within the `/field/` package.
* Models using `FieldSupport` should be sure to call the `initFields()` method installed by the
  decorator within their constructor. This method can be called without arguments to generally
  initialize the field system, or it can be passed an object of field names to initial/default
  values, which will set those values on the model class properties and provide change/dirty
  detection and the ability to "reset" a form.
* A new `FormField` UI component can be used to wrap input components within a form. The `FormField`
  wrapper can accept the source model and field name, and will apply those to its child input. It
  leverages the Field model to automatically display a label, indicate required fields, and print
  validation error messages. This new component should be the building-block for most non-trivial
  forms within an application.

Other enhancements include:
* **Grid columns can be grouped**, with support for grouping added to the grid state management
  system, column chooser, and export manager (#565). To define a column group, nest column
  definitions passed to `GridModel.columns` within a wrapper object of the form `{headerName: 'My
  group', children: [...]}`.

(Note these release notes are incomplete for this version.)

[Commit Log](https://github.com/xh/hoist-react/compare/v12.1.2...v13.0.0)


## v12.1.2

### 🐞 Bug Fixes

* Fix casing on functions generated by `@settable` decorator
  (35c7daa209a4205cb011583ebf8372319716deba).

[Commit Log](https://github.com/xh/hoist-react/compare/v12.1.1...v12.1.2)


## v12.1.1

### 🐞 Bug Fixes

* Avoid passing unknown HoistField component props down to Blueprint select/checkbox controls.

### 📚 Libraries

* Rollback update of `@blueprintjs/select` package `3.1.0 -> 3.0.0` - this included breaking API
  changes and will be revisited in #558.

[Commit Log](https://github.com/xh/hoist-react/compare/v12.1.0...v12.1.1)


## v12.1.0

### 🎁 New Features

* New `@bindable` and `@settable` decorators added for MobX support. Decorating a class member
  property with `@bindable` makes it a MobX `@observable` and auto-generates a setter method on the
  class wrapped in a MobX `@action`.
* A `fontAwesomeIcon` element factory is exported for use with other FA icons not enumerated by the
  `Icon` class.
* CSS variables added to control desktop Blueprint form control margins. These remain defaulted to
  zero, but now within CSS with support for variable overrides. A Blueprint library update also
  brought some changes to certain field-related alignment and style properties. Review any form
  controls within apps to ensure they remain aligned as desired
  (8275719e66b4677ec5c68a56ccc6aa3055283457 and df667b75d41d12dba96cbd206f5736886cb2ac20).

### 🐞 Bug Fixes

* Grid cells are fully refreshed on a data update, ensuring cell renderers that rely on data other
  than their primary display field are updated (#550).
* Grid auto-sizing is run after a data update, ensuring flex columns resize to adjust for possible
  scrollbar visibility changes (#553).
* Dropdown fields can be instantiated with fewer required properties set (#541).

### 📚 Libraries

* Blueprint `3.0.1 -> 3.4.0`
* FontAwesome `5.2.0 -> 5.3.0`
* CodeMirror `5.39.2 -> 5.40.0`
* MobX `5.0.3 -> 5.1.0`
* router5 `6.3.0 -> 6.4.2`
* React `16.4.1 -> 16.4.2`

[Commit Log](https://github.com/xh/hoist-react/compare/v12.0.0...v12.1.0)


## v12.0.0

Hoist React v12 is a relatively large release, with multiple refactorings around grid columns,
`elemFactory` support, classNames, and a re-organization of classes and exports within `utils`.

### 💥 Breaking Changes

#### ⭐️ Grid Columns

**A new `Column` class describes a top-level API for columns and their supported options** and is
intended to be a cross-platform layer on top of ag-Grid and TBD mobile grid implementations.
* The desktop `GridModel` class now accepts a collection of `Column` configuration objects to define
  its available columns.
* Columns may be configured with `flex: true` to cause them to stretch all available horizontal
  space within a grid, sharing it equally with any other flex columns. However note that this should
  be used sparingly, as flex columns have some deliberate limitations to ensure stable and
  consistent behavior. Most noticeably, they cannot be resized directly by users. Often, a best
  practice will be to insert an `emptyFlexCol` configuration as the last column in a grid - this
  will avoid messy-looking gaps in the layout while not requiring a data-driven column be flexed.
* User customizations to column widths are now saved if the GridModel has been configured with a
  `stateModel` key or model instance - see `GridStateModel`.
* Columns accept a `renderer` config to format text or HTML-based output. This is a callback that is
  provided the value, the row-level record, and a metadata object with the column's `colId`. An
  `elementRenderer` config is also available for cells that should render a Component.
* An `agOptions` config key continues to provide a way to pass arbitrary options to the underlying
  ag-Grid instance (for desktop implementations). This is considered an "escape hatch" and should be
  used with care, but can provide a bridge to required ag-Grid features as the Hoist-level API
  continues to develop.
* The "factory pattern" for Column templates / defaults has been removed, replaced by a simpler
  approach that recommends exporting simple configuration partials and spreading them into
  instance-specific column configs.
* See 0798f6bb20092c59659cf888aeaf9ecb01db52a6 for primary commit.

#### ⭐️ Element Factory, LayoutSupport, BaseClassName

Hoist provides core support for creating components via a factory pattern, powered by the `elem()`
and `elemFactory()` methods. This approach remains the recommended way to instantiate component
elements, but was **simplified and streamlined**.
* The rarely used `itemSpec` argument was removed (this previously applied defaults to child items).
* Developers can now also use JSX to instantiate all Hoist-provided components while still taking
  advantage of auto-handling for layout-related properties provided by the `LayoutSupport` mixin.
  * HoistComponents should now spread **`...this.getLayoutProps()`** into their outermost rendered
    child to enable promotion of layout properties.
* All HoistComponents can now specify a **baseClassName** on their component class and should pass
  `className: this.getClassName()` down to their outermost rendered child. This allows components to
  cleanly layer on a base CSS class name with any instance-specific classes.
* See 8342d3870102ee9bda4d11774019c4928866f256 for primary commit.

#### ⭐️ Panel resizing / collapsing

**The `Panel` component now takes a `sizingModel` prop to control and encapsulate newly built-in
resizing and collapsing behavior** (#534).
* See the `PanelSizingModel` class for configurable details, including continued support for saving
  sizing / collapsed state as a user preference.
* **The standalone `Resizable` component was removed** in favor of the improved support built into
  Panel directly.

#### Other

* Two promise-related models have been combined into **a new, more powerful `PendingTaskModel`**,
  and the `LoadMask` component has been removed and consolidated into `Mask`
  (d00a5c6e8fc1e0e89c2ce3eef5f3e14cb842f3c8).
  * `Panel` now exposes a single `mask` prop that can take either a configured `mask` element or a
    simple boolean to display/remove a default mask.
* **Classes within the `utils` package have been re-organized** into more standardized and scalable
  namespaces. Imports of these classes will need to be adjusted.

### 🎁 New Features

* **The desktop Grid component now offers a `compact` mode** with configurable styling to display
  significantly more data with reduced padding and font sizes.
* The top-level `AppBar` refresh button now provides a default implementation, calling a new
  abstract `requestRefresh()` method on `HoistApp`.
* The grid column chooser can now be configured to display its column groups as initially collapsed,
  for especially large collections of columns.
* A new `XH.restoreDefaultsAsync()` method provides a centralized way to wipe out user-specific
  preferences or customizations (#508).
* Additional Blueprint `MultiSelect`, `Tag`, and `FormGroup` controls re-exported.

### 🐞 Bug Fixes

* Some components were unintentionally not exporting their Component class directly, blocking JSX
  usage. All components now export their class.
* Multiple fixes to `DayField` (#531).
* JsonField now responds properly when switching from light to dark theme (#507).
* Context menus properly filter out duplicated separators (#518).

[Commit Log](https://github.com/xh/hoist-react/compare/v11.0.0...v12.0.0)


## v11.0.0

### 💥 Breaking Changes

* **Blueprint has been upgraded to the latest 3.x release.** The primary breaking change here is the
  renaming of all `pt-` CSS classes to use a new `bp3-` prefix. Any in-app usages of the BP
  selectors will need to be updated. See the
  [Blueprint "What's New" page](http://blueprintjs.com/docs/#blueprint/whats-new-3.0).
* **FontAwesome has been upgraded to the latest 5.2 release.** Only the icons enumerated in the
  Hoist `Icon` class are now registered via the FA `library.add()` method for inclusion in bundled
  code, resulting in a significant reduction in bundle size. Apps wishing to use other FA icons not
  included by Hoist must import and register them - see the
  [FA React Readme](https://github.com/FortAwesome/react-fontawesome/blob/master/README.md) for
  details.
* **The `mobx-decorators` dependency has been removed** due to lack of official support for the
  latest MobX update, as well as limited usage within the toolkit. This package was primarily
  providing the optional `@setter` decorator, which should now be replaced as needed by dedicated
  `@action` setter methods (19cbf86138499bda959303e602a6d58f6e95cb40).

### 🎁 Enhancements

* `HoistComponent` now provides a `getClassNames()` method that will merge any `baseCls` CSS class
  names specified on the component with any instance-specific classes passed in via props (#252).
  * Components that wish to declare and support a `baseCls` should use this method to generate and
    apply a combined list of classes to their outermost rendered elements (see `Grid`).
  * Base class names have been added for relevant Hoist-provided components - e.g. `.xh-panel` and
    `.xh-grid`. These will be appended to any instance class names specified within applications and
    be available as public CSS selectors.
* Relevant `HoistField` components support inline `leftIcon` and `rightElement` props. `DayField`
  adds support for `minDay / maxDay` props.
* Styling for the built-in ag-Grid loading overlay has been simplified and improved (#401).
* Grid column definitions can now specify an `excludeFromExport` config to drop them from
  server-generated Excel/CSV exports (#485).

### 🐞 Bug Fixes

* Grid data loading and selection reactions have been hardened and better coordinated to prevent
  throwing when attempting to set a selection before data has been loaded (#484).

### 📚 Libraries

* Blueprint `2.x -> 3.x`
* FontAwesome `5.0.x -> 5.2.x`
* CodeMirror `5.37.0 -> 5.39.2`
* router5 `6.2.4 -> 6.3.0`

[Commit Log](https://github.com/xh/hoist-react/compare/v10.0.1...v11.0.0)


## v10.0.1

### 🐞 Bug Fixes

* Grid `export` context menu token now defaults to server-side 'exportExcel' export.
  * Specify the `exportLocal` token to return a menu item for local ag-Grid export.
* Columns with `field === null` skipped for server-side export (considered spacer / structural
  columns).

## v10.0.0

### 💥 Breaking Changes

* **Access to the router API has changed** with the `XH` global now exposing `router` and
  `routerState` properties and a `navigate()` method directly.
* `ToastManager` has been deprecated. Use `XH.toast` instead.
* `Message` is no longer a public class (and its API has changed). Use `XH.message/confirm/alert`
  instead.
* Export API has changed. The Built-in grid export now uses more powerful server-side support. To
  continue to use local AG based export, call method `GridModel.localExport()`. Built-in export
  needs to be enabled with the new property on `GridModel.enableExport`. See `GridModel` for more
  details.

### 🎁 Enhancements

* New Mobile controls and `AppContainer` provided services (impersonation, about, and version bars).
* Full-featured server-side Excel export for grids.

### 🐞 Bug Fixes

* Prevent automatic zooming upon input focus on mobile devices (#476).
* Clear the selection when showing the context menu for a record which is not already selected
  (#469).
* Fix to make lockout script readable by Compatibility Mode down to IE5.

### 📚 Libraries

* MobX `4.2.x -> 5.0.x`

[Commit Log](https://github.com/xh/hoist-react/compare/v9.0.0...v10.0.0)


## v9.0.0

### 💥 Breaking Changes

* **Hoist-provided mixins (decorators) have been refactored to be more granular and have been broken
  out of `HoistComponent`.**
  * New discrete mixins now exist for `LayoutSupport` and `ContextMenuSupport` - these should be
    added directly to components that require the functionality they add for auto-handling of
    layout-related props and support for showing right-click menus. The corresponding options on
    `HoistComponent` that used to enable them have been removed.
  * For consistency, we have also renamed `EventTarget -> EventSupport` and `Reactive ->
    ReactiveSupport` mixins. These both continue to be auto-applied to HoistModel and HoistService
    classes, and ReactiveSupport enabled by default in HoistComponent.
* **The Context menu API has changed.** The `ContextMenuSupport` mixin now specifies an abstract
  `getContextMenuItems()` method for component implementation (replacing the previous
  `renderContextMenu()` method). See the new [`ContextMenuItem` class for what these items support,
  as well as several static default items that can be used.
  * The top-level `AppContainer` no longer provides a default context menu, instead allowing the
    browser's own context menu to show unless an app / component author has implemented custom
    context-menu handling at any level of their component hierarchy.

### 🐞 Bug Fixes

* TabContainer active tab can become out of sync with the router state (#451)
  * ⚠️ Note this also involved a change to the `TabContainerModel` API - `activateTab()` is now the
    public method to set the active tab and ensure both the tab and the route land in the correct
    state.
* Remove unintended focused cell borders that came back with the prior ag-Grid upgrade.

[Commit Log](https://github.com/xh/hoist-react/compare/v8.0.0...v9.0.0)


## v8.0.0

Hoist React v8 brings a big set of improvements and fixes, some API and package re-organizations,
and ag-Grid upgrade, and more. 🚀

### 💥 Breaking Changes

* **Component package directories have been re-organized** to provide better symmetry between
  pre-existing "desktop" components and a new set of mobile-first component. Current desktop
  applications should replace imports from `@xh/hoist/cmp/xxx` with `@xh/hoist/desktop/cmp/xxx`.
  * Important exceptions include several classes within `@xh/hoist/cmp/layout/`, which remain
    cross-platform.
  * `Panel` and `Resizable` components have moved to their own packages in
    `@xh/hoist/desktop/cmp/panel` and `@xh/hoist/desktop/cmp/resizable`.
* **Multiple changes and improvements made to tab-related APIs and components.**
  * The `TabContainerModel` constructor API has changed, notably `children` -> `tabs`, `useRoutes`
    -> `route` (to specify a starting route as a string) and `switcherPosition` has moved from a
    model config to a prop on the `TabContainer` component.
  * `TabPane` and `TabPaneModel` have been renamed `Tab` and `TabModel`, respectively, with several
    related renames.
* **Application entry-point classes decorated with `@HoistApp` must implement the new getter method
  `containerClass()`** to specify the platform specific component used to wrap the app's
  `componentClass`.
  * This will typically be `@xh/hoist/[desktop|mobile]/AppContainer` depending on platform.

### 🎁 New Features

* **Tab-related APIs re-worked and improved**, including streamlined support for routing, a new
  `tabRenderMode` config on `TabContainerModel`, and better naming throughout.
* **Ag-grid updated to latest v18.x** - now using native flex for overall grid layout and sizing
  controls, along with multiple other vendor improvements.
* Additional `XH` API methods exposed for control of / integration with Router5.
* The core `@HoistComponent` decorated now installs a new `isDisplayed` getter to report on
  component visibility, taking into account the visibility of its ancestors in the component tree.
* Mobile and Desktop app package / component structure made more symmetrical (#444).
* Initial versions of multiple new mobile components added to the toolkit.
* Support added for **`IdleService` - automatic app suspension on inactivity** (#427).
* Hoist wrapper added for the low-level Blueprint **button component** - provides future hooks into
  button customizations and avoids direct BP import (#406).
* Built-in support for collecting user feedback via a dedicated dialog, convenient XH methods and
  default appBar button (#379).
* New `XH.isDevelopmentMode` constant added, true when running in local Webpack dev-server mode.
* CSS variables have been added to customize and standardize the Blueprint "intent" based styling,
  with defaults adjusted to be less distracting (#420).

### 🐞 Bug Fixes

* Preference-related events have been standardized and bugs resolved related to pushAsync() and the
  `prefChange` event (ee93290).
* Admin log viewer auto-refreshes in tail-mode (#330).
* Distracting grid "loading" overlay removed (#401).
* Clipboard button ("click-to-copy" functionality) restored (#442).

[Commit Log](https://github.com/xh/hoist-react/compare/v7.2.0...v8.0.0)

## v7.2.0

### 🎁 New Features

+ Admin console grids now outfitted with column choosers and grid state. #375
+ Additional components for Onsen UI mobile development.

### 🐞 Bug Fixes

+ Multiple improvements to the Admin console config differ. #380 #381 #392

[Commit Log](https://github.com/xh/hoist-react/compare/v7.1.0...v7.2.0)

## v7.1.0

### 🎁 New Features

* Additional kit components added for Onsen UI mobile development.

### 🐞 Bug Fixes

* Dropdown fields no longer default to `commitOnChange: true` - avoiding unexpected commits of
  type-ahead query values for the comboboxes.
* Exceptions thrown from FetchService more accurately report the remote host when unreachable, along
  with some additional enhancements to fetch exception reporting for clarity.

[Commit Log](https://github.com/xh/hoist-react/compare/v7.0.0...v7.1.0)

## v7.0.0

### 💥 Breaking Changes

* **Restructuring of core `App` concept** with change to new `@HoistApp` decorator and conventions
  around defining `App.js` and `AppComponent.js` files as core app entry points. `XH.app` now
  installed to provide access to singleton instance of primary app class. See #387.

### 🎁 New Features

* **Added `AppBar` component** to help further standardize a pattern for top-level application
  headers.
* **Added `SwitchField` and `SliderField`** form field components.
* **Kit package added for Onsen UI** - base component library for mobile development.
* **Preferences get a group field for better organization**, parity with AppConfigs. (Requires
  hoist-core 3.1.x.)

### 🐞 Bug Fixes

* Improvements to `Grid` component's interaction with underlying ag-Grid instance, avoiding extra
  renderings and unwanted loss of state. 03de0ae7

[Commit Log](https://github.com/xh/hoist-react/compare/v6.0.0...v7.0.0)


## v6.0.0

### 💥 Breaking Changes

* API for `MessageModel` has changed as part of the feature addition noted below, with `alert()` and
  `confirm()` replaced by `show()` and new `XH` convenience methods making the need for direct calls
  rare.
* `TabContainerModel` no longer takes an `orientation` prop, replaced by the more flexible
  `switcherPosition` as noted below.

### 🎁 New Features

* **Initial version of grid state** now available, supporting easy persistence of user grid column
  selections and sorting. The `GridModel` constructor now takes a `stateModel` argument, which in
  its simplest form is a string `xhStateId` used to persist grid state to local storage. See the
  `GridStateModel` class for implementation details. #331
* The **Message API** has been improved and simplified, with new `XH.confirm()` and `XH.alert()`
  methods providing an easy way to show pop-up alerts without needing to manually construct or
  maintain a `MessageModel`. #349
* **`TabContainer` components can now be controlled with a remote `TabSwitcher`** that does not need
  to be directly docked to the container itself. Specify `switcherPosition:none` on the
  `TabContainerModel` to suppress showing the switching affordance on the tabs themselves and
  instantiate a `TabSwitcher` bound to the same model to control a tabset from elsewhere in the
  component hierarchy. In particular, this enabled top-level application tab navigation to move up
  into the top toolbar, saving vertical space in the layout. #368
* `DataViewModel` supports an `emptyText` config.

### 🐞 Bugfixes

* Dropdown fields no longer fire multiple commit messages, and no longer commit partial entries
  under some circumstances. #353 and #354
* Grids resizing fixed when shrinking the containing component. #357

[Commit Log](https://github.com/xh/hoist-react/compare/v5.0.0...v6.0.0)


## v5.0.0

### 💥 Breaking Changes

* **Multi environment configs have been unwound** See these release notes/instructions for how to
  migrate: https://github.com/xh/hoist-core/releases/tag/release-3.0.0
* **Breaking change to context menus in dataviews and grids not using the default context menu:**
  StoreContextMenu no longer takes an array of items as an argument to its constructor. Instead it
  takes a configuration object with an ‘items’ key that will point to any current implementation’s
  array of items. This object can also contain an optional gridModel argument which is intended to
  support StoreContextMenuItems that may now be specified as known ‘hoist tokens’, currently limited
  to a ‘colChooser’ token.

### 🎁 New Features

* Config differ presents inline view, easier to read diffs now.
* Print Icon added!

### 🐞 Bugfixes

* Update processFailedLoad to loadData into gridModel store, Fixes #337
* Fix regression to ErrorTracking. Make errorTrackingService safer/simpler to call at any point in
  life-cycle.
* Fix broken LocalStore state.
* Tweak flex prop for charts. Side by side charts in a flexbox now auto-size themselves! Fixes #342
* Provide token parsing for storeContextMenus. Context menus are all grown up! Fixes #300

## v4.0.1

### 🐞 Bugfixes

* DataView now properly re-renders its items when properties on their records change (and the ID
  does not)


## v4.0.0

### 💥 Breaking Changes

* **The `GridModel` selection API has been reworked for clarity.** These models formerly exposed
  their selectionModel as `grid.selection` - now that getter returns the selected records. A new
  `selectedRecord` getter is also available to return a single selection, and new string shortcut
  options are available when configuring GridModel selection behavior.
* **Grid components can now take an `agOptions` prop** to pass directly to the underlying ag-grid
  component, as well as an `onRowDoubleClicked` handler function.
  16be2bfa10e5aab4ce8e7e2e20f8569979dd70d1

### 🎁 New Features

* Additional core components have been updated with built-in `layoutSupport`, allowing developers to
  set width/height/flex and other layout properties directly as top-level props for key comps such
  as Grid, DataView, and Chart. These special props are processed via `elemFactory` into a
  `layoutConfig` prop that is now passed down to the underlying wrapper div for these components.
  081fb1f3a2246a4ff624ab123c6df36c1474ed4b

### 🐞 Bugfixes

* Log viewer tail mode now working properly for long log files - #325


## v3.0.1

### 🐞 Bugfixes

* FetchService throws a dedicated exception when the server is unreachable, fixes a confusing
  failure case detailed in #315


## v3.0.0

### 💥 Breaking Changes

* **An application's `AppModel` class must now implement a new `checkAccess()` method.** This method
  is passed the current user, and the appModel should determine if that user should see the UI and
  return an object with a `hasAccess` boolean and an optional `message` string. For a return with
  `hasAccess: false`, the framework will render a lockout panel instead of the primary UI.
  974c1def99059f11528c476f04e0d8c8a0811804
  * Note that this is only a secondary level of "security" designed to avoid showing an unauthorized
    user a confusing / non-functional UI. The server or any other third-party data sources must
    always be the actual enforcer of access to data or other operations.
* **We updated the APIs for core MobX helper methods added to component/model/service classes.** In
  particular, `addReaction()` was updated to take a more declarative / clear config object.
  8169123a4a8be6940b747e816cba40bd10fa164e
  * See Reactive.js - the mixin that provides this functionality.

### 🎁 New Features

* Built-in client-side lockout support, as per above.

### 🐞 Bugfixes

* None

------------------------------------------

Copyright © 2021 Extremely Heavy Industries Inc. - all rights reserved

------------------------------------------

📫☎️🌎 info@xh.io | https://xh.io/contact<|MERGE_RESOLUTION|>--- conflicted
+++ resolved
@@ -4,10 +4,8 @@
 
 ### 🎁 New Features
 
-<<<<<<< HEAD
 * Chart contextMenu enabled by default with several options for exporting or copying a chart.
 * Chart operation 'Copy to Clipboard' added to default Chart export menu button and to context menu. 
-=======
 * Column-level filtering is now officially supported for desktop grids!
     * New `GridModel.filterModel` config accepts a config object to customize filtering options, or
       `true` to enable grid-based filtering with defaults.
@@ -46,7 +44,6 @@
 ### ✨ Style
 * Higher contrast on grid context menus for improved legibility.
 
->>>>>>> 2a94886b
 
 [Commit Log](https://github.com/xh/hoist-react/compare/v41.3.0...develop)
 
