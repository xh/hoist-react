# Changelog

## 64.0.0-SNAPSHOT - unreleased

### 💥 Breaking Changes (upgrade difficulty: 🟠 MEDIUM - major Hoist Core = AG Grid updates)

#### Hoist Core v20 with Multi-Instance Support

Requires update to `hoist-core >= 20.0.0` with multi-instance support.

* See the Hoist Core changelog for details on this major upgrade to Hoist's back-end capabilities.
* Client-side application changes should be minimal or non-existent, but the Hoist Admin Console has
  been updated extensively to support management of multiple instances within a cluster.

#### AG Grid v31

Requires update to `@ag-grid >= 31.x`, a new major AG Grid release with its own breaking changes.
See AG's [What's New](https://blog.ag-grid.com/whats-new-in-ag-grid-31/)
and [Upgrade Guide](https://www.ag-grid.com/javascript-data-grid/upgrading-to-ag-grid-31/?ref=blog.ag-grid.com)
for more details.

* AG Grid removed `ColumnApi`, consolidating most of its methods to `GridApi`. Corresponding Hoist
  update removes `GridModel.agColumnApi` - review and migrate usages to `GridModel.agApi` as
  appropriate.
* Many methods on `agApi` are replaced with `agApi.updateGridOptions({property: value})`. Review
  your app for any direct usages of the underlying AG API that might need to change.
* All apps will need to update their `@ag-grid` dependencies within `package.json` and make a minor
  update to their `Bootstrap` registration as per
  this [Toolbox example](https://github.com/xh/toolbox/pull/709/files/5626e21d778e1fc72f9735d2d8f011513e1ac9c6#diff-304055320a29f66ea1255446ba8f13e0f3f1b13643bcea0c0466aa60e9288a8f).
    * `Grid` and `AgGrid` components default to `reactiveCustomComponents: true`. If your app has
      custom tooltips or editors, you should confirm that they still work with this setting. (It
      will be the default in agGrid v32.)
    * For custom editors, you will have to convert them from "imperative" to "reactive". If this is
      not possible, you can set `reactiveCustomComponents: false` in your `GridModel` to continue
      using the old "imperative" mode, but note that this will preclude the use of upgraded Hoist
      editors in that same grid instance. (See the links below for AG docs on this change.)
    * For custom tooltips, note AG-Grid's deprecation of `getReactContainerClasses`.
    * Consult the AG Grid docs for more information:
        * [Updated docs on Custom Components](https://ag-grid.com/react-data-grid/cell-editors/#custom-components)
        * [Migrating from Imperative to Reactive components](https://ag-grid.com/react-data-grid/upgrading-to-ag-grid-31-1/#migrating-custom-components-to-use-reactivecustomcomponents-option)
        * [React-related deprecations](https://ag-grid.com/react-data-grid/upgrading-to-ag-grid-31-1/#react)

#### Other Breaking Changes

* Removed support for passing a plain object to the `model` prop of Hoist Components (previously
  deprecated back in v58). Use the `modelConfig` prop instead.
* Removed the `multiFieldRenderer` utility function. This has been made internal and renamed
  to `zoneGridRenderer` for exclusive use by the `ZoneGrid` component.
* Updated CSS variables related to the `ZoneGrid` component - vars formerly prefixed
  by `--xh-grid-multifield` are now prefixed by `--xh-zone-grid`, several vars have been added, and
  some defaults have changed.

### 🎁 New Features

* Improved mobile viewport handling to ensure that both standard pages and full screen dialogs
  respect "safe area" boundaries, avoiding overlap with system UI elements such as the iOS task
  switcher at the bottom of the screen. Also set background letterboxing color (to black) when
  in landscape mode for a more resolved-looking layout.
<<<<<<< HEAD
* Added beta version of a new Hoist `security` package, providing built-in support for OAuth flows.
  See `BaseOAuthClient`, `MsalClient`, and `AuthZeroClient` for more information.  Please note that
  package is being released as a *beta* and is subject to change before final release.
=======
* Improved the inline grid `selectEditor` to commit its value to the backing record as soon as an
  option is selected, rather than waiting for the user to click away from the cell.
* Improved the display of Role details in the Admin Console. The detail panel for the selected role
  now includes a sub-tab listing all other roles inherited by the selected role, something that
  was previously accessible only via the linked graph visualization.
* Added new `checkBoxRenderer` for rendering booleans with a checkbox input look and feel.
>>>>>>> 060e31a9

### ✨ Styles

* Default mobile font size has been increased to 16px, both for better overall legibility and also
  specifically for input elements to avoid triggering Safari's auto-zoom behavior on focus.
    * Added new mobile-only CSS vars to allow for more granular control over font sizes:
        * `--xh-mobile-input-font-size`
        * `--xh-mobile-input-label-font-size`
        * `--xh-mobile-input-height-px`
    * Increased height of mobile toolbars to better accommodate larger nested inputs.
    * Grid font sizes have not changed, but other application layouts might need to be adjusted to
      ensure labels and other text elements fit as intended.
* Mobile App Options dialog has been updated to use a full-screen `DialogPanel` to provide a more
  native feel and better accommodate longer lists of app options.

### 🐞 Bug Fixes

* Fixed poor truncation / clipping behavior of the primary (right-side) metric in `ZoneGrid`. Values
  that do not fit within the available width of the cell will now truncate their right edge and
  display an ellipsis to indicate they have been clipped.
* Improved `RestGridModel.actionWarning` behavior to suppress any warning when the provided function
  returns a falsy value.
* Fixed mobile `Toast` intent styling.

### ⚙️ Technical

* NumberEditor no longer activates on keypress of letter characters.
* Removed initial `ping` call `FetchService` init.
* Deprecated `FetchService.setDefaultHeaders` and replaced with new `addDefaultHeaders` method to
  support independent additions of default headers from multiple sources in an application.

### 📚 Libraries

* @ag-grid `30.x → 31.x`
* @auth0/auth0-spa-js `added @ 2.1`
* @azure/msal-browser `added @ 3.14`
* dompurify `3.0 → 3.1`
* jwt-decode `added @ 4.0`
* moment `2.29 → 2.30`
* numbro `2.4 → 2.5`
* qs `6.11 → 6.12`
* semver `7.5 → 7.6`

## 63.1.1 - 2024-04-26

### 🐞 Bug Fixes

* Fixed over-eager error handler installed on window during preflight app initialization. This can
  catch errors thrown by browser extensions unrelated to the app itself, which should not block
  startup. Make opt-in via special query param `catchPreflightError=true`.

## 63.1.0 - 2024-04-23

### 🎁 New Features

* `Store` now supports multiple `summaryRecords`, displayed if so configured as multiple pinned
  rows within a bound grid.

## 63.0.3 - 2024-04-16

### 🐞 Bug Fixes

* Ensure all required styles imported for Blueprint datetime components.

## 63.0.2 - 2024-04-16

### 🐞 Bug Fixes

* Fixed `GroupingChooser` items appearing in incorrect location while dragging to re-order.
* Removed extraneous internal padding override to Blueprint menu styles. Fixes overhang of menu
  divider borders and avoids possible triggering of horizontal scrollbars.

## 63.0.1 - 2024-04-05

### 🐞 Bug Fixes

* Recently added fields now fully available in Admin Console Activity Tracking + Client Errors.

## 63.0.0 - 2024-04-04

### 💥 Breaking Changes (upgrade difficulty: 🟠 MEDIUM - for apps with styling overrides or direct use of Blueprint components)

* Requires `hoist-core >= v19.0.0` to support improvements to activity / client error tracking.

#### Blueprint 4 to 5 Migration

This release includes Blueprint 5, a major version update of that library with breaking changes.
While most of these have been addressed by the Hoist integration layer, developers importing
Blueprint components directly should review
the [Blueprint 5 migration guide](https://github.com/palantir/blueprint/wiki/Blueprint-5.0) for
details.

There are some common breaking changes that most/many apps will need to address:

* CSS rules with the `bp4-` prefix should be updated to use the `bp5-` prefix.
* For `popover` and `tooltip` components, replace `target` with `item` if using elementFactory.
  If using JSX, replace `target` prop with a child element. Also applies to the mobile `popover`.
* Popovers no longer have a popover-wrapper element - remove/replace any CSS rules
  targeting `bp4-popover-wrapper`.
* All components which render popovers now depend
  on [`popper.js v2.x`](https://popper.js.org/docs/v2/). Complex customizations to popovers may
  need to be reworked.
* Where applicable, the former `elementRef` prop has been replaced by the simpler, more
  straightforward `ref` prop using `React.forwardRef()` - e.g. Hoist's `button.elementRef` prop
  becomes just `ref`. Review your app for uses of `elementRef`.
* The static `ContextMenu.show()` method has been replaced with `showContextMenu()`, importable
  from `@xh/hoist/kit/blueprint`. The method signature has changed slightly.
* The exported `overlay` component now refers to Blueprint's `overlay2` component.
* The exported `datePicker` now refers to Blueprint's `datePicker3` component, which has been
  upgraded to use `react-day-picker` v8. If you are passing `dayPickerProps` to Hoist's `dateInput`,
  you may need to update your code to use the
  new [v8 `DatePickerProps`](https://react-day-picker.js.org/api/interfaces/DayPickerSingleProps).

### 🎁 New Features

* Upgraded Admin Console Activity and Client Error reporting modules to use server-side filtering
  for better support of large datasets, allowing for longer-range queries on filtered categories,
  messages, or users before bumping into configured row limits.
* Added new `MenuItem.className` prop.

### 🐞 Bug Fixes

* Fixed two `ZoneGrid` issues:
    * Internal column definitions were missing the essential `rendererIsComplex` flag and could fail
      to render in-place updates to existing record data.
    * Omitted columns are now properly filtered out.
* Fixed issue where `SplitTreeMap` would not properly render errors as intended.

### 📚 Libraries

* @blueprintjs/core `4.20 → 5.10`
* @blueprintjs/datetime `4.4` → @blueprintjs/datetime2 `2.3`

## 62.0.1 - 2024-03-28

### 🎁 New Features

* New method `clear()` added to `TaskObserver` api.

### 🐞 Bug Fixes

* Ensure application viewport is masked throughout the entire app initialization process.

## 62.0.0 - 2024-03-19

### 💥 Breaking Changes (upgrade difficulty: 🟢 TRIVIAL - dependencies only)

* Requires update to `hoist-dev-utils >= v8.0.0` with updated chunking and code-splitting strategy
  to create shorter bundle names.

### 🎁 New Features

* Added a "Reload App" option to the default mobile app menu.
* Improved perceived responsiveness when constructing a new 'FilterChooserModel' when backing data
  has many records and/or auto-suggest-enabled fields.

### 🐞 Bug Fixes

* Fixed the config differ dialog issue where long field values would cause the toolbar to get hidden
  and/or table columns to be overly wide due to content overflow.

## 61.0.0 - 2024-03-08

### 💥 Breaking Changes (upgrade difficulty: 🟢 TRIVIAL - dependencies only)

* Requires update to `hoist-dev-utils >= v7.2.0` to inject new `xhClientApps` constant.

### 🎁 New Features

* Enhanced Roles Admin UI for more streamlined role editing.
* Supports targeting alert banners to specific client apps.
* Improved logging and error logging of `method` and `headers` in `FetchService`:  Default
  values will now be included.
* Enhanced `XH.reloadApp` with cache-buster.

### 🐞 Bug Fixes

* `FilterChooser` now correctly round-trips `Date` and `LocalDate` values. Previously it emitted
  these as strings, with incorrect results when using the generated filter's test function directly.
* Fixed bug where a discarded browser tab could re-init an app to an obsolete (cached) version.

## 60.2.0 - 2024-02-16

### 🎁 New Features

* The Admin Console now indicates if a Config value is being overridden by an instance config or
  environment variable with a corresponding name.
    * Config overrides now available in `hoist-core >= v18.4`. See the Hoist Core release notes for
      additional details on this new feature. The Hoist Core update is required for this feature,
      but is not a hard requirement for this Hoist React release in general.
* `RestGridEditor` now supports an `omit` flag to hide a field from the editor dialog.
* `FormField.readonlyRenderer` is now passed the backing `FieldModel` as a second argument.

### ⚙️ Typescript API Adjustments

* `FilterChooserModel.value` and related signatures are now typed with a new `FilterChooserFilter`
  type, a union of `CompoundFilter | FieldFilter` - the two concrete filter implementations
  supported by this control.

### 📚 Libraries

* classnames `2.3 → 2.5`

## 60.1.1 - 2024-01-29

### ⚙️ Technical

* Improved unique constraint validation of Roles and Role Members in the Admin Console.

## 60.1.0 - 2024-01-18

### 🐞 Bug Fixes

* Fixed transparent background for popup inline editors.
* Exceptions that occur in custom `Grid` cell tooltips will now be caught and logged to console,
  rather than throwing the render of the entire component.

### ⚙️ Technical

* Improvements to exception handling during app initialization.

## 60.0.1 - 2024-01-16

### 🐞 Bug Fixes

* Fixed regression to `ZoneGrid`.

## 60.0.0 - 2024-01-12

### 💥 Breaking Changes (upgrade difficulty: 🟠 MEDIUM - depends on server-side Roles implementation)

* Requires `hoist-core >= v18`. Even if not using new Hoist provided Role Management, several Admin
  Console features have had deprecation support for older versions of Hoist Core removed.

### 🎁 New Features

* Introduced new Admin Console tools for enhanced Role Management available in `hoist-core >= v18`.
    * Hoist-core now supports an out-of-the-box, database-driven system for maintaining a
      hierarchical set of Roles associating and associating them with individual users.
    * New system supports app and plug-in specific integrations to AD and other enterprise systems.
    * Administration of the new system provided by a new admin UI tab provided here.
    * Consult XH and the
      [Hoist Core CHANGELOG](https://github.com/xh/hoist-core/blob/develop/CHANGELOG.md#1800---2024-01-12)
      for additional details and upgrade instructions.
* Added `labelRenderers` property to `ZoneGridModel`. This allows dynamic "data-specific" labeling
  of fields in `ZoneGrid`.

### ✨ Styles

* Added `xh-bg-intent-xxx` CSS classes, for intent-coloring the `background-color` of elements.

### 🐞 Bug Fixes

* Fixed bug where `ColumnGroup` did not properly support the `omit` flag.

## 59.5.1 - 2024-01-05

### 🐞 Bug Fixes

* Fixed `DateEditor` calendar popover not showing for non-pinned columns.

## 59.5.0 - 2023-12-11

### 🎁 New Features

* Added new `dialogWidth` and `dialogHeight` configs to `DockViewModel`.

### 🐞 Bug Fixes

* Fixed serialization of expand/collapse state within `AgGridModel`, which was badly broken and
  could trigger long browser hangs for grids with > 2 levels of nesting and numeric record IDs.
* Fixed `UniqueAggregator` to properly check equality for `Date` fields.
* Pinned `react-grid-layout@1.4.3` to avoid v1.4.4 bugs affecting `DashCanvas` interactions
  (see https://github.com/react-grid-layout/react-grid-layout/issues/1990).

## 59.4.0 - 2023-11-28

### 💥 Breaking Changes (upgrade difficulty: 🟢 LOW)

* The constructors for `ColumnGroup` no long accept arbitrary rest (e.g `...rest`)
  arguments for applying app-specific data to the object. Instead, use the new `appData` property.

### ⚙️ Technical

* Enhanced `LogUtils` to support logging objects (and any other non-string values). Also
  added new exports for `logWarn()` and `logError()` with the same standardized formatting.
* Added standardized `LogUtils` methods to `HoistBase`, for use within Hoist models and services.

### 🐞 Bug Fixes

* `ZoneGrid` will no longer render labels or delimiters for empty values.

### ⚙️ Typescript API Adjustments

* Updated type for `ReactionSpec.equals` to include already-supported string shorthands.

## 59.3.2 - 2023-11-21

### 🐞 Bug Fixes

* `ZoneGrid` will more gracefully handle state that has become out of sync with its mapper
  requirements.

## 59.3.1 - 2023-11-10

### 🐞 Bug Fixes

* Ensure an unauthorized response from a proxy service endpoint does not prompt the user to refresh
  and log in again on an SSO-enabled application.
* Revert change to `Panel` which affected where `className` was applied with `modalSupport` enabled

## 59.3.0 - 2023-11-09

### 🎁 New Features

* Improved Hoist support for automated testing via Playwright, Cypress, and similar tools:
    * Core Hoist components now accept an optional `testId` prop, to be rendered at an appropriate
      level of the DOM (within a `data-testid` HTML attribute). This can minimize the need to select
      components using criteria such as CSS classes or labels that are more likely to change and
      break tests.
    * When given a `testId`, certain composite components will generate and set "sub-testIds" on
      selected internal components. For example, a `TabContainer` will set a testId on each switcher
      button (derived from its tabId), and a `Form` will set testIds on nested `FormField`
      and `HoistInput` components (derived from their bound field names).
    * This release represents a first step in ongoing work to facilitate automated end-to-end
      testing of Hoist applications. Additional Hoist-specific utilities for writing tests in
      libraries such as Cypress and Playwright are coming soon.
* Added new `ZoneGrid` component, a highly specialized `Grid` that always displays its data with
  multi-line, full-width rows. Each row is broken into four zones (top/bottom and left/right),
  each of which can mapped by the user to render data from one or more fields.
    * Primarily intended for mobile, where horizontal scrolling can present usability issues, but
      also available on desktop, where it can serve as an easily user-configurable `DataView`.
* Added `Column.sortToBottom` to force specified values to sort the bottom, regardless of sort
  direction. Intended primarily to force null values to sort below all others.
* Upgraded the `RelativeTimestamp` component with a new `localDateMode` option to customize how
  near-term date/time differences are rendered with regards to calendar days.

### 🐞 Bug Fixes

* Fixed bug where interacting with a `Select` within a `Popover` can inadvertently cause the
  popover to close. If your app already has special handling in place to prevent this, you should
  be able to unwind it after upgrading.
* Improved the behavior of the clear button in `TextInput`. Clearing a field no longer drops focus,
  allowing the user to immediately begin typing in a new value.
* Fixed arguments passed to `ErrorMessageProps.actionFn` and `ErrorMessageProps.detailsFn`.
* Improved default error text in `ErrorMessage`.

### ⚙️ Technical

* Improved core `HoistComponent` performance by preventing unnecessary re-renderings triggered by
  spurious model lookup changes.
* New flag `GridModel.experimental.enableFullWidthScroll` enables scrollbars to span pinned columns.
    * Early test release behind the flag, expected to made the default behavior in next release.
* Renamed `XH.getActiveModels()` to `XH.getModels()` for clarity / consistency.
    * API change, but not expected to impact applications.
* Added `XH.getModel()` convenience method to return the first matching model.

## 59.2.0 - 2023-10-16

### 🎁 New Features

* New `DockViewConfig.onClose` hook invoked when a user attempts to remove a `DockContainer` view.
* Added `GridModel` APIs to lookup and show / hide entire column groups.
* Left / right borders are now rendered along `Grid` `ColumnGroup` edges by default, controllable
  with new `ColumnGroupSpec.borders` config.
* Enhanced the `CubeQuery` to support per-query post-processing functions
  with `Query.omitFn`, `Query.bucketSpecFn` and `Query.lockFn`. These properties default to their
  respective properties on `Cube`.

### 🐞 Bug Fixes

* `DashContainerModel` fixes:
    * Fix bug where `addView` would throw when adding a view to a row or column
    * Fix bug where `allowRemove` flag was dropped from state for containers
    * Fix bug in `DockContainer` where adding / removing views would cause other views to be
      remounted
* Fixed erroneous `GridModel` warning when using a tree column within a column group
* Fixed regression to alert banners. Resume allowing elements as messages.
* Fix `Grid` cell border styling inconsistencies.

### ⚙️ Typescript API Adjustments

* Added type for `ActionFnData.record`.

## 59.1.0 - 2023-09-20

### 🎁 New Features

* Introduced new `ErrorBoundary` component for finer-grained application handling of React Errors.
    * Hoist now wraps `Tab`, `DashCanvasView`, `DashContainerView`, `DockView`, and `Page` in an
      `ErrorBoundary`. This provides better isolation of application content, minimizing the chance
      that any individual component can crash the entire app.
    * A new `PanelModel.errorBoundary` prop allows developers to opt-in to an `ErrorBoundary`
      wrapper around the contents of any panel.
    * `ErrorMessage` component now provides an ability to show additional exception details.
* Added new `Markdown` component for rendering Markdown formatted strings as markup. This includes
  bundling `react-markdown` in Hoist.
    * If your app already uses `react-markdown` or similar, we recommend updating to use the
      new `Markdown` component exported by Hoist to benefit from future upgrades.
    * Admin-managed alert banners leverage the new markdown component to support bold, italics and
      links within alert messages.
* Improved and fixed up `Panel` headers, including:
    * Added new `Panel.headerClassName` prop for easier CSS manipulation of panel's header.
    * Improved `Panel.collapsedTitle` prop and added `Panel.collapsedIcon` prop. These two props now
      fully govern header display when collapsed.
* Improved styling for disabled `checkbox` inputs.

### ⚙️ Technical

* `XH.showException` has been deprecated. Use similar methods on `XH.exceptionHandler` instead.

### 📚 Libraries

* numbro `2.3 → 2.4`
* react-markdown `added @ 8.0`
* remark-breaks `added @ 3.0`

## 59.0.3 - 2023-08-25

### ⚙️ Technical

* New `XH.flags` property to govern experimental, hotfix, or otherwise provisional features.

* Provide temporary workaround to chromium bug effecting BigNumber. Enabled via flag
  `applyBigNumberWorkaround`. See https://github.com/MikeMcl/bignumber.js/issues/354.

## 59.0.2 - 2023-08-24

### 🐞 Bug Fixes

* Restored support for `Select.selectOnFocus` (had broken with upgrade to `react-select` in v59.0).
* Fixed `DateInput` bug caused by changes in Chrome v116 - clicking on inputs
  with `enableTextInput: false` now open the date picker popup as expected.
* Flex inner title element added to `Panel` headers in v59.0, and set `display:flex` on the new
  element itself. Restores previous flexbox container behavior (when not L/R collapsed) for apps
  that are providing custom components as titles.
* `DashCanvas` now properly updates its layout when shown if the browser window had been resized
  while the component was hidden (e.g. in an inactive tab).
* Reverted upgrade to `react-select` in v59.0.0 due to issues found with `selectEditor` / inline
  grid editing. We will revisit this upgrade in a future release.

### 📚 Libraries

* react-select `5.7 → 4.3`
* react-windowed-select `5.1 → 3.1`

## 59.0.1 - 2023-08-17

### 🎁 New Features

* Added new `Panel.collapsedTitle` prop to make it easier to display a different title when the
  panel is collapsed.

## 59.0.0 - 2023-08-17

### 💥 Breaking Changes (upgrade difficulty: 🟢 LOW)

* Apps must update their `typescript` dependency to v5.1. This should be a drop-in for most
  applications, or require only minor changes. Note that Hoist has not yet adopted the updated
  approach to decorators added in TS v5, maintaining compatibility with the "legacy" syntax.
* Apps that use and provide the `highcharts` library should be sure to update the version to v11.1.
  This should be a drop-in for most applications.
    * Visit https://www.highcharts.com/blog/changelog/ for specific changes.
* Apps must also update their `@xh/hoist-dev-utils` dependency to v7.0.0 or higher.
    * We recommend specifying this as `"@xh/hoist-dev-utils": "7.x"` in your `package.json` to
      automatically pick up future minor releases.
* `DataViewConfig` no longer directly supports `GridConfig` parameters - instead, nest `GridConfig`
  options you wish to set via the new `gridOptions` parameter. Please note that, as before, not
  all `GridConfig` options are supported by (or make sense for) the `DataView` component.

### 🎁 New Features

* New `GridAutosizeOptions.includeHiddenColumns` config controls whether hidden columns should
  also be included during the autosize process. Default of `false`. Useful when applications
  provide quick toggles between different column sets and would prefer to take the up-front cost of
  autosizing rather than doing it after the user loads a column set.
* New `NumberFormatOptions.strictZero` formatter config controls display of values that round to
  zero at the specified precision. Set to `false` to format those values as if they were *exactly*
  zero, triggering display of any `zeroDisplay` value and suppressing sign-based glyphs, '+/-'
  characters, and styling.
* New `DashModel.refreshContextModel` allows apps to programmatically refresh all widgets within
  a `DashCanvas` or `DashContainer`.
* New tab for monitoring JDBC connection pool stats added to the Admin Console. Apps
  with `hoist-core >= v17.2` will collect and display metrics for their primary datasource on a
  configurable frequency.
* `ButtonGroupInput` now allows `null` values for buttons as long as both `enableClear` and
  `enableMulti` are false.

### 🐞 Bug Fixes

* Fixed bug where a titled panel collapsed to either the left or right side of a layout could cause
  severe layout performance degradation (and even browser hangs) when resizing the browser window in
  the latest Chrome v115.
    * Note this required some adjustments to the internal DOM structure of `PanelHeader` - highly
      specific CSS selectors or visual tests may be affected.
* Fixed bug where `manuallySized` was not being set properly on column state.
* Fixed bug where mobile `Dialog` max height was not properly constrained to the viewport.
* Fixed bug where mobile `NumberInput` would clear when trying to enter decimals on certain devices.
* Suppressed extra top border on Grids with `hideHeaders: true`.

### ⚙️ Technical

* Suppressed dev-time console warnings thrown by Blueprint Toaster.

### 📚 Libraries

* mobx `6.8 → 6.9`
* semver `7.3 → 7.5`
* typescript `4.9 → 5.1`
* highcharts `10.3 → 11.1`
* react-select `4.3 → 5.7`
* react-windowed-select `3.1 → 5.1`

## 58.0.1 - 2023-07-13

### 🐞 Bug Fixes

* Fixed bug where `TabContainerModel` with routing enabled would drop route params when navigating
  between tabs.

## 58.0.0 - 2023-07-07

### 💥 Breaking Changes (upgrade difficulty: 🟢 LOW)

* The `Column.getValueFn` and `Column.renderer` functions will no longer be passed the `agParams`
  argument. This argument was not passed consistently by Hoist when calling these functions; and was
  specifically omitted during operations such as column sizing, tooltip generation and Grid content
  searching. We do not expect this argument was being used in practice by applications, but
  applications should ensure this is the case, and adjust these callbacks if necessary.

### 🎁 New Features

* Deprecated `xhAppVersionCheckEnabled` config in favor of object-based `xhAppVersionCheck`. Hoist
  will auto-migrate the existing value to this new config's `mode` flag. While backwards
  compatible with older versions of hoist-core, the new `forceReload` mode
  requires `hoist-core >= v16.4`.
* Enhanced `NumberFormatOptions.colorSpec` to accept CSS properties in addition to class names.
* Enhanced `TabSwitcher` to allow navigation using arrow keys when focused.
* Added new option `TrackOptions.logData` to provide support for logging application data in
  `TrackService.`  Requires `hoist-core >= v16.4`.
* New `XH.pageState` provides observable access to the current lifecycle state of the app, allowing
  apps to react to changes in page visibility and focus, as well as detecting when the browser has
  frozen a tab due to inactivity or navigation.

## 57.0.0 - 2023-06-20

### 💥 Breaking Changes (upgrade difficulty: 🟢 LOW)

* The deprecated `@settable` decorator has now been removed. Use `@bindable` instead.
* The deprecated class `@xh/hoist/admin/App` has been removed. Use `@xh/hoist/admin/AppComponent`
  instead.

### 🎁 New Features

* Enhanced Admin alert banners with the ability to save messages as presets. Useful for
  standardizing alert or downtime banners, where pre-approved language can be saved as a preset for
  later loaded into a banner by members of an application support team (
  requires `hoist-core >= v16.3.0`).
* Added bindable `readonly` property to `LeftRightChooserModel`.

### ⚙️ Technical

* Support the `HOIST_IMPERSONATOR` role introduced in hoist-core `v16.3.0`
* Hoist now supports and requires ag-Grid v30 or higher. This version includes critical
  performance improvements to scrolling without the problematic 'ResizeObserver' issues discussed
  below.

### 🐞 Bug Fixes

* Fixed a bug where Onsen components wrappers could not forward refs.
* Improved the exceptions thrown by fetchService when errors occur parsing response JSON.

## 56.6.0 - 2023-06-01

### 🎁 New Features

* New global property `AgGrid.DEFAULT_PROPS` to provide application wide defaults for any instances
  of `AgGrid` and `Grid` components.

### ⚙️ Technical

* The workaround of defaulting the AG Grid prop `suppressBrowserResizeObserver: true`, added in
  v56.3.0, has been removed. This workaround can cause sizing issues with flex columns and should
  not be needed once [the underlying issue](https://github.com/ag-grid/ag-grid/issues/6562) is fixed
  in an upcoming AG Grid release.
    * As of this release date, we recommend apps stay at AG Grid 29.2. This does not include the
      latest AG performance improvements, but avoids the sizing issues present in 29.3.5.
    * If you want to take the latest AG Grid 29.3.5, please re-enable
      the `suppressBrowserResizeObserver` flag with the new `DEFAULT_PROPS` static described
      above. Scan your app carefully for column sizing issues.

### 🐞 Bug Fixes

* Fixed broken change handler for mobile inputs that wrap around Onsen UI inputs, including
  `NumberInput`, `SearchInput`, and `TextInput`.

### 📚 Libraries

* @blueprintjs/core `^4.14 → ^4.20` (apps might have already updated to a newer minor version)

## 56.5.0 - 2023-05-26

### 🎁 New Features

* Added `regexOption` and `caseSensitive` props to the `LogDisplayModel`. (Case-sensitive search
  requires `hoist-core >= v16.2.0`).
* Added new `GroupingChooserModel.commitOnChange` config - enable to update the observable grouping
  value as the user adjusts their choices within the control. Default behavior is unchanged,
  requiring user to dismiss the popover to commit the new value.
* Added new `Select.enableTooltips` prop - enable for select inputs where the text of a
  selected value might be elided due to space constraints. The tooltip will display the full text.
* Enabled user-driven sorting for the list of available values within Grid column filters.
* Updated `CodeInput.showCopyButton` (copy-to-clipboard feature) default to true (enabled).

### ⚙️ Technical

* `DataView` now supports an `agOptions` prop to allow passing arbitrary AG Grid props to the
  underlying grid instance. (Always supported by `Grid`, now also supported by `DataView`.)

### 🐞 Bug Fixes

* Fixed layout bug where popovers triggered from a parent `Panel` with `modalSupport` active could
  render beneath that parent's own modal dialog.
* Fixed broken `CodeInput` copy-to-clipboard feature.

## v56.4.0 - 2023-05-10

### 🎁 New Features

* Ensure that non-committed values are also checked when filtering a store with a FieldFilter.
  This will maximize chances that records under edit will not disappear from user view due to
  active filters.

### 🐞 Bug Fixes

* Fix bug where Grid ColumnHeaders could throw when `groupDisplayType` was set to `singleColumn`.

### ⚙️ Technical

* Adjustment to core model lookup in Hoist components to better support automated testing.
  Components no longer strictly require rendering within an `AppContainer`.

### ⚙️ Typescript API Adjustments

* Improved return types for `FetchService` methods and corrected `FetchOptions` interface.

## v56.3.0 - 2023-05-08

### 🎁 New Features

* Added support for new `sortOrder` argument to `XH.showBanner()`. A default sort order is applied
  if unspecified, ensuring banners do not unexpectedly change order when refreshed.

### ⚙️ Typescript API Adjustments

* Improved the recommendation for the app `declare` statement within
  our [TypeScript migration docs](https://github.com/xh/hoist-react/blob/develop/docs/upgrade-to-typescript.md#bootstrapts--service-declarations).
    * See this [Toolbox commit](https://github.com/xh/toolbox/commit/8df642cf) for a small,
      recommended app-level change to improve autocompletion and usage checks within IntelliJ.
* Added generic support to `XH.message()` and `XH.prompt()` signatures with return type
  of `Promise<T | boolean>`.
* Moved declaration of optional `children` prop to base `HoistProps` interface - required for TSX
  support.

### ✨ Styles

* Removed `--xh-banner-height` CSS var.
    * Desktop banners are implemented via `Toolbar`, which correctly sets a min height.
    * Mobile banners now specify `min-height: 40px` via the `.xh-banner` class.
    * This change allows banners containing custom components to grow to fit their contents without
      requiring app-level CSS overrides.
* Added new `--xh-grid-filter-popover-[height|width]-px` CSS variables to support easier custom
  sizing for grid column header filter popovers.

### ⚙️ Technical

* Updated internal config defaults to support latest AG Grid v29.3.4+ with use of
  AG `suppressBrowserResizeObserver` config. Applications are encouraged to update to the latest AG
  Grid dependencies to take advantage of ongoing performance updates.

## v56.2.0 - 2023-04-28

### 🎁 New Features

* Added `DashContainerModel.margin` config to customize the width of the resize splitters
  between widgets.

### ⚙️ Technical

* Improve scrolling performance for `Grid` and `DataView` via internal configuration updates.

## v56.1.0 - 2023-04-14

### 🎁 New Features

* Display improved memory management diagnostics within Admin console Memory Monitor.
    * New metrics require optional-but-recommended update to `hoist-core >= v16.1.0`.

### 🐞 Bug Fixes

* Fixes bug with display/reporting of exceptions during app initialization sequence.

## v56.0.0 - 2023-03-29

### 💥 Breaking Changes (upgrade difficulty: 🟠 MEDIUM)

* Requires `hoist-core => v16`.
* Requires AG Grid v29.0.0 or higher - update your AG Grid dependency in your app's `package.json`
  file. See the [AG Grid Changelog](https://www.ag-grid.com/changelog) for details.
    * Add a dependency on `@ag-grid-community/styles` to import new dedicated styles package.
    * Imports of AG Grid CSS files within your app's `Bootstrap.ts` file will also need to be
      updated to import styles from their new location. The recommended imports are now:

```typescript
import '@ag-grid-community/styles/ag-grid.css';
import '@ag-grid-community/styles/ag-theme-balham.css';
```

* New `xhActivityTrackingConfig` soft-configuration entry places new limits on the size of
  any `data` objects passed to `XH.track()` calls.
    * Any track requests with data objects exceeding this length will be persisted, but without the
      requested data.
    * Activity tracking can also be disabled (completely) via this same config.
* "Local" preferences are no longer supported. Application should use `LocalStorageService` instead.
  With v56, the `local` flag on any preferences will be ignored, and all preferences will be saved
  on the server instead.
    * Note that Hoist will execute a one-time migration of any existing local preference values
      from the user's browser to the server on app load.
* Removed `Column.tooltipElement`. Use `tooltip` instead.
* Removed `fill` prop on `TextArea` and `NumberInput` component. Use `flex` instead.
* Removed previously deprecated `Button.modifier.outline` and `Button.modifier.quiet` (mobile only).
* Removed previously deprecated `AppMenuButton.extraItems.onClick`. Use `actionFn` instead.

### 🎁 New Features

* `PanelModel` now supports a `defaultSize` property specified in percentage as well as pixels
  (e.g. `defaultSize: '20%'` as well as `defaultSize: 200`).
* `DashCanvas` views can now be programmatically added with specified width and height dimensions.
* New `FetchService.abort()` API allows manually aborting a pending fetch request.
* Hoist exceptions have been enhanced and standardized, including new TypeScript types. The
  `Error.cause` property is now populated for wrapping exceptions.
* New `GridModel.headerMenuDisplay` config for limiting column header menu visibility to on hover.

### ⚙️ Typescript API Adjustments

* New Typescript types for all Hoist exceptions.
* Integration of AG Grid community types.

### ⚙️ Technical

* Hoist source code has been reformatted with Prettier.
* Admin Console modules that have been disabled via config are no longer hidden completely, but
  instead will render a placeholder pointing to the relevant config name.

### 📚 Libraries

* mobx `6.7 → 6.8`
* dompurify `2.4 → 3.0`

## v55.4.0 - 2023-03-23

### 💥 Breaking Changes

* Requires AG Grid v29.0.0 or higher - see release notes for v56.0.0 above.

### 🐞 Bug Fixes

* Addresses `AgGrid` v28 regression whereby changing column visibility via state breaks grid
  rendering when column groups are set via the `groupId` property.

## v55.3.2 - 2023-03-22

### 🐞 Bug Fixes

* Fixed issue where a filter on a `LocalDate` field created via `FilterChooser` would cause a
  grid column filter on the same field to fail to properly render when shown.

## v55.3.1 - 2023-03-14

### 🐞 Bug Fixes

* Revert native `structuredClone` to lodash `deepClone` throughout toolkit.

## v55.3.0 - 2023-03-03

### 🐞 Bug Fixes

* Grid column filters scroll their internal grid horizontally to avoid clipping longer values.
* Minor improvements to the same grid filter dialog's alignment and labelling.

### ⚙️ Technical

* Use native `structuredClone` instead of lodash `deepClone` throughout toolkit.

## v55.2.1 - 2023-02-24

### 🐞 Bug Fixes

* Fixed issue where a resizable `Panel` splitter could be rendered incorrectly while dragging.

## v55.2.0 - 2023-02-10

### 🎁 New Features

* `DashCanvas` enhancements:
    * Views now support minimum and maximum dimensions.
    * Views now expose an `allowDuplicate` flag for controlling the `Duplicate` menu item
      visibility.

### 🐞 Bug Fixes

* Fixed a bug with Cube views having dimensions containing non-string or `null` values. Rows grouped
  by these dimensions would report values for the dimension which were incorrectly stringified (e.g.
  `'null'` vs. `null` or `'5'` vs. `5`). This has been fixed. Note that the stringified value is
  still reported for the rows' `cubeLabel` value, and will be used for the purposes of grouping.

### ⚙️ Typescript API Adjustments

* Improved signatures of `RestStore` APIs.

## v55.1.0 - 2023-02-09

Version 55 is the first major update of the toolkit after our transition to Typescript. In addition
to a host of runtime fixes and features, it also contains a good number of important Typescript
typing adjustments, which are listed below. It also includes a helpful
[Typescript upgrade guide](https://github.com/xh/hoist-react/blob/develop/docs/upgrade-to-typescript.md).

### 🎁 New Features

* Grid exports can now be tracked in the admin activity tab by setting `exportOptions.track` to
  true (defaults to false).
* Miscellaneous performance improvements to the cube package.
* The implementation of the `Cube.omitFn` feature has been enhanced. This function will now be
  called on *all* non-leaf nodes, not just single child nodes. This allows for more flexible
  editing of the shape of the resulting hierarchical data emitted by cube views.

### 🐞 Bug Fixes

* Fixed: grid cell editors would drop a single character edit.
* Fixed: grid date input editor's popup did not position correctly in a grid with pinned columns.
* Fixed issue with `DashContainer` flashing its "empty" text briefly before loading.
* Several Hoist TypeScript types, interfaces, and signatures have been improved or corrected (typing
  changes only).
* Fix bug where a `className` provided to a `Panel` with `modalSupport` would be dropped when in a
  modal state. Note this necessitated an additional layer in the `Panel` DOM hierarchy. Highly
  specific CSS selectors may be affected.
* Fix bug where `TileFrame` would not pass through the keys of its children.

### 💥 Breaking Changes

* The semantics of `Cube.omitFn` have changed such that it will now be called on all aggregate
  nodes, not just nodes with a single child. Applications may need to adjust any implementation of
  this function accordingly.
* `hoistCmp.containerFactory` and `hoistCmp.withContainerFactory` are removed in favor of
  the basic `hoistCmp.factory` and `hoistCmp.withFactory` respectively. See typescript
  API adjustments below.

### ⚙️ Typescript API Adjustments

The following Typescript API were adjusted in v55.

* Removed the distinction between `StandardElementFactory` and `ContainerElementFactory`. This
  distinction was deemed to be unnecessary, and overcomplicated the understanding of Hoist.
  Applications should simply continue to use `ElementFactory` instead. `hoistCmp.containerFactory`
  and `hoistCmp.withContainerFactory` are also removed in favor of the basic `hoistCmp.factory` and
  `hoistCmp.withFactory` respectively.
* `HoistProps.modelConfig` now references the type declaration of `HoistModel.config`. See
  `PanelModel` and `TabContainerModel` for examples.
* The new `SelectOption` type has been made multi-platform and moved to `@xh/hoist/core`.

**Note** that we do not intend to make such extensive Typescript changes going forward post-v55.0.
These changes were deemed critical and worth adjusting in our first typescript update, and before
typescript has been widely adopted in production Hoist apps.

### ⚙️ Technical

* Hoist's `Icon` enumeration has been re-organized slightly to better separate icons that describe
  "what they look like" - e.g. `Icon.magnifyingGlass()` - from an expanded set of aliases that
  describe "how they are used" - e.g. `Icon.search()`.
    * This allows apps to override icon choices made within Hoist components in a more targeted way,
      e.g. by setting `Icon.columnMenu = Icon.ellipsisVertical`.
* All Hoist configurations that support `omit: boolean` now additionally support a "thunkable"
  callback of type `() => boolean`.
* `Grid` will only persist minimal user column state for hidden columns, to reduce user pref sizes.

### 📚 Libraries

* @blueprintjs/core `^4.12 → ^4.14`
* corejs `^3.26 → ^3.27`
* mobx `6.6 → 6.7`
* onsenui `2.11 → 2.12` (*see testing note below)
* react-onsenui `1.11 > 1.13`

### ✅ Testing Scope

* *Full regression testing recommended for _mobile_ apps.* While the upgrade from 2.11 to 2.12
  appears as a minor release, it was in fact a major update to the library.
  See [the Onsen release notes](https://github.com/OnsenUI/OnsenUI/releases/tag/2.12.0) for
  additional details. Note that Hoist has handled all changes required to its Onsen API calls,
  and there are no breaking changes to the Hoist mobile component APIs. As a result, mobile apps
  _might_ not need to change anything, but extra care in testing is still recommended.

## v54.0.0 - 2022-12-31

We are pleased to announce that Hoist React has been fully rewritten in TypeScript! ✨🚀

All core Hoist Components, Models, and other utilities now have TypeScript interfaces for their
public APIs, improving the developer ergonomics of the toolkit with much more accurate dev-time type
checking and intellisense. Developers now also have the option (but are not required) to write
application code using TypeScript.

Runtime support for TypeScript is provided by `@xh/hoist-dev-utils v6.1+`, which recognizes and
transpiles TypeScript files (`.ts|.tsx`) via the `@babel/plugin-transform-typescript` plugin.
Development-time support can be provided by the user's IDE (e.g. IntelliJ or VSCode, which both
provide strong TypeScript-based error checking and auto-completion).

The goal of this release is to be backward compatible with v53 to the greatest degree possible, and
most applications will run with minimal or no changes. However, some breaking changes were required
and can require application adjustments, as detailed below.

As always, please review our [Toolbox project](https://github.com/xh/toolbox/), which we've updated
to use TypeScript for its own app-level code.

### 🎁 New Features

* New TypeScript interface `HoistProps` and per-component extensions to specify props for all
  components. This replaces the use of the `PropTypes` library, which is no longer included.
* ~~Enhanced TypeScript-aware implementations of `ElementFactory`, including separate factories for
  standard components (`elementFactory`) and components that often take children only
  (`containerElementFactory`).~~
* The `@bindable` annotation has been enhanced to produce a native javascript setter for its
  property as well as the `setXXX()` method it currently produces. This provides a more typescript
  friendly way to set properties in a mobx action, and should be the favored method going forward.
  The use of the `setXXX()` method will continue to be supported for backward compatibility.
* References to singleton instances of services and the app model can now also be gained via the
  static `instance` property on the class name of the singleton - e.g. `MyAppModel.instance`.
  Referencing app-level services and the AppModel via `XH` is still fully supported and recommended.
* New utility function `waitFor` returns a promise that will resolve after a specified condition
  has been met, polling at a specified interval.
* Hoist Components will now automatically remount if the model passed to them (via context or props)
  is changed during the lifetime of the component. This allows applications to swap out models
  without needing to manually force the remounting of related components with an explicit
  `key` setting, i.e.  `key: model.xhId`.
* `fmtQuantity` function now takes two new flags `useMillions` and `useBillions`.

### 💥 Breaking Changes

* The constructors for `GridModel` and `Column` no long accept arbitrary rest (e.g `...rest`)
  arguments for applying app-specific data to the object. Instead, use the new `appData` property
  on these objects.
* ~~The `elemFactory` function has been removed. Applications calling this function should specify
  `elementFactory` (typically) or `containerElementFactory` instead.~~
    * ~~Most application components are defined using helper aliases `hoistCmp.factory`
      and `hoistCmp.withFactory` - these calls do _not_ need to change, unless your component
      needs to take a list of children directly (i.e. `someComponent(child1, child2)`).~~
    * ~~Update the definition of any such components to use `hoistCmp.containerFactory` instead.~~
    * ~~Where possible, favor the simpler, default factory for more streamlined type suggestions /
      error messages regarding your component's valid props.~~
* The use of the `model` prop to provide a config object for a model to be created on-the-fly
  is deprecated.
    * Use the new `modelConfig` prop when passing a *plain object config* -
      e.g. `someComp({modelConfig: {modelOpt: true}})`
    * Continue to use the `model` prop when passing an existing model *instance* -
      e.g. `someComp({model: someCompModel})`.
* PropTypes support has been removed in favor of the type script interfaces discussed above. Apps
  importing Hoist Proptypes instances should simply remove these compile-time references.

### 🐞 Bug Fixes

* Fix bug where dragging on any panel header which is a descendant of a `DashCanvasView` would move
  the `DashCanvasView`.
* Fix bug where `GridModel.ensureRecordsVisibleAsync` could fail to make collapsed nodes visible.
* Fix bug where `GridPersistenceModel` would not clean outdated column state.
* Fix animation bug when popping pages in the mobile navigator.

### ⚙️ Technical

* Update `preflight.js` to catch errors that occur on startup, before our in-app exception handling
  is initialized.

### 📚 Libraries

* @blueprintjs/core `4.11 → 4.12`
* @xh/hoist-dev-utils `6.0 → 6.1`
* typescript `added @ 4.9`
* highcharts `9.3 → 10.3`

### ✅ Testing Scope

* *Full regression testing recommended* - this is a major Hoist release and involved a significant
  amount of refactoring to the toolkit code. As such, we recommend a thorough regression test of any
  applications updating to this release from prior versions.

## v53.2.0 - 2022-11-15

### 🎁 New Features

* New methods `Store.errors`, `Store.errorCount`, and `StoreRecord.allErrors` provide convenient
  access to validation errors in the data package.
* New flag `Store.validationIsComplex` indicates whether *all* uncommitted records in a store should
  be revalidated when *any* record in the store is changed.
    * Defaults to `false`, which should be adequate for most use cases and can provide a significant
      performance boost in apps that bulk-insert 100s or 1000s of rows into editable grids.
    * Set to `true` for stores with validations that depend on other editable record values in the
      store (e.g. unique constraints), where a change to record X should cause another record Y to
      change its own validation status.

## v53.1.0 - 2022-11-03

### 🎁 New Features

* `PanelModel` now supports `modalSupport.defaultModal` option to allow rendering a Panel in an
  initially modal state.

### 🐞 Bug Fixes

* Fixed layout issues caused by top-level DOM elements created by `ModalSupport`
  and `ColumnWidthCalculator` (grid auto-sizing). Resolved occasional gaps between select inputs and
  their drop-down menus.
* Fix desktop styling bug where buttons inside a `Toast` could be rendered with a different color
  than the rest of the toast contents.
* Fix `GridModel` bug where `Store` would fail to recognize dot-separated field names as paths
  when provided as part of a field spec in object form.

### ⚙️ Technical

* Snap info (if available) from the `navigator.connection` global within the built-in call to track
  each application load.

## v53.0.0 - 2022-10-19

### 🎁 New Features

* The Hoist Admin Console is now accessible in a read-only capacity to users assigned the
  new `HOIST_ADMIN_READER` role.
* The pre-existing `HOIST_ADMIN` role inherits this new role, and is still required to take any
  actions that modify data.

### 💥 Breaking Changes

* Requires `hoist-core >= 14.4` to support the new `HOIST_ADMIN_READER` role described above. (Core
  upgrade _not_ required otherwise.)

## v52.0.2 - 2022-10-13

### 🐞 Bug Fixes

* Form field dirty checking now uses lodash `isEqual` to compare initial and current values,
  avoiding false positives with Array values.

## v52.0.1 - 2022-10-10

### 🎁 New Features

* New "Hoist Inspector" tool supports displaying and querying all of the Models, Services, and
  Stores within a running application.
    * Admin/dev-focused UI is built into all Desktop apps, activated via discrete new toggle in the
      bottom version bar (look for the 🔍 icon), or by running `XH.inspectorService.activate()`.
    * Selecting a model/service/store instance provides a quick view of its properties, including
      reactively updated observables. Useful for realtime troubleshooting of application state.
    * Includes auto-updated stats on total application model count and memory usage. Can aid in
      detecting and debugging memory leaks due to missing `@managed` annotations and other issues.
* New `DashCanvasViewModel.autoHeight` option fits the view's height to its rendered contents.
* New `DashCanvasAddViewButton` component supports adding views to `DashCanvas`.
* New `TabContainerModel.refreshContextModel` allows apps to programmatically load a `TabContainer`.
* `FilterChooserModel` now accepts shorthand inputs for numeric fields (e.g. "2m").
* Admin Console Config/Pref/Blob differ now displays the last updated time and user for each value.
* New observable `XH.environmentService.serverVersion` property, updated in the background via
  pre-existing `xhAppVersionCheckSecs` config. Note this does not replace or change the built-in
  upgrade prompt banner, but allows apps to take their own actions (e.g. reload immediately) when
  they detect an update on the server.

### 💥 Breaking Changes

* This release moves Hoist to **React v18**. Update your app's `package.json` to require the latest
  18.x versions of `react` and `react-dom`. Unless your app uses certain react-dom APIs directly, no
  other changes should be required.
* Removed deprecated method `XH.setDarkTheme()`. Use `XH.setTheme()` instead to select from our
  wide range of (two) theme options.

### 🐞 Bug Fixes

* `CompoundTaskObserver` improved to prioritize using specific messages from subtasks over the
  overall task message.
* Grid's built in context-menu option for filtering no longer shows `[object Object]` for columns
  that render React elements.
* `Store.updateData()` properly handles data in the `{rawData, parentId}` format, as documented.
* Disabled tabs now render with a muted text color on both light and dark themes, with
  new `--tab-disabled-text-color` CSS var added to customize.

### ⚙️ Technical

* `HoistComponents` no longer mutate the props object passed to them in React production mode. This
  was not causing noticeable application issues, but could result in a component's base CSS class
  being applied multiple times to its DOM element.
* `ModelSelector` used for model lookup and matching will now accept the class name of the model to
  match. Previously only a class reference could be provided.
* New check within service initialization to ensure that app service classes extend `HoistService`
  as required. (Has always been the expectation, but was not previously enforced.)
* `GridModel` will once again immediately sync data with its underlying AG Grid component. This
  reverses a v50.0.0 change that introduced a minimal debounce in order to work around an AG Grid
  rendering bug. The AG Grid bug has been resolved, and this workaround is no longer needed.
* `GridExportService` has improved support for columns of `FieldType.AUTO` and for columns with
  multiple data types and custom export functions. (`hoist-core >= 14.3` required for these
  particular improvements, but not for this Hoist React version in general.)
* The `trimToDepth` has been improved to return a depth-limited clone of its input that better
  handles nested arrays and passes through primitive inputs unchanged.

### 📚 Libraries

* @blueprintjs/core `4.6 → 4.11`
* @blueprintjs/datetime `4.3 → 4.4`
* @fortawesome `6.1 → 6.2`
* dompurify `2.3 → 2.4`
* react `17.0.1 → 18.2.0`
* react-dom `17.0.1 → 18.2.0`

## v51.0.0 - 2022-08-29

### 🎁 New Features

* `ButtonGroupInput` supports new `enableMulti` prop.
* `AboutDialog` can now display more dynamic custom properties.
* New option added to the Admin Activity Tracking chart to toggle on/off weekends when viewing a
  time series.
* The `filterText` field in `ColumnHeaderFilter` now gets autoFocused.

### 💥 Breaking Changes

* `CodeInput` is now rendered within an additional `div` element. Unlikely to cause issues, unless
  using targeted styling of this component.
* `xhAboutMenuConfigs` soft-config is no longer supported. To customize the `AboutDialog`, see
  `HoistAppModel.getAboutDialogItems()`

### 🐞 Bug Fixes

* Fixed issue where `ModalSupport` would trigger `MobX` memo warning in console.
* Fixed issues with `ModalSupport` implementation in `CodeInput`.
* Fixed `Grid` rendering glitches when used inside `Panel` with `ModalSupport`.
* Fixed incorrect text color on desktop toasts with a warning intent.
* Fixed potential for duplication of default Component `className` within list of CSS classes
  rendered into the DOM.
* Added missing `@computed` annotations to several `Store` getters that relay properties from
  its internal recordsets, including `maxDepth` and getters returning counts and empty status.
    * Avoids unnecessary internal render cycles within `Grid` when in tree mode.
    * Could require adjustments for apps that unintentionally relied on these observable getters
      triggering re-renders when records have changed in any way (but their output values have not).
* Hoist-supported menus will no longer filter out a `MenuDivider` if it has a `title`.
* The default `FormField` read-only renderer now supports line breaks.

### ⚙️ Technical

* The `addReaction()` and `addAutorun()` methods on `HoistBase` (i.e. models and services) now
  support passing multiple reactions in a single call and will ignore nullish inputs.

## v50.1.1 - 2022-07-29

### 🐞 Bug Fixes

* Fixed bug where components utilizing `ModalSupport` could render incorrectly when switching
  between inline and modal views.
* Improved behavior of `GridModel.whenReadyAsync()` to allow Grid more time to finish loading data.
  This improves the behavior of related methods `preSelectFirstAsync`, `selectFirstAsync`, and
  `ensureVisibleAsync`.
* `Grid` context menus are now disabled when a user is inline editing.
* An empty `DashCanvas` / `DashContainer` 'Add View' button now only displays a menu of available
  views, without unnecessarily nesting them inside an 'Add' submenu.
* Update `AppMenuButton` and `ContextMenu` to support Blueprint4 `menuItem`.

## v50.1.0 - 2022-07-21

### 🎁 New Features

* New `GridModel` method `ensureRecordsVisibleAsync` accepts one or more store records or IDs and
  scrolls to make them visible in the grid.

### 📚 Libraries

* @blueprintjs/core `4.5 → 4.6`
* qs `6.10 → 6.11`
* react-popper `2.2 → 2.3`

## v50.0.0 - 2022-07-12

### 🎁 New Features

* New `PanelModel.modalSupport` option allows the user to expand a panel into a configurable modal
  dialog - without developers needing to write custom dialog implementations and without triggering
  a remount/rerender of the panel's contents.
* FilterChooser field suggestions now search within multi-word field names.
* Autosize performance has been improved for very large grids.
* New `@abstract` decorator now available for enforcing abstract methods / getters.
* `MessageModel` now receives `dismissable` and `cancelOnDismiss` flags to control the behavior of a
  popup message when clicking the background or hitting the escape key.

### 💥 Breaking Changes

* Hoist now requires AG Grid v28.0.0 or higher - update your AG Grid dependency in your app's
  `package.json` file. See the [AG Grid Changelog](https://www.ag-grid.com/changelog) for details.
* The data reactions between `GridModel` and the underlying Ag-Grid is now minimally debounced. This
  avoids multiple data updates during a single event loop tick, which can corrupt Ag-Grid's
  underlying state in the latest versions of that library.
    * This change should not affect most apps, but code that queries grid state immediately after
      loading or filtering a grid (e.g. selection, row visibility, or expansion state) should be
      tested carefully and may require a call to `await whenReadyAsync()`.
    * Note that this method is already incorporated in to several public methods on `GridModel`,
      including `selectFirstAsync()` and `ensureSelectionVisibleAsync()`.
    * ⚠ NOTE - this change has been reverted as of v52 (see above).
* Blueprint has updated all of its CSS class names to use the `bp4-` prefix instead of the `bp3-`
  prefix. Any apps styling these classes directly may need to be adjusted. See
  https://github.com/palantir/blueprint/wiki/Blueprint-4.0 for more info.
* Both `Panel.title` and `Panel.icon` props must be null or undefined to avoid rendering
  a `PanelHeader`. Previously specifying any 'falsey' value for both (e.g. an empty string
  title) would omit the header.
* `XHClass` (top-level Singleton model for Hoist) no longer extends `HoistBase`
* `DockView` component has been moved into the desktop-specific package `@xh/hoist/desktop/cmp`.
  Users of this component will need to adjust their imports accordingly.
* Requires `hoist-core >= 14.0`. Excel file exporting defaults to using column FieldType.

### 🐞 Bug Fixes

* Fixed several issues introduced with Ag-Grid v27 where rows gaps and similar rendering issues
  could appear after operating on it programmatically (see breaking changes above).
* `ColumnHeaders` now properly respond to mouse events on tablets (e.g. when using a Bluetooth
  trackpad on an iPad).
* Fixed bug where `DashCanvasModel.removeView()` was not properly disposing of removed views
* Fixed exception dialog getting overwhelmed by large messages.
* Fixed exporting to Excel file erroneously coercing certain strings (like "1e10") into numbers.

### ⚙️ Technical

* Hoist will now throw if you import a desktop specific class to a mobile app or vice-versa.

### 📚 Libraries

* @blueprintjs `3.54 → 4.5`

[Commit Log](https://github.com/xh/hoist-react/compare/v49.2.0...v50.0.0)

## v49.2.0 - 2022-06-14

### 🎁 New Features

* New `@enumerable` decorator for making class members `enumerable`
* New `GridAutosizeOption` `renderedRowsOnly` supports more limited autosizing
  for very large grids.

### 🐞 Bug Fixes

* Fix `FilterChooser` looping between old values if updated too rapidly.
* Allow user to clear an unsupported `FilterChooser` value.
* Fix bug where `Panel` would throw when `headerItems = null`
* Fix column values filtering on `tags` fields if another filter is already present.
* Fix bug where `SwitchInput` `labelSide` would render inappropriately if within `compact` `toolbar`
* Fix bug where `SplitTreeMapModel.showSplitter` property wasn't being set in constructor

### 📚 Libraries

* mobx `6.5 → 6.6`

[Commit Log](https://github.com/xh/hoist-react/compare/v49.1.0...v49.2.0)

## v49.1.0 - 2022-06-03

### 🎁 New Features

* A `DashCanvasViewModel` now supports `headerItems` and `extraMenuItems`
* `Store` now supports a `tags` field type
* `FieldFilter` supports `includes` and `excludes` operators for `tags` fields

### 🐞 Bug Fixes

* Fix regression with `begins`, `ends`, and `not like` filters.
* Fix `DashCanvas` styling so drag-handles no longer cause horizontal scroll bar to appear
* Fix bug where `DashCanvas` would not resize appropriately on scrollbar visibility change

[Commit Log](https://github.com/xh/hoist-react/compare/v49.0.0...v49.1.0)

## v49.0.0 - 2022-05-24

### 🎁 New Features

* Improved desktop `NumberInput`:
    * Re-implemented `min` and `max` props to properly constrain the value entered and fix several
      bugs with the underlying Blueprint control.
    * Fixed the `precision` prop to be fully respected - values emitted by the input are now
      truncated to the specified precision, if set.
    * Added additional debouncing to keep the value more stable while a user is typing.
* Added new `getAppMenuButtonExtraItems()` extension point on `@xh/hoist/admin/AppModel` to allow
  customization of the Admin Console's app menu.
* Devs can now hide the Admin > General > Users tab by setting `hideUsersTab: true` within a new,
  optional `xhAdminAppConfig` soft-config.
* Added new `SplitTreeMapModel.showSplitter` config to insert a four pixel buffer between the
  component's nested maps. Useful for visualizations with both positive and negative heat values on
  each side, to keep the two sides clearly distinguished from each other.
* New `xhChangelogConfig.limitToRoles` soft-config allows the in-app changelog (aka release notes)
  to be gated to a subset of users based on their role.
* Add support for `Map` and `WeakMap` collections in `LangUtils.getOrCreate()`.
* Mobile `textInput` now accepts an `enableClear` property with a default value of false.

### 💥 Breaking Changes

* `GridModel.groupRowElementRenderer` and `DataViewModel.groupRowElementRenderer` have been removed,
  please use `groupRowRenderer` instead. It must now return a React Element rather than an HTML
  string (plain strings are also OK, but any formatting must be done via React).
* Model classes passed to `HoistComponents` or configured in their factory must now
  extend `HoistModel`. This has long been a core assumption, but was not previously enforced.
* Nested model instances stored at properties with a `_` prefix are now considered private and will
  not be auto-wired or returned by model lookups. This should not affect most apps, but will require
  minor changes for apps that were binding components to non-standard or "private" models.
* Hoist will now throw if `Store.summaryRecord` does not have a unique ID.

### 🐞 Bug Fixes

* Fixed a bug with Panel drag-to-resize within iframes on Windows.
* Worked around an Ag-Grid bug where the grid would render incorrectly on certain sorting changes,
  specifically for abs sort columns, leaving mis-aligned rows and gaps in the grid body layout.
* Fixed a bug in `SelectEditor` that would cause the grid to lose keyboard focus during editing.

### ⚙️ Technical

* Hoist now protects against custom Grid renderers that may throw by catching the error and printing
  an "#ERROR" placeholder token in the affected cell.
* `TreeMapModel.valueRenderer` and `heatRenderer` callbacks are now passed the `StoreRecord` as a
  second argument.
* Includes a new, additional `index-manifest.html` static file required for compatibility with the
  upcoming `hoist-dev-utils v6.0` release (but remains compatible with current/older dev-utils).

### 📚 Libraries

* mobx-react-lite `3.3 → 3.4`

[Commit Log](https://github.com/xh/hoist-react/compare/v48.0.1...v49.0.0)

## v48.0.1 - 2022-04-22

### 🐞 Bug Fixes

* Improve default rendering to call `toString()` on non-react elements returned by renderers.
* Fixed issue with `model` property missing from `Model.componentProps` under certain conditions.

[Commit Log](https://github.com/xh/hoist-react/compare/v48.0.0...v48.0.1)

## v48.0.0 - 2022-04-21

### 🎁 New Features

* A new `DashCanvas` layout component for creating scrollable dashboards that allow users to
  manually place and size their widgets using a grid-based layout. Note that this component is in
  beta and its API is subject to change.
* FontAwesome upgraded to v6. This includes redesigns of the majority of bundled icons - please
  check your app's icon usages carefully.
* Enhancements to admin log viewer. Log file metadata (size & last modified) available with
  optional upgrade to `hoist-core >= 13.2`.
* Mobile `Dialog` will scroll internally if taller than the screen.
* Configs passed to `XH.message()` and its variants now take an optional `className` to apply to the
  message dialog.
* `fmtQuantity` now displays values greater than one billion with `b` unit, similar to current
  handling of millions with `m`.

### 💥 Breaking Changes

* Hoist now requires AG Grid v27.2.0 or higher - update your AG Grid dependency in your app's
  `package.json` file. See the [AG Grid Changelog](https://www.ag-grid.com/changelog) for details.
  NOTE that AG Grid 27 includes a big breaking change to render cell contents via native React
  elements rather than HTML, along with other major API changes. To accommodate these changes, the
  following changes are required in Hoist apps:
    * `Column.renderer` must now return a React Element rather than an HTML string (plain strings
      are also OK, but any formatting must be done via React). Please review your app grids and
      update any custom renderers accordingly. `Column.elementRenderer` has been removed.
    * `DataViewModel.elementRenderer` has been renamed `DataViewModel.renderer`.
    * Formatter methods and renderers (e.g. `fmtNumber`, `numberRenderer`, etc.) now return React
      Elements by default. The `asElement` option to these functions has been removed. Use the
      new `asHtml` option to return an HTML string where required.
    * The `isPopup` argument to `useInlineEditorModel()` has been removed. If you want to display
      your inline editor in a popup, you must set the new flag `Column.editorIsPopup` to `true`.
* Deprecated message configs `confirmText`, `confirmIntent`, `cancelText`, `cancelIntent` have been
  removed.

### 🐞 Bug Fixes

* Set AG Grid's `suppressLastEmptyLineOnPaste` to true to work around a bug with Excel (Windows)
  that adds an empty line beneath the range pasted from the clipboard in editable grids.
* Fixes an issue where `NumberInput` would initially render blank values if `max` or `min` were
  set.
* Fixes an issue where tree maps would always show green for a `heatValue` of zero.

### 📚 Libraries

* @fortawesome/fontawesome-pro `5.14 → 6.1`
* mobx `6.3 → 6.5`
* mobx-react-lite `3.2 → 3.3`

[Commit Log](https://github.com/xh/hoist-react/compare/v47.1.2...v48.0.0)

## v47.1.2 - 2022-04-01

### 🐞 Bug Fixes

* `FieldFilter`'s check of `committedData` is now null safe. A record with no `committedData` will
  not be filtered out.

[Commit Log](https://github.com/xh/hoist-react/compare/v47.1.1...v47.1.2)

## v47.1.1 - 2022-03-26

### 🎁 New Features

* New "sync with system" theme option - sets the Hoist theme to light/dark based on the user's OS.
* Added `cancelAlign` config to `XH.message()` and variants. Customize to "left" to render
  Cancel and Confirm actions separated by a filler.
* Added `GridModel.restoreDefaultsFn`, an optional function called after `restoreDefaultsAsync`.
  Allows apps to run additional, app-specific logic after a grid has been reset (e.g. resetting
  other, related preferences or state not managed by `GridModel` directly).
* Added `AppSpec.lockoutPanel`, allowing apps to specify a custom component.

### 🐞 Bug Fixes

* Fixed column auto-sizing when `headerName` is/returns an element.
* Fixed bug where subforms were not properly registering as dirty.
* Fixed an issue where `Select` inputs would commit `null` whilst clearing the text input.
* Fixed `Clock` component bug introduced in v47 (configured timezone was not respected).

### 📚 Libraries

* @blueprintjs/core `3.53 → 3.54`
* @blueprintjs/datetime `3.23 → 3.24`

[Commit Log](https://github.com/xh/hoist-react/compare/v47.0.1...v47.1.1)

## v47.0.1 - 2022-03-06

### 🐞 Bug Fixes

* Fix to mobile `ColChooser` error re. internal model handling.

[Commit Log](https://github.com/xh/hoist-react/compare/v47.0.0...v47.0.1)

## v47.0.0 - 2022-03-04

### 🎁 New Features

* Version 47 provides new features to simplify the wiring of models to each other and the components
  they render. In particular, it formalizes the existing concept of "linked" HoistModels - models
  created by Hoist via the `creates` directive or the `useLocalModel` hook - and provides them with
  the following new features:
    - an observable `componentProps` property with access to the props of their rendered component.
    - a `lookupModel()` method and a `@lookup` decorator that can be used to acquire references to
      other HoistModels that are ancestors of the model in the component hierarchy.
    - new `onLinked()` and `afterLinked()` lifecycle methods, called when the model's associated
      component is first rendered.
* As before, linked models are auto-loaded and registered for refreshes within the `RefreshContext`
  they reside in, as well as destroyed when their linked component is unmounted. Also note that the
  new features described above are all "opt-in" and should be fully backward compatible with
  existing application code.
* Hoist will now more clearly alert if a model specified via the `uses()` directive cannot be
  resolved. A new `optional` config (default false) supports components with optional models.
* New support in Cube views for aggregators that depend on rows in the data set other than their
  direct children. See new property `Aggregator.dependOnChildrenOnly` and new `AggregationContext`
  argument passed to `Aggregator.aggregate()` and `Aggregator.replace()`
* Clarified internal CSS classes and styling for `FormField`.
    * ⚠️ Note that as part of this change, the `xh-form-field-fill` class name is no longer in use.
      Apps should check for any styles for that class and replace with `.xh-form-field-inner--flex`.

### 🐞 Bug Fixes

* Fixed an issue where the menu would flash open and closed when clicking on the `FilterChooser`
  favorites button.

### 💥 Breaking Changes

* Dashboard widgets no longer receive the `viewModel` prop. Access to the `DashViewModel` within a
  widget should be obtained using either the lookup decorator (i.e. `@lookup(DashViewModel)`)
  or the `lookupModel()` method.

### 📚 Libraries

* @blueprintjs/core `3.52 → 3.53`

[Commit Log](https://github.com/xh/hoist-react/compare/v46.1.2...v47.0.0)

## v46.1.2 - 2022-02-18

### 🐞 Bug Fixes

* Fixed an issue where column autosize can reset column order under certain circumstances.

[Commit Log](https://github.com/xh/hoist-react/compare/v46.1.1...v46.1.2)

## v46.1.1 - 2022-02-15

### 🐞 Bug Fixes

* Prevent `onClick` for disabled mobile `Buttons`.

[Commit Log](https://github.com/xh/hoist-react/compare/v46.1.0...v46.1.1)

## v46.1.0 - 2022-02-07

### Technical

* This release modifies our workaround to handle the AG Grid v26 changes to cast all of their node
  ids to strings. The initial approach in v46.0.0 - matching the AG Grid behavior by casting all
  `StoreRecord` ids to strings - was deemed too problematic for applications and has been reverted.
  Numerical ids in Store are once again fully supported.
* To accommodate the AG Grid changes, applications that are using AG Grid APIs (e.g.
  `agApi.getNode()`) should be sure to use the new property `StoreRecord.agId` to locate and compare
  records. We expect such usages to be rare in application code.

### 🎁 New Features

* `XH.showFeedbackDialog()` now takes an optional message to pre-populate within the dialog.
* Admins can now force suspension of individual client apps from the Server > WebSockets tab.
  Intended to e.g. force an app to stop refreshing an expensive query or polling an endpoint removed
  in a new release. Requires websockets to be enabled on both server and client.
* `FormField`s no longer need to specify a child input, and will simply render their readonly
  version if no child is specified. This simplifies the common use-case of fields/forms that are
  always readonly.

### 🐞 Bug Fixes

* `FormField` no longer throw if given a child that did not have `propTypes`.

[Commit Log](https://github.com/xh/hoist-react/compare/v46.0.0...v46.1.0)

## v46.0.0 - 2022-01-25

### 🎁 New Features

* `ExceptionHandler` provides a collection of overridable static properties, allowing you to set
  app-wide default behaviour for exception handling.
* `XH.handleException()` takes new `alertType` option to render error alerts via the familiar
  `dialog` or new `toast` UI.
* `XH.toast()` takes new `actionButtonProps` option to render an action button within a toast.
* New `GridModel.highlightRowOnClick` config adds a temporary highlight class to grid rows on user
  click/tap. Intended to improve UI feedback - especially on mobile, where it's enabled by default.
* New `GridModel.isInEditingMode` observable tracks inline editing start/stop with a built-in
  debounce, avoiding rapid cycling when e.g. tabbing between cells.
* `NumberInput` now supports a new `scaleFactor` prop which will be applied when converting between
  the internal and external values.
* `FilterChooser` now displays more minimal field name suggestions when first focused, as well as a
  new, configurable usage hint (`FilterChooserModel.introHelpText`) above those suggestions.

### 💥 Breaking Changes

* Hoist now requires AG Grid v26.2.0 or higher - update your AG Grid dependency in your app's
  `package.json` file. See the [AG Grid Changelog](https://www.ag-grid.com/changelog) for details.
* ~~`StoreRecord.id` must now be a String. Integers IDs were previously supported, but will be cast
  Strings during record creation.~~
    * ~~Apps using numeric record IDs for internal or server-side APIs will need to be reviewed and
      updated to handle/convert string values.~~
    * ~~This change was necessitated by a change to Ag-Grid, which now also requires String IDs for
      its row node APIs.~~
    * NOTE - the change above to require string IDs was unwound in v46.1.
* `LocalDate` methods `toString()`, `toJSON()`, `valueOf()`, and `isoString()` now all return the
  standard ISO format `YYYY-MM-DD`, consistent with built-in `Date.toISOString()`. Prior versions
  returned`YYYYMMDD`.
* The `stringifyErrorSafely` function has been moved from the `@xh/hoist/exception` package to a
  public method on `XH.exceptionHandler`. (No/little impact expected on app code.)

### 🐞 Bug Fixes

* Fix to incorrect viewport orientation reporting due to laggy mobile resize events and DOM APIs.

[Commit Log](https://github.com/xh/hoist-react/compare/v45.0.2...v46.0.0)

## v45.0.2 - 2022-01-13

### 🎁 New Features

* `FilterChooser` has new `menuWidth` prop, allowing you to specify as width for the dropdown menu
  that is different from the control.

### 🐞 Bug Fixes

* Fixed cache clearing method on Admin Console's Server > Services tab.
* Several fixes to behavior of `GridAutosizeMode.MANAGED`

[Commit Log](https://github.com/xh/hoist-react/compare/v45.0.1...v45.0.2)

## v45.0.1 - 2022-01-07

### 🐞 Bug Fixes

* Fixed a minor bug preventing Hoist apps from running on mobile Blackberry Access (Android)
  browsers

### ⚙️ Technical

* New flag `Store.experimental.castIdToString`

[Commit Log](https://github.com/xh/hoist-react/compare/v45.0.0...v45.0.1)

## v45.0.0 - 2022-01-05

### 🎁 New Features

* Grid filters configured with `GridFilterFieldSpec.enableValues` offer autocomplete suggestions
  for 'Equals' and 'Not Equals' filters.
* `GridFilterFieldSpec` has new `values` and `forceSelection` configs.
* `FilterChooser` displays a list of fields configured for filtering to improve the usability /
  discoverability of the control. Enabled by default, but can be disabled via
  new `suggestFieldsWhenEmpty` model config.
* `TreeMap` uses lightest shading for zero heat, reserving grey for nil.
* New property `Store.reuseRecords` controls if records should be reused across loads based on
  sharing identical (by reference) raw data. NOTE - this behavior was previously always enabled, but
  can be problematic under certain conditions and is not necessary for most applications. Apps with
  large datasets that want to continue to use this caching should set this flag explicitly.
* Grid column filters tweaked with several improvements to usability and styling.
* `LocalDate.get()` now supports both 'YYYY-MM-DD' and 'YYYYMMDD' inputs.
* Mobile `Button` has new `intent`, `minimal` and `outlined` props.

### 💥 Breaking Changes

* `FilterChooserFieldSpec.suggestValues` has been renamed `enableValues`, and now only accepts a
  boolean.
* `Column.exportFormat`, `Column.exportWidth` and the `ExportFormat` enum have been renamed
  `Column.excelFormat`, `Column.excelWidth` and `ExcelFormat` respectively.
* `Store.reuseRecords` must now be explicitly set on Stores with large datasets that wish to cache
  records by raw data identity (see above).
* `Record` class renamed to `StoreRecord` in anticipation of upcoming changes to JavaScript standard
  and to improve compatibility with TypeScript.
    * Not expected to have much or any impact on application code, except potentially JSDoc typings.
* Mobile `Button` no longer supports `modifier` prop. Use `minimal` and `outlined` instead.
* The following deprecated APIs were removed:
    * GridModel.selection
    * GridModel.selectedRecordId
    * StoreSelectionModel.records
    * StoreSelectionModel.ids
    * StoreSelectionModel.singleRecord
    * StoreSelectionModel.selectedRecordId
    * DataViewModel.selection
    * DataViewModel.selectedRecordId
    * RestGridModel.selection
    * LogUtils.withShortDebug
    * Promise.start

### 🐞 Bug Fixes

* `DashContainer` overflow menu still displays when the optional menu button is enabled.
* Charts in fullscreen mode now exit fullscreen mode gracefully before re-rendering.

### 📚 Libraries

* @popperjs/core `2.10 → 2.11`
* codemirror `5.63 → 6.65`
* http-status-codes `2.1 → 2.2`
* prop-types `15.7 → 15.8`
* store2 `2.12 → 2.13`
* ua-parser-js `0.7 → 1.0.2` (re-enables auto-patch updates)

[Commit Log](https://github.com/xh/hoist-react/compare/v44.3.0...v45.0.0)

## v44.3.0 - 2021-12-15

### 🐞 Bug Fixes

* Fixes issue with columns failing to resize on first try.
* Fixes issue preventing use of context menus on iPad.

### 📚 Libraries

* @blueprintjs/core `3.51 → 3.52`

* [Commit Log](https://github.com/xh/hoist-react/compare/v44.2.0...v44.3.0)

## v44.2.0 - 2021-12-07

### 🎁 New Features

* Desktop inline grid editor `Select` now commits the value immediately on selection.
* `DashContainerModel` now supports an observable `showMenuButton` config which will display a
  button in the stack header for showing the context menu
* Added `GridAutosizeMode.MANAGED` to autosize Grid columns on data or `sizingMode` changes, unless
  the user has manually modified their column widths.
* Copying from Grids to the clipboard will now use the value provided by the `exportValue`
  property on the column.
* Refresh application hotkey is now built into hoist's global hotkeys (shift + r).
* Non-SSO applications will now automatically reload when a request fails due to session timeout.
* New utility methods `withInfo` and `logInfo` provide variants of the existing `withDebug` and
  `logDebug` methods, but log at the more verbose `console.log` level.

### 🐞 Bug Fixes

* Desktop panel splitter can now be dragged over an `iframe` and reliably resize the panel.
* Ensure scrollbar does not appear on multi-select in toolbar when not needed.
* `XH.isPortrait` property fixed so that it no longer changes due to the appearance of the mobile
  keyboard.

[Commit Log](https://github.com/xh/hoist-react/compare/v44.1.0...v44.2.0)

## v44.1.0 - 2021-11-08

### 🎁 New Features

* Changes to App Options are now tracked in the admin activity tab.
* New Server > Environment tab added to Admin Console to display UI server environment variables and
  JVM system properties. (Requires `hoist-core >= 10.1` to enable this optional feature.)
* Provided observable getters `XH.viewportSize`, `XH.isPortrait` and `XH.isLandscape` to allow apps
  to react to changes in viewport size and orientation.

### 🐞 Bug Fixes

* Desktop inline grid editor `DateInput` now reliably shows its date picker pop-up aligned with the
  grid cell under edit.
* Desktop `Select.hideDropdownIndicator` now defaults to `true` on tablet devices due to UX bugs
  with the select library component and touch devices.
* Ensure `Column.autosizeBufferPx` is respected if provided.

### ✨ Styles

* New `--xh-menu-item` CSS vars added, with tweaks to default desktop menu styling.
* Highlight background color added to mobile menu items while pressed.

[Commit Log](https://github.com/xh/hoist-react/compare/v44.0.0...v44.1.0)

## v44.0.0 - 2021-10-26

⚠ NOTE - apps must update to `hoist-core >= 10.0.0` when taking this hoist-react update.

### 🎁 New Features

* TileFrame now supports new `onLayoutChange` callback prop.

### 🐞 Bug Fixes

* Field Filters in data package now act only on the `committed` value of the record. This stabilizes
  filtering behavior in editable grids.
* `JsonBlobService.updateAsync()` now supports data modifications with `null` values.
* Fixes an issue with Alert Banner not broadcasting to all users.
* Selected option in `Select` now scrolls into view on menu open.

### 💥 Breaking Changes

* Update required to `hoist-core >= 10.0.0` due to changes in `JsonBlobService` APIs and the
  addition of new, dedicated endpoints for Alert Banner management.

[Commit Log](https://github.com/xh/hoist-react/compare/v43.2.0...v44.0.0)

## v43.2.0 - 2021-10-14

### 🎁 New Features

* Admins can now configure an app-wide alert banner via a new tab in the Hoist Admin console.
  Intended to alert users about planned maintenance / downtime, known problems with data or upstream
  systems, and other similar use cases.
* Minor re-org of the Hoist Admin console tabs. Panels relating primarily to server-side features
  (including logging) are now grouped under a top-level "Server" tab. Configs have moved under
  "General" with the new Alert Banner feature.

### 🐞 Bug Fixes

* Always enforce a minimal `wait()` within `GridModel.autosizeAsync()` to ensure that the Grid has
  reacted to any data changes and AG Grid accurately reports on expanded rows to measure.

[Commit Log](https://github.com/xh/hoist-react/compare/v43.1.0...v43.2.0)

## v43.1.0 - 2021-10-04

### 🎁 New Features

* The Admin Console log viewer now supports downloading log files.
    * Note apps must update to `hoist-core >= v10.0` to enable this feature.
    * Core upgrade is _not_ a general requirement of this Hoist React release.
* The `field` key in the constructor for `Column` will now accept an Object with field defaults, as
  an alternative to the field name. This form allows the auto-construction of fully-defined `Field`
  objects from the column specification.

### 🐞 Bug Fixes

* `GridModel` no longer mutates any `selModel` or `colChooser` config objects provided to its
  constructor, resolving an edge-case bug where re-using the same object for either of these configs
  across multiple GridModel instances (e.g. as a shared set of defaults) would break.
* Grid autosizing tweaked to improve size estimation for indented tree rows and on mobile.

### 📚 Libraries

* @blueprintjs/core `3.50 → 3.51`

[Commit Log](https://github.com/xh/hoist-react/compare/v43.0.2...v43.1.0)

## v43.0.2 - 2021-10-04

### 🐞 Bug Fixes

* Fix (important) to ensure static preload spinner loaded from the intended path.
    * Please also update to latest `hoist-dev-utils >= 5.11.1` if possible.
    * Avoids issue where loading an app on a nested route could trigger double-loading of app
      assets.

[Commit Log](https://github.com/xh/hoist-react/compare/v43.0.1...v43.0.2)

## v43.0.1 - 2021-10-04

### 🎁 New Features

* New `GridFindField` component that enables users to search through a Grid and select rows that
  match the entered search term, _without_ applying any filtering. Especially useful for grids with
  aggregations or other logic that preclude client-side filtering of the data.
* Tree grid rows can be expanded / collapsed by clicking anywhere on the row. The new
  `GridModel.clicksToExpand` config can be used to control how many clicks will toggle the row.
  Defaults to double-click for desktop, and single tap for mobile - set to 0 to disable entirely.
* Added `GridModel.onCellContextMenu` handler. Note that for mobile (phone) apps, this handler fires
  on the "long press" (aka "tap and hold") gesture. This means it can be used as an alternate event
  for actions like drilling into a record detail, especially for parent rows on tree grids, where
  single tap will by default expand/collapse the node.
* In the `@xh/hoist/desktop/grid` package, `CheckboxEditor` has been renamed `BooleanEditor`. This
  new component supports a `quickToggle` prop which allows for more streamlined inline editing of
  boolean values.
* `LoadSpec` now supports a new `meta` property. Use this property to pass app-specific metadata
  through the `LoadSupport` loading and refresh lifecycle.
* A spinner is now shown while the app downloads and parses its javascript - most noticeable when
  loading a new (uncached) version, especially on a slower mobile connection. (Requires
  `@xh/hoist-dev-utils` v5.11 or greater to enable.)
* Log Levels now include information on when the custom config was last updated and by whom.
    * Note apps must update their server-side to `hoist-core v10.0` or greater to persist the date
      and username associated with the config (although this is _not_ a general or hard requirement
      for taking this version of hoist-react).

### ⚙️ Technical

* Removed `DEFAULT_SORTING_ORDER` static from `Column` class in favor of three new preset constants:
  `ASC_FIRST`, `DESC_FIRST`, and `ABS_DESC_FIRST`. Hoist will now default sorting order on columns
  based on field type. Sorting order can still be manually set via `Column.sortingOrder`.

### 🐞 Bug Fixes

* The ag-grid grid property `stopEditingWhenCellsLoseFocus` is now enabled by default to ensure
  values are committed to the Store if the user clicks somewhere outside the grid while editing a
  cell.
* Triggering inline editing of text or select editor cells by typing characters will no longer lose
  the first character pressed.

### ✨ Styles

* New `TreeStyle.COLORS` and `TreeStyle.COLORS_AND_BORDERS` tree grid styles have been added. Use
  the `--xh-grid-tree-group-color-level-*` CSS vars to customize colors as needed.
* `TreeStyle.HIGHLIGHTS` and `TreeStyle.HIGHLIGHTS_AND_BORDERS` now highlight row nodes on a
  gradient according to their depth.
* Default colors for masks and dialog backdrops have been adjusted, with less obtrusive colors used
  for masks via `--xh-mask-bg` and a darker `--xh-backdrop-bg` var now used behind dialogs.
* Mobile-specific styles and CSS vars for panel and dialog title background have been tweaked to use
  desktop defaults, and mobile dialogs now respect `--xh-popup-*` vars as expected.

### 💥 Breaking Changes

* In the `@xh/hoist/desktop/grid` package, `CheckboxEditor` has been renamed `BooleanEditor`.

### ⚙️ Technical

* The `xhLastReadChangelog` preference will not save SNAPSHOT versions to ensure the user continues
  to see the 'What's New?' notification for non-SNAPSHOT releases.

### 📚 Libraries

* @blueprintjs/core `3.49 → 3.50`
* codemirror `5.62 → 5.63`

[Commit Log](https://github.com/xh/hoist-react/compare/v42.6.0...v43.0.1)

## v42.6.0 - 2021-09-17

### 🎁 New Features

* New `Column.autosizeBufferPx` config applies column-specific autosize buffer and overrides
  `GridAutosizeOptions.bufferPx`.
* `Select` input now supports new `maxMenuHeight` prop.

### 🐞 Bug Fixes

* Fixes issue with incorrect Grid auto-sizing for Grids with certain row and cell styles.
* Grid sizing mode styles no longer conflict with custom use of `groupUseEntireRow: false` within
  `agOptions`.
* Fixes an issue on iOS where `NumberInput` would incorrectly bring up a text keyboard.

### ✨ Styles

* Reduced default Grid header and group row heights to minimize their use of vertical space,
  especially at larger sizing modes. As before, apps can override via the `AgGrid.HEADER_HEIGHTS`
  and `AgGrid.GROUP_ROW_HEIGHTS` static properties. The reduction in height does not apply to group
  rows that do not use the entire width of the row.
* Restyled Grid header rows with `--xh-grid-bg` and `--xh-text-color-muted` for a more minimal look
  overall. As before, use the `--xh-grid-header-*` CSS vars to customize if needed.

[Commit Log](https://github.com/xh/hoist-react/compare/v42.5.0...v42.6.0)

## v42.5.0 - 2021-09-10

### 🎁 New Features

* Provide applications with the ability to override default logic for "restore defaults". This
  allows complex and device-specific sub-apps to perform more targeted and complete clearing of user
  state. See new overridable method `HoistAppModel.restoreDefaultsAsync` for more information.

### 🐞 Bug Fixes

* Improved coverage of Fetch `abort` errors.
* The in-app changelog will no longer prompt the user with the "What's New" button if category-based
  filtering results in a version without any release notes.

### ✨ Styles

* New CSS vars added to support easier customization of desktop Tab font/size/color. Tabs now
  respect standard `--xh-font-size` by default.

### 📚 Libraries

* @blueprintjs/core `3.48 → 3.49`
* @popperjs/core `2.9 → 2.10`

[Commit Log](https://github.com/xh/hoist-react/compare/v42.4.0...v42.5.0)

## v42.4.0 - 2021-09-03

### 🎁 New Features

* New `GridFilterModel.commitOnChange` config (default `true`) applies updated filters as soon as
  they are changed within the pop-up menu. Set to `false` for large datasets or whenever filtering
  is a more intensive operation.
* Mobile `Select` input now supports async `queryFn` prop for parity with desktop.
* `TreeMapModel` now supports new `maxLabels` config for improved performance.

### ✨ Styles

* Hoist's default font is now [Inter](https://rsms.me/inter/), shipped and bundled via the
  `inter-ui` npm package. Inter is a modern, open-source font that leverages optical sizing to
  ensure maximum readability, even at very small sizes (e.g. `sizingMode: 'tiny'`). It's also a
  "variable" font, meaning it supports any weights from 1-1000 with a single font file download.
* Default Grid header heights have been reduced for a more compact display and greater
  differentiation between header and data rows. As before, apps can customize the pixel heights used
  by overwriting the `AgGrid.HEADER_HEIGHTS` static, typically within `Bootstrap.js`.

### ⚙️ Technical

* Mobile pull-to-refresh/swipe-to-go-back gestures now disabled over charts to avoid disrupting
  their own swipe-based zooming and panning features.

[Commit Log](https://github.com/xh/hoist-react/compare/v42.2.0...v42.4.0)

## v42.2.0 - 2021-08-27

### 🎁 New Features

* Charts now hide scrollbar, rangeSelector, navigator, and export buttons and show axis labels when
  printing or exporting images.

[Commit Log](https://github.com/xh/hoist-react/compare/v42.1.1...v42.2.0)

## v42.1.1 - 2021-08-20

* Update new `XH.sizingMode` support to store distinct values for the selected sizing mode on
  desktop, tablet, and mobile (phone) platforms.
* Additional configuration supported for newly-introduced `AppOption` preset components.

### 📚 Libraries

* @blueprintjs/core `3.47 → 3.48`

[Commit Log](https://github.com/xh/hoist-react/compare/v42.1.0...v42.1.1)

## v42.1.0 - 2021-08-19

### 🎁 New Features

* Added observable `XH.sizingMode` to govern app-wide `sizingMode`. `GridModel`s will bind to this
  `sizingMode` by default. Apps that have already implemented custom solutions around a centralized
  `sizingMode` should endeavor to unwind in favor of this.
    * ⚠ NOTE - this change requires a new application preference be defined - `xhSizingMode`. This
      should be a JSON pref, with a suggested default value of `{}`.
* Added `GridAutosizeMode.ON_SIZING_MODE_CHANGE` to autosize Grid columns whenever
  `GridModel.sizingMode` changes - it is now the default `GridAutosizeOptions.mode`.
* Added a library of reusable `AppOption` preset components, including `ThemeAppOption`,
  `SizingModeAppOption` and `AutoRefreshAppOptions`. Apps that have implemented custom `AppOption`
  controls to manage these Hoist-provided options should consider migrating to these defaults.
* `Icon` factories now support `intent`.
* `TreeMapModel` and `SplitTreeMapModel` now supports a `theme` config, accepting the strings
  'light' or 'dark'. Leave it undefined to use the global theme.
* Various usability improvements and simplifications to `GroupingChooser`.

### 🐞 Bug Fixes

* Fixed an issue preventing `FormField` labels from rendering if `fieldDefaults` was undefined.

### ✨ Styles

* New `Badge.compact` prop sets size to half that of parent element when true (default false). The
  `position` prop has been removed in favor of customizing placement of the component.

[Commit Log](https://github.com/xh/hoist-react/compare/v42.0.0...v42.1.0)

## v42.0.0 - 2021-08-13

### 🎁 New Features

* Column-level filtering is now officially supported for desktop grids!
    * New `GridModel.filterModel` config accepts a config object to customize filtering options, or
      `true` to enable grid-based filtering with defaults.
    * New `Column.filterable` config enables a customized header menu with filtering options. The
      new control offers two tabs - a "Values" tab for an enumerated "set-type" filter and a "
      Custom" tab to support more complex queries with multiple clauses.
* New `TaskObserver` replaces existing `PendingTaskModel`, providing improved support for joining
  and masking multiple asynchronous tasks.
* Mobile `NavigatorModel` provides a new 'pull down' gesture to trigger an app-wide data refresh.
  This gesture is enabled by default, but can be disabled via the `pullDownToRefresh` flag.
* `RecordAction` now supports a `className` config.
* `Chart` provides a default context menu with its standard menu button actions, including a new
  'Copy to Clipboard' action.

### 💥 Breaking Changes

* `FilterChooserModel.sourceStore` and `FilterChooserModel.targetStore` have been renamed
  `FilterChooserModel.valueSource` and `FilterChooserModel.bind` respectively. Furthermore, both
  configs now support either a `Store` or a cube `View`. This is to provide a common API with the
  new `GridFilterModel` filtering described above.
* `GridModel.setFilter()` and `DataViewModel.setFilter()` have been removed. Either configure your
  grid with a `GridFilterModel`, or set the filter on the underlying `Store` instead.
* `FunctionFilter` now requires a `key` property.
* `PendingTaskModel` has been replaced by the new `TaskObserver` in `@xh/hoist/core`.
    * ⚠ NOTE - `TaskObserver` instances should be created via the provided static factory methods
      and
      _not_ directly via the `new` keyword. `TaskObserver.trackLast()` can be used as a drop-in
      replacement for `new PendingTaskModel()`.
* The `model` prop on `LoadingIndicator` and `Mask` has been replaced with `bind`. Provide one or
  more `TaskObserver`s to this prop.

### ⚙️ Technical

* `GridModel` has a new `selectedIds` getter to get the IDs of currently selected records. To
  provide consistency across models, the following getters have been deprecated and renamed:
    + `selectedRecordId` has been renamed `selectedId` in `GridModel`, `StoreSelectionModel`, and
      `DataViewModel`
    + `selection` has been renamed `selectedRecords` in `GridModel`, `DataViewModel`, and
      `RestGridModel`
    + `singleRecord`, `records`, and `ids` have been renamed `selectedRecord`, `selectedRecords`,
      and
      `selectedIds`, respectively, in `StoreSelectionModel`

### ✨ Styles

* Higher contrast on grid context menus for improved legibility.

[Commit Log](https://github.com/xh/hoist-react/compare/v41.3.0...v42.0.0)

## v41.3.0 - 2021-08-09

### 🎁 New Features

* New `Cube` aggregators `ChildCountAggregator` and `LeafCountAggregator`.
* Mobile `NavigatorModel` provides a new "swipe" gesture to go back in the page stack. This is
  enabled by default, but may be turned off via the new `swipeToGoBack` prop.
* Client error reports now include the full URL for additional troubleshooting context.
    * Note apps must update their server-side to `hoist-core v9.3` or greater to persist URLs with
      error reports (although this is _not_ a general or hard requirement for taking this version of
      hoist-react).

[Commit Log](https://github.com/xh/hoist-react/compare/v41.2.0...v41.3.0)

## v41.2.0 - 2021-07-30

### 🎁 New Features

* New `GridModel.rowClassRules` and `Column.cellClassRules` configs added. Previously apps needed to
  use `agOptions` to dynamically apply and remove CSS classes using either of these options - now
  they are fully supported by Hoist.
    * ⚠ Note that, to avoid conflicts with internal usages of these configs, Hoist will check and
      throw if either is passed via `agOptions`. Apps only need to move their configs to the new
      location - the shape of the rules object does *not* need to change.
* New `GridAutosizeOptions.includeCollapsedChildren` config controls whether values from collapsed
  (i.e. hidden) child records should be measured when computing column sizes. Default of `false`
  improves autosize performance for large tree grids and should generally match user expectations
  around WYSIWYG autosizing.
* New `GridModel.beginEditAsync()` and `endEditAsync()` APIs added to start/stop inline editing.
    * ⚠ Note that - in a minor breaking change - the function form of the `Column.editable` config
      is no longer passed an `agParams` argument, as editing might now begin and need to be
      evaluated outside the context of an AG-Grid event.
* New `GridModel.clicksToEdit` config controls the number of clicks required to trigger
  inline-editing of a grid cell. Default remains 2 (double click ).
* Timeouts are now configurable on grid exports via a new `exportOptions.timeout` config.
* Toasts may now be dismissed programmatically - use the new `ToastModel` returned by the
  `XH.toast()` API and its variants.
* `Form` supports setting readonlyRenderer in `fieldDefaults` prop.
* New utility hook `useCached` provides a more flexible variant of `React.useCallback`.

### 🐞 Bug Fixes

* Inline grid editing supports passing of JSX editor components.
* `GridExportService` catches any exceptions thrown during export preparation and warns the user
  that something went wrong.
* GridModel with 'disabled' selection no longer shows "ghost" selection when using keyboard.
* Tree grids now style "parent" rows consistently with highlights/borders if requested, even for
  mixed-depth trees where some rows have children at a given level and others do not.

### ⚙️ Technical

* `FetchService` will now actively `abort()` fetch requests that it is abandoning due to its own
  `timeout` option. This allows the browser to release the associated resources associated with
  these requests.
* The `start()` function in `@xh/hoist/promise` has been deprecated. Use `wait()` instead, which can
  now be called without any args to establish a Promise chain and/or introduce a minimal amount of
  asynchronousity.
* ⚠ Note that the raw `AgGrid` component no longer enhances the native keyboard handling provided by
  AG Grid. All Hoist key handling customizations are now limited to `Grid`. If you wish to provide
  custom handling in a raw `AgGrid` component, see the example here:
  https://www.ag-grid.com/javascript-grid/row-selection/#example-selection-with-keyboard-arrow-keys

### ✨ Styles

* The red and green color values applied in dark mode have been lightened for improved legibility.
* The default `colorSpec` config for number formatters has changed to use new dedicated CSS classes
  and variables.
* New/renamed CSS vars `--xh-grid-selected-row-bg` and `--xh-grid-selected-row-text-color` now used
  to style selected grid rows.
    * ⚠ Note the `--xh-grid-bg-highlight` CSS var has been removed.
* New `.xh-cell--editable` CSS class applied to cells with inline editing enabled.
    * ⚠ Grid CSS class `.xh-invalid-cell` has been renamed to `.xh-cell--invalid` for consistency -
      any app style overrides should update to this new classname.

### 📚 Libraries

* core-js `3.15 → 3.16`

[Commit Log](https://github.com/xh/hoist-react/compare/v41.1.0...v41.2.0)

## v41.1.0 - 2021-07-23

### 🎁 New Features

* Button to expand / collapse all rows within a tree grid now added by default to the primary tree
  column header. (New `Column.headerHasExpandCollapse` property provided to disable.)
* New `@logWithDebug` annotation provides easy timed logging of method execution (via `withDebug`).
* New `AppSpec.disableXssProtection` config allows default disabling of Field-level XSS protection
  across the app. Intended for secure, internal apps with tight performance tolerances.
* `Constraint` callbacks are now provided with a `record` property when validating Store data and a
  `fieldModel` property when validating Form data.
* New `Badge` component allows a styled badge to be placed inline with text/title, e.g. to show a
  counter or status indicator within a tab title or menu item.
* Updated `TreeMap` color scheme, with a dedicated set of colors for dark mode.
* New XH convenience methods `successToast()`, `warningToast()`, and `dangerToast()` show toast
  alerts with matching intents and appropriate icons.
    * ⚠ Note that the default `XH.toast()` call now shows a toast with the primary (blue) intent and
      no icon. Previously toasts displayed by default with a success (green) intent and checkmark.
* GridModel provides a public API method `setColumnState` for taking a previously saved copy of
  gridModel.columnState and applying it back to a GridModel in one call.

### 🐞 Bug Fixes

* Fixed an issue preventing export of very large (>100k rows) grids.
* Fixed an issue where updating summary data in a Store without also updating other data would not
  update the bound grid.
* Intent styles now properly applied to minimal buttons within `Panel.headerItems`.
* Improved `GridModel` async selection methods to ensure they do not wait forever if grid does not
  mount.
* Fixed an issue preventing dragging the chart navigator range in a dialog.

### ⚙️ Technical

* New `Exception.timeout()` util to throw exceptions explicitly marked as timeouts, used by
  `Promise.timeout` extension.
* `withShortDebug` has been deprecated. Use `withDebug` instead, which has the identical behavior.
  This API simplification mirrors a recent change to `hoist-core`.

### ✨ Styles

* If the first child of a `Placeholder` component is a Hoist icon, it will not automatically be
  styled to 4x size with reduced opacity. (See new Toolbox example under the "Other" tab.)

### 📚 Libraries

* @blueprintjs/core `3.46 → 3.47`
* dompurify `2.2 → 2.3`

[Commit Log](https://github.com/xh/hoist-react/compare/v41.0.0...v41.1.0)

## v41.0.0 - 2021-07-01

### 🎁 New Features

* Inline editing of Grid/Record data is now officially supported:
    + New `Column.editor` config accepts an editor component to enable managed editing of the cells
      in that column. New `CheckboxEditor`, `DateEditor`, `NumberEditor`, `SelectEditor`
      , `TextAreaEditor`
      and `TextEditor` components wrap their corresponding HoistInputs with the required hook-based
      API and can be passed to this new config directly.
    + `Store` now contains built-in support for validation of its uncommitted records. To enable,
      specify the new `rules` property on the `Field`s in your `Store`. Note that these rules and
      constraints use the same API as the forms package, and rules and constraints may be shared
      between the `data` and `form` packages freely.
    + `GridModel` will automatically display editors and record validation messages as the user
      moves between cells and records. The new `GridModel.fullRowEditing` config controls whether
      editors are displayed for the focused cell only or for the entire row.
* All Hoist Components now support a `modelRef` prop. Supply a ref to this prop in order to gain a
  pointer to a Component's backing `HoistModel`.
* `DateInput` has been improved to allow more flexible parsing of user input with multiple formats.
  See the new prop `DateInput.parseStrings`.
* New `Column.sortValue` config takes an alternate field name (as a string) to sort the column by
  that field's value, or a function to produce a custom cell-level value for comparison. The values
  produced by this property will be also passed to any custom comparator, if one is defined.
* New `GridModel.hideEmptyTextBeforeLoad` config prevents showing the `emptyText` until the store
  has been loaded at least once. Apps that depend on showing `emptyText` before first load should
  set this property to `false`.
* `ExpandCollapseButton` now works for grouped grids in addition to tree grids.
* `FieldModel.initialValue` config now accepts functions, allowing for just-in-time initialization
  of Form data (e.g. to pre-populate a Date field with the current time).
* `TreeMapModel` and `SplitTreeMapModel` now support a `maxHeat` config, which can be used to
  provide a stable absolute maximum brightness (positive or negative) within the entire TreeMap.
* `ErrorMessage` will now automatically look for an `error` property on its primary context model.
* `fmtNumber()` supports new flags `withCommas` and `omitFourDigitComma` to customize the treatment
  of commas in number displays.
* `isValidJson` function added to form validation constraints.
* New `Select.enableFullscreen` prop added to the mobile component. Set to true (default on phones)
  to render the input in a full-screen modal when focused, ensuring there is enough room for the
  on-screen keyboard.

### 💥 Breaking Changes

* Removed support for class-based Hoist Components via the `@HoistComponent` decorator (deprecated
  in v38). Use functional components created via the `hoistCmp()` factory instead.
* Removed `DimensionChooser` (deprecated in v37). Use `GroupingChooser` instead.
* Changed the behavior of `FormModel.init()` to always re-initialize *all* fields. (Previously, it
  would only initialize fields explicitly passed via its single argument). We believe that this is
  more in line with developer expectations and will allow the removal of app workarounds to force a
  reset of all values. Most apps using FormModel should not need to change, but please review and
  test any usages of this particular method.
* Replaced the `Grid`, `DataView`, and `RestGrid` props below with new configurable fields on
  `GridModel`, `DataViewModel`, and `RestGridModel`, respectively. This further consolidates grid
  options into the model layer, allowing for more consistent application code and developer
  discovery.
    + `onKeyDown`
    + `onRowClicked`
    + `onRowDoubleClicked`
    + `onCellClicked`
    + `onCellDoubleClicked`
* Renamed the confusing and ambiguous property name `labelAlign` in several components:
    + `FormField`: `labelAlign` has been renamed to `labelTextAlign`
    + `SwitchInput`, `RadioInput`, and `Checkbox`: `labelAlign` has been renamed `labelSide`.
* Renamed all CSS variables beginning with `--navbar` to start with `--appbar`, matching the Hoist
  component name.
* Removed `TreeMapModel.colorMode` value 'balanced'. Use the new `maxHeat` config to prevent outlier
  values from dominating the color range of the TreeMap.
* The classes `Rule` and `ValidationState` and all constraint functions (e.g. `required`,
  `validEmail`, `numberIs`, etc.) have been moved from the `cmp\form` package to the `data` package.
* Hoist grids now require AG Grid v25.3.0 or higher - update your AG Grid dependency in your app's
  `package.json` file. See the [AG Grid Changelog](https://www.ag-grid.com/ag-grid-changelog/) for
  details.
* Hoist charts now require Highcharts v9.1.0 or higher - update your Highcharts dependency in your
  app's `package.json` file. See the
  [Highcharts Changelog](https://www.highcharts.com/changelog/#highcharts-stock) for details.

### 🐞 Bug Fixes

* Fixed disable behavior for Hoist-provided button components using popover.
* Fixed default disabling of autocomplete within `TextInput`.
* Squelched console warning re. precision/stepSize emitted by Blueprint-based `numberInput`.

### ⚙️ Technical

* Improved exception serialization to better handle `LocalDate` and similar custom JS classes.
* Re-exported Blueprint `EditableText` component (w/elemFactory wrapper) from `kit/blueprint`.

### 📚 Libraries

* @blueprintjs/core `3.44 → 3.46`
* codemirror `5.60 → 5.62`
* core-js `3.10 → 3.15`
* filesize `6.2 → 6.4`
* mobx `6.1 → 6.3`
* react-windowed-select `3.0 → 3.1`

[Commit Log](https://github.com/xh/hoist-react/compare/v40.0.0...v41.0.0)

## v40.0.0 - 2021-04-22

⚠ Please ensure your `@xh/hoist-dev-utils` dependency is >= v5.7.0. This is required to support the
new changelog feature described below. Even if you are not yet using the feature, you must update
your dev-utils dependency for your project to build.

### 🎁 New Features

* Added support for displaying an in-app changelog (release notes) to the user. See the new
  `ChangelogService` for details and instructions on how to enable.
* Added `XH.showBanner()` to display a configurable banner across the top of viewport, as another
  non-modal alternative for attention-getting application alerts.
* New method `XH.showException()` uses Hoist's built-in exception display to show exceptions that
  have already been handled directly by application code. Use as an alternative to
  `XH.handleException()`.
* `XH.track()` supports a new `oncePerSession` option. This flag can be set by applications to avoid
  duplicate tracking messages for certain types of activity.
* Mobile `NavigatorModel` now supports a `track` flag to automatically track user page views,
  equivalent to the existing `track` flag on `TabContainerModel`. Both implementations now use the
  new `oncePerSession` flag to avoid duplicate messages as a user browses within a session.
* New `Spinner` component returns a simple img-based spinner as an animated PNG, available in two
  sizes. Used for the platform-specific `Mask` and `LoadingIndicator` components. Replaces previous
  SVG-based implementations to mitigate rendering performance issues over remote connections.

### 💥 Breaking Changes

* `Store` now creates a shared object to hold the default values for every `Field` and uses this
  object as the prototype for the `data` property of every `Record` instance.
    * Only non-default values are explicitly written to `Record.data`, making for a more efficient
      representation of default values and improving the performance of `Record` change detection.
    * Note this means that `Record.data` *no longer* contains keys for *all* fields as
      `own-enumerable` properties.
    * Applications requiring a full enumeration of all values should call the
      new `Record.getValues()`
      method, which returns a new and fully populated object suitable for spreading or cloning.
    * This behavior was previously available via `Store.experimental.shareDefaults` but is now
      always enabled.
* For API consistency with the new `showBanner()` util, the `actionFn` prop for the recently-added
  `ErrorMessage` component has been deprecated. Specify as an `onClick` handler within the
  component's `actionButtonProps` prop instead.
* The `GridModel.experimental.externalSort` flag has been promoted from an experiment to a
  fully-supported config. Default remains `false`, but apps that were using this flag must now pass
  it directly: `new GridModel({externalSort: true, ...})`.
* Hoist re-exports and wrappers for the Blueprint `Spinner` and Onsen `ProgressCircular` components
  have been removed, in favor of the new Hoist `Spinner` component mentioned above.
* Min version for `@xh/hoist-dev-utils` is now v5.7.0, as per above.

### 🐞 Bug Fixes

* Formatters in the `@xh/hoist/format` package no longer modify their options argument.
* `TileFrame` edge-case bug fixed where the appearance of an internal scrollbar could thrash layout
  calculations.
* XSS protection (dompurify processing) disabled on selected REST editor grids within the Hoist
  Admin console. Avoids content within configs and JSON blobs being unintentionally mangled.

### ⚙️ Technical

* Improvements to exception serialization, especially for any raw javascript `Error` thrown by
  client-side code.

### ✨ Styles

* Buttons nested inline within desktop input components (e.g. clear buttons) tweaked to avoid
  odd-looking background highlight on hover.
* Background highlight color of minimal/outlined buttons tweaked for dark theme.
* `CodeInput` respects standard XH theme vars for its background-color and (monospace) font family.
  Its built-in toolbar has also been made compact and slightly re-organized.

### 📚 Libraries

* @blueprintjs/core `3.41 → 3.44`
* @blueprintjs/datetime `3.21 → 3.23`
* classnames `2.2 → 2.3`
* codemirror `5.59 → 5.60`
* core-js `3.9 → 3.10`
* filesize `6.1 → 6.2`
* qs `6.9 → 6.10`
* react-beautiful-dnd `13.0 → 13.1`
* react-select `4.2 → 4.3`

[Commit Log](https://github.com/xh/hoist-react/compare/v39.0.1...v40.0.0)

## v39.0.1 - 2021-03-24

### 🐞 Bug Fixes

* Fixes regression preventing the loading of the Activity Tab in the Hoist Admin console.
* Fixes icon alignment in `DateInput`.

[Commit Log](https://github.com/xh/hoist-react/compare/v39.0.0...v39.0.1)

## v39.0.0 - 2021-03-23

### 🎁 New Features

#### Components + Props

* New `TileFrame` layout component renders a collection of child items using a layout that balances
  filling the available space against maintaining tile width / height ratio.
* Desktop `Toolbar` accepts new `compact` prop. Set to `true` to render the toolbar with reduced
  height and font-size.
* New `StoreFilterField` prop `autoApply` allows developers to more easily use `StoreFilterField` in
  conjunction with other filters or custom logic. Set to `false` and specify an `onFilterChange`
  callback to take full control of filter application.
* New `RestGrid` prop `formClassName` allows custom CSS class to be applied to its managed
  `RestForm` dialog.

#### Models + Configs

* New property `selectedRecordId` on `StoreSelectionModel`, `GridModel`, and `DataViewModel`.
  Observe this instead of `selectedRecord` when you wish to track only the `id` of the selected
  record and not changes to its data.
* `TreeMapModel.colorMode` config supports new value `wash`, which retains the positive and negative
  color while ignoring the intensity of the heat value.
* New method `ChartModel.updateHighchartsConfig()` provides a more convenient API for changing a
  chart's configuration post-construction.
* New `Column.omit` config supports conditionally excluding a column from its `GridModel`.

#### Services + Utils

* New method `FetchService.setDefaultTimeout()`.
* New convenience getter `LocalDate.isToday`.
* `HoistBase.addReaction()` now accepts convenient string values for its `equals` flag.

### 💥 Breaking Changes

* The method `HoistAppModel.preAuthInitAsync()` has been renamed to `preAuthAsync()` and should now
  be defined as `static` within apps that implement it to run custom pre-authentication routines.
    * This change allows Hoist to defer construction of the `AppModel` until Hoist itself has been
      initialized, and also better reflects the special status of this function and when it is
      called in the Hoist lifecycle.
* Hoist grids now require AG Grid v25.1.0 or higher - update your AG Grid dependency in your app's
  `package.json` file. See the [AG Grid Changelog](https://www.ag-grid.com/ag-grid-changelog/) for
  details.

### ⚙️ Technical

* Improvements to behavior/performance of apps in hidden/inactive browser tabs. See the
  [page visibility API reference](https://developer.mozilla.org/en-US/docs/Web/API/Page_Visibility_API)
  for details. Now, when the browser tab is hidden:
    * Auto-refresh is suspended.
    * The `forEachAsync()` and `whileAsync()` utils run synchronously, without inserting waits that
      would be overly throttled by the browser.
* Updates to support compatibility with agGrid 25.1.0.
* Improved serialization of `LoadSpec` instances within error report stacktraces.

### 📚 Libraries

* @blueprintjs/core `3.39 → 3.41`
* @blueprintjs/datetime `3.20 → 3.21`
* @popperjs/core `2.8 → 2.9`
* core-js `3.8 → 3.9`
* react-select `4.1 → 4.2`

[Commit Log](https://github.com/xh/hoist-react/compare/v38.3.0...v39.0.0)

## v38.3.0 - 2021-03-03

### 🎁 New Features

* New `Store.freezeData` and `Store.idEncodesTreePath` configs added as performance optimizations
  when loading very large data sets (50k+ rows).
* New `ColChooserModel.autosizeOnCommit` config triggers an autosize run whenever the chooser is
  closed. (Defaulted to true on mobile.)

[Commit Log](https://github.com/xh/hoist-react/compare/v38.2.0...v38.3.0)

## v38.2.0 - 2021-03-01

### 🐞 Bug Fixes

* Fix to edge-case where `Grid` would lose its selection if set on the model prior to the component
  mounting and AG Grid full rendering.
* Fix to prevent unintended triggering of app auto-refresh immediately after init.

### ⚙️ Technical

* New config `Cube.fieldDefaults` - matches same config added to `Store` in prior release.
* App auto-refresh interval keys off of last *completed* refresh cycle if there is one. Avoids
  over-eager refresh when cycle is fast relative to the time it takes to do the refresh.
* New experimental property `Store.experimental.shareDefaults`. If true, `Record.data` will be
  created with default values for all fields stored on a prototype, with only non-default values
  stored on `data` directly. This can yield major performance improvements for stores with sparsely
  populated records (i.e. many records with default values). Note that when set, the `data` property
  on `Record` will no longer contain keys for *all* fields as `own-enumerable` properties. This may
  be a breaking change for some applications.

[Commit Log](https://github.com/xh/hoist-react/compare/v38.1.1...v38.2.0)

## v38.1.1 - 2021-02-26

### ⚙️ Technical

* New config `Store.fieldDefaults` supports defaulting config options for all `Field` instances
  created by a `Store`.

[Commit Log](https://github.com/xh/hoist-react/compare/v38.1.0...v38.1.1)

## v38.1.0 - 2021-02-24

⚠ Please ensure your `@xh/hoist-dev-utils` dependency is >= v5.6.0. This is required to successfully
resolve and bundle transitive dependencies of the upgraded `react-select` library.

### 🐞 Bug Fixes

* A collapsible `Panel` will now restore its user specified-size when re-opened. Previously the
  panel would be reset to the default size.
* `Store.lastLoaded` property now initialized to `null`. Previously this property had been set to
  the construction time of the Store.
* Tweak to `Grid` style rules to ensure sufficient specificity of rules related to indenting child
  rows within tree grids.
* Improvements to parsing of `Field`s of type 'int': we now correctly parse values presented in
  exponential notation and coerce `NaN` values to `null`.

### 🎁 New Features

* `GridModel` has new async variants of existing methods: `selectFirstAsync`, `selectAsync`, and
  `ensureSelectionVisibleAsync`. These methods build-in the necessary waiting for the underlying
  grid implementation to be ready and fully rendered to ensure reliable selection. In addition, the
  first two methods will internally call the third. The existing non-async counterparts for these
  methods have been deprecated.
* GridModel has a new convenience method `preSelectFirstAsync` for initializing the selection in
  grids, without disturbing any existing selection.
* Added new `Store.loadTreeData` config (default `true`) to enable or disable building of nested
  Records when the raw data elements being loaded have a `children` property.
* Cube `View` now detects and properly handles streaming updates to source data that include changes
  to row dimensions as well as measures.*
* `DataViewModel.itemHeight` can now be a function that returns a pixel height.
* The `LoadSpec` object passed to `doLoadAsync()` is now a defined class with additional properties
  `isStale`, `isObsolete` and `loadNumber`. Use these properties to abandon out-of-order
  asynchronous returns from the server.
    * 💥 NOTE that calls to `loadAsync()` no longer accept a plain object for their `loadSpec`
      parameter. Application code such as `fooModel.loadAsync({isRefresh: true})` should be updated
      to use the wrapper APIs provided by `LoadSupport` - e.g. `fooModel.refreshAsync()`. (This was
      already the best practice, but is now enforced.)
* New `autoHeight` property on grid `Column`. When set the grid will increase the row height
  dynamically to accommodate cell content in this column.

### 📚 Libraries

* @blueprintjs/core `3.38 → 3.39`
* react-select `3.1 → 4.1`
* react-windowed-select `2.0 → 3.0`

[Commit Log](https://github.com/xh/hoist-react/compare/v38.0.0...v38.1.0)

## v38.0.0 - 2021-02-04

Hoist v38 includes major refactoring to streamline core classes, bring the toolkit into closer
alignment with the latest developments in Javascript, React, and MobX, and allow us to more easily
provide documentation and additional features. Most notably, we have removed the use of class based
decorators, in favor of a simpler inheritance-based approach to defining models and services.

* We are introducing a new root superclass `HoistBase` which provides many of the syntax
  enhancements and conventions used throughout Hoist for persistence, resource management, and
  reactivity.
* New base classes of `HoistModel` and `HoistService` replace the existing class decorators
  `@HoistModel` and `@HoistService`. Application models and services should now `extend` these base
  classes instead of applying the (now removed) decorators. For your application's `AppModel`,
  extend the new `HoistAppModel` superclass.
* We have also removed the need for the explicit `@LoadSupport` annotation on these classes. The
  presence of a defined `doLoadAsync()` method is now sufficient to allow classes extending
  `HoistModel` and `HoistService` to participate in the loading and refreshing lifecycle as before.
* We have deprecated support for class-based Components via the `@HoistComponent` class decorator.
  To continue to use this decorator, please import it from the `@xh\hoist\deprecated` package.
  Please note that we plan to remove `@HoistComponent` in a future version.
* Due to changes in MobX v6.0.1, all classes that host observable fields and actions will now also
  need to provide a constructor containing a call to `makeObservable(this)`. This change will
  require updates to most `HoistModel` and `HoistService` classes. See
  [this article from MobX](https://michel.codes/blogs/mobx6) for more on this change and the
  motivation behind it.

### 🎁 New Features

* New utility method `getOrCreate` for easy caching of properties on objects.
* The `Menu` system on mobile has been reworked to be more consistent with desktop. A new
  `MenuButton` component has been added to the mobile framework, which renders a `Menu` of
  `MenuItems` next to the `MenuButton`. This change also includes the removal of `AppMenuModel` (see
  Breaking Changes).
* Added `ExpandCollapseButton` to the mobile toolkit, to expand / collapse all rows in a tree grid.
* Added `Popover` to the mobile toolkit, a component to display floating content next to a target
  element. Its API is based on the Blueprint `Popover` component used on desktop.
* `StoreFilterField` now matches the rendered string values for `date` and `localDate` fields when
  linked to a properly configured `GridModel`.
* `GroupingChooser` gets several minor usability improvements + clearer support for an empty /
  ungrouped state, when so enabled.

### 💥 Breaking Changes

* All `HoistModel` and `HoistService` classes must be adjusted as described above.
* `@HoistComponent` has been deprecated and moved to `@xh\hoist\deprecated`
* Hoist grids now require AG Grid v25.0.1 or higher - if your app uses AG Grid, update your AG Grid
  dependency in your app's `package.json` file.
* The `uses()` function (called within `hoistComponent()` factory configs for model context lookups)
  and the `useContextModel()` function no longer accept class names as strings. Pass the class
  itself (or superclass) of the model you wish to select for your component. `Uses` will throw if
  given any string other than "*", making the need for any updates clear in that case.
* The `Ref` class, deprecated in v26, has now been removed. Use `createObservableRef` instead.
* `AppMenuModel` has been removed. The `AppMenuButton` is now configured via
  `AppBar.appMenuButtonProps`. As with desktop, menu items can be added with
  `AppBar.appMenuButtonProps.extraItems[]`

### ⚙️ Technical

* We have removed the experimental flags `useTransactions`, and `deltaSort` from `GridModel`. The
  former has been the default behavior for Hoist for several releases, and the latter is obsolete.

### 📚 Libraries

* @blueprintjs/core `3.36 → 3.38`
* codemirror `5.58 → 5.59`
* mobx `5.15 → 6.1`
* mobx-react `6.3 → 7.1`

[Commit Log](https://github.com/xh/hoist-react/compare/v37.2.0...v38.0.0)

## v37.2.0 - 2021-01-22

### 🎁 New Features

* New `ErrorMessage` component for standard "inline" rendering of Errors and Exceptions, with retry
  support.
* `Cube` now supports an `omitFn` to allow apps to remove unwanted, single-node children.

[Commit Log](https://github.com/xh/hoist-react/compare/v37.1.0...v37.2.0)

## v37.1.0 - 2021-01-20

### 🎁 New Features

* Columns in `ColChooser` can now be filtered by their `chooserGroup`.
* `Cube` now supports a `bucketSpecFn` config which allows dynamic bucketing and aggregation of
  rows.

### 🐞 Bug Fixes

* Fix issue where a `View` would create a root row even if there were no leaf rows.
* Fixed regression in `LeftRightChooser` not displaying description callout.

[Commit Log](https://github.com/xh/hoist-react/compare/v37.0.0...v37.1.0)

## v37.0.0 - 2020-12-15

### 🎁 New Features

* New `GroupingChooser` component provides a new interface for selecting a list of fields
  (dimensions) for grouping APIs, offering drag-and-drop reordering and persisted favorites.
    * This is intended as a complete replacement for the existing `DimensionChooser`. That component
      should be considered deprecated and will be removed in future releases.
* New props added to `TabSwitcher`:
    * `enableOverflow` shows tabs that would normally overflow their container in a drop down menu.
    * `tabWidth`, `tabMinWidth` & `tabMaxWidth` allow flexible configuration of tab sizes within the
      switcher.
* `TabModel` now supports a bindable `tooltip`, which can be used to render strings or elements
  while hovering over tabs.
* New `Placeholder` component provides a thin wrapper around `Box` with standardized, muted styling.
* New `StoreFilterField.matchMode` prop allows customizing match to `start`, `startWord`, or `any`.
* `Select` now implements enhanced typeahead filtering of options. The default filtering is now
  based on a case-insensitive match of word starts in the label. (Previously it was based on a match
  _anywhere_ in the label _or_ value.) To customize this behavior, applications should use the new
  `filterFn` prop.
* New Admin Console Monitor > Memory tab added to view snapshots of JVM memory usage. (Requires
  Hoist Core v8.7 or greater.)
* `FormModel` and `FieldModel` gain support for Focus Management.
* New `boundInput` getter on `FieldModel` to facilitate imperative access to controls, when needed.
  This getter will return the new `HoistInputModel` interface, which support basic DOM access as
  well as standard methods for `focus()`, `blur()`, and `select()`.
* New `GridModel` config `lockColumnGroups` to allow controlling whether child columns can be moved
  outside their parent group. Defaults to `true` to maintain existing behavior.

### 💥 Breaking Changes

* New `TabContainerModel` config `switcher` replaces `switcherPosition` to allow for more flexible
  configuration of the default `TabSwitcher`.
    * Use `switcher: true` to retain default behavior.
    * Use `switcher: false` to not include a TabSwitcher. (previously `switcherPosition: 'none'`)
    * Use `switcher: {...}` to provide customisation props for the `TabSwitcher`. See `TabSwitcher`
      documentation for more information.
* The `HoistInput` base class has been removed. This change marks the completion of our efforts to
  remove all internal uses of React class-based Components in Hoist. The following adjustments are
  required:
    * Application components extending `HoistInput` should use the `useHoistInputModel` hook
      instead.
    * Applications getting refs to `HoistInputs` should be aware that these refs now return a ref to
      a
      `HoistInputModel`. In order to get the DOM element associated with the component use the new
      `domEl` property of that model rather than the`HoistComponent.getDOMNode()` method.
* Hoist grids now require AG Grid v24.1.0 or higher - update your AG Grid dependency in your app's
  `package.json` file. AG Grid v24.1.0
  [lists 5 breaking changes](https://www.ag-grid.com/ag-grid-changelog/), including the two called
  out below. *Note that these cautions apply only to direct use of the AG Grid APIs* - if your app
  is using the Hoist `Grid` and `GridModel` exclusively, there should be no need to adjust code
  around columns or grid state, as the related Hoist classes have been updated to handle these
  changes.
    * AG-4291 - Reactive Columns - the state pattern for ag-grid wrapper has changed as a result of
      this change. If your app made heavy use of saving/loading grid state, please test carefully
      after upgrade.
    * AG-1959 - Aggregation - Add additional parameters to the Custom Aggregation methods. If your
      app implements custom aggregations, they might need to be updated.

### 🔒 Security

* The data package `Field` class now sanitizes all String values during parsing, using the DOMPurify
  library to defend against XSS attacks and other issues with malformed HTML or scripting content
  loaded into `Record`s and rendered by `Grid` or other data-driven components. Please contact XH if
  you find any reason to disable this protection, or observe any unintended side effects of this
  additional processing.

### 🐞 Bug Fixes

* Fix issue where grid row striping inadvertently disabled by default for non-tree grids.
* Fix issue where grid empty text cleared on autosize.

### ✨ Styles

* Default `Chart` themes reworked in both light and dark modes to better match overall Hoist theme.

### ⚙️ Technical

* Note that the included Onsen fork has been replaced with the latest Onsen release. Apps should not
  need to make any changes.
* `Cube.info` is now directly observable.
* `@managed` and `markManaged` have been enhanced to allow for the cleanup of arrays of objects as
  well as objects. This matches the existing array support in `XH.safeDestroy()`.

### 📚 Libraries

* @xh/onsenui `~0.1.2` → onsenui `~2.11.1`
* @xh/react-onsenui `~0.1.2` → react-onsenui `~1.11.3`
* @blueprintjs/core `3.35 → 3.36`
* @blueprintjs/datetime `3.19 → 3.20`
* clipboard-copy `3.1 → 4.0`
* core-js `3.6 → 3.8`
* dompurify `added @ 2.2`
* react `16.13 → 17.0`
* semver `added @ 7.3`

[Commit Log](https://github.com/xh/hoist-react/compare/v36.6.1...v37.0.0)

## v36.6.1 - 2020-11-06

### 🐞 Bug Fixes

* Fix issue where grid row striping would be turned off by default for non-tree grids

[Commit Log](https://github.com/xh/hoist-react/compare/v36.6.0...v36.6.1)

## v36.6.0 - 2020-10-28

### 🎁 New Features

* New `GridModel.treeStyle` config enables more distinctive styling of tree grids, with optional
  background highlighting and ledger-line style borders on group rows.
    * ⚠ By default, tree grids will now have highlighted group rows (but no group borders). Set
      `treeStyle: 'none'` on any `GridModel` instances where you do _not_ want the new default
      style.
* New `DashContainerModel.extraMenuItems` config supports custom app menu items in Dashboards
* An "About" item has been added to the default app menu.
* The default `TabSwitcher` now supports scrolling, and will show overflowing tabs in a drop down
  menu.

### 🐞 Bug Fixes

* Ensure that `Button`s with `active: true` set directly (outside of a `ButtonGroupInput`) get the
  correct active/pressed styling.
* Fixed regression in `Column.tooltip` function displaying escaped HTML characters.
* Fixed issue where the utility method `calcActionColWidth` was not correctly incorporating the
  padding in the returned value.

### ⚙️ Technical

* Includes technical updates to `JsonBlob` archiving. This change requires an update to `hoist-core`
  `v8.6.1` or later, and modifications to the `xh_json_blob` table. See the
  [hoist-core changelog](https://github.com/xh/hoist-core/blob/develop/CHANGELOG.md) for further
  details.

### 📚 Libraries

* @blueprintjs/core `3.33 → 3.35`

[Commit Log](https://github.com/xh/hoist-react/compare/v36.5.0...v36.6.0)

## v36.5.0 - 2020-10-16

### 🐞 Bug Fixes

* Fix text and hover+active background colors for header tool buttons in light theme.

### ⚙️ Technical

* Install a default simple string renderer on all columns. This provides consistency in column
  rendering, and fixes some additional issues with alignment and rendering of Grid columns
  introduced by the change to flexbox-based styling in grid cells.
* Support (optional) logout action in SSO applications.

### 📚 Libraries

* @blueprintjs/core `3.31 → 3.33`
* @blueprintjs/datetime `3.18 → 3.19`
* @fortawesome/fontawesome-pro `5.14 → 5.15`
* moment `2.24 → 2.29`
* numbro `2.2 → 2.3`

[Commit Log](https://github.com/xh/hoist-react/compare/v36.4.0...v36.5.0)

## v36.4.0 - 2020-10-09

### 🎁 New Features

* `TabContainerModel` supports dynamically adding and removing tabs via new public methods.
* `Select` supports a new `menuWidth` prop to control the width of the dropdown.

### 🐞 Bug Fixes

* Fixed v36.3.0 regression re. horizontal alignment of Grid columns.

[Commit Log](https://github.com/xh/hoist-react/compare/v36.3.0...v36.4.0)

## v36.3.0 - 2020-10-07

### 💥 Breaking Changes

* The following CSS variables are no longer in use:
    + `--xh-grid-line-height`
    + `--xh-grid-line-height-px`
    + `--xh-grid-large-line-height`
    + `--xh-grid-large-line-height-px`
    + `--xh-grid-compact-line-height`
    + `--xh-grid-compact-line-height-px`
    + `--xh-grid-tiny-line-height`
    + `--xh-grid-tiny-line-height-px`

### ⚙️ Technical

* We have improved and simplified the vertical centering of content within Grid cells using
  flexbox-based styling, rather than the CSS variables above.

### 🎁 New Features

* `Select` now supports `hideSelectedOptions` and `closeMenuOnSelect` props.
* `XH.message()` and its variants (`XH.prompt(), XH.confirm(), XH.alert()`) all support an optional
  new config `messageKey`. This key can be used by applications to prevent popping up the same
  dialog repeatedly. Hoist will only show the last message posted for any given key.
* Misc. Improvements to organization of admin client tabs.

### 🐞 Bug Fixes

* Fixed issue with sporadic failures reading grid state using `legacyStateKey`.
* Fixed regression to the display of `autoFocus` buttons; focus rectangle restored.

[Commit Log](https://github.com/xh/hoist-react/compare/v36.2.1...v36.3.0)

## v36.2.1 - 2020-10-01

### 🐞 Bug Fixes

* Fixed issue in `LocalDate.previousWeekday()` which did not correctly handle Sunday dates.
* Fixed regression in `Grid` column header rendering for non-string headerNames.

[Commit Log](https://github.com/xh/hoist-react/compare/v36.2.0...v36.2.1)

## v36.2.0 - 2020-09-25

### 💥 Breaking Changes

* New `GridModel` config `colChooserModel` replaces `enableColChooser` to allow for more flexible
  configuration of the grid `colChooser`
    * Use `colChooserModel: true` to retain default behavior.
    * See documentation on `GridModel.ColChooserModelConfig` for more information.
* The `Grid` `hideHeaders` prop has been converted to a field on `AgGridModel` and `GridModel`. All
  grid options of this type are now on the model hierarchy, allowing consistent application code and
  developer discovery.

### 🎁 New Features

* Provides new `CustomProvider` for applications that want to use the Persistence API, but need to
  provide their own storage implementation.
* Added `restoreDefaults` action to default context menu for `GridModel`.
* Added `restoreDefaultsWarning` config to `GridModel`.
* `FormModel` has a new convenience method `setValues` for putting data into one or more fields in
  the form.
* Admin Preference and Config panels now support bulk regrouping actions.

### 🐞 Bug Fixes

* Fixed an error in implementation of `@managed` preventing proper cleanup of resources.
* Fixed a regression introduced in v36.1.0 in `FilterChooser`: Restore support for `disabled` prop.

[Commit Log](https://github.com/xh/hoist-react/compare/v36.1.0...v36.2.0)

## v36.1.0 - 2020-09-22

⚠ NOTE - apps should update to `hoist-core >= 8.3.0` when taking this hoist-react update. This is
required to support both the new `JsonBlobService` and updates to the Admin Activity and Client
Error tracking tabs described below.

### 🎁 New Features

* Added new `JsonBlobService` for saving and updating named chunks of arbitrary JSON data.
* `GridModelPersistOptions` now supports a `legacyStateKey` property. This key will identify the
  pre-v35 location for grid state, and can be used by applications to provide a more flexible
  migration of user grid state after an upgrade to Hoist v35.0.0 or greater. The value of this
  property will continue to default to 'key', preserving the existing upgrade behavior of the
  initial v35 release.
* The Admin Config and Pref diff tools now support pasting in a config for comparison instead of
  loading one from a remote server (useful for deployments where the remote config cannot be
  accessed via an XHR call).
* The `ClipboardButton.getCopyText` prop now supports async functions.
* The `Select` input supports a new `leftIcon` prop.
* `RestGrid` now supports bulk delete when multiple rows are selected.
* `RestGrid`'s `actionWarning` messages may now be specified as functions.

### 🐞 Bug Fixes

* Fixed several cases where `selectOnFocus` prop on `Select` was not working.
* `FilterChooser` auto-suggest values sourced from the *unfiltered* records on `sourceStore`.
* `RestForm` editors will now source their default label from the corresponding `Field.displayName`
  property. Previously an undocumented `label` config could be provided with each editor object -
  this has been removed.
* Improved time zone handling in the Admin Console "Activity Tracking" and "Client Errors" tabs.
    * Users will now see consistent bucketing of activity into an "App Day" that corresponds to the
      LocalDate when the event occurred in the application's timezone.
    * This day will be reported consistently regardless of the time zones of the local browser or
      deployment server.
* Resetting Grid columns to their default state (e.g. via the Column Chooser) retains enhancements
  applied from matching Store fields.
* Desktop `DateInput` now handles out-of-bounds dates without throwing exception during rendering.
* Dragging a grid column with an element-based header no longer displays `[object Object]` in the
  draggable placeholder.

### 📚 Libraries

* codemirror `5.57 → 5.58`

[Commit Log](https://github.com/xh/hoist-react/compare/v36.0.0...v36.1.0)

## v36.0.0 - 2020-09-04

### 🎁 New Features

#### Data Filtering

We have enhanced support for filtering data in Hoist Grids, Stores, and Cubes with an upgraded
`Filter` API and a new `FilterChooser` component. This bundle of enhancements includes:

* A new `@xh/hoist/data/filter` package to support the creation of composable filters, including the
  following new classes:
    * `FieldFilter` - filters by comparing the value of a given field to one or more given candidate
      values using one of several supported operators.
    * `FunctionFilter` - filters via a custom function specified by the developer.
    * `CompoundFilter` - combines multiple filters (including other nested CompoundFilters) via an
      AND or OR operator.
* A new `FilterChooser` UI component that integrates tightly with these data package classes to
  provide a user and developer friendly autocomplete-enabled UI for filtering data based on
  dimensions (e.g. trader = jdoe, assetClass != Equities), metrics (e.g. P&L > 1m), or any
  combination thereof.
* Updates to `Store`, `StoreFilterField`, and `cube/Query` to use the new Filter API.
* A new `setFilter()` convenience method to `Grid` and `DataView`.

To get the most out of the new Filtering capabilities, developers are encouraged to add or expand
the configs for any relevant `Store.fields` to include both their `type` and a `displayName`. Many
applications might not have Field configs specified at all for their Stores, instead relying on
Store's ability to infer its Fields from Grid Column definitions.

We are looking to gradually invert this relationship, so that core information about an app's
business objects and their properties is configured once at the `data/Field` level and then made
available to related APIs and components such as grids, filters, and forms. See note in New Features
below regarding related updates to `GridModel.columns` config processing.

#### Grid

* Added new `GridModel.setColumnVisible()` method, along with `showColumn()` and `hideColumn()`
  convenience methods. Can replace calls to `applyColumnStateChanges()` when all you need to do is
  show or hide a single column.
* Elided Grid column headers now show the full `headerName` value in a tooltip.
* Grid column definitions now accept a new `displayName` config as the recommended entry point for
  defining a friendly user-facing label for a Column.
    * If the GridModel's Store has configured a `displayName` for the linked data field, the column
      will default to use that (if not otherwise specified).
    * If specified or sourced from a Field, `displayName` will be used as the default value for the
      pre-existing `headerName` and `chooserName` configs.
* Grid columns backed by a Store Field of type `number` or `int` will be right-aligned by default.
* Added new `GridModel.showGroupRowCounts` config to allow easy hiding of group row member counts
  within each full-width group row. Default is `true`, maintaining current behavior of showing the
  counts for each group.

#### Other

* Added new `AppSpec.showBrowserContextMenu` config to control whether the browser's default context
  menu will be shown if no app-specific context menu (e.g. from a grid) would be triggered.
    * ⚠ Note this new config defaults to `false`, meaning the browser context menu will *not* be
      available. Developers should set to true for apps that expect/depend on the built-in menu.
* `LocalDate` has gained several new static factories: `tomorrow()`, `yesterday()`,
  `[start/end]OfMonth()`, and `[start/end]OfYear()`.
* A new `@computeOnce` decorator allows for lazy computation and caching of the results of decorated
  class methods or getters. Used in `LocalDate` and intended for similar immutable, long-lived
  objects that can benefit from such caching.
* `CodeInput` and `JsonInput` get new `enableSearch` and `showToolbar` props. Enabling search
  provides an simple inline find feature for searching the input's contents.
* The Admin console's Monitor Status tab displays more clearly when there are no active monitors.

### 💥 Breaking Changes

* Renamed the `data/Field.label` property to `displayName`.
* Changed the `DimensionChooserModel.dimensions` config to require objects of the
  form `{name, displayName, isLeafDimension}` when provided as an `Object[]`.
    * Previously these objects were expected to be of the form `{value, label, isLeaf}`.
    * Note however that this same config can now be passed the `dimensions` directly from a
      configured
      `Cube` instead, which is the recommended approach and should DRY up dimension definitions for
      typical use cases.
* Changes required due to the new filter API:
    * The classes `StoreFilter` and `ValueFilter` have been removed and replaced by `FunctionFilter`
      and `FieldFilter`, respectively. In most cases apps will need to make minimal or no changes.
    * The `filters/setFilters` property on `Query` has been changed to `filter/setFilter`. In most
      case apps should not need to change anything other than the name of this property - the new
      property will continue to support array representations of multiple filters.
    * `Store` has gained a new property `filterIncludesChildren` to replace the functionality
      previously provided by `StoreFilter.includesChildren`.
    * `StoreFilterField.filterOptions` has been removed. Set `filterIncludesChildren` directly on
      the store instead.

### ✨ Styles

* CSS variables for "intents" - most commonly used on buttons - have been reworked to use HSL color
  values and support several standard variations of lightness and transparency.
    * Developers are encouraged to customize intents by setting the individual HSL vars provided for
      each intent (e.g. `--intent-primary-h` to adjust the primary hue) and/or the different levels
      of lightness (e.g. `--intent-primary-l3` to adjust the default lightness).
    * ⚠ Uses of the prior intent var overrides such as `--intent-primary` will no longer work. It is
      possible to set directly via `--xh-intent-primary`, but components such as buttons will still
      use the default intent shades for variations such as hover and pressed states. Again, review
      and customize the HSL vars if required.
* Desktop `Button` styles and classes have been rationalized and reworked to allow for more
  consistent and direct styling of buttons in all their many permutations (standard/minimal/outlined
  styles * default/hovered/pressed/disabled states * light/dark themes).
    * Customized intent colors will now also be applied to outlined and minimal buttons.
    * Dedicated classes are now applied to desktop buttons based on their style and state.
      Developers can key off of these classes directly if required.

### 🐞 Bug Fixes

* Fixed `Column.tooltipElement` so that it can work if a `headerTooltip` is also specified on the
  same column.
* Fixed issue where certain values (e.g. `%`) would break in `Column.tooltipElement`.
* Fixed issue where newly loaded records in `Store` were not being frozen as promised by the API.

### 📚 Libraries

* @blueprintjs/core `3.30 → 3.31`
* codemirror `5.56 → 5.57`
* http-status-codes `1.4 → 2.1`
* mobx-react `6.2 → 6.3`
* store2 `2.11 → 2.12`

[Commit Log](https://github.com/xh/hoist-react/compare/v35.2.1...v36.0.0)

## v35.2.1 - 2020-07-31

### 🐞 Bug Fixes

* A Grid's docked summary row is now properly cleared when its bound Store is cleared.
* Additional SVG paths added to `requiredBlueprintIcons.js` to bring back calendar scroll icons on
  the DatePicker component.
* Colors specified via the `--xh-intent-` CSS vars have been removed from minimal / outlined desktop
  `Button` components because of incompatibility with `ButtonGroupInput` component. Fix to address
  issue forthcoming. (This reverts the change made in 35.2.0 below.)

[Commit Log](https://github.com/xh/hoist-react/compare/v35.2.0...v35.2.1)

## v35.2.0 - 2020-07-21

### 🎁 New Features

* `TabContainerModel` now supports a `persistWith` config to persist the active tab.
* `TabContainerModel` now supports a `emptyText` config to display when TabContainer gets rendered
  with no children.

### ⚙️ Technical

* Supports smaller bundle sizes via a greatly reduced set of BlueprintJS icons. (Requires apps to be
  built with `@xh/hoist-dev-utils` v5.2 or greater to take advantage of this optimization.)

### 🐞 Bug Fixes

* Colors specified via the `--xh-intent-` CSS vars are now applied to minimal / outlined desktop
  `Button` components. Previously they fell through to use default Blueprint colors in these modes.
* Code input correctly handles dynamically toggling readonly/disabled state.

### 📚 Libraries

* @fortawesome/fontawesome-pro `5.13 → 5.14`
* codemirror `5.55 → 5.56`

[Commit Log](https://github.com/xh/hoist-react/compare/v35.1.1...v35.2.0)

## v35.1.1 - 2020-07-17

### 📚 Libraries

* @blueprintjs/core `3.29 → 3.30`

[Commit Log](https://github.com/xh/hoist-react/compare/v35.1.0...v35.1.1)

## v35.1.0 - 2020-07-16

### 🎁 New Features

* Extend existing environment diff tool to preferences. Now, both configs and preferences may be
  diffed across servers. This feature will require an update of hoist-core to a version 8.1.0 or
  greater.
* `ExportOptions.columns` provided to `GridModel` can now be specified as a function, allowing for
  full control of columns to export, including their sort order.

### 🐞 Bug Fixes

* `GridModel`s export feature was previously excluding summary rows. These are now included.
* Fixed problems with coloring and shading algorithm in `TreeMap`.
* Fixed problems with sort order of exports in `GridModel`.
* Ensure that preferences are written to server, even if set right before navigating away from page.
* Prevent situation where a spurious exception can be sent to server when application is unloaded
  while waiting on a fetch request.

[Commit Log](https://github.com/xh/hoist-react/compare/v35.0.1...v35.1.0)

## v35.0.1 - 2020-07-02

### 🐞 Bug Fixes

* Column headers no longer allocate space for a sort arrow icon when the column has an active
  `GridSorter` in the special state of `sort: null`.
* Grid auto-sizing better accounts for margins on sort arrow icons.

[Commit Log](https://github.com/xh/hoist-react/compare/v35.0.0...v35.0.1)

## v35.0.0 - 2020-06-29

### ⚖️ Licensing Change

As of this release, Hoist is [now licensed](LICENSE.md) under the popular and permissive
[Apache 2.0 open source license](https://www.apache.org/licenses/LICENSE-2.0). Previously, Hoist was
"source available" via our public GitHub repository but still covered by a proprietary license.

We are making this change to align Hoist's licensing with our ongoing commitment to openness,
transparency and ease-of-use, and to clarify and emphasize the suitability of Hoist for use within a
wide variety of enterprise software projects. For any questions regarding this change, please
[contact us](https://xh.io/contact/).

### 🎁 New Features

* Added a new Persistence API to provide a more flexible yet consistent approach to saving state for
  Components, Models, and Services to different persistent locations such as Hoist Preferences,
  browser local storage, and Hoist Dashboard views.
    * The primary entry points for this API are the new `@PersistSupport` and `@persist`
      annotations.
      `@persist` can be added to any observable property on a `@PersistSupport` to make it
      automatically synchronize with a `PersistenceProvider`. Both `HoistModel` and `HoistService`
      are decorated with `@PersistSupport`.
    * This is designed to replace any app-specific code previously added to synchronize fields and
      their values to Preferences via ad-hoc initializers and reactions.
    * This same API is now used to handle state persistence for `GridStateModel`, `PanelModel`,
      `DimensionChooserModel`, and `DashContainerModel` - configurable via the new `persistWith`
      option on those classes.
* `FetchService` now installs a default timeout of 30 seconds for all requests. This can be disabled
  by setting timeout to `null`. Fetch Timeout Exceptions have also been improved to include the same
  information as other standard exceptions thrown by this service.
    * 💥 Apps that were relying on the lack of a built-in timeout for long-running requests should
      ensure they configure such calls with a longer or null timeout.
* `Store` gets new `clearFilter()` and `recordIsFiltered()` helper functions.
* The Admin console's Activity Tracking tab has been significantly upgraded to allow admins to
  better analyze both built-in and custom tracking data generated by their application. Its sibling
  Client Errors tab has also been updated with a docked detail panel.
* `CodeInput` gets new `showCopyButton` prop - set to true to provide an inline action button to
  copy the editor contents to the clipboard.
* Hoist config `xhEnableMonitoring` can be used to enable/disable the Admin monitor tab and its
  associated server-side jobs

### 💥 Breaking Changes

* Applications should update to `hoist-core` v8.0.1 or above, required to support the upgraded Admin
  Activity Tracking tab. Contact XH for assistance with this update.
* The option `PanelModel.prefName` has been removed in favor of `persistWith`. Existing user state
  will be transferred to the new format, assuming a `PersistenceProvider` of type 'pref' referring
  to the same preference is used (e.g. `persistWith: {prefKey: 'my-panel-model-prefName'}`.
* The option `GridModel.stateModel` has been removed in favor of `persistWith`. Existing user state
  will be transferred to the new format, assuming a `PersistenceProvider` of type 'localStorage'
  referring to the same key is used (e.g. `persistWith: {localStorageKey: 'my-grid-state-id'}`.
    * Use the new `GridModel.persistOptions` config for finer control over what grid state is
      persisted (replacement for stateModel configs to disable persistence of column
      state/sorting/grouping).
* The options `DimensionChooserModel.preference` and `DimensionChooserModel.historyPreference` have
  been removed in favor of `persistWith`.
* `AppSpec.idleDetectionEnabled` has been removed. App-specific Idle detection is now enabled via
  the new `xhIdleConfig` config. The old `xhIdleTimeoutMins` has also been deprecated.
* `AppSpec.idleDialogClass` has been renamed `AppSpec.idlePanel`. If specified, it should be a
  full-screen component.
* `PinPad` and `PinPadModel` have been moved to `@xh/hoist/cmp/pinpad`, and is now available for use
  with both standard and mobile toolkits.
* Third-party dependencies updated to properly reflect application-level licensing requirements.
  Applications must now import and provide their licensed version of AG Grid, and Highcharts to
  Hoist. See file `Bootstrap.js` in Toolbox for an example.

### 🐞 Bug Fixes

* Sorting special columns generated by custom AG Grid configurations (e.g. auto-group columns) no
  longer throws with an error.
* The `deepFreeze()` util - used to freeze data in `Record` instances - now only attempts to freeze
  a whitelist of object types that are known to be safely freezable. Custom application classes and
  other potentially-problematic objects (such as `moment` instances) are no longer frozen when
  loaded into `Record` fields.

### 📚 Libraries

Note that certain licensed third-party dependencies have been removed as direct dependencies of this
project, as per note in Breaking Changes above.

* @xh/hoist-dev-utils `4.x → 5.x` - apps should also update to the latest 5.x release of dev-utils.
  Although license and dependency changes triggered a new major version of this dev dependency, no
  application-level changes should be required.
* @blueprintjs/core `3.28 → 3.29`
* codemirror `5.54 → 5.55`
* react-select `3.0 → 3.1`

### 📚 Optional Libraries

* AG Grid `23.0.2` > `23.2.0` (See Toolbox app for example on this upgrade)
* Highcharts `8.0.4 → 8.1.1`

[Commit Log](https://github.com/xh/hoist-react/compare/v34.0.0...v35.0.0)

## v34.0.0 - 2020-05-26

### 🎁 New Features

* Hoist's enhanced autosizing is now enabled on all grids by default. See `GridModel` and
  `GridAutosizeService` for more details.
* New flags `XH.isPhone`, `XH.isTablet`, and `XH.isDesktop` available for device-specific switching.
  Corresponding `.xh-phone`, `.xh-tablet`, and `.xh-desktop` CSS classes are added to the document
  `body`. These flags and classes are set based on the detected device, as per its user-agent.
    * One of the two higher-level CSS classes `.xh-standard` or `.xh-mobile` will also be applied
      based on an app's use of the primary (desktop-centric) components vs mobile components - as
      declared by its `AppSpec.isMobileApp` - regardless of the detected device.
    * These changes provide more natural support for use cases such as apps that are built with
      standard components yet target/support tablet users.
* New method `Record.get()` provides an alternative API for checked data access.
* The mobile `Select` component supports the `enableFilter` and `enableCreate` props.
* `DashContainerModel` supports new `layoutLocked`, `contentLocked` and `renameLocked` modes.
* `DimensionChooser` now has the ability to persist its value and history separately.
* Enhance Hoist Admin's Activity Tracking tab.
* Enhance Hoist Admin's Client Error tab.

### 💥 Breaking Changes

* `emptyFlexCol` has been removed from the Hoist API and should simply be removed from all client
  applications. Improvements to agGrid's default rendering of empty space have made it obsolete.
* `isMobile` property on `XH` and `AppSpec` has been renamed to `isMobileApp`. All apps will need to
  update their (required) use of this flag in the app specifications within their
  `/client-app/src/apps` directory.
* The `xh-desktop` class should no longer be used to indicate a non-mobile toolkit based app. For
  this purpose, use `xh-standard` instead.

### 🐞 Bug Fixes

* Fix to Average Aggregators when used with hierarchical data.
* Fixes to Context Menu handling on `Panel` to allow better handling of `[]` and `null`.

### 📚 Libraries

* @blueprintjs/core `3.26 → 3.28`
* @blueprintjs/datetime `3.16 → 3.18`
* codemirror `5.53 → 5.54`
* react-transition-group `4.3 → 4.4`

[Commit Log](https://github.com/xh/hoist-react/compare/v33.3.0...v34.0.0)

## v33.3.0 - 2020-05-08

### ⚙️ Technical

* Additional updates to experimental autosize feature: standardization of naming, better masking
  control, and API fixes. Added new property `autosizeOptions` on `GridModel` and main entry point
  is now named `GridModel.autosizeAsync()`.

### 🐞 Bug Fixes

* `Column.hideable` will now be respected by ag-grid column drag and drop
  [#1900](https://github.com/xh/hoist-react/issues/1900)
* Fixed an issue where dragging a column would cause it to be sorted unintentionally.

[Commit Log](https://github.com/xh/hoist-react/compare/v33.2.0...v33.3.0)

## v33.2.0 - 2020-05-07

### 🎁 New Features

* Virtual column rendering has been disabled by default, as it offered a minimal performance benefit
  for most grids while compromising autosizing. See new `GridModel.useVirtualColumns` config, which
  can be set to `true` to re-enable this behavior if required.
* Any `GridModel` can now be reset to its code-prescribed defaults via the column chooser reset
  button. Previously, resetting to defaults was only possible for grids that persisted their state
  with a `GridModel.stateModel` config.

### 🐞 Bug Fixes

* Fixed several issues with new grid auto-sizing feature.
* Fixed issues with and generally improved expand/collapse column alignment in tree grids.
    * 💥 Note that this improvement introduced a minor breaking change for apps that have customized
      tree indentation via the removed `--grid-tree-indent-px` CSS var. Use `--grid-tree-indent`
      instead. Note the new var is specified in em units to scale well across grid sizing modes.

### ⚙️ Technical

* Note that the included version of Onsen has been replaced with a fork that includes updates for
  react 16.13. Apps should not need to make any changes.

### 📚 Libraries

* react `~16.8 → ~16.13`
* onsenui `~16.8` → @xh/onsenui `~16.13`
* react-onsenui `~16.8` → @xh/react-onsenui `~16.13`

[Commit Log](https://github.com/xh/hoist-react/compare/v33.1.0...33.2.0)

## v33.1.0 - 2020-05-05

### 🎁 New Features

* Added smart auto-resizing of columns in `GridModel` Unlike AG Grid's native auto-resizing support,
  Hoist's auto-resizing will also take into account collapsed rows, off-screen cells that are not
  currently rendered in the DOM, and summary rows. See the new `GridAutosizeService` for details.
    * This feature is currently marked as 'experimental' and must be enabled by passing a special
      config to the `GridModel` constructor of the form `experimental: {useHoistAutosize: true}`. In
      future versions of Hoist, we expect to make it the default behavior.
* `GridModel.autoSizeColumns()` has been renamed `GridModel.autosizeColumns()`, with lowercase 's'.
  Similarly, the `autoSizeColumns` context menu token has been renamed `autosizeColumns`.

### 🐞 Bug Fixes

* Fixed a regression with `StoreFilterField` introduced in v33.0.1.

[Commit Log](https://github.com/xh/hoist-react/compare/v33.0.2...33.1.0)

## v33.0.2 - 2020-05-01

### 🎁 New Features

* Add Hoist Cube Aggregators: `AverageAggregator` and `AverageStrictAggregator`
* `ColAutosizeButton` has been added to desktop and mobile

### 🐞 Bug Fixes

* Fixed mobile menus to constrain to the bottom of the viewport, scrolling if necessary.
  [#1862](https://github.com/xh/hoist-react/issues/1862)
* Tightened up mobile tree grid, fixed issues in mobile column chooser.
* Fixed a bug with reloading hierarchical data in `Store`.
  [#1871](https://github.com/xh/hoist-react/issues/1871)

[Commit Log](https://github.com/xh/hoist-react/compare/v33.0.1...33.0.2)

## v33.0.1 - 2020-04-29

### 🎁 New Features

* `StoreFieldField` supports dot-separated field names in a bound `GridModel`, meaning it will now
  match on columns with fields such as `address.city`.

* `Toolbar.enableOverflowMenu` now defaults to `false`. This was determined safer and more
  appropriate due to issues with the underlying Blueprint implementation, and the need to configure
  it carefully.

### 🐞 Bug Fixes

* Fixed an important bug with state management in `StoreFilterField`. See
  https://github.com/xh/hoist-react/issues/1854

* Fixed the default sort order for grids. ABS DESC should be first when present.

### 📚 Libraries

* @blueprintjs/core `3.25 → 3.26`
* codemirror `5.52 → 5.53`

[Commit Log](https://github.com/xh/hoist-react/compare/v33.0.0...v33.0.1)

## v33.0.0 - 2020-04-22

### 🎁 New Features

* The object returned by the `data` property on `Record` now includes the record `id`. This will
  allow for convenient access of the id with the other field values on the record.
* The `Timer` class has been enhanced and further standardized with its Hoist Core counterpart:
    * Both the `interval` and `timeout` arguments may be specified as functions, or config keys
      allowing for dynamic lookup and reconfiguration.
    * Added `intervalUnits` and `timeoutUnits` arguments.
    * `delay` can now be specified as a boolean for greater convenience.

### 💥 Breaking Changes

* We have consolidated the import location for several packages, removing unintended nested index
  files and 'sub-packages'. In particular, the following locations now provide a single index file
  for import for all of their public contents: `@xh/hoist/core`, `@xh/hoist/data`,
  `@xh/hoist/cmp/grid`, and `@xh/hoist/desktop/cmp/grid`. Applications may need to update import
  statements that referred to index files nested within these directories.
* Removed the unnecessary and confusing `values` getter on `BaseFieldModel`. This getter was not
  intended for public use and was intended for the framework's internal implementation only.
* `ColumnGroup.align` has been renamed to `ColumnGroup.headerAlign`. This avoids confusion with the
  `Column` API, where `align` refers to the alignment of cell contents within the column.

### 🐞 Bug Fixes

* Exceptions will no longer overwrite the currently shown exception in the exception dialog if the
  currently shown exception requires reloading the application.
  [#1834](https://github.com/xh/hoist-react/issues/1834)

### ⚙️ Technical

* Note that the Mobx React bindings have been updated to 6.2, and we have enabled the recommended
  "observer batching" feature as per
  [the mobx-react docs](https://github.com/mobxjs/mobx-react-lite/#observer-batching).

### 📚 Libraries

* @blueprintjs/core `3.24 → 3.25`
* @blueprintjs/datetime `3.15 → 3.16`
* mobx-react `6.1 → 6.2`

[Commit Log](https://github.com/xh/hoist-react/compare/v32.0.4...v33.0.0)

## v32.0.5 - 2020-07-14

### 🐞 Bug Fixes

* Fixes a regression in which grid exports were no longer sorting rows properly.

[Commit Log](https://github.com/xh/hoist-react/compare/v32.0.4...v32.0.5)

## v32.0.4 - 2020-04-09

### 🐞 Bug Fixes

* Fixes a regression with the alignment of `ColumnGroup` headers.
* Fixes a bug with 'Copy Cell' context menu item for certain columns displaying the Record ID.
* Quiets console logging of 'routine' exceptions to 'debug' instead of 'log'.

[Commit Log](https://github.com/xh/hoist-react/compare/v32.0.3...v32.0.4)

## v32.0.3 - 2020-04-06

### 🐞 Bug Fixes

* Suppresses a console warning from AG Grid for `GridModel`s that do not specify an `emptyText`.

[Commit Log](https://github.com/xh/hoist-react/compare/v32.0.2...v32.0.3)

## v32.0.2 - 2020-04-03

⚠ Note that this release includes a *new major version of AG Grid*. Please consult the
[AG Grid Changelog](https://www.ag-grid.com/ag-grid-changelog/) for versions 22-23 to review
possible breaking changes to any direct/custom use of AG Grid APIs and props within applications.

### 🎁 New Features

* GridModel `groupSortFn` now accepts `null` to turn off sorting of group rows.
* `DockViewModel` now supports optional `width`, `height` and `collapsedWidth` configs.
* The `appMenuButton.extraItems` prop now accepts `MenuItem` configs (as before) but also React
  elements and the special string token '-' (shortcut to render a `MenuDivider`).
* Grid column `flex` param will now accept numbers, with available space divided between flex
  columns in proportion to their `flex` value.
* `Column` now supports a `sortingOrder` config to allow control of the sorting options that will be
  cycled through when the user clicks on the header.
* `PanelModel` now supports setting a `refreshMode` to control how collapsed panels respond to
  refresh requests.

### 💥 Breaking Changes

* The internal DOM structure of desktop `Panel` has changed to always include an inner frame with
  class `.xh-panel__content`. You may need to update styling that targets the inner structure of
  `Panel` via `.xh-panel`.
* The hooks `useOnResize()` and `useOnVisibleChange()` no longer take a `ref` argument. Use
  `composeRefs` to combine the ref that they return with any ref you wish to compose them with.
* The callback for `useOnResize()` will now receive an object representing the locations and
  dimensions of the element's content box. (Previously it incorrectly received an array of
  `ResizeObserver` entries that had to be de-referenced)
* `PanelModel.collapsedRenderMode` has been renamed to `PanelModel.renderMode`, to be more
  consistent with other Hoist APIs such as `TabContainer`, `DashContainer`, and `DockContainer`.

### 🐞 Bug Fixes

* Checkboxes in grid rows in Tiny sizing mode have been styled to fit correctly within the row.
* `GridStateModel` no longer saves/restores the width of non-resizable columns.
  [#1718](https://github.com/xh/hoist-react/issues/1718)
* Fixed an issue with the hooks useOnResize and useOnVisibleChange. In certain conditions these
  hooks would not be called. [#1808](https://github.com/xh/hoist-react/issues/1808)
* Inputs that accept a rightElement prop will now properly display an Icon passed as that element.
  [#1803](https://github.com/xh/hoist-react/issues/1803)

### ⚙️ Technical

* Flex columns now use the built-in AG Grid flex functionality.

### 📚 Libraries

* ag-grid-community `removed @ 21.2`
* ag-grid-enterprise `21.2` replaced with @ag-grid-enterprise/all-modules `23.0`
* ag-grid-react `21.2` replaced with @ag-grid-community/react `23.0`
* @fortawesome/* `5.12 → 5.13`
* codemirror `5.51 → 5.52`
* filesize `6.0 → 6.1`
* numbro `2.1 → 2.2`
* react-beautiful-dnd `12.0 → 13.0`
* store2 `2.10 → 2.11`
* compose-react-refs `NEW 1.0.4`

[Commit Log](https://github.com/xh/hoist-react/compare/v31.0.0...v32.0.2)

## v31.0.0 - 2020-03-16

### 🎁 New Features

* The mobile `Navigator` / `NavigatorModel` API has been improved and made consistent with other
  Hoist content container APIs such as `TabContainer`, `DashContainer`, and `DockContainer`.
    * `NavigatorModel` and `PageModel` now support setting a `RenderMode` and `RefreshMode` to
      control how inactive pages are mounted/unmounted and how they respond to refresh requests.
    * `Navigator` pages are no longer required to to return `Page` components - they can now return
      any suitable component.
* `DockContainerModel` and `DockViewModel` also now support `refreshMode` and `renderMode` configs.
* `Column` now auto-sizes when double-clicking / double-tapping its header.
* `Toolbar` will now collapse overflowing items into a drop down menu. (Supported for horizontal
  toolbars only at this time.)
* Added new `xhEnableLogViewer` config (default `true`) to enable or disable the Admin Log Viewer.

#### 🎨 Icons

* Added `Icon.icon()` factory method as a new common entry point for creating new FontAwesome based
  icons in Hoist. It should typically be used instead of using the `FontAwesomeIcon` component
  directly.
* Also added a new `Icon.fileIcon()` factory. This method take a filename and returns an appropriate
  icon based on its extension.
* All Icon factories can now accept an `asHtml` parameter, as an alternative to calling the helper
  function `convertIconToSVG()` on the element. Use this to render icons as raw html where needed
  (e.g. grid renderers).
* Icons rendered as html will now preserve their styling, tooltips, and size.

### 💥 Breaking Changes

* The application's primary `HoistApplicationModel` is now instantiated and installed as
  `XH.appModel` earlier within the application initialization sequence, with construction happening
  prior to the init of the XH identity, config, and preference services.
    * This allows for a new `preAuthInitAsync()` lifecycle method to be called on the model before
      auth has completed, but could be a breaking change for appModel code that relied on these
      services for field initialization or in its constructor.
    * Such code should be moved to the core `initAsync()` method instead, which continues to be
      called after all XH-level services are initialized and ready.
* Mobile apps may need to adjust to the following updates to `NavigatorModel` and related APIs:
    * `NavigatorModel`'s `routes` constructor parameter has been renamed `pages`.
    * `NavigatorModel`'s observable `pages[]` has been renamed `stack[]`.
    * `NavigatorPageModel` has been renamed `PageModel`. Apps do not usually create `PageModels`
      directly, so this change is unlikely to require code updates.
    * `Page` has been removed from the mobile toolkit. Components that previously returned a `Page`
      for inclusion in a `Navigator` or `TabContainer` can now return any component. It is
      recommended you replace `Page` with `Panel` where appropriate.
* Icon enhancements described above removed the following public methods:
    * The `fontAwesomeIcon()` factory function (used to render icons not already enumerated by
      Hoist)
      has been replaced by the improved `Icon.icon()` factory - e.g. `fontAwesomeIcon({icon: ['far',
      'alicorn']}) → Icon.icon({iconName: 'alicorn'})`.
    * The `convertIconToSvg()` utility method has been replaced by the new `asHtml` parameter on
      icon factory functions. If you need to convert an existing icon element,
      use `convertIconToHtml()`.
* `Toolbar` items should be provided as direct children. Wrapping Toolbar items in container
  components can result in unexpected item overflow.

### 🐞 Bug Fixes

* The `fmtDate()` utility now properly accepts, parses, and formats a string value input as
  documented.
* Mobile `PinPad` input responsiveness improved on certain browsers to avoid lag.

### ⚙️ Technical

* New lifecycle methods `preAuthInitAsync()` and `logoutAsync()` added to the `HoistAppModel`
  decorator (aka the primary `XH.appModel`).

[Commit Log](https://github.com/xh/hoist-react/compare/v30.1.0...v31.0.0)

## v30.1.0 - 2020-03-04

### 🐞 Bug Fixes

* Ensure `WebSocketService.connected` remains false until `channelKey` assigned and received from
  server.
* When empty, `DashContainer` now displays a user-friendly prompt to add an initial view.

### ⚙️ Technical

* Form validation enhanced to improve handling of asynchronous validation. Individual rules and
  constraints are now re-evaluated in parallel, allowing for improved asynchronous validation.
* `Select` will now default to selecting contents on focus if in filter or creatable mode.

[Commit Log](https://github.com/xh/hoist-react/compare/v30.0.0...30.1.0)

## v30.0.0 - 2020-02-29

### 🎁 New Features

* `GridModel` and `DataViewModel` now support `groupRowHeight`, `groupRowRenderer` and
  `groupRowElementRenderer` configs. Grouping is new in general to `DataViewModel`, which now takes
  a `groupBy` config.
    * `DataViewModel` allows for settable and multiple groupings and sorters.
    * `DataViewModel` also now supports additional configs from the underlying `GridModel` that make
      sense in a `DataView` context, such as `showHover` and `rowBorders`.
* `TabContainerModel` now accepts a `track` property (default false) for easily tracking tab views
  via Hoist's built-in activity tracking.
* The browser document title is now set to match `AppSpec.clientAppName` - helpful for projects with
  multiple javascript client apps.
* `StoreFilterField` accepts all other config options from `TextInput` (e.g. `disabled`).
* Clicking on a summary row in `Grid` now clears its record selection.
* The `@LoadSupport` decorator now provides an additional observable property `lastException`. The
  decorator also now logs load execution times and failures to `console.debug` automatically.
* Support for mobile `Panel.scrollable` prop made more robust with re-implementation of inner
  content element. Note this change included a tweak to some CSS class names for mobile `Panel`
  internals that could require adjustments if directly targeted by app stylesheets.
* Added new `useOnVisibleChange` hook.
* Columns now support a `headerAlign` config to allow headers to be aligned differently from column
  contents.

### 💥 Breaking Changes

* `Toolbar` items must be provided as direct children. Wrapping Toolbar items in container
  components can result in unexpected item overflow.
* `DataView.rowCls` prop removed, replaced by new `DataViewModel.rowClassFn` config for more
  flexibility and better symmetry with `GridModel`.
* `DataViewModel.itemRenderer` renamed to `DataViewModel.elementRenderer`
* `DataView` styling has been updated to avoid applying several unwanted styles from `Grid`. Note
  that apps might rely on these styles (intentionally or not) for their `itemRenderer` components
  and appearance and will need to adjust.
* Several CSS variables related to buttons have been renamed for consistency, and button style rules
  have been adjusted to ensure they take effect reliably across desktop and mobile buttons
  ([#1568](https://github.com/xh/hoist-react/pull/1568)).
* The optional `TreeMapModel.highchartsConfig` object will now be recursively merged with the
  top-level config generated by the Hoist model and component, where previously it was spread onto
  the generated config. This could cause a change in behavior for apps using this config to
  customize map instances, but provides more flexibility for e.g. customizing the `series`.
* The signature of `useOnResize` hook has been modified slightly for API consistency and clarity.
  Options are now passed in a configuration object.

### 🐞 Bug Fixes

* Fixed an issue where charts that are rendered while invisible would have the incorrect size.
  [#1703](https://github.com/xh/hoist-react/issues/1703)
* Fixed an issue where zeroes entered by the user in `PinPad` would be displayed as blanks.
* Fixed `fontAwesomeIcon` elem factory component to always include the default 'fa-fw' className.
  Previously, it was overridden if a `className` prop was provided.
* Fixed an issue where ConfigDiffer would always warn about deletions, even when there weren't any.
  [#1652](https://github.com/xh/hoist-react/issues/1652)
* `TextInput` will now set its value to `null` when all text is deleted and the clear icon will
  automatically hide.
* Fixed an issue where multiple buttons in a `ButtonGroupInput` could be shown as active
  simultaneously. [#1592](https://github.com/xh/hoist-react/issues/1592)
* `StoreFilterField` will again match on `Record.id` if bound to a Store or a GridModel with the
  `id` column visible. [#1697](https://github.com/xh/hoist-react/issues/1697)
* A number of fixes have been applied to `RelativeTimeStamp` and `getRelativeTimestamp`, especially
  around its handling of 'equal' or 'epsilon equal' times. Remove unintended leading whitespace from
  `getRelativeTimestamp`.

### ⚙️ Technical

* The `addReaction` and `addAutorun` methods (added to Hoist models, components, and services by the
  `ReactiveSupport` mixin) now support a configurable `debounce` argument. In many cases, this is
  preferable to the built-in MobX `delay` argument, which only provides throttling and not true
  debouncing.
* New `ChartModel.highchart` property provides a reference to the underlying HighChart component.

### 📚 Libraries

* @blueprintjs/core `3.23 → 3.24`
* react-dates `21.7 → 21.8`
* react-beautiful-dnd `11.0 → 12.2`

[Commit Log](https://github.com/xh/hoist-react/compare/v29.1.0...v30.0.0)

## v29.1.0 - 2020-02-07

### 🎁 New Features

#### Grid

* The `compact` config on `GridModel` has been deprecated in favor of the more powerful `sizingMode`
  which supports the values 'large', 'standard', 'compact', or 'tiny'.
    * Each new mode has its own set of CSS variables for applications to override as needed.
    * Header and row heights are configurable for each via the `HEADER_HEIGHTS` and `ROW_HEIGHTS`
      static properties of the `AgGrid` component. These objects can be modified on init by
      applications that wish to customize the default row heights globally.
    * 💥 Note that these height config objects were previously exported as constants from AgGrid.js.
      This would be a breaking change for any apps that imported the old objects directly (
      considered unlikely).
* `GridModel` now exposes an `autoSizeColumns` method, and the Grid context menu now contains an
  `Autosize Columns` option by default.
* `Column` and `ColumnGroup` now support React elements for `headerName`.

#### Data

* The `Store` constructor now accepts a `data` argument to load data at initialization.
* The `xh/hoist/data/cube` package has been modified substantially to better integrate with the core
  data package and support observable "Views". See documentation on `Cube` for more information.

#### Other

* Added a `PinPad` component for streamlined handling of PIN entry on mobile devices.
* `FormField` now takes `tooltipPosition` and `tooltipBoundary` props for customizing minimal
  validation tooltip.
* `RecordAction.actionFn` parameters now include a `buttonEl` property containing the button element
  when used in an action column.
* Mobile Navigator component now takes an `animation` prop which can be set to 'slide' (default),
  'lift', 'fade', or 'none'. These values are passed to the underlying onsenNavigator component.
  ([#1641](https://github.com/xh/hoist-react/pull/1641))
* `AppOption` configs now accept an `omit` property for conditionally excluding options.

### 🐞 Bug Fixes

* Unselectable grid rows are now skipped during up/down keyboard navigation.
* Fix local quick filtering in `LeftRightChooser` (v29 regression).
* Fix `SplitTreeMap` - the default filtering once again splits the map across positive and negative
  values as intended (v29 regression).

### ⚙️ Technical

* `FormFields` now check that they are contained in a Hoist `Form`.

### 📚 Libraries

* @blueprintjs/core `3.22 → 3.23`
* codemirror `5.50 → 5.51`
* react-dates `21.5 → 21.7`

[Commit Log](https://github.com/xh/hoist-react/compare/v29.0.0...v29.1.0)

## v29.0.0 - 2020-01-24

### 🗄️ Data Package Changes

Several changes have been made to data package (`Store` and `Record`) APIs for loading, updating,
and modifying data. They include some breaking changes, but pave the way for upcoming enhancements
to fully support inline grid editing and other new features.

Store now tracks the "committed" state of its records, which represents the data as it was loaded
(typically from the server) via `loadData()` or `updateData()`. Records are now immutable and
frozen, so they cannot be changed directly, but Store offers a new `modifyRecords()` API to apply
local modifications to data in a tracked and managed way. (Store creates new records internally to
hold both this modified data and the original, "committed" data.) This additional state tracking
allows developers to query Stores for modified or added records (e.g. to flush back to the server
and persist) as well as call new methods to revert changes (e.g. to undo a block of changes that the
user wishes to discard).

Note the following more specific changes to these related classes:

#### Record

* 💥 Record data properties are now nested within a `data` object on Record instances and are no
  longer available as top-level properties on the Record itself.
    * Calls to access data such as `rec.quantity` must be modified to `rec.data.quantity`.
    * When accessing multiple properties, destructuring provides an efficient syntax -
      e.g. `const {quantity, price} = rec.data;`.
* 💥 Records are now immutable and cannot be modified by applications directly.
    * This is a breaking change, but should only affect apps with custom inline grid editing
      implementations or similar code that modifies individual record values.
    * Calls to change data such as `rec.quantity = 100` must now be made through the Record's Store,
      e.g. `store.modifyData({id: 41, quantity: 100})`
* Record gains new getters for inspecting its state, including: `isAdd`, `isModified`, and
  `isCommitted`.

#### Store

* 💥 `noteDataUpdated()` has been removed, as out-of-band modifications to Store Records are no
  longer possible.
* 💥 Store's `idSpec` function is now called with the raw record data - previously it was passed
  source data after it had been run through the store's optional `processRawData` function. (This is
  unlikely to have a practical impact on most apps, but is included here for completeness.)
* `Store.updateData()` now accepts a flat list of raw data to process into Record additions and
  updates. Previously developers needed to call this method with an object containing add, update,
  and/or remove keys mapped to arrays. Now Store will produce an object of this shape automatically.
* `Store.refreshFilter()` method has been added to allow applications to rebuild the filtered data
  set if some application state has changed (apart from the store's data itself) which would affect
  the store filter.
* Store gains new methods for manipulating its Records and data, including `addRecords()`,
  `removeRecords()`, `modifyRecords()`, `revertRecords()`, and `revert()`. New getters have been
  added for `addedRecords`, `removedRecords`, `modifiedRecords`, and `isModified`.

#### Column

* Columns have been enhanced for provide basic support for inline-editing of record data. Further
  inline editing support enhancements are planned for upcoming Hoist releases.
* `Column.getValueFn` config added to retrieve the cell value for a Record field. The default
  implementation pulls the value from the Record's new `data` property (see above). Apps that
  specify custom `valueGetter` callbacks via `Column.agOptions` should now implement their custom
  logic in this new config.
* `Column.setValueFn` config added to support modifying the Column field's value on the underlying
  Record. The default implementation calls the new `Store.modifyRecords()` API and should be
  sufficient for the majority of cases.
* `Column.editable` config added to indicate if a column/cell should be inline-editable.

### 🎁 New Features

* Added keyboard support to AG Grid context menus.
* Added `GridModel.setEmptyText()` to allow updates to placeholder text after initial construction.
* Added `GridModel.ensureSelectionVisible()` to scroll the currently selected row into view.
* When a `TreeMap` is bound to a `GridModel`, the grid will now respond to map selection changes by
  scrolling to ensure the selected grid row is visible.
* Added a `Column.tooltipElement` config to support fully customizable tooltip components.
* Added a `useOnResize` hook, which runs a function when a component is resized.
* Exposed an `inputRef` prop on numberInput, textArea, and textInput
* `PanelModel` now accepts a `maxSize` config.
* `RelativeTimeStamp` now support a `relativeTo` option, allowing it to display the difference
  between a timestamp and another reference time other than now. Both the component and the
  `getRelativeTimestamp()` helper function now leverage moment.js for their underlying
  implementation.
* A new `Clock` component displays the time, either local to the browser or for a configurable
  timezone.
* `LeftRightChooser` gets a new `showCounts` option to print the number of items on each side.
* `Select` inputs support a new property `enableWindowed` (desktop platform only) to improve
  rendering performance with large lists of options.
* `Select` inputs support grouped options. To use, add an attribute `options` containing an array of
  sub-options.
* `FetchService` methods support a new `timeout` option. This config chains `Promise.timeout()` to
  the promises returned by the service.
* Added alpha version of `DashContainer` for building dynamic, draggable dashboard-style layouts.
  Please note: the API for this component is subject to change - use at your own risk!
* `Select` now allows the use of objects as values.
* Added a new `xhEnableImpersonation` config to enable or disable the ability of Hoist Admins to
  impersonate other users. Note that this defaults to `false`. Apps will need to set this config to
  continue using impersonation. (Note that an update to hoist-core 6.4+ is required for this config
  to be enforced on the server.)
* `FormField` now supports a `requiredIndicator` to customize how required fields are displayed.
* Application build tags are now included in version update checks, primarily to prompt dev/QA users
  to refresh when running SNAPSHOT versions. (Note that an update to hoist-core 6.4+ is required for
  the server to emit build tag for comparison.)
* `CodeInput` component added to provide general `HoistInput` support around the CodeMirror code
  editor. The pre-existing `JsonInput` has been converted to a wrapper around this class.
* `JsonInput` now supports an `autoFocus` prop.
* `Select` now supports a `hideDropdownIndicator` prop.
* `useOnResize` hook will now ignore visibility changes, i.e. a component resizing to a size of 0.
* `DimensionChooser` now supports a `popoverPosition` prop.
* `AppBar.appMenuButtonPosition` prop added to configure the App Menu on the left or the right, and
  `AppMenuButton` now accepts and applies any `Button` props to customize.
* New `--xh-grid-tree-indent-px` CSS variable added to allow control over the amount of indentation
  applied to tree grid child nodes.

### 💥 Breaking Changes

* `GridModel.contextMenuFn` config replaced with a `contextMenu` parameter. The new parameter will
  allow context menus to be specified with a simple array in addition to the function specification
  currently supported.
* `GridModel.defaultContextMenuTokens` config renamed to `defaultContextMenu`.
* `Chart` and `ChartModel` have been moved from `desktop/cmp/charts` to `cmp/charts`.
* `StoreFilterField` has been moved from `desktop/cmp/store` to `cmp/store`.
* The options `nowEpsilon` and `nowString` on `RelativeTimestamp` have been renamed to `epsilon` and
  `equalString`, respectively.
* `TabRenderMode` and `TabRefreshMode` have been renamed to `RenderMode` and `RefreshMode` and moved
  to the `core` package. These enumerations are now used in the APIs for `Panel`, `TabContainer`,
  and `DashContainer`.
* `DockViewModel` now requires a function, or a HoistComponent as its `content` param. It has always
  been documented this way, but a bug in the original implementation had it accepting an actual
  element rather than a function. As now implemented, the form of the `content` param is consistent
  across `TabModel`, `DockViewModel`, and `DashViewSpec`.
* `JsonInput.showActionButtons` prop replaced with more specific `showFormatButton` and
  `showFullscreenButton` props.
* The `DataView.itemHeight` prop has been moved to `DataViewModel` where it can now be changed
  dynamically by applications.
* Desktop `AppBar.appMenuButtonOptions` prop renamed to `appMenuButtonProps` for consistency.

### 🐞 Bug Fixes

* Fixed issue where JsonInput was not receiving its `model` from context
  ([#1456](https://github.com/xh/hoist-react/issues/1456))
* Fixed issue where TreeMap would not be initialized if the TreeMapModel was created after the
  GridModel data was loaded ([#1471](https://github.com/xh/hoist-react/issues/1471))
* Fixed issue where export would create malformed file with dynamic header names
* Fixed issue where exported tree grids would have incorrect aggregate data
  ([#1447](https://github.com/xh/hoist-react/issues/1447))
* Fixed issue where resizable Panels could grow larger than desired
  ([#1498](https://github.com/xh/hoist-react/issues/1498))
* Changed RestGrid to only display export button if export is enabled
  ([#1490](https://github.com/xh/hoist-react/issues/1490))
* Fixed errors when grouping rows in Grids with `groupUseEntireRow` turned off
  ([#1520](https://github.com/xh/hoist-react/issues/1520))
* Fixed problem where charts were resized when being hidden
  ([#1528](https://github.com/xh/hoist-react/issues/1528))
* Fixed problem where charts were needlessly re-rendered, hurting performance and losing some state
  ([#1505](https://github.com/xh/hoist-react/issues/1505))
* Removed padding from Select option wrapper elements which was making it difficult for custom
  option renderers to control the padding ([1571](https://github.com/xh/hoist-react/issues/1571))
* Fixed issues with inconsistent indentation for tree grid nodes under certain conditions
  ([#1546](https://github.com/xh/hoist-react/issues/1546))
* Fixed autoFocus on NumberInput.

### 📚 Libraries

* @blueprintjs/core `3.19 → 3.22`
* @blueprintjs/datetime `3.14 → 3.15`
* @fortawesome/fontawesome-pro `5.11 → 5.12`
* codemirror `5.49 → 5.50`
* core-js `3.3 → 3.6`
* fast-deep-equal `2.0 → 3.1`
* filesize `5.0 → 6.0`
* highcharts 7.2 → 8.0`
* mobx `5.14 → 5.15`
* react-dates `21.3 → 21.5`
* react-dropzone `10.1 → 10.2`
* react-windowed-select `added @ 2.0.1`

[Commit Log](https://github.com/xh/hoist-react/compare/v28.2.0...v29.0.0)

## v28.2.0 - 2019-11-08

### 🎁 New Features

* Added a `DateInput` component to the mobile toolkit. Its API supports many of the same options as
  its desktop analog with the exception of `timePrecision`, which is not yet supported.
* Added `minSize` to panelModel. A resizable panel can now be prevented from resizing to a size
  smaller than minSize. ([#1431](https://github.com/xh/hoist-react/issues/1431))

### 🐞 Bug Fixes

* Made `itemHeight` a required prop for `DataView`. This avoids an issue where agGrid went into an
  infinite loop if this value was not set.
* Fixed a problem with `RestStore` behavior when `dataRoot` changed from its default value.

[Commit Log](https://github.com/xh/hoist-react/compare/v28.1.1...v28.2.0)

## v28.1.1 - 2019-10-23

### 🐞 Bug Fixes

* Fixes a bug with default model context being set incorrectly within context inside of `Panel`.

[Commit Log](https://github.com/xh/hoist-react/compare/v28.1.0...v28.1.1)

## v28.1.0 - 2019-10-18

### 🎁 New Features

* `DateInput` supports a new `strictInputParsing` prop to enforce strict parsing of keyed-in entries
  by the underlying moment library. The default value is false, maintained the existing behavior
  where [moment will do its best](https://momentjs.com/guides/#/parsing/) to parse an entered date
  string that doesn't exactly match the specified format
* Any `DateInput` values entered that exceed any specified max/minDate will now be reset to null,
  instead of being set to the boundary date (which was surprising and potentially much less obvious
  to a user that their input had been adjusted automatically).
* `Column` and `ColumnGroup` now accept a function for `headerName`. The header will be
  automatically re-rendered when any observable properties referenced by the `headerName` function
  are modified.
* `ColumnGroup` now accepts an `align` config for setting the header text alignment
* The flag `toContext` for `uses` and `creates` has been replaced with a new flag `publishMode` that
  provides more granular control over how models are published and looked up via context. Components
  can specify `ModelPublishMode.LIMITED` to make their model available for contained components
  without it becoming the default model or exposing its sub-models.

### 🐞 Bug Fixes

* Tree columns can now specify `renderer` or `elementRenderer` configs without breaking the standard
  AG Grid group cell renderer auto-applied to tree columns (#1397).
* Use of a custom `Column.comparator` function will no longer break agGrid-provided column header
  filter menus (#1400).
* The MS Edge browser does not return a standard Promise from `async` functions, so the the return
  of those functions did not previously have the required Hoist extensions installed on its
  prototype. Edge "native" Promises are now also polyfilled / extended as required. (#1411).
* Async `Select` combobox queries are now properly debounced as per the `queryBuffer` prop (#1416).

### ⚙️ Technical

* Grid column group headers now use a custom React component instead of the default AG Grid column
  header, resulting in a different DOM structure and CSS classes. Existing CSS overrides of the
  AG Grid column group headers may need to be updated to work with the new structure/classes.
* We have configured `stylelint` to enforce greater consistency in our stylesheets within this
  project. The initial linting run resulted in a large number of updates to our SASS files, almost
  exclusively whitespace changes. No functional changes are intended/expected. We have also enabled
  hooks to run both JS and style linting on pre-commit. Neither of these updates directly affects
  applications, but the same tools could be configured for apps if desired.

### 📚 Libraries

* core-js `3.2 → 3.3`
* filesize `4.2 → 5.0`
* http-status-codes `added @ 1.3`

[Commit Log](https://github.com/xh/hoist-react/compare/v28.0.0...v28.1.0)

## v28.0.0 - 2019-10-07

_"The one with the hooks."_

**Hoist now fully supports React functional components and hooks.** The new `hoistComponent`
function is now the recommended method for defining new components and their corresponding element
factories. See that (within HoistComponentFunctional.js) and the new `useLocalModel()` and
`useContextModel()` hooks (within [core/model](core/model)) for more information.

Along with the performance benefits and the ability to use React hooks, Hoist functional components
are designed to read and write their models via context. This allows a much less verbose
specification of component element trees.

Note that **Class-based Components remain fully supported** (by both Hoist and React) using the
familiar `@HoistComponent` decorator, but transitioning to functional components within Hoist apps
is now strongly encouraged. In particular note that Class-based Components will *not* be able to
leverage the context for model support discussed above.

### 🎁 New Features

* Resizable panels now default to not redrawing their content when resized until the resize bar is
  dropped. This offers an improved user experience for most situations, especially when layouts are
  complex. To re-enable the previous dynamic behavior, set `PanelModel.resizeWhileDragging: true`.
* The default text input shown by `XH.prompt()` now has `selectOnFocus: true` and will confirm the
  user's entry on an `<enter>` keypress (same as clicking 'OK').
* `stringExcludes` function added to form validation constraints. This allows an input value to
  block specific characters or strings, e.g. no slash "/" in a textInput for a filename.
* `constrainAll` function added to form validation constraints. This takes another constraint as its
  only argument, and applies that constraint to an array of values, rather than just to one value.
  This is useful for applying a constraint to inputs that produce arrays, such as tag pickers.
* `DateInput` now accepts LocalDates as `value`, `minDate` and `maxDate` props.
* `RelativeTimestamp` now accepts a `bind` prop to specify a model field name from which it can pull
  its timestamp. The model itself can either be passed as a prop or (better) sourced automatically
  from the parent context. Developers are encouraged to take this change to minimize re-renders of
  parent components (which often contain grids and other intensive layouts).
* `Record` now has properties and methods for accessing and iterating over children, descendants,
  and ancestors
* `Store` now has methods for retrieving the descendants and ancestors of a given Record

### 💥 Breaking Changes

* **Apps must update their dev dependencies** to the latest `@xh/hoist-dev-utils` package: v4.0+.
  This updates the versions of Babel / Webpack used in builds to their latest / current versions and
  swaps to the updated Babel recommendation of `core-js` for polyfills.
* The `allSettled` function in `@xh/promise` has been removed. Applications using this method should
  use the ECMA standard (stage-2) `Promise.allSettled` instead. This method is now fully available
  in Hoist via bundled polyfills. Note that the standard method returns an array of objects of the
  form `{status: [rejected|fulfilled], ...}`, rather than `{state: [rejected|fulfilled], ...}`.
* The `containerRef` argument for `XH.toast()` should now be a DOM element. Component instances are
  no longer supported types for this value. This is required to support functional Components
  throughout the toolkit.
* Apps that need to prevent a `StoreFilterField` from binding to a `GridModel` in context, need to
  set the `store` or `gridModel` property explicitly to null.
* The Blueprint non-standard decorators `ContextMenuTarget` and `HotkeysTarget` are no longer
  supported. Use the new hooks `useContextMenu()` and `useHotkeys()` instead. For convenience, this
  functionality has also been made available directly on `Panel` via the `contextMenu` and `hotkeys`
  props.
* `DataView` and `DataViewModel` have been moved from `/desktop/cmp/dataview` to the cross-platform
  package `/cmp/dataview`.
* `isReactElement` has been removed. Applications should use the native React API method
  `React.isValidElement` instead.

### ⚙️ Technical

* `createObservableRef()` is now available in `@xh/hoist/utils/react` package. Use this function for
  creating refs that are functionally equivalent to refs created with `React.createRef()`, yet fully
  observable. With this change the `Ref` class in the same package is now obsolete.
* Hoist now establishes a proper react "error boundary" around all application code. This means that
  errors throw when rendering will be caught and displayed in the standard Hoist exception dialog,
  and stack traces for rendering errors should be significantly less verbose.
* Not a Hoist feature, exactly, but the latest version of `@xh/hoist-dev-utils` (see below) enables
  support for the `optional chaining` (aka null safe) and `nullish coalescing` operators via their
  Babel proposal plugins. Developers are encouraged to make good use of the new syntax below:
    * conditional-chaining: `let foo = bar?.baz?.qux;`
    * nullish coalescing: `let foo = bar ?? 'someDefaultValue';`

### 🐞 Bug Fixes

* Date picker month and year controls will now work properly in `localDate` mode. (Previously would
  reset to underlying value.)
* Individual `Buttons` within a `ButtonGroupInput` will accept a disabled prop while continuing to
  respect the overall `ButtonGroupInput`'s disabled prop.
* Raised z-index level of AG-Grid tooltip to ensure tooltips for AG-Grid context menu items appear
  above the context menu.

### 📚 Libraries

* @blueprintjs/core `3.18 → 3.19`
* @blueprintjs/datetime `3.12 → 3.14`
* @fortawesome/fontawesome-pro `5.10 → 5.11`
* @xh/hoist-dev-utils `3.8 → 4.3` (multiple transitive updates to build tooling)
* ag-grid `21.1 → 21.2`
* highcharts `7.1 → 7.2`
* mobx `5.13 → 5.14`
* react-transition-group `4.2 → 4.3`
* rsvp (removed)
* store2 `2.9 → 2.10`

[Commit Log](https://github.com/xh/hoist-react/compare/v27.1.0...v28.0.0)

## v27.1.0 - 2019-09-05

### 🎁 New Features

* `Column.exportFormat` can now be a function, which supports setting Excel formats on a per-cell
  (vs. entire column) basis by returning a conditional `exportFormat` based upon the value and / or
  record.
    * ⚠️ Note that per-cell formatting _requires_ that apps update their server to use hoist-core
      v6.3.0+ to work, although earlier versions of hoist-core _are_ backwards compatible with the
      pre-existing, column-level export formatting.
* `DataViewModel` now supports a `sortBy` config. Accepts the same inputs as `GridModel.sortBy`,
  with the caveat that only a single-level sort is supported at this time.

[Commit Log](https://github.com/xh/hoist-react/compare/v27.0.1...v27.1.0)

## v27.0.1 - 2019-08-26

### 🐞 Bug Fixes

* Fix to `Store.clear()` and `GridModel.clear()`, which delegates to the same (#1324).

[Commit Log](https://github.com/xh/hoist-react/compare/v27.0.0...v27.0.1)

## v27.0.0 - 2019-08-23

### 🎁 New Features

* A new `LocalDate` class has been added to the toolkit. This class provides client-side support for
  "business" or "calendar" days that do not have a time component. It is an immutable class that
  supports '==', '<' and '>', as well as a number of convenient manipulation functions. Support for
  the `LocalDate` class has also been added throughout the toolkit, including:
    * `Field.type` now supports an additional `localDate` option for automatic conversion of server
      data to this type when loading into a `Store`.
    * `fetchService` is aware of this class and will automatically serialize all instances of it for
      posting to the server. ⚠ NOTE that along with this change, `fetchService` and its methods such
      as `XH.fetchJson()` will now serialize regular JS Date objects as ms timestamps when provided
      in params. Previously Dates were serialized in their default `toString()` format. This would
      be a breaking change for an app that relied on that default Date serialization, but it was
      made for increased symmetry with how Hoist JSON-serializes Dates and LocalDates on the
      server-side.
    * `DateInput` can now be used to seamlessly bind to a `LocalDate` as well as a `Date`. See its
      new prop of `valueType` which can be set to `localDate` or `date` (default).
    * A new `localDateCol` config has been added to the `@xh/hoist/grid/columns` package with
      standardized rendering and formatting.
* New `TreeMap` and `SplitTreeMap` components added, to render hierarchical data in a configurable
  TreeMap visualization based on the Highcharts library. Supports optional binding to a GridModel,
  which syncs selection and expand / collapse state.
* `Column` gets a new `highlightOnChange` config. If true, the grid will highlight the cell on each
  change by flashing its background. (Currently this is a simple on/off config - future iterations
  could support a function variant or other options to customize the flash effect based on the
  old/new values.) A new CSS var `--xh-grid-cell-change-bg-highlight` can be used to customize the
  color used, app-wide or scoped to a particular grid selector. Note that columns must *not* specify
  `rendererIsComplex` (see below) if they wish to enable the new highlight flag.

### 💥 Breaking Changes

* The updating of `Store` data has been reworked to provide a simpler and more powerful API that
  allows for the applications of additions, deletions, and updates in a single transaction:
    * The signature of `Store.updateData()` has been substantially changed, and is now the main
      entry point for all updates.
    * `Store.removeRecords()` has been removed. Use `Store.updateData()` instead.
    * `Store.addData()` has been removed. Use `Store.updateData()` instead.
* `Column` takes an additional property `rendererIsComplex`. Application must set this flag to
  `true` to indicate if a column renderer uses values other than its own bound field. This change
  provides an efficiency boost by allowing AG Grid to use its default change detection instead of
  forcing a cell refresh on any change.

### ⚙️ Technical

* `Grid` will now update the underlying AG Grid using AG Grid transactions rather than relying on
  agGrid `deltaRowMode`. This is intended to provide the best possible grid performance and
  generally streamline the use of the AG Grid Api.

### 🐞 Bug Fixes

* Panel resize events are now properly throttled, avoiding extreme lagginess when resizing panels
  that contain complex components such as big grids.
* Workaround for issues with the mobile Onsen toolkit throwing errors while resetting page stack.
* Dialogs call `doCancel()` handler if cancelled via `<esc>` keypress.

### 📚 Libraries

* @xh/hoist-dev-utils `3.7 → 3.8`
* qs `6.7 → 6.8`
* store2 `2.8 → 2.9`

[Commit Log](https://github.com/xh/hoist-react/compare/v26.0.1...v27.0.0)

## v26.0.1 - 2019-08-07

### 🎁 New Features

* **WebSocket support** has been added in the form of `XH.webSocketService` to establish and
  maintain a managed websocket connection with the Hoist UI server. This is implemented on the
  client via the native `WebSocket` object supported by modern browsers and relies on the
  corresponding service and management endpoints added to Hoist Core v6.1.
    * Apps must declare `webSocketsEnabled: true` in their `AppSpec` configuration to enable this
      overall functionality on the client.
    * Apps can then subscribe via the new service to updates on a requested topic and will receive
      any inbound messages for that topic via a callback.
    * The service will monitor the socket connection with a regular heartbeat and attempt to
      re-establish if dropped.
    * A new admin console snap-in provides an overview of connected websocket clients.
* The `XH.message()` and related methods such as `XH.alert()` now support more flexible
  `confirmProps` and `cancelProps` configs, each of which will be passed to their respective button
  and merged with suitable defaults. Allows use of the new `autoFocus` prop with these preconfigured
  dialogs.
    * By default, `XH.alert()` and `XH.confirm()` will auto focus the confirm button for user
      convenience.
    * The previous text/intent configs have been deprecated and the message methods will log a
      console warning if they are used (although it will continue to respect them to aid
      transitioning to the new configs).
* `GridModel` now supports a `copyCell` context menu action. See `StoreContextMenu` for more
  details.
* New `GridCountLabel` component provides an alternative to existing `StoreCountLabel`, outputting
  both overall record count and current selection count in a configurable way.
* The `Button` component accepts an `autoFocus` prop to attempt to focus on render.
* The `Checkbox` component accepts an `autoFocus` prop to attempt to focus on render.

### 💥 Breaking Changes

* `StoreCountLabel` has been moved from `/desktop/cmp/store` to the cross-platform package
  `/cmp/store`. Its `gridModel` prop has also been removed - usages with grids should likely switch
  to the new `GridCountLabel` component, noted above and imported from `/cmp/grid`.
* The API for `ClipboardButton` and `ClipboardMenuItem` has been simplified, and made implementation
  independent. Specify a single `getCopyText` function rather than the `clipboardSpec`.
  (`clipboardSpec` is an artifact from the removed `clipboard` library).
* The `XH.prompt()` and `XH.message()` input config has been updated to work as documented, with any
  initial/default value for the input sourced from `input.initialValue`. Was previously sourced from
  `input.value` (#1298).
* ChartModel `config` has been deprecated. Please use `highchartsConfig` instead.

### 🐞 Bug Fixes

* The `Select.selectOnFocus` prop is now respected when used in tandem with `enableCreate` and/or
  `queryFn` props.
* `DateInput` popup _will_ now close when input is blurred but will _not_ immediately close when
  `enableTextInput` is `false` and a month or year is clicked (#1293).
* Buttons within a grid `actionCol` now render properly in compact mode, without clipping/overflow.

### ⚙️ Technical

* `AgGridModel` will now throw an exception if any of its methods which depend on AG Grid state are
  called before the grid has been fully initialized (AG Grid onGridReady event has fired).
  Applications can check the new `isReady` property on `AgGridModel` before calling such methods
  to️️ verify the grid is fully initialized.

### 📚 Libraries

* @blueprintjs/core `3.17 → 3.18`
* @blueprintjs/datetime `3.11 → 3.12`
* @fortawesome/fontawesome `5.9 → 5.10`
* ag-grid `21.0.1 → 21.1.1`
* store2 `2.7 → 2.8`
* The `clipboard` library has been replaced with the simpler `clipboard-copy` library.

[Commit Log](https://github.com/xh/hoist-react/compare/v25.2.0...v26.0.1)

## v25.2.0 - 2019-07-25

### 🎁 New Features

* `RecordAction` supports a new `secondaryText` property. When used for a Grid context menu item,
  this text appears on the right side of the menu item, usually used for displaying the shortcut key
  associated with an action.

### 🐞 Bug Fixes

* Fixed issue with loopy behavior when using `Select.selectOnFocus` and changing focus
  simultaneously with keyboard and mouse.

[Commit Log](https://github.com/xh/hoist-react/compare/v25.1.0...v25.2.0)

## v25.1.0 - 2019-07-23

### 🎁 New Features

* `JsonInput` includes buttons for toggling showing in a full-screen dialog window. Also added a
  convenience button to auto-format `JsonInput's` content.
* `DateInput` supports a new `enableTextInput` prop. When this property is set to false, `DateInput`
  will be entirely driven by the provided date picker. Additionally, `DateInput` styles have been
  improved for its various modes to more clearly convey its functionality.
* `ExportButton` will auto-disable itself if bound to an empty `GridModel`. This helper button will
  now also throw a console warning (to alert the developer) if `gridModel.enableExport != true`.

### ⚙️ Technical

* Classes decorated with `@LoadSupport` will now throw an exception out of their provided
  `loadAsync()` method if called with a parameter that's not a plain object (i.e. param is clearly
  not a `LoadSpec`). Note this might be a breaking change, in so far as it introduces additional
  validation around this pre-existing API requirement.
* Requirements for the `colorSpec` option passed to Hoist number formatters have been relaxed to
  allow partial definitions such that, for example, only negative values may receive the CSS class
  specified, without having to account for positive value styling.

### 🐞 Bug Fixes

* `RestFormModel` now submits dirty fields only when editing a record, as intended (#1245).
* `FormField` will no longer override the disabled prop of its child input if true (#1262).

### 📚 Libraries

* mobx `5.11 → 5.13`
* Misc. patch-level updates

[Commit Log](https://github.com/xh/hoist-react/compare/v25.0.0...v25.1.0)

## v25.0.0 - 2019-07-16

### 🎁 New Features

* `Column` accepts a new `comparator` callback to customize how column cell values are sorted by the
  grid.
* Added `XH.prompt()` to show a simple message popup with a built-in, configurable HoistInput. When
  submitted by the user, its callback or resolved promise will include the input's value.
* `Select` accepts a new `selectOnFocus` prop. The behaviour is analogous to the `selectOnFocus`
  prop already in `TextInput`, `TextArea` and `NumberInput`.

### 💥 Breaking Changes

* The `fmtPercent` and `percentRenderer` methods will now multiply provided value by 100. This is
  consistent with the behavior of Excel's percentage formatting and matches the expectations of
  `ExportFormat.PCT`. Columns that were previously using `exportValue: v => v/100` as a workaround
  to the previous renderer behavior should remove this line of code.
* `DimensionChooserModel`'s `historyPreference` config has been renamed `preference`. It now
  supports saving both value and history to the same preference (existing history preferences will
  be handled).

[Commit Log](https://github.com/xh/hoist-react/compare/v24.2.0...v25.0.0)

## v24.2.0 - 2019-07-08

### 🎁 New Features

* `GridModel` accepts a new `colDefaults` configuration. Defaults provided via this object will be
  merged (deeply) into all column configs as they are instantiated.
* New `Panel.compactHeader` and `DockContainer.compactHeaders` props added to enable more compact
  and space efficient styling for headers in these components.
    * ⚠️ Note that as part of this change, internal panel header CSS class names changed slightly -
      apps that were targeting these internal selectors would need to adjust. See
      desktop/cmp/panel/impl/PanelHeader.scss for the relevant updates.
* A new `exportOptions.columns` option on `GridModel` replaces `exportOptions.includeHiddenCols`.
  The updated and more flexible config supports special strings 'VISIBLE' (default), 'ALL', and/or a
  list of specific colIds to include in an export.
    * To avoid immediate breaking changes, GridModel will log a warning on any remaining usages of
      `includeHiddenCols` but auto-set to `columns: 'ALL'` to maintain the same behavior.
* Added new preference `xhShowVersionBar` to allow more fine-grained control of when the Hoist
  version bar is showing. It defaults to `auto`, preserving the current behavior of always showing
  the footer to Hoist Admins while including it for non-admins *only* in non-production
  environments. The pref can alternatively be set to 'always' or 'never' on a per-user basis.

### 📚 Libraries

* @blueprintjs/core `3.16 → 3.17`
* @blueprintjs/datetime `3.10 → 3.11`
* mobx `5.10 → 5.11`
* react-transition-group `2.8 → 4.2`

[Commit Log](https://github.com/xh/hoist-react/compare/v24.1.1...v24.2.0)

## v24.1.1 - 2019-07-01

### 🐞 Bug Fixes

* Mobile column chooser internal layout/sizing fixed when used in certain secure mobile browsers.

[Commit Log](https://github.com/xh/hoist-react/compare/v24.1.0...v24.1.1)

## v24.1.0 - 2019-07-01

### 🎁 New Features

* `DateInput.enableClear` prop added to support built-in button to null-out a date input's value.

### 🐞 Bug Fixes

* The `Select` component now properly shows all options when the pick-list is re-shown after a
  change without first blurring the control. (Previously this interaction edge case would only show
  the option matching the current input value.) #1198
* Mobile mask component `onClick` callback prop restored - required to dismiss mobile menus when not
  tapping a menu option.
* When checking for a possible expired session within `XH.handleException()`, prompt for app login
  only for Ajax requests made to relative URLs (not e.g. remote APIs accessed via CORS). #1189

### ✨ Styles

* Panel splitter collapse button more visible in dark theme. CSS vars to customize further fixed.
* The mobile app menu button has been moved to the right side of the top appBar, consistent with its
  placement in desktop apps.

### 📚 Libraries

* @blueprintjs/core `3.15 → 3.16`
* @blueprintjs/datetime `3.9 → 3.10`
* codemirror `5.47 → 5.48`
* mobx `6.0 → 6.1`

[Commit Log](https://github.com/xh/hoist-react/compare/v24.0.0...v24.1.0)

## v24.0.0 - 2019-06-24

### 🎁 New Features

#### Data

* A `StoreFilter` object has been introduced to the data API. This allows `Store` and
  `StoreFilterField` to support the ability to conditionally include all children when filtering
  hierarchical data stores, and could support additional filtering customizations in the future.
* `Store` now provides a `summaryRecord` property which can be used to expose aggregated data for
  the data it contains. The raw data for this record can be provided to `loadData()` and
  `updateData()` either via an explicit argument to these methods, or as the root node of the raw
  data provided (see `Store.loadRootAsSummary`).
* The `StoreFilterField` component accepts new optional `model` and `bind` props to allow control of
  its text value from an external model's observable.
* `pwd` is now a new supported type of `Field` in the `@xh/hoist/core/data` package.

#### Grid

* `GridModel` now supports a `showSummary` config which can be used to display its store's
  summaryRecord (see above) as either a pinned top or bottom row.
* `GridModel` also adds a `enableColumnPinning` config to enable/disable user-driven pinning. On
  desktop, if enabled, users can pin columns by dragging them to the left or right edges of the grid
  (the default AG Grid gesture). Column pinned state is now also captured and maintained by the
  overall grid state system.
* The desktop column chooser now options in a non-modal popover when triggered from the standard
  `ColChooserButton` component. This offers a quicker and less disruptive alternative to the modal
  dialog (which is still used when launched from the grid context menu). In this popover mode,
  updates to columns are immediately reflected in the underlying grid.
* The mobile `ColChooser` has been improved significantly. It now renders displayed and available
  columns as two lists, allowing drag and drop between to update the visibility and ordering. It
  also provides an easy option to toggle pinning the first column.
* `DimensionChooser` now supports an optional empty / ungrouped configuration with a value of `[]`.
  See `DimensionChooserModel.enableClear` and `DimensionChooser.emptyText`.

#### Other Features

* Core `AutoRefreshService` added to trigger an app-wide data refresh on a configurable interval, if
  so enabled via a combination of soft-config and user preference. Auto-refresh relies on the use of
  the root `RefreshContextModel` and model-level `LoadSupport`.
* A new `LoadingIndicator` component is available as a more minimal / unobtrusive alternative to a
  modal mask. Typically configured via a new `Panel.loadingIndicator` prop, the indicator can be
  bound to a `PendingTaskModel` and will automatically show/hide a spinner and/or custom message in
  an overlay docked to the corner of the parent Panel.
* `DateInput` adds support for new `enablePicker` and `showPickerOnFocus` props, offering greater
  control over when the calendar picker is shown. The new default behaviour is to not show the
  picker on focus, instead showing it via a built-in button.
* Transitions have been disabled by default on desktop Dialog and Popover components (both are from
  the Blueprint library) and on the Hoist Mask component. This should result in a snappier user
  experience, especially when working on remote / virtual workstations. Any in-app customizations to
  disable or remove transitions can now be removed in favor of this toolkit-wide change.
* Added new `@bindable.ref` variant of the `@bindable` decorator.

### 💥 Breaking Changes

* Apps that defined and initialized their own `AutoRefreshService` service or functionality should
  leverage the new Hoist service if possible. Apps with a pre-existing custom service of the same
  name must either remove in favor of the new service or - if they have special requirements not
  covered by the Hoist implementation - rename their own service to avoid a naming conflict.
* The `StoreFilterField.onFilterChange` callback will now be passed a `StoreFilter`, rather than a
  function.
* `DateInput` now has a calendar button on the right side of the input which is 22 pixels square.
  Applications explicitly setting width or height on this component should ensure that they are
  providing enough space for it to display its contents without clipping.

### 🐞 Bug Fixes

* Performance for bulk grid selections has been greatly improved (#1157)
* Toolbars now specify a minimum height (or width when vertical) to avoid shrinking unexpectedly
  when they contain only labels or are entirely empty (but still desired to e.g. align UIs across
  multiple panels). Customize if needed via the new `--xh-tbar-min-size` CSS var.
* All Hoist Components that accept a `model` prop now have that properly documented in their
  prop-types.
* Admin Log Viewer no longer reverses its lines when not in tail mode.

### ⚙️ Technical

* The `AppSpec` config passed to `XH.renderApp()` now supports a `clientAppCode` value to compliment
  the existing `clientAppName`. Both values are now optional and defaulted from the project-wide
  `appCode` and `appName` values set via the project's Webpack config. (Note that `clientAppCode` is
  referenced by the new `AutoRefreshService` to support configurable auto-refresh intervals on a
  per-app basis.)

### 📚 Libraries

* ag-grid `20.0 → 21.0`
* react-select `2.4 → 3.0`
* mobx-react `5.4 → 6.0.3`
* font-awesome `5.8 → 5.9`
* react-beautiful-dnd `10.1.1 → 11.0.4`

[Commit Log](https://github.com/xh/hoist-react/compare/v23.0.0...v24.0.0)

## v23.0.0 - 2019-05-30

### 🎁 New Features

* `GridModel` now accepts a config of `cellBorders`, similar to `rowBorders`
* `Panel.tbar` and `Panel.bbar` props now accept an array of Elements and will auto-generate a
  `Toolbar` to contain them, avoiding the need for the extra import of `toolbar()`.
* New functions `withDebug` and `withShortDebug` have been added to provide a terse syntax for
  adding debug messages that track the execution of specific blocks of code.
* `XH.toast()` now supports an optional `containerRef` argument that can be used for anchoring a
  toast within another component (desktop only). Can be used to display more targeted toasts within
  the relevant section of an application UI, as opposed to the edge of the screen.
* `ButtonGroupInput` accepts a new `enableClear` prop that allows the active / depressed button to
  be unselected by pressing it again - this sets the value of the input as a whole to `null`.
* Hoist Admins now always see the VersionBar in the footer.
* `Promise.track` now accepts an optional `omit` config that indicates when no tracking will be
  performed.
* `fmtNumber` now accepts an optional `prefix` config that prepends immediately before the number,
  but after the sign (`+`, `-`).
* New utility methods `forEachAsync()` and `whileAsync()` have been added to allow non-blocking
  execution of time-consuming loops.

### 💥 Breaking Changes

* The `AppOption.refreshRequired` config has been renamed to `reloadRequired` to better match the
  `XH.reloadApp()` method called to reload the entire app in the browser. Any options defined by an
  app that require it to be fully reloaded should have this renamed config set to `true`.
* The options dialog will now automatically trigger an app-wide data _refresh_ via
  `XH.refreshAppAsync()` if options have changed that don't require a _reload_.
* The `EventSupport` mixin has been removed. There are no known uses of it and it is in conflict
  with the overall reactive structure of the hoist-react API. If your app listens to the
  `appStateChanged`, `prefChange` or `prefsPushed` events you will need to adjust accordingly.

### 🐞 Bug Fixes

* `Select` will now let the user edit existing text in conditions where it is expected to be
  editable. #880
* The Admin "Config Differ" tool has been updated to reflect changes to `Record` made in v22. It is
  once again able to apply remote config values.
* A `Panel` with configs `resizable: true, collapsible: false` now renders with a splitter.
* A `Panel` with no `icon`, `title`, or `headerItems` will not render a blank header.
* `FileChooser.enableMulti` now behaves as one might expect -- true to allow multiple files in a
  single upload. Previous behavior (the ability to add multiple files to dropzone) is now controlled
  by `enableAddMulti`.

[Commit Log](https://github.com/xh/hoist-react/compare/v22.0.0...v23.0.0)

## v22.0.0 - 2019-04-29

### 🎁 New Features

* A new `DockContainer` component provides a user-friendly way to render multiple child components
  "docked" to its bottom edge. Each child view is rendered with a configurable header and controls
  to allow the user to expand it, collapse it, or optionally "pop it out" into a modal dialog.
* A new `AgGrid` component provides a much lighter Hoist wrapper around AG Grid while maintaining
  consistent styling and layout support. This allows apps to use any features supported by AG Grid
  without conflicting with functionality added by the core Hoist `Grid`.
    * Note that this lighter wrapper lacks a number of core Hoist features and integrations,
      including store support, grid state, enhanced column and renderer APIs, absolute value
      sorting, and more.
    * An associated `AgGridModel` provides access to to the AG Grid APIs, minimal styling configs,
      and several utility methods for managing Grid state.
* Added `GridModel.groupSortFn` config to support custom group sorting (replaces any use of
  `agOptions.defaultGroupSortComparator`).
* The `Column.cellClass` and `Column.headerClass` configs now accept functions to dynamically
  generate custom classes based on the Record and/or Column being rendered.
* The `Record` object now provides an additional getter `Record.allChildren` to return all children
  of the record, irrespective of the current filter in place on the record's store. This supplements
  the existing `Record.children` getter, which returns only the children meeting the filter.

### 💥 Breaking Changes

* The class `LocalStore` has been renamed `Store`, and is now the main implementation and base class
  for Store Data. The extraneous abstract superclass `BaseStore` has been removed.
* `Store.dataLastUpdated` had been renamed `Store.lastUpdated` on the new class and is now a simple
  timestamp (ms) rather than a Javascript Date object.
* The constructor argument `Store.processRawData` now expects a function that *returns* a modified
  object with the necessary edits. This allows implementations to safely *clone* the raw data rather
  than mutating it.
* The method `Store.removeRecord` has been replaced with the method `Store.removeRecords`. This will
  facilitate efficient bulk deletes.

### ⚙️ Technical

* `Grid` now performs an important performance workaround when loading a new dataset that would
  result in the removal of a significant amount of existing records/rows. The underlying AG Grid
  component has a serious bottleneck here (acknowledged as AG-2879 in their bug tracker). The Hoist
  grid wrapper will now detect when this is likely and proactively clear all data using a different
  API call before loading the new dataset.
* The implementations `Store`, `RecordSet`, and `Record` have been updated to more efficiently
  re-use existing record references when loading, updating, or filtering data in a store. This keeps
  the Record objects within a store as stable as possible, and allows additional optimizations by
  AG Grid and its `deltaRowDataMode`.
* When loading raw data into store `Record`s, Hoist will now perform additional conversions based on
  the declared `Field.type`. The unused `Field.nullable` has been removed.
* `LocalStorageService` now uses both the `appCode` and current username for its namespace key,
  ensuring that e.g. local prefs/grid state are not overwritten across multiple app users on one OS
  profile, or when admin impersonation is active. The service will automatically perform a one-time
  migration of existing local state from the old namespace to the new. #674
* `elem` no longer skips `null` children in its calls to `React.createElement()`. These children may
  play the role of placeholders when using conditional rendering, and skipping them was causing
  React to trigger extra re-renders. This change further simplifies Hoist's element factory and
  removes an unnecessary divergence with the behavior of JSX.

### 🐞 Bug Fixes

* `Grid` exports retain sorting, including support for absolute value sorting. #1068
* Ensure `FormField`s are keyed with their model ID, so that React can properly account for dynamic
  changes to fields within a form. #1031
* Prompt for app refresh in (rare) case of mismatch between client and server-side session user.
  (This can happen during impersonation and is defended against in server-side code.) #675

[Commit Log](https://github.com/xh/hoist-react/compare/v21.0.2...v22.0.0)

## v21.0.2 - 2019-04-05

### 📚 Libraries

* Rollback AG Grid to v20.0.0 after running into new performance issues with large datasets and
  `deltaRowDataMode`. Updates to tree filtering logic, also related to grid performance issues with
  filtered tree results returning much larger record counts.

## v21.0.0 - 2019-04-04

### 🎁 New Features

* `FetchService` fetch methods now accept a plain object as the `headers` argument. These headers
  will be merged with the default headers provided by FetchService.
* An app can also now specify default headers to be sent with every fetch request via
  `XH.fetchService.setDefaultHeaders()`. You can pass either a plain object, or a closure which
  returns one.
* `Grid` supports a new `onGridReady` prop, allowing apps to hook into the AG Grid event callback
  without inadvertently short-circuiting the Grid's own internal handler.

### 💥 Breaking Changes

* The shortcut getter `FormModel.isNotValid` was deemed confusing and has been removed from the API.
  In most cases applications should use `!FormModel.isValid` instead; this expression will return
  `false` for the `Unknown` as well as the `NotValid` state. Applications that wish to explicitly
  test for the `NotValid` state should use the `validationState` getter.
* Multiple HoistInputs have changed their `onKeyPress` props to `onKeyDown`, including TextInput,
  NumberInput, TextArea & SearchInput. The `onKeyPress` event has been deprecated in general and has
  limitations on which keys will trigger the event to fire (i.e. it would not fire on an arrow
  keypress).
* FetchService's fetch methods no longer support `contentType` parameter. Instead, specify a custom
  content-type by setting a 'Content-Type' header using the `headers` parameter.
* FetchService's fetch methods no longer support `acceptJson` parameter. Instead, pass an {"Accept":
  "application/json"} header using the `headers` parameter.

### ✨ Styles

* Black point + grid colors adjusted in dark theme to better blend with overall blue-gray tint.
* Mobile styles have been adjusted to increase the default font size and grid row height, in
  addition to a number of other smaller visual adjustments.

### 🐞 Bug Fixes

* Avoid throwing React error due to tab / routing interactions. Tab / routing / state support
  generally improved. (#1052)
* `GridModel.selectFirst()` improved to reliably select first visible record even when one or more
  groupBy levels active. (#1058)

### 📚 Libraries

* AG Grid `~20.1 → ~20.2` (fixes ag-grid sorting bug with treeMode)
* @blueprint/core `3.14 → 3.15`
* @blueprint/datetime `3.7 → 3.8`
* react-dropzone `10.0 → 10.1`
* react-transition-group `2.6 → 2.8`

[Commit Log](https://github.com/xh/hoist-react/compare/v20.2.1...v21.0.0)

## v20.2.1 - 2019-03-28

* Minor tweaks to grid styles - CSS var for pinned column borders, drop left/right padding on
  center-aligned grid cells.

[Commit Log](https://github.com/xh/hoist-react/compare/v20.2.0...v20.2.1)

## v20.2.0 - 2019-03-27

### 🎁 New Features

* `GridModel` exposes three new configs - `rowBorders`, `stripeRows`, and `showCellFocus` - to
  provide additional control over grid styling. The former `Grid` prop `showHover` has been
  converted to a `GridModel` config for symmetry with these other flags and more efficient
  re-rendering. Note that some grid-related CSS classes have also been modified to better conform to
  the BEM approach used elsewhere - this could be a breaking change for apps that keyed off of
  certain Hoist grid styles (not expected to be a common case).
* `Select` adds a `queryBuffer` prop to avoid over-eager calls to an async `queryFn`. This buffer is
  defaulted to 300ms to provide some out-of-the-box debouncing of keyboard input when an async query
  is provided. A longer value might be appropriate for slow / intensive queries to a remote API.

### 🐞 Bug Fixes

* A small `FormField.labelWidth` config value will now be respected, even if it is less than the
  default minWidth of 80px.
* Unnecessary re-renders of inactive tab panels now avoided.
* `Grid`'s filter will now be consistently applied to all tree grid records. Previously, the filter
  skipped deeply nested records under specific conditions.
* `Timer` no longer requires its `runFn` to be a promise, as it briefly (and unintentionally) did.
* Suppressed default browser resize handles on `textarea`.

[Commit Log](https://github.com/xh/hoist-react/compare/v20.1.1...v20.2.0)

## v20.1.1 - 2019-03-27

### 🐞 Bug Fixes

* Fix form field reset so that it will call computeValidationAsync even if revalidation is not
  triggered because the field's value did not change when reset.

[Commit Log](https://github.com/xh/hoist-react/compare/v20.1.0...v20.1.1)

## v20.1.0 - 2019-03-14

### 🎁 New Features

* Standard app options panel now includes a "Restore Defaults" button to clear all user preferences
  as well as any custom grid state, resetting the app to its default state for that user.

### 🐞 Bug Fixes

* Removed a delay from `HoistInput` blur handling, ensuring `noteBlurred()` is called as soon as the
  element loses focus. This should remove a class of bugs related to input values not flushing into
  their models quickly enough when `commitOnChange: false` and the user moves directly from an input
  to e.g. clicking a submit button. #1023
* Fix to Admin ConfigDiffer tool (missing decorator).

### ⚙️ Technical

* The `GridModel.store` config now accepts a plain object and will internally create a `LocalStore`.
  This store config can also be partially specified or even omitted entirely. GridModel will ensure
  that the store is auto-configured with all fields in configured grid columns, reducing the need
  for app code boilerplate (re)enumerating field names.
* `Timer` class reworked to allow its interval to be adjusted dynamically via `setInterval()`,
  without requiring the Timer to be re-created.

[Commit Log](https://github.com/xh/hoist-react/compare/v20.0.1...v20.1.0)

## v20.0.1 - 2019-03-08

### 🐞 Bug Fixes

* Ensure `RestStore` processes records in a standard way following a save/add operation (#1010).

[Commit Log](https://github.com/xh/hoist-react/compare/v20.0.0...v20.0.1)

## v20.0.0 - 2019-03-06

### 💥 Breaking Changes

* The `@LoadSupport` decorator has been substantially reworked and enhanced from its initial release
  in v19. It is no longer needed on the HoistComponent, but rather should be put directly on the
  owned HoistModel implementing the loading. IMPORTANT NOTE: all models should implement
  `doLoadAsync` rather than `loadAsync`. Please see `LoadSupport` for more information on this
  important change.
* `TabContainer` and `TabContainerModel` are now cross-platform. Apps should update their code to
  import both from `@xh/hoist/cmp/tab`.
* `TabContainer.switcherPosition` has been moved to `TabContainerModel`. Please note that changes to
  `switcherPosition` are not supported on mobile, where the switcher will always appear beneath the
  container.
* The `Label` component from `@xh/hoist/desktop/cmp/input` has been removed. Applications should
  consider using the basic html `label` element instead (or a `FormField` if applicable).
* The `LeftRightChooserModel` constructor no longer accepts a `leftSortBy` and `rightSortBy`
  property. The implementation of these properties was generally broken. Use `leftSorted` and
  `rightSorted` instead.

#### Mobile

* Mobile `Page` has changed - `Pages` are now wrappers around `Panels` that are designed to be used
  with a `NavigationModel` or `TabContainer`. `Page` accepts the same props as `Panel`, meaning uses
  of `loadModel` should be replaced with `mask`.
* The mobile `AppBar` title is static and defaults to the app name. If you want to display page
  titles, it is recommended to use the `title` prop on the `Page`.

### 🎁 New Features

* Enhancements to Model and Component data loading via `@LoadSupport` provides a stronger set of
  conventions and better support for distinguishing between initial loads / auto/background
  refreshes / user- driven refreshes. It also provides new patterns for ensuring application
  Services are refreshed as part of a reworked global refresh cycle.
* RestGridModel supports a new `cloneAction` to take an existing record and open the editor form in
  "add mode" with all editable fields pre-populated from the source record. The action calls
  `prepareCloneFn`, if defined on the RestGridModel, to perform any transform operations before
  rendering the form.
* Tabs in `TabContainerModel` now support an `icon` property on the desktop.
* Charts take a new optional `aspectRatio` prop.
* Added new `Column.headerTooltip` config.
* Added new method `markManaged` on `ManagedSupport`.
* Added new function decorator `debounced`.
* Added new function `applyMixin` providing support for structured creation of class decorators
  (mixins).

#### Mobile

* Column chooser support available for mobile Grids. Users can check/uncheck columns to add/remove
  them from a configurable grid and reorder the columns in the list via drag and drop. Pair
  `GridModel.enableColChooser` with a mobile `colChooserButton` to allow use.
* Added `DialogPage` to the mobile toolkit. These floating pages do not participate in navigation or
  routing, and are used for showing fullscreen views outside of the Navigator / TabContainer
  context.
* Added `Panel` to the mobile toolkit, which offers a header element with standardized styling,
  title, and icon, as well as support for top and bottom toolbars.
* The mobile `AppBar` has been updated to more closely match the desktop `AppBar`, adding `icon`,
  `leftItems`, `hideAppMenuButton` and `appMenuButtonProps` props.
* Added routing support to mobile.

### 🐞 Bug Fixes

* The HighCharts wrapper component properly resizes its chart.
* Mobile dimension chooser button properly handles overflow for longer labels.
* Sizing fixes for multi-line inputs such as textArea and jsonInput.
* NumberInput calls a `onKeyPress` prop if given.
* Layout fixes on several admin panels and detail popups.

### 📚 Libraries

* @blueprintjs/core `3.13 → 3.14`
* @xh/hoist-dev-utils `3.5 → 3.6`
* ag-grid `~20.0 → ~20.1`
* react-dropzone `~8.0 → ~9.0`
* react-select `~2.3 → ~2.4`
* router5 `~6.6 → ~7.0`
* react `~16.7 → ~16.8`

[Commit Log](https://github.com/xh/hoist-react/compare/v19.0.1...v20.0.0)

## v19.0.1 - 2019-02-12

### 🐞 Bug Fixes

* Additional updates and simplifications to `FormField` sizing of child `HoistInput` elements, for
  more reliable sizing and spacing filling behavior.

[Commit Log](https://github.com/xh/hoist-react/compare/v19.0.0...v19.0.1)

## v19.0.0 - 2019-02-08

### 🎁 New Features

* Added a new architecture for signaling the need to load / refresh new data across either the
  entire app or a section of the component hierarchy. This new system relies on React context to
  minimizes the need for explicit application wiring, and improves support for auto-refresh. See
  newly added decorator `@LoadSupport` and classes/components `RefreshContext`,
  `RefreshContextModel`, and `RefreshContextView` for more info.
* `TabContainerModel` and `TabModel` now support `refreshMode` and `renderMode` configs to allow
  better control over how inactive tabs are mounted/unmounted and how tabs handle refresh requests
  when hidden or (re)activated.
* Apps can implement `getAppOptions()` in their `AppModel` class to specify a set of app-wide
  options that should be editable via a new built-in Options dialog. This system includes built-in
  support for reading/writing options to preferences, or getting/setting their values via custom
  handlers. The toolkit handles the rendering of the dialog.
* Standard top-level app buttons - for actions such as launching the new Options dialog, switching
  themes, launching the admin client, and logging out - have been moved into a new menu accessible
  from the top-right corner of the app, leaving more space for app-specific controls in the AppBar.
* `RecordGridModel` now supports an enhanced `editors` configuration that exposes the full set of
  validation and display support from the Forms package.
* `HoistInput` sizing is now consistently implemented using `LayoutSupport`. All sizable
  `HoistInputs` now have default `width` to ensure a standard display out of the box. `JsonInput`
  and `TextArea` also have default `height`. These defaults can be overridden by declaring explicit
  `width` and `height` values, or unset by setting the prop to `null`.
* `HoistInputs` within `FormFields` will be automatically sized to fill the available space in the
  `FormField`. In these cases, it is advised to either give the `FormField` an explicit size or
  render it in a flex layout.

### 💥 Breaking Changes

* AG Grid has been updated to v20.0.0. Most apps shouldn't require any changes - however, if you are
  using `agOptions` to set sorting, filtering or resizing properties, these may need to change:

  For the `Grid`, `agOptions.enableColResize`, `agOptions.enableSorting`
  and `agOptions.enableFilter`
  have been removed. You can replicate their effects by using `agOptions.defaultColDef`. For
  `Columns`, `suppressFilter` has been removed, an should be replaced with `filter: false`.

* `HoistAppModel.requestRefresh` and `TabContainerModel.requestRefresh` have been removed.
  Applications should use the new Refresh architecture described above instead.
* `tabRefreshMode` on TabContainer has been renamed `renderMode`.
* `TabModel.reloadOnShow` has been removed. Set the `refreshMode` property on TabContainerModel or
  TabModel to `TabRefreshMode.ON_SHOW_ALWAYS` instead.
* The mobile APIs for `TabContainerModel`, `TabModel`, and `RefreshButton` have been rewritten to
  more closely mirror the desktop API.
* The API for `RecordGridModel` editors has changed -- `type` is no longer supported. Use
  `fieldModel` and `formField` instead.
* `LocalStore.loadRawData` requires that all records presented to store have unique IDs specified.
  See `LocalStore.idSpec` for more information.

### 🐞 Bug Fixes

* SwitchInput and RadioInput now properly highlight validation errors in `minimal` mode.

### 📚 Libraries

* @blueprintjs/core `3.12 → 3.13`
* ag-grid `~19.1.4 → ~20.0.0`

[Commit Log](https://github.com/xh/hoist-react/compare/v18.1.2...v19.0.0)

## v18.1.2 - 2019-01-30

### 🐞 Bug Fixes

* Grid integrations relying on column visibility (namely export, storeFilterField) now correctly
  consult updated column state from GridModel. #935
* Ensure `FieldModel.initialValue` is observable to ensure that computed dirty state (and any other
  derivations) are updated if it changes. #934
* Fixes to ensure Admin console log viewer more cleanly handles exceptions (e.g. attempting to
  auto-refresh on a log file that has been deleted).

[Commit Log](https://github.com/xh/hoist-react/compare/v18.1.1...v18.1.2)

## v18.1.1 - 2019-01-29

* Grid cell padding can be controlled via a new set of CSS vars and is reduced by default for grids
  in compact mode.
* The `addRecordAsync()` and `saveRecordAsync()` methods on `RestStore` return the updated record.

[Commit Log](https://github.com/xh/hoist-react/compare/v18.1.0...v18.1.1)

## v18.1.0 - 2019-01-28

### 🎁 New Features

* New `@managed` class field decorator can be used to mark a property as fully created/owned by its
  containing class (provided that class has installed the matching `@ManagedSupport` decorator).
    * The framework will automatically pass any `@managed` class members to `XH.safeDestroy()` on
      destroy/unmount to ensure their own `destroy()` lifecycle methods are called and any related
      resources are disposed of properly, notably MobX observables and reactions.
    * In practice, this should be used to decorate any properties on `HoistModel`, `HoistService`,
      or
      `HoistComponent` classes that hold a reference to a `HoistModel` created by that class. All of
      those core artifacts support the new decorator, `HoistModel` already provides a built-in
      `destroy()` method, and calling that method when an app is done with a Model is an important
      best practice that can now happen more reliably / easily.
* `FormModel.getData()` accepts a new single parameter `dirtyOnly` - pass true to get back only
  fields which have been modified.
* The mobile `Select` component indicates the current value with a ✅ in the drop-down list.
* Excel exports from tree grids now include the matching expand/collapse tree controls baked into
  generated Excel file.

### 🐞 Bug Fixes

* The `JsonInput` component now properly respects / indicates disabled state.

### 📚 Libraries

* Hoist-dev-utils `3.4.1 → 3.5.0` - updated webpack and other build tool dependencies, as well as
  an improved eslint configuration.
* @blueprintjs/core `3.10 → 3.12`
* @blueprintjs/datetime `3.5 → 3.7`
* fontawesome `5.6 → 5.7`
* mobx `5.8 → 5.9`
* react-select `2.2 → 2.3`
* Other patch updates

[Commit Log](https://github.com/xh/hoist-react/compare/v18.0.0...v18.1.0)

## v18.0.0 - 2019-01-15

### 🎁 New Features

* Form support has been substantially enhanced and restructured to provide both a cleaner API and
  new functionality:
    * `FormModel` and `FieldModel` are now concrete classes and provide the main entry point for
      specifying the contents of a form. The `Field` and `FieldSupport` decorators have been
      removed.
    * Fields and sub-forms may now be dynamically added to FormModel.
    * The validation state of a FormModel is now *immediately* available after construction and
      independent of the GUI. The triggering of the *display* of that state is now a separate
      process triggered by GUI actions such as blur.
    * `FormField` has been substantially reworked to support a read-only display and inherit common
      property settings from its containing `Form`.
    * `HoistInput` has been moved into the `input` package to clarify that these are lower level
      controls and independent of the Forms package.

* `RestGrid` now supports a `mask` prop. RestGrid loading is now masked by default.
* `Chart` component now supports a built-in zoom out gesture: click and drag from right-to-left on
  charts with x-axis zooming.
* `Select` now supports an `enableClear` prop to control the presence of an optional inline clear
  button.
* `Grid` components take `onCellClicked` and `onCellDoubleClicked` event handlers.
* A new desktop `FileChooser` wraps a preconfigured react-dropzone component to allow users to
  easily select files for upload or other client-side processing.

### 💥 Breaking Changes

* Major changes to Form (see above). `HoistInput` imports will also need to be adjusted to move from
  `form` to `input`.
* The name of the HoistInput `field` prop has been changed to `bind`. This change distinguishes the
  lower-level input package more clearly from the higher-level form package which uses it. It also
  more clearly relates the property to the associated `@bindable` annotation for models.
* A `Select` input with `enableMulti = true` will by default no longer show an inline x to clear the
  input value. Use the `enableClear` prop to re-enable.
* Column definitions are exported from the `grid` package. To ensure backwards compatibility,
  replace imports from `@xh/hoist/desktop/columns` with `@xh/hoist/desktop/cmp/grid`.

### 📚 Libraries

* React `~16.6.0 → ~16.7.0`
* Patch version updates to multiple other dependencies.

[Commit Log](https://github.com/xh/hoist-react/compare/v17.0.0...v18.0.0)

## v17.0.0 - 2018-12-21

### 💥 Breaking Changes

* The implementation of the `model` property on `HoistComponent` has been substantially enhanced:
    * "Local" Models should now be specified on the Component class declaration by simply setting
      the
      `model` property, rather than the confusing `localModel` property.
    * HoistComponent now supports a static `modelClass` class property. If set, this property will
      allow a HoistComponent to auto-create a model internally when presented with a plain
      javascript object as its `model` prop. This is especially useful in cases like `Panel`
      and `TabContainer`, where apps often need to specify a model but do not require a reference to
      the model. Those usages can now skip importing and instantiating an instance of the
      component's model class themselves.
    * Hoist will now throw an Exception if an application attempts to changes the model on an
      existing HoistComponent instance or presents the wrong type of model to a HoistComponent where
      `modelClass` has been specified.

* `PanelSizingModel` has been renamed `PanelModel`. The class now also has the following new
  optional properties, all of which are `true` by default:
    * `showSplitter` - controls visibility of the splitter bar on the outside edge of the component.
    * `showSplitterCollapseButton` - controls visibility of the collapse button on the splitter bar.
    * `showHeaderCollapseButton` - controls visibility of a (new) collapse button in the header.

* The API methods for exporting grid data have changed and gained new features:
    * Grids must opt-in to export with the `GridModel.enableExport` config.
    * Exporting a `GridModel` is handled by the new `GridExportService`, which takes a collection of
      `exportOptions`. See `GridExportService.exportAsync` for available `exportOptions`.
    * All export entry points (`GridModel.exportAsync()`, `ExportButton` and the export context menu
      items) support `exportOptions`. Additionally, `GridModel` can be configured with default
      `exportOptions` in its config.

* The `buttonPosition` prop on `NumberInput` has been removed due to problems with the underlying
  implementation. Support for incrementing buttons on NumberInputs will be re-considered for future
  versions of Hoist.

### 🎁 New Features

* `TextInput` on desktop now supports an `enableClear` property to allow easy addition of a clear
  button at the right edge of the component.
* `TabContainer` enhancements:
    * An `omit` property can now be passed in the tab configs passed to the `TabContainerModel`
      constructor to conditionally exclude a tab from the container
    * Each `TabModel` can now be retrieved by id via the new `getTabById` method on
      `TabContainerModel`.
    * `TabModel.title` can now be changed at runtime.
    * `TabModel` now supports the following properties, which can be changed at runtime or set via
      the config:
        * `disabled` - applies a disabled style in the switcher and blocks navigation to the tab via
          user click, routing, or the API.
        * `excludeFromSwitcher` - removes the tab from the switcher, but the tab can still be
          navigated to programmatically or via routing.
* `MultiFieldRenderer` `multiFieldConfig` now supports a `delimiter` property to separate
  consecutive SubFields.
* `MultiFieldRenderer` SubFields now support a `position` property, to allow rendering in either the
  top or bottom row.
* `StoreCountLabel` now supports a new 'includeChildren' prop to control whether or not children
  records are included in the count. By default this is `false`.
* `Checkbox` now supports a `displayUnsetState` prop which may be used to display a visually
  distinct state for null values.
* `Select` now renders with a checkbox next to the selected item in its dropdown menu, instead of
  relying on highlighting. A new `hideSelectedOptionCheck` prop is available to disable.
* `RestGridModel` supports a `readonly` property.
* `DimensionChooser`, various `HoistInput` components, `Toolbar` and `ToolbarSeparator` have been
  added to the mobile component library.
* Additional environment enums for UAT and BCP, added to Hoist Core 5.4.0, are supported in the
  application footer.

### 🐞 Bug Fixes

* `NumberInput` will no longer immediately convert its shorthand value (e.g. "3m") into numeric form
  while the user remains focused on the input.
* Grid `actionCol` columns no longer render Button components for each action, relying instead on
  plain HTML / CSS markup for a significant performance improvement when there are many rows and/or
  actions per row.
* Grid exports more reliably include the appropriate file extension.
* `Select` will prevent an `<esc>` keypress from bubbling up to parent components only when its menu
  is open. (In that case, the component assumes escape was pressed to close its menu and captures
  the keypress, otherwise it should leave it alone and let it e.g. close a parent popover).

[Commit Log](https://github.com/xh/hoist-react/compare/v16.0.1...v17.0.0)

## v16.0.1 - 2018-12-12

### 🐞 Bug Fixes

* Fix to FeedbackForm allowing attempted submission with an empty message.

[Commit Log](https://github.com/xh/hoist-react/compare/v16.0.0...v16.0.1)

## v16.0.0

### 🎁 New Features

* Support for ComboBoxes and Dropdowns have been improved dramatically, via a new `Select` component
  based on react-select.
* The AG Grid based `Grid` and `GridModel` are now available on both mobile and desktop. We have
  also added new support for multi-row/multi-field columns via the new `multiFieldRenderer` renderer
  function.
* The app initialization lifecycle has been restructured so that no App classes are constructed
  until Hoist is fully initialized.
* `Column` now supports an optional `rowHeight` property.
* `Button` now defaults to 'minimal' mode, providing a much lighter-weight visual look-and-feel to
  HoistApps. `Button` also implements `@LayoutSupport`.
* Grouping state is now saved by the grid state support on `GridModel`.
* The Hoist `DimChooser` component has been ported to hoist-react.
* `fetchService` now supports an `autoAbortKey` in its fetch methods. This can be used to
  automatically cancel obsolete requests that have been superseded by more recent variants.
* Support for new `clickableLabel` property on `FormField`.
* `RestForm` now supports a read-only view.
* Hoist now supports automatic tracking of app/page load times.

### 💥 Breaking Changes

* The new location for the cross-platform grid component is `@xh/hoist/cmp/grid`. The `columns`
  package has also moved under a new sub-package in this location.
* Hoist top-level App Structure has changed in order to improve consistency of the Model-View
  conventions, to improve the accessibility of services, and to support the improvements in app
  initialization mentioned above:
    - `XH.renderApp` now takes a new `AppSpec` configuration.
    - `XH.app` is now `XH.appModel`.
    - All services are installed directly on `XH`.
    - `@HoistApp` is now `@HoistAppModel`
* `RecordAction` has been substantially refactored and improved. These are now typically immutable
  and may be shared.
    - `prepareFn` has been replaced with a `displayFn`.
    - `actionFn` and `displayFn` now take a single object as their parameter.
* The `hide` property on `Column` has been changed to `hidden`.
* The `ColChooserButton` has been moved from the incorrect location `@xh/hoist/cmp/grid` to
  `@xh/hoist/desktop/cmp/button`. This is a desktop-only component. Apps will have to adjust these
  imports.
* `withDefaultTrue` and `withDefaultFalse` in `@xh/hoist/utils/js` have been removed. Use
  `withDefault` instead.
* `CheckBox` has been renamed `Checkbox`

### ⚙️ Technical

* AG Grid has been upgraded to v19.1
* mobx has been upgraded to v5.6
* React has been upgraded to v16.6
* Allow browsers with proper support for Proxy (e.g Edge) to access Hoist Applications.

### 🐞 Bug Fixes

* Extensive. See full change list below.

[Commit Log](https://github.com/xh/hoist-react/compare/v15.1.2...v16.0.0)

## v15.1.2

🛠 Hotfix release to MultiSelect to cap the maximum number of options rendered by the drop-down
list. Note, this component is being replaced in Hoist v16 by the react-select library.

[Commit Log](https://github.com/xh/hoist-react/compare/v15.1.1...v15.1.2)

## v15.1.1

### 🐞 Bug Fixes

* Fix to minimal validation mode for FormField disrupting input focus.
* Fix to JsonInput disrupting input focus.

### ⚙️ Technical

* Support added for TLBR-style notation when specifying margin/padding via layoutSupport - e.g. box(
  {margin: '10 20 5 5'}).
* Tweak to lockout panel message when the user has no roles.

[Commit Log](https://github.com/xh/hoist-react/compare/v15.1.0...v15.1.1)

## v15.1.0

### 🎁 New Features

* The FormField component takes a new minimal prop to display validation errors with a tooltip only
  as opposed to an inline message string. This can be used to help reduce shifting / jumping form
  layouts as required.
* The admin-only user impersonation toolbar will now accept new/unknown users, to support certain
  SSO application implementations that can create users on the fly.

### ⚙️ Technical

* Error reporting to server w/ custom user messages is disabled if the user is not known to the
  client (edge case with errors early in app lifecycle, prior to successful authentication).

[Commit Log](https://github.com/xh/hoist-react/compare/v15.0.0...v15.1.0)

## v15.0.0

### 💥 Breaking Changes

* This update does not require any application client code changes, but does require updating the
  Hoist Core Grails plugin to >= 5.0. Hoist Core changes to how application roles are loaded and
  users are authenticated required minor changes to how JS clients bootstrap themselves and load
  user data.
* The Hoist Core HoistImplController has also been renamed to XhController, again requiring Hoist
  React adjustments to call the updated /xh/ paths for these (implementation) endpoints. Again, no
  app updates required beyond taking the latest Hoist Core plugin.

[Commit Log](https://github.com/xh/hoist-react/compare/v14.2.0...v15.0.0)

## v14.2.0

### 🎁 New Features

* Upgraded hoist-dev-utils to 3.0.3. Client builds now use the latest Webpack 4 and Babel 7 for
  noticeably faster builds and recompiles during CI and at development time.
* GridModel now has a top-level agColumnApi property to provide a direct handle on the AG Grid
  Column API object.

### ⚙️ Technical

* Support for column groups strengthened with the addition of a dedicated ColumnGroup sibling class
  to Column. This includes additional internal refactoring to reduce unnecessary cloning of Column
  configurations and provide a more managed path for Column updates. Public APIs did not change.
  (#694)

### 📚 Libraries

* Blueprint Core `3.6.1 → 3.7.0`
* Blueprint Datetime `3.2.0 → 3.3.0`
* Fontawesome `5.3.x → 5.4.x`
* MobX `5.1.2 → 5.5.0`
* Router5 `6.5.0 → 6.6.0`

[Commit Log](https://github.com/xh/hoist-react/compare/v14.1.3...v14.2.0)

## v14.1.3

### 🐞 Bug Fixes

* Ensure JsonInput reacts properly to value changes.

### ⚙️ Technical

* Block user pinning/unpinning in Grid via drag-and-drop - pending further work via #687.
* Support "now" as special token for dateIs min/max validation rules.
* Tweak grouped grid row background color.

[Commit Log](https://github.com/xh/hoist-react/compare/v14.1.1...v14.1.3)

## v14.1.1

### 🐞 Bug Fixes

* Fixes GridModel support for row-level grouping at same time as column grouping.

[Commit Log](https://github.com/xh/hoist-react/compare/v14.1.0...v14.1.1)

## v14.1.0

### 🎁 New Features

* GridModel now supports multiple levels of row grouping. Pass the public setGroupBy() method an
  array of string column IDs, or a falsey value / empty array to ungroup. Note that the public and
  observable groupBy property on GridModel will now always be an array, even if the grid is not
  grouped or has only a single level of grouping.
* GridModel exposes public expandAll() and collapseAll() methods for grouped / tree grids, and
  StoreContextMenu supports a new "expandCollapseAll" string token to insert context menu items.
  These are added to the default menu, but auto-hide when the grid is not in a grouped state.
* The Grid component provides a new onKeyDown prop, which takes a callback and will fire on any
  keypress targeted within the Grid. Note such a handler is not provided directly by AG Grid.
* The Column class supports pinned as a top-level config. Supports passing true to pin to the left.

### 🐞 Bug Fixes

* Updates to Grid column widths made via AG Grid's "autosize to fit" API are properly persisted to
  grid state.

[Commit Log](https://github.com/xh/hoist-react/compare/v14.0.0...v14.1.0)

## v14.0.0

* Along with numerous bug fixes, v14 brings with it a number of important enhancements for grids,
  including support for tree display, 'action' columns, and absolute value sorting. It also includes
  some new controls and improvement to focus display.

### 💥 Breaking Changes

* The signatures of the Column.elementRenderer and Column.renderer have been changed to be
  consistent with each other, and more extensible. Each takes two arguments -- the value to be
  rendered, and a single bundle of metadata.
* StoreContextMenuAction has been renamed to RecordAction. Its action property has been renamed to
  actionFn for consistency and clarity.
* LocalStore : The method LocalStore.processRawData no longer takes an array of all records, but
  instead takes just a single record. Applications that need to operate on all raw records in bulk
  should do so before presenting them to LocalStore. Also, LocalStores template methods for override
  have also changed substantially, and sub-classes that rely on these methods will need to be
  adjusted accordingly.

### 🎁 New Features

#### Grid

* The Store API now supports hierarchical datasets. Applications need to simply provide raw data for
  records with a "children" property containing the raw data for their children.
* Grid supports a 'TreeGrid' mode. To show a tree grid, bind the GridModel to a store containing
  hierarchical data (as above), set treeMode: true on the GridModel, and specify a column to display
  the tree controls (isTreeColumn: true)
* Grid supports absolute sorting for numerical columns. Specify absSort: true on your column config
  to enable. Clicking the grid header will now cycle through ASC > DESC > DESC (abs) sort modes.
* Grid supports an 'Actions' column for one-click record actions. See cmp/desktop/columns/actionCol.
* A new showHover prop on the desktop Grid component will highlight the hovered row with default
  styling. A new GridModel.rowClassFn callback was added to support per-row custom classes based on
  record data.
* A new ExportFormat.LONG_TEXT format has been added, along with a new Column.exportWidth config.
  This supports exporting columns that contain long text (e.g. notes) as multi-line cells within
  Excel.

#### Other Components

* RadioInput and ButtonGroupInput have been added to the desktop/cmp/form package.
* DateInput now has support for entering and displaying time values.
* NumberInput displays its unformatted value when focused.
* Focused components are now better highlighted, with additional CSS vars provided to customize as
  needed.

### 🐞 Bug Fixes

* Calls to GridModel.setGroupBy() work properly not only on the first, but also all subsequent calls
  (#644).
* Background / style issues resolved on several input components in dark theme (#657).
* Grid context menus appear properly over other floating components.

### 📚 Libraries

* React `16.5.1 → 16.5.2`
* router5 `6.4.2 → 6.5.0`
* CodeMirror, Highcharts, and MobX patch updates

[Commit Log](https://github.com/xh/hoist-react/compare/v13.0.0...v14.0.0)

## v13.0.0

🍀Lucky v13 brings with it a number of enhancements for forms and validation, grouped column support
in the core Grid API, a fully wrapped MultiSelect component, decorator syntax adjustments, and a
number of other fixes and enhancements.

It also includes contributions from new ExHI team members Arjun and Brendan. 🎉

### 💥 Breaking Changes

* The core `@HoistComponent`, `@HoistService`, and `@HoistModel` decorators are **no longer
  parameterized**, meaning that trailing `()` should be removed after each usage. (#586)
* The little-used `hoistComponentFactory()` method was also removed as a further simplification
  (#587).
* The `HoistField` superclass has been renamed to `HoistInput` and the various **desktop form
  control components have been renamed** to match (55afb8f). Apps using these components (which will
  likely be most apps) will need to adapt to the new names.
    * This was done to better distinguish between the input components and the upgraded Field
      concept on model classes (see below).

### 🎁 New Features

⭐️ **Forms and Fields** have been a major focus of attention, with support for structured data
fields added to Models via the `@FieldSupport` and `@field()` decorators.

* Models annotated with `@FieldSupport` can decorate member properties with `@field()`, making those
  properties observable and settable (with a generated `setXXX()` method).
* The `@field()` decorators themselves can be passed an optional display label string as well as
  zero or more *validation rules* to define required constraints on the value of the field.
* A set of predefined constraints is provided within the toolkit within the `/field/` package.
* Models using `FieldSupport` should be sure to call the `initFields()` method installed by the
  decorator within their constructor. This method can be called without arguments to generally
  initialize the field system, or it can be passed an object of field names to initial/default
  values, which will set those values on the model class properties and provide change/dirty
  detection and the ability to "reset" a form.
* A new `FormField` UI component can be used to wrap input components within a form. The `FormField`
  wrapper can accept the source model and field name, and will apply those to its child input. It
  leverages the Field model to automatically display a label, indicate required fields, and print
  validation error messages. This new component should be the building-block for most non-trivial
  forms within an application.

Other enhancements include:

* **Grid columns can be grouped**, with support for grouping added to the grid state management
  system, column chooser, and export manager (#565). To define a column group, nest column
  definitions passed to `GridModel.columns` within a wrapper object of the
  form `{headerName: 'My group', children: [...]}`.

(Note these release notes are incomplete for this version.)

[Commit Log](https://github.com/xh/hoist-react/compare/v12.1.2...v13.0.0)

## v12.1.2

### 🐞 Bug Fixes

* Fix casing on functions generated by `@settable` decorator
  (35c7daa209a4205cb011583ebf8372319716deba).

[Commit Log](https://github.com/xh/hoist-react/compare/v12.1.1...v12.1.2)

## v12.1.1

### 🐞 Bug Fixes

* Avoid passing unknown HoistField component props down to Blueprint select/checkbox controls.

### 📚 Libraries

* Rollback update of `@blueprintjs/select` package `3.1.0 → 3.0.0` - this included breaking API
  changes and will be revisited in #558.

[Commit Log](https://github.com/xh/hoist-react/compare/v12.1.0...v12.1.1)

## v12.1.0

### 🎁 New Features

* New `@bindable` and `@settable` decorators added for MobX support. Decorating a class member
  property with `@bindable` makes it a MobX `@observable` and auto-generates a setter method on the
  class wrapped in a MobX `@action`.
* A `fontAwesomeIcon` element factory is exported for use with other FA icons not enumerated by the
  `Icon` class.
* CSS variables added to control desktop Blueprint form control margins. These remain defaulted to
  zero, but now within CSS with support for variable overrides. A Blueprint library update also
  brought some changes to certain field-related alignment and style properties. Review any form
  controls within apps to ensure they remain aligned as desired
  (8275719e66b4677ec5c68a56ccc6aa3055283457 and df667b75d41d12dba96cbd206f5736886cb2ac20).

### 🐞 Bug Fixes

* Grid cells are fully refreshed on a data update, ensuring cell renderers that rely on data other
  than their primary display field are updated (#550).
* Grid auto-sizing is run after a data update, ensuring flex columns resize to adjust for possible
  scrollbar visibility changes (#553).
* Dropdown fields can be instantiated with fewer required properties set (#541).

### 📚 Libraries

* Blueprint `3.0.1 → 3.4.0`
* FontAwesome `5.2.0 → 5.3.0`
* CodeMirror `5.39.2 → 5.40.0`
* MobX `5.0.3 → 5.1.0`
* router5 `6.3.0 → 6.4.2`
* React `16.4.1 → 16.4.2`

[Commit Log](https://github.com/xh/hoist-react/compare/v12.0.0...v12.1.0)

## v12.0.0

Hoist React v12 is a relatively large release, with multiple refactorings around grid columns,
`elemFactory` support, classNames, and a re-organization of classes and exports within `utils`.

### 💥 Breaking Changes

#### ⭐️ Grid Columns

**A new `Column` class describes a top-level API for columns and their supported options** and is
intended to be a cross-platform layer on top of AG Grid and TBD mobile grid implementations.

* The desktop `GridModel` class now accepts a collection of `Column` configuration objects to define
  its available columns.
* Columns may be configured with `flex: true` to cause them to stretch all available horizontal
  space within a grid, sharing it equally with any other flex columns. However note that this should
  be used sparingly, as flex columns have some deliberate limitations to ensure stable and
  consistent behavior. Most noticeably, they cannot be resized directly by users. Often, a best
  practice will be to insert an `emptyFlexCol` configuration as the last column in a grid - this
  will avoid messy-looking gaps in the layout while not requiring a data-driven column be flexed.
* User customizations to column widths are now saved if the GridModel has been configured with a
  `stateModel` key or model instance - see `GridStateModel`.
* Columns accept a `renderer` config to format text or HTML-based output. This is a callback that is
  provided the value, the row-level record, and a metadata object with the column's `colId`. An
  `elementRenderer` config is also available for cells that should render a Component.
* An `agOptions` config key continues to provide a way to pass arbitrary options to the underlying
  AG Grid instance (for desktop implementations). This is considered an "escape hatch" and should be
  used with care, but can provide a bridge to required AG Grid features as the Hoist-level API
  continues to develop.
* The "factory pattern" for Column templates / defaults has been removed, replaced by a simpler
  approach that recommends exporting simple configuration partials and spreading them into
  instance-specific column configs.
* See 0798f6bb20092c59659cf888aeaf9ecb01db52a6 for primary commit.

#### ⭐️ Element Factory, LayoutSupport, BaseClassName

Hoist provides core support for creating components via a factory pattern, powered by the `elem()`
and `elemFactory()` methods. This approach remains the recommended way to instantiate component
elements, but was **simplified and streamlined**.

* The rarely used `itemSpec` argument was removed (this previously applied defaults to child items).
* Developers can now also use JSX to instantiate all Hoist-provided components while still taking
  advantage of auto-handling for layout-related properties provided by the `LayoutSupport` mixin.
    * HoistComponents should now spread **`...this.getLayoutProps()`** into their outermost rendered
      child to enable promotion of layout properties.
* All HoistComponents can now specify a **baseClassName** on their component class and should pass
  `className: this.getClassName()` down to their outermost rendered child. This allows components to
  cleanly layer on a base CSS class name with any instance-specific classes.
* See 8342d3870102ee9bda4d11774019c4928866f256 for primary commit.

#### ⭐️ Panel resizing / collapsing

**The `Panel` component now takes a `sizingModel` prop to control and encapsulate newly built-in
resizing and collapsing behavior** (#534).

* See the `PanelSizingModel` class for configurable details, including continued support for saving
  sizing / collapsed state as a user preference.
* **The standalone `Resizable` component was removed** in favor of the improved support built into
  Panel directly.

#### Other

* Two promise-related models have been combined into **a new, more powerful `PendingTaskModel`**,
  and the `LoadMask` component has been removed and consolidated into `Mask`
  (d00a5c6e8fc1e0e89c2ce3eef5f3e14cb842f3c8).
    * `Panel` now exposes a single `mask` prop that can take either a configured `mask` element or a
      simple boolean to display/remove a default mask.
* **Classes within the `utils` package have been re-organized** into more standardized and scalable
  namespaces. Imports of these classes will need to be adjusted.

### 🎁 New Features

* **The desktop Grid component now offers a `compact` mode** with configurable styling to display
  significantly more data with reduced padding and font sizes.
* The top-level `AppBar` refresh button now provides a default implementation, calling a new
  abstract `requestRefresh()` method on `HoistApp`.
* The grid column chooser can now be configured to display its column groups as initially collapsed,
  for especially large collections of columns.
* A new `XH.restoreDefaultsAsync()` method provides a centralized way to wipe out user-specific
  preferences or customizations (#508).
* Additional Blueprint `MultiSelect`, `Tag`, and `FormGroup` controls re-exported.

### 🐞 Bug Fixes

* Some components were unintentionally not exporting their Component class directly, blocking JSX
  usage. All components now export their class.
* Multiple fixes to `DayField` (#531).
* JsonField now responds properly when switching from light to dark theme (#507).
* Context menus properly filter out duplicated separators (#518).

[Commit Log](https://github.com/xh/hoist-react/compare/v11.0.0...v12.0.0)

## v11.0.0

### 💥 Breaking Changes

* **Blueprint has been upgraded to the latest 3.x release.** The primary breaking change here is the
  renaming of all `pt-` CSS classes to use a new `bp3-` prefix. Any in-app usages of the BP
  selectors will need to be updated. See the
  [Blueprint "What's New" page](http://blueprintjs.com/docs/#blueprint/whats-new-3.0).
* **FontAwesome has been upgraded to the latest 5.2 release.** Only the icons enumerated in the
  Hoist `Icon` class are now registered via the FA `library.add()` method for inclusion in bundled
  code, resulting in a significant reduction in bundle size. Apps wishing to use other FA icons not
  included by Hoist must import and register them - see the
  [FA React Readme](https://github.com/FortAwesome/react-fontawesome/blob/master/README.md) for
  details.
* **The `mobx-decorators` dependency has been removed** due to lack of official support for the
  latest MobX update, as well as limited usage within the toolkit. This package was primarily
  providing the optional `@setter` decorator, which should now be replaced as needed by dedicated
  `@action` setter methods (19cbf86138499bda959303e602a6d58f6e95cb40).

### 🎁 Enhancements

* `HoistComponent` now provides a `getClassNames()` method that will merge any `baseCls` CSS class
  names specified on the component with any instance-specific classes passed in via props (#252).
    * Components that wish to declare and support a `baseCls` should use this method to generate and
      apply a combined list of classes to their outermost rendered elements (see `Grid`).
    * Base class names have been added for relevant Hoist-provided components - e.g. `.xh-panel` and
      `.xh-grid`. These will be appended to any instance class names specified within applications
      and be available as public CSS selectors.
* Relevant `HoistField` components support inline `leftIcon` and `rightElement` props. `DayField`
  adds support for `minDay / maxDay` props.
* Styling for the built-in AG Grid loading overlay has been simplified and improved (#401).
* Grid column definitions can now specify an `excludeFromExport` config to drop them from
  server-generated Excel/CSV exports (#485).

### 🐞 Bug Fixes

* Grid data loading and selection reactions have been hardened and better coordinated to prevent
  throwing when attempting to set a selection before data has been loaded (#484).

### 📚 Libraries

* Blueprint `2.x → 3.x`
* FontAwesome `5.0.x → 5.2.x`
* CodeMirror `5.37.0 → 5.39.2`
* router5 `6.2.4 → 6.3.0`

[Commit Log](https://github.com/xh/hoist-react/compare/v10.0.1...v11.0.0)

## v10.0.1

### 🐞 Bug Fixes

* Grid `export` context menu token now defaults to server-side 'exportExcel' export.
    * Specify the `exportLocal` token to return a menu item for local AG Grid export.
* Columns with `field === null` skipped for server-side export (considered spacer / structural
  columns).

## v10.0.0

### 💥 Breaking Changes

* **Access to the router API has changed** with the `XH` global now exposing `router` and
  `routerState` properties and a `navigate()` method directly.
* `ToastManager` has been deprecated. Use `XH.toast` instead.
* `Message` is no longer a public class (and its API has changed). Use `XH.message/confirm/alert`
  instead.
* Export API has changed. The Built-in grid export now uses more powerful server-side support. To
  continue to use local AG based export, call method `GridModel.localExport()`. Built-in export
  needs to be enabled with the new property on `GridModel.enableExport`. See `GridModel` for more
  details.

### 🎁 Enhancements

* New Mobile controls and `AppContainer` provided services (impersonation, about, and version bars).
* Full-featured server-side Excel export for grids.

### 🐞 Bug Fixes

* Prevent automatic zooming upon input focus on mobile devices (#476).
* Clear the selection when showing the context menu for a record which is not already selected
  (#469).
* Fix to make lockout script readable by Compatibility Mode down to IE5.

### 📚 Libraries

* MobX `4.2.x → 5.0.x`

[Commit Log](https://github.com/xh/hoist-react/compare/v9.0.0...v10.0.0)

## v9.0.0

### 💥 Breaking Changes

* **Hoist-provided mixins (decorators) have been refactored to be more granular and have been broken
  out of `HoistComponent`.**
    * New discrete mixins now exist for `LayoutSupport` and `ContextMenuSupport` - these should be
      added directly to components that require the functionality they add for auto-handling of
      layout-related props and support for showing right-click menus. The corresponding options on
      `HoistComponent` that used to enable them have been removed.
    * For consistency, we have also renamed `EventTarget → EventSupport` and `Reactive →
      ReactiveSupport` mixins. These both continue to be auto-applied to HoistModel and HoistService
      classes, and ReactiveSupport enabled by default in HoistComponent.
* **The Context menu API has changed.** The `ContextMenuSupport` mixin now specifies an abstract
  `getContextMenuItems()` method for component implementation (replacing the previous
  `renderContextMenu()` method). See the new [`ContextMenuItem` class for what these items support,
  as well as several static default items that can be used.
    * The top-level `AppContainer` no longer provides a default context menu, instead allowing the
      browser's own context menu to show unless an app / component author has implemented custom
      context-menu handling at any level of their component hierarchy.

### 🐞 Bug Fixes

* TabContainer active tab can become out of sync with the router state (#451)
    * ⚠️ Note this also involved a change to the `TabContainerModel` API - `activateTab()` is now
      the public method to set the active tab and ensure both the tab and the route land in the
      correct state.
* Remove unintended focused cell borders that came back with the prior AG Grid upgrade.

[Commit Log](https://github.com/xh/hoist-react/compare/v8.0.0...v9.0.0)

## v8.0.0

Hoist React v8 brings a big set of improvements and fixes, some API and package re-organizations,
and AG Grid upgrade, and more. 🚀

### 💥 Breaking Changes

* **Component package directories have been re-organized** to provide better symmetry between
  pre-existing "desktop" components and a new set of mobile-first component. Current desktop
  applications should replace imports from `@xh/hoist/cmp/xxx` with `@xh/hoist/desktop/cmp/xxx`.
    * Important exceptions include several classes within `@xh/hoist/cmp/layout/`, which remain
      cross-platform.
    * `Panel` and `Resizable` components have moved to their own packages in
      `@xh/hoist/desktop/cmp/panel` and `@xh/hoist/desktop/cmp/resizable`.
* **Multiple changes and improvements made to tab-related APIs and components.**
    * The `TabContainerModel` constructor API has changed, notably `children` → `tabs`, `useRoutes`
      →
      `route` (to specify a starting route as a string) and `switcherPosition` has moved from a
      model config to a prop on the `TabContainer` component.
    * `TabPane` and `TabPaneModel` have been renamed `Tab` and `TabModel`, respectively, with
      several related renames.
* **Application entry-point classes decorated with `@HoistApp` must implement the new getter method
  `containerClass()`** to specify the platform specific component used to wrap the app's
  `componentClass`.
    * This will typically be `@xh/hoist/[desktop|mobile]/AppContainer` depending on platform.

### 🎁 New Features

* **Tab-related APIs re-worked and improved**, including streamlined support for routing, a new
  `tabRenderMode` config on `TabContainerModel`, and better naming throughout.
* **Ag-grid updated to latest v18.x** - now using native flex for overall grid layout and sizing
  controls, along with multiple other vendor improvements.
* Additional `XH` API methods exposed for control of / integration with Router5.
* The core `@HoistComponent` decorated now installs a new `isDisplayed` getter to report on
  component visibility, taking into account the visibility of its ancestors in the component tree.
* Mobile and Desktop app package / component structure made more symmetrical (#444).
* Initial versions of multiple new mobile components added to the toolkit.
* Support added for **`IdleService` - automatic app suspension on inactivity** (#427).
* Hoist wrapper added for the low-level Blueprint **button component** - provides future hooks into
  button customizations and avoids direct BP import (#406).
* Built-in support for collecting user feedback via a dedicated dialog, convenient XH methods and
  default appBar button (#379).
* New `XH.isDevelopmentMode` constant added, true when running in local Webpack dev-server mode.
* CSS variables have been added to customize and standardize the Blueprint "intent" based styling,
  with defaults adjusted to be less distracting (#420).

### 🐞 Bug Fixes

* Preference-related events have been standardized and bugs resolved related to pushAsync() and the
  `prefChange` event (ee93290).
* Admin log viewer auto-refreshes in tail-mode (#330).
* Distracting grid "loading" overlay removed (#401).
* Clipboard button ("click-to-copy" functionality) restored (#442).

[Commit Log](https://github.com/xh/hoist-react/compare/v7.2.0...v8.0.0)

## v7.2.0

### 🎁 New Features

+ Admin console grids now outfitted with column choosers and grid state. #375
+ Additional components for Onsen UI mobile development.

### 🐞 Bug Fixes

+ Multiple improvements to the Admin console config differ. #380 #381 #392

[Commit Log](https://github.com/xh/hoist-react/compare/v7.1.0...v7.2.0)

## v7.1.0

### 🎁 New Features

* Additional kit components added for Onsen UI mobile development.

### 🐞 Bug Fixes

* Dropdown fields no longer default to `commitOnChange: true` - avoiding unexpected commits of
  type-ahead query values for the comboboxes.
* Exceptions thrown from FetchService more accurately report the remote host when unreachable, along
  with some additional enhancements to fetch exception reporting for clarity.

[Commit Log](https://github.com/xh/hoist-react/compare/v7.0.0...v7.1.0)

## v7.0.0

### 💥 Breaking Changes

* **Restructuring of core `App` concept** with change to new `@HoistApp` decorator and conventions
  around defining `App.js` and `AppComponent.js` files as core app entry points. `XH.app` now
  installed to provide access to singleton instance of primary app class. See #387.

### 🎁 New Features

* **Added `AppBar` component** to help further standardize a pattern for top-level application
  headers.
* **Added `SwitchField` and `SliderField`** form field components.
* **Kit package added for Onsen UI** - base component library for mobile development.
* **Preferences get a group field for better organization**, parity with AppConfigs. (Requires
  hoist-core 3.1.x.)

### 🐞 Bug Fixes

* Improvements to `Grid` component's interaction with underlying AG Grid instance, avoiding extra
  renderings and unwanted loss of state. 03de0ae7

[Commit Log](https://github.com/xh/hoist-react/compare/v6.0.0...v7.0.0)

## v6.0.0

### 💥 Breaking Changes

* API for `MessageModel` has changed as part of the feature addition noted below, with `alert()` and
  `confirm()` replaced by `show()` and new `XH` convenience methods making the need for direct calls
  rare.
* `TabContainerModel` no longer takes an `orientation` prop, replaced by the more flexible
  `switcherPosition` as noted below.

### 🎁 New Features

* **Initial version of grid state** now available, supporting easy persistence of user grid column
  selections and sorting. The `GridModel` constructor now takes a `stateModel` argument, which in
  its simplest form is a string `xhStateId` used to persist grid state to local storage. See the
  `GridStateModel` class for implementation details. #331
* The **Message API** has been improved and simplified, with new `XH.confirm()` and `XH.alert()`
  methods providing an easy way to show pop-up alerts without needing to manually construct or
  maintain a `MessageModel`. #349
* **`TabContainer` components can now be controlled with a remote `TabSwitcher`** that does not need
  to be directly docked to the container itself. Specify `switcherPosition:none` on the
  `TabContainerModel` to suppress showing the switching affordance on the tabs themselves and
  instantiate a `TabSwitcher` bound to the same model to control a tabset from elsewhere in the
  component hierarchy. In particular, this enabled top-level application tab navigation to move up
  into the top toolbar, saving vertical space in the layout. #368
* `DataViewModel` supports an `emptyText` config.

### 🐞 Bugfixes

* Dropdown fields no longer fire multiple commit messages, and no longer commit partial entries
  under some circumstances. #353 and #354
* Grids resizing fixed when shrinking the containing component. #357

[Commit Log](https://github.com/xh/hoist-react/compare/v5.0.0...v6.0.0)

## v5.0.0

### 💥 Breaking Changes

* **Multi environment configs have been unwound** See these release notes/instructions for how to
  migrate: https://github.com/xh/hoist-core/releases/tag/release-3.0.0
* **Breaking change to context menus in dataviews and grids not using the default context menu:**
  StoreContextMenu no longer takes an array of items as an argument to its constructor. Instead it
  takes a configuration object with an ‘items’ key that will point to any current implementation’s
  array of items. This object can also contain an optional gridModel argument which is intended to
  support StoreContextMenuItems that may now be specified as known ‘hoist tokens’, currently limited
  to a ‘colChooser’ token.

### 🎁 New Features

* Config differ presents inline view, easier to read diffs now.
* Print Icon added!

### 🐞 Bugfixes

* Update processFailedLoad to loadData into gridModel store, Fixes #337
* Fix regression to ErrorTracking. Make errorTrackingService safer/simpler to call at any point in
  life-cycle.
* Fix broken LocalStore state.
* Tweak flex prop for charts. Side by side charts in a flexbox now auto-size themselves! Fixes #342
* Provide token parsing for storeContextMenus. Context menus are all grown up! Fixes #300

## v4.0.1

### 🐞 Bugfixes

* DataView now properly re-renders its items when properties on their records change (and the ID
  does not)

## v4.0.0

### 💥 Breaking Changes

* **The `GridModel` selection API has been reworked for clarity.** These models formerly exposed
  their selectionModel as `grid.selection` - now that getter returns the selected records. A new
  `selectedRecord` getter is also available to return a single selection, and new string shortcut
  options are available when configuring GridModel selection behavior.
* **Grid components can now take an `agOptions` prop** to pass directly to the underlying ag-grid
  component, as well as an `onRowDoubleClicked` handler function.
  16be2bfa10e5aab4ce8e7e2e20f8569979dd70d1

### 🎁 New Features

* Additional core components have been updated with built-in `layoutSupport`, allowing developers to
  set width/height/flex and other layout properties directly as top-level props for key comps such
  as Grid, DataView, and Chart. These special props are processed via `elemFactory` into a
  `layoutConfig` prop that is now passed down to the underlying wrapper div for these components.
  081fb1f3a2246a4ff624ab123c6df36c1474ed4b

### 🐞 Bugfixes

* Log viewer tail mode now working properly for long log files - #325

## v3.0.1

### 🐞 Bugfixes

* FetchService throws a dedicated exception when the server is unreachable, fixes a confusing
  failure case detailed in #315

## v3.0.0

### 💥 Breaking Changes

* **An application's `AppModel` class must now implement a new `checkAccess()` method.** This method
  is passed the current user, and the appModel should determine if that user should see the UI and
  return an object with a `hasAccess` boolean and an optional `message` string. For a return with
  `hasAccess: false`, the framework will render a lockout panel instead of the primary UI.
  974c1def99059f11528c476f04e0d8c8a0811804
    * Note that this is only a secondary level of "security" designed to avoid showing an
      unauthorized user a confusing / non-functional UI. The server or any other third-party data
      sources must always be the actual enforcer of access to data or other operations.
* **We updated the APIs for core MobX helper methods added to component/model/service classes.** In
  particular, `addReaction()` was updated to take a more declarative / clear config object.
  8169123a4a8be6940b747e816cba40bd10fa164e
    * See Reactive.js - the mixin that provides this functionality.

### 🎁 New Features

* Built-in client-side lockout support, as per above.

### 🐞 Bugfixes

* None

------------------------------------------

Copyright © 2024 Extremely Heavy Industries Inc. - all rights reserved

------------------------------------------

📫☎️🌎 info@xh.io | https://xh.io/contact<|MERGE_RESOLUTION|>--- conflicted
+++ resolved
@@ -56,18 +56,15 @@
   respect "safe area" boundaries, avoiding overlap with system UI elements such as the iOS task
   switcher at the bottom of the screen. Also set background letterboxing color (to black) when
   in landscape mode for a more resolved-looking layout.
-<<<<<<< HEAD
-* Added beta version of a new Hoist `security` package, providing built-in support for OAuth flows.
-  See `BaseOAuthClient`, `MsalClient`, and `AuthZeroClient` for more information.  Please note that
-  package is being released as a *beta* and is subject to change before final release.
-=======
 * Improved the inline grid `selectEditor` to commit its value to the backing record as soon as an
   option is selected, rather than waiting for the user to click away from the cell.
 * Improved the display of Role details in the Admin Console. The detail panel for the selected role
   now includes a sub-tab listing all other roles inherited by the selected role, something that
   was previously accessible only via the linked graph visualization.
 * Added new `checkBoxRenderer` for rendering booleans with a checkbox input look and feel.
->>>>>>> 060e31a9
+* Added beta version of a new Hoist `security` package, providing built-in support for OAuth flows.
+  See `BaseOAuthClient`, `MsalClient`, and `AuthZeroClient` for more information.  Please note that
+  package is being released as a *beta* and is subject to change before final release.
 
 ### ✨ Styles
 
