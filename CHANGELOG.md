--- conflicted
+++ resolved
@@ -2,23 +2,21 @@
 
 ## v47.0.0-SNAPSHOT - unreleased
 
-<<<<<<< HEAD
 ### 🎁 New Features
 
 * Version 47 provides new features to simplify the wiring of models to each other and the components
-they render.  In particular, it formalizes the existing concept of "linked" HoistModels -- models
-created by Hoist via the `creates` directive or the `useLocalModel` hook -- and provides them with
-the following new features:
-   - an observable `componentProps` property with access to the props of their rendered component.
-   - a `lookupModel()` method and a `@lookup` decorator that can be used to acquire references to
-     "ancestors" models in the component hierarchy.
-   - new `onLinked()` lifecycle method, called when the model has been fully linked to
-     the component hierarchy and the features above are fully available.
-As before, linked models are auto-loaded and registered for refreshes within the `RefreshContext`
-they reside in, as well as destroyed when their linked component is unmounted.  Also note that
-these features are "opt-in" and should be fully backward compatible with existing application code.
-
-=======
+  they render.  In particular, it formalizes the existing concept of "linked" HoistModels -- models
+  created by Hoist via the `creates` directive or the `useLocalModel` hook -- and provides them with
+  the following new features:
+    - an observable `componentProps` property with access to the props of their rendered component.
+    - a `lookupModel()` method and a `@lookup` decorator that can be used to acquire references to
+      "ancestors" models in the component hierarchy.
+    - new `onLinked()` lifecycle method, called when the model has been fully linked to
+      the component hierarchy and the features above are fully available.
+      As before, linked models are auto-loaded and registered for refreshes within the `RefreshContext`
+      they reside in, as well as destroyed when their linked component is unmounted.  Also note that
+      these features are "opt-in" and should be fully backward compatible with existing application code.
+
 
 ## v46.1.1 - 2022-02-15
 
@@ -26,7 +24,6 @@
 * Prevent `onClick` for mobile `Buttons` that are `disabled`
 
 [Commit Log](https://github.com/xh/hoist-react/compare/v46.1.0...v46.1.1)
->>>>>>> 14685c53
 
 ## v46.1.0 - 2022-02-07
 
