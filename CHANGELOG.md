# Changelog

<<<<<<< HEAD
## 56.1.1 - 2023-04-27

### ⚙️ Technical
* Optimize scrolling performance for Grids.

=======
## 57.0.0-SNAPSHOT - unreleased
>>>>>>> b8c1b5a6

## 56.1.0 - 2023-04-14
* Add support for new memory management diagnostics provided by hoist-core
 (requires hoist-core 16.1.0 for full operation).

### 🐞 Bug Fixes
* Fixes bug with display/reporting of exceptions during app initialization sequence.

## v56.0.0 - 2023-03-29

### 🎁 New Features

* `PanelModel` now supports a `defaultSize` property specified in percentage as well as pixels
  (e.g. `defaultSize: '20%'` as well as `defaultSize: 200`).
* `DashCanvas` views can now be programmatically added with specified width and height dimensions.
* New `FetchService.abort()` API allows manually aborting a pending fetch request.
* Hoist exceptions have been enhanced and standardized, including new TypeScript types. The
  `Error.cause` property is now populated for wrapping exceptions.
* New `GridModel.headerMenuDisplay` config for limiting column header menu visibility to on hover.

### 💥 Breaking Changes

* Requires Hoist Core v16 or higher.
* Requires AG Grid v29.0.0 or higher - update your AG Grid dependency in your app's `package.json`
  file. See the [AG Grid Changelog](https://www.ag-grid.com/changelog) for details.
    * Add a dependency on `@ag-grid-community/styles` to import new dedicated styles package.
    * Imports of AG Grid CSS files within your app's `Bootstrap.ts` file will also need to be
      updated to import styles from their new location. The recommended imports are now:
```typescript
import '@ag-grid-community/styles/ag-grid.css';
import '@ag-grid-community/styles/ag-theme-balham.css';
```
* New `xhActivityTrackingConfig` soft-configuration entry places new limits on the size of
  any `data` objects passed to `XH.track()` calls.
    * Any track requests with data objects exceeding this length will be persisted, but without the
      requested data.
    * Activity tracking can also be disabled (completely) via this same config.
* "Local" preferences are no longer supported. Application should use `LocalStorageService` instead.
  With v56, the `local` flag on any preferences will be ignored, and all preferences will be saved
  on the server instead.
    * Note that Hoist will execute a one-time migration of any existing local preference values
      from the user's browser to the server on app load.
* Removed `Column.tooltipElement`. Use `tooltip` instead.
* Removed `fill` prop on `TextArea` and `NumberInput` component. Use `flex` instead.
* Removed previously deprecated `Button.modifier.outline` and `Button.modifier.quiet` (mobile only).
* Removed previously deprecated `AppMenuButton.extraItems.onClick`. Use `actionFn` instead.

### ⚙️ Typescript API Adjustments

* New Typescript types for all Hoist exceptions.
* Integration of AG Grid community types.

### ⚙️ Technical

* Hoist source code has been reformatted with Prettier.
* Admin Console modules that have been disabled via config are no longer hidden completely, but
  instead will render a placeholder pointing to the relevant config name.

### 📚 Libraries

* mobx `6.7 -> 6.8`
* dompurify `2.4 -> 3.0`

## v55.4.0 - 2023-03-23

### 🐞 Bug Fixes
* Addresses `AgGrid` v28 regression whereby changing column visibility via state throws an
  exception and doesn't
  render the grid when column groups are set via the `groupId` property.

### 💥 Breaking Changes
* Hoist now requires `AgGrid` v29.1.0 or higher - update your `AgGrid` dependency in your app's
`package.json` file. See the [ag-Grid Changelog](https://www.ag-grid.com/changelog) for details.
* `AgGrid` stylesheets are now imported from the new `@ag-grid-community/styles` module. Update
  your app's `Bootstrap.ts` file to import `ag-grid.css` and `ag-theme-balham.css` from this
  module, and include it as a dependency in your app's `package.json` file.

### ⚙️ Technical
* AgGrid `28.1.0 -> 29.1.0`

## v55.3.2 - 2023-03-22

### 🐞 Bug Fixes

* Fixed issue where a filter on a `LocalDate` field created via `FilterChooser` would cause a
  grid column filter on the same field to fail to properly render when shown.

## v55.3.1 - 2023-03-14

### 🐞 Bug Fixes

* Revert native `structuredClone` to lodash `deepClone` throughout toolkit.

## v55.3.0 - 2023-03-03

### 🐞 Bug Fixes

* Grid column filters scroll their internal grid horizontally to avoid clipping longer values.
* Minor improvements to the same grid filter dialog's alignment and labelling.

### ⚙️ Technical

* Use native `structuredClone` instead of lodash `deepClone` throughout toolkit.

## v55.2.1 - 2023-02-24

### 🐞 Bug Fixes

* Fixed issue where a resizable `Panel` splitter could be rendered incorrectly while dragging.

## v55.2.0 - 2023-02-10

### 🎁 New Features

* `DashCanvas` enhancements:
    * Views now support minimum and maximum dimensions.
    * Views now expose an `allowDuplicate` flag for controlling the `Duplicate` menu item
      visibility.

### 🐞 Bug Fixes

* Fixed a bug with Cube views having dimensions containing non-string or `null` values. Rows grouped
  by these dimensions would report values for the dimension which were incorrectly stringified (e.g.
  `'null'` vs. `null` or `'5'` vs. `5`). This has been fixed. Note that the stringified value is
  still reported for the rows' `cubeLabel` value, and will be used for the purposes of grouping.

### ⚙️ Typescript API Adjustments

* Improved signatures of `RestStore` APIs.

## v55.1.0 - 2023-02-09

Version 55 is the first major update of the toolkit after our transition to Typescript. In addition
to a host of runtime fixes and features, it also contains a good number of important Typescript
typing adjustments, which are listed below. It also includes a helpful
[Typescript upgrade guide](https://github.com/xh/hoist-react/blob/develop/docs/upgrade-to-typescript.md).

### 🎁 New Features

* Grid exports can now be tracked in the admin activity tab by setting `exportOptions.track` to
  true (defaults to false).
* Miscellaneous performance improvements to the cube package.
* The implementation of the `Cube.omitFn` feature has been enhanced. This function will now be
  called on *all* non-leaf nodes, not just single child nodes. This allows for more flexible
  editing of the shape of the resulting hierarchical data emitted by cube views.

### 🐞 Bug Fixes

* Fixed: grid cell editors would drop a single character edit.
* Fixed: grid date input editor's popup did not position correctly in a grid with pinned columns.
* Fixed issue with `DashContainer` flashing its "empty" text briefly before loading.
* Several Hoist TypeScript types, interfaces, and signatures have been improved or corrected (typing
  changes only).
* Fix bug where a `className` provided to a `Panel` with `modalSupport` would be dropped when in a
  modal state. Note this necessitated an additional layer in the `Panel` DOM hierarchy. Highly
  specific CSS selectors may be affected.
* Fix bug where `TileFrame` would not pass through the keys of its children.

### 💥 Breaking Changes

* The semantics of `Cube.omitFn` have changed such that it will now be called on all aggregate
  nodes, not just nodes with a single child. Applications may need to adjust any implementation of
  this function accordingly.
* `hoistCmp.containerFactory` and `hoistCmp.withContainerFactory` are removed in favor of
  the basic `hoistCmp.factory` and `hoistCmp.withFactory` respectively. See typescript
  API adjustments below.

### ⚙️ Typescript API Adjustments

The following Typescript API were adjusted in v55.

* Removed the distinction between `StandardElementFactory` and `ContainerElementFactory`. This
  distinction was deemed to be unnecessary, and overcomplicated the understanding of Hoist.
  Applications should simply continue to use `ElementFactory` instead. `hoistCmp.containerFactory`
  and `hoistCmp.withContainerFactory` are also removed in favor of the basic `hoistCmp.factory` and
  `hoistCmp.withFactory` respectively.
* `HoistProps.modelConfig` now references the type declaration of `HoistModel.config`. See
  `PanelModel` and `TabContainerModel` for examples.
* The new `SelectOption` type has been made multi-platform and moved to `@xh/hoist/core`.

**Note** that we do not intend to make such extensive Typescript changes going forward post-v55.0.
These changes were deemed critical and worth adjusting in our first typescript update, and before
typescript has been widely adopted in production Hoist apps.

### ⚙️ Technical

* Hoist's `Icon` enumeration has been re-organized slightly to better separate icons that describe
  "what they look like" - e.g. `Icon.magnifyingGlass()` - from an expanded set of aliases that
  describe "how they are used" - e.g. `Icon.search()`.
    * This allows apps to override icon choices made within Hoist components in a more targeted way,
      e.g. by setting `Icon.columnMenu = Icon.ellipsisVertical`.
* All Hoist configurations that support `omit: boolean` now additionally support a "thunkable"
  callback of type `() => boolean`.
* `Grid` will only persist minimal user column state for hidden columns, to reduce user pref sizes.

### 📚 Libraries

* @blueprintjs/core `^4.12 -> ^4.14`
* corejs `^3.26 -> ^3.27`
* mobx `6.6 -> 6.7`
* onsenui `2.11 -> 2.12` (*see testing note below)
* react-onsenui `1.11 > 1.13`

### ✅ Testing Scope

* *Full regression testing recommended for _mobile_ apps.* While the upgrade from 2.11 to 2.12
  appears as a minor release, it was in fact a major update to the library.
  See [the Onsen release notes](https://github.com/OnsenUI/OnsenUI/releases/tag/2.12.0) for
  additional details. Note that Hoist has handled all changes required to its Onsen API calls,
  and there are no breaking changes to the Hoist mobile component APIs. As a result, mobile apps
  _might_ not need to change anything, but extra care in testing is still recommended.

## v54.0.0 - 2022-12-31

We are pleased to announce that Hoist React has been fully rewritten in TypeScript! ✨🚀

All core Hoist Components, Models, and other utilities now have TypeScript interfaces for their
public APIs, improving the developer ergonomics of the toolkit with much more accurate dev-time type
checking and intellisense. Developers now also have the option (but are not required) to write
application code using TypeScript.

Runtime support for TypeScript is provided by `@xh/hoist-dev-utils v6.1+`, which recognizes and
transpiles TypeScript files (`.ts|.tsx`) via the `@babel/plugin-transform-typescript` plugin.
Development-time support can be provided by the user's IDE (e.g. IntelliJ or VSCode, which both
provide strong TypeScript-based error checking and auto-completion).

The goal of this release is to be backward compatible with v53 to the greatest degree possible, and
most applications will run with minimal or no changes. However, some breaking changes were required
and can require application adjustments, as detailed below.

As always, please review our [Toolbox project](https://github.com/xh/toolbox/), which we've updated
to use TypeScript for its own app-level code.

### 🎁 New Features

* New TypeScript interface `HoistProps` and per-component extensions to specify props for all
  components. This replaces the use of the `PropTypes` library, which is no longer included.
* ~~Enhanced TypeScript-aware implementations of `ElementFactory`, including separate factories for
  standard components (`elementFactory`) and components that often take children only
  (`containerElementFactory`).~~
* The `@bindable` annotation has been enhanced to produce a native javascript setter for its
  property as well as the `setXXX()` method it currently produces. This provides a more typescript
  friendly way to set properties in a mobx action, and should be the favored method going forward.
  The use of the `setXXX()` method will continue to be supported for backward compatibility.
* References to singleton instances of services and the app model can now also be gained via the
  static `instance` property on the class name of the singleton - e.g. `MyAppModel.instance`.
  Referencing app-level services and the AppModel via `XH` is still fully supported and recommended.
* New utility function `waitFor` returns a promise that will resolve after a specified condition
  has been met, polling at a specified interval.
* Hoist Components will now automatically remount if the model passed to them (via context or props)
  is changed during the lifetime of the component. This allows applications to swap out models
  without needing to manually force the remounting of related components with an explicit
  `key` setting, i.e.  `key: model.xhId`.
* `fmtQuantity` function now takes two new flags `useMillions` and `useBillions`.

### 💥 Breaking Changes

* The constructors for `GridModel` and `Column` no long accept arbitrary rest (e.g `...rest`)
  arguments for applying app-specific data to the object. Instead, use the new `appData` property
  on these objects.
* ~~The `elemFactory` function has been removed. Applications calling this function should specify
  `elementFactory` (typically) or `containerElementFactory` instead.~~
    * ~~Most application components are defined using helper aliases `hoistCmp.factory`
      and `hoistCmp.withFactory` - these calls do _not_ need to change, unless your component
      needs to take a list of children directly (i.e. `someComponent(child1, child2)`).~~
    * ~~Update the definition of any such components to use `hoistCmp.containerFactory` instead.~~
    * ~~Where possible, favor the simpler, default factory for more streamlined type suggestions /
      error messages regarding your component's valid props.~~
* The use of the `model` prop to provide a config object for a model to be created on-the-fly
  is deprecated.
    * Use the new `modelConfig` prop when passing a *plain object config* -
      e.g. `someComp({modelConfig: {modelOpt: true}})`
    * Continue to use the `model` prop when passing an existing model *instance* -
      e.g. `someComp({model: someCompModel})`.
* PropTypes support has been removed in favor of the type script interfaces discussed above. Apps
  importing Hoist Proptypes instances should simply remove these compile-time references.

### 🐞 Bug Fixes

* Fix bug where dragging on any panel header which is a descendant of a `DashCanvasView` would move
  the `DashCanvasView`.
* Fix bug where `GridModel.ensureRecordsVisibleAsync` could fail to make collapsed nodes visible.
* Fix bug where `GridPersistenceModel` would not clean outdated column state.
* Fix animation bug when popping pages in the mobile navigator.

### ⚙️ Technical

* Update `preflight.js` to catch errors that occur on startup, before our in-app exception handling
  is initialized.

### 📚 Libraries

* @blueprintjs/core `4.11 -> 4.12`
* @xh/hoist-dev-utils `6.0 -> 6.1`
* typescript `added @ 4.9`
* highcharts `9.3 -> 10.3`

### ✅ Testing Scope

* *Full regression testing recommended* - this is a major Hoist release and involved a significant
  amount of refactoring to the toolkit code. As such, we recommend a thorough regression test of any
  applications updating to this release from prior versions.

## v53.2.0 - 2022-11-15

### 🎁 New Features

* New methods `Store.errors`, `Store.errorCount`, and `StoreRecord.allErrors` provide convenient
  access to validation errors in the data package.
* New flag `Store.validationIsComplex` indicates whether *all* uncommitted records in a store should
  be revalidated when *any* record in the store is changed.
    * Defaults to `false`, which should be adequate for most use cases and can provide a significant
      performance boost in apps that bulk-insert 100s or 1000s of rows into editable grids.
    * Set to `true` for stores with validations that depend on other editable record values in the
      store (e.g. unique constraints), where a change to record X should cause another record Y to
      change its own validation status.

## v53.1.0 - 2022-11-03

### 🎁 New Features

* `PanelModel` now supports `modalSupport.defaultModal` option to allow rendering a Panel in an
  initially modal state.

### 🐞 Bug Fixes

* Fixed layout issues caused by top-level DOM elements created by `ModalSupport`
  and `ColumnWidthCalculator` (grid auto-sizing). Resolved occasional gaps between select inputs and
  their drop-down menus.
* Fix desktop styling bug where buttons inside a `Toast` could be rendered with a different color
  than the rest of the toast contents.
* Fix `GridModel` bug where `Store` would fail to recognize dot-separated field names as paths
  when provided as part of a field spec in object form.

### ⚙️ Technical

* Snap info (if available) from the `navigator.connection` global within the built-in call to track
  each application load.

## v53.0.0 - 2022-10-19

### 🎁 New Features

* The Hoist Admin Console is now accessible in a read-only capacity to users assigned the
  new `HOIST_ADMIN_READER` role.
* The pre-existing `HOIST_ADMIN` role inherits this new role, and is still required to take any
  actions that modify data.

### 💥 Breaking Changes

* Requires `hoist-core >= 14.4` to support the new `HOIST_ADMIN_READER` role described above. (Core
  upgrade _not_ required otherwise.)

## v52.0.2 - 2022-10-13

### 🐞 Bug Fixes

* Form field dirty checking now uses lodash `isEqual` to compare initial and current values,
  avoiding false positives with Array values.

## v52.0.1 - 2022-10-10

### 🎁 New Features

* New "Hoist Inspector" tool supports displaying and querying all of the Models, Services, and
  Stores within a running application.
    * Admin/dev-focused UI is built into all Desktop apps, activated via discrete new toggle in the
      bottom version bar (look for the 🔍 icon), or by running `XH.inspectorService.activate()`.
    * Selecting a model/service/store instance provides a quick view of its properties, including
      reactively updated observables. Useful for realtime troubleshooting of application state.
    * Includes auto-updated stats on total application model count and memory usage. Can aid in
      detecting and debugging memory leaks due to missing `@managed` annotations and other issues.
* New `DashCanvasViewModel.autoHeight` option fits the view's height to its rendered contents.
* New `DashCanvasAddViewButton` component supports adding views to `DashCanvas`.
* New `TabContainerModel.refreshContextModel` allows apps to programmatically load a `TabContainer`.
* `FilterChooserModel` now accepts shorthand inputs for numeric fields (e.g. "2m").
* Admin Console Config/Pref/Blob differ now displays the last updated time and user for each value.
* New observable `XH.environmentService.serverVersion` property, updated in the background via
  pre-existing `xhAppVersionCheckSecs` config. Note this does not replace or change the built-in
  upgrade prompt banner, but allows apps to take their own actions (e.g. reload immediately) when
  they detect an update on the server.

### 💥 Breaking Changes

* This release moves Hoist to **React v18**. Update your app's `package.json` to require the latest
  18.x versions of `react` and `react-dom`. Unless your app uses certain react-dom APIs directly, no
  other changes should be required.
* Removed deprecated method `XH.setDarkTheme()`. Use `XH.setTheme()` instead to select from our
  wide range of (two) theme options.

### 🐞 Bug Fixes

* `CompoundTaskObserver` improved to prioritize using specific messages from subtasks over the
  overall task message.
* Grid's built in context-menu option for filtering no longer shows `[object Object]` for columns
  that render React elements.
* `Store.updateData()` properly handles data in the `{rawData, parentId}` format, as documented.
* Disabled tabs now render with a muted text color on both light and dark themes, with
  new `--tab-disabled-text-color` CSS var added to customize.

### ⚙️ Technical

* `HoistComponents` no longer mutate the props object passed to them in React production mode. This
  was not causing noticeable application issues, but could result in a component's base CSS class
  being applied multiple times to its DOM element.
* `ModelSelector` used for model lookup and matching will now accept the class name of the model to
  match. Previously only a class reference could be provided.
* New check within service initialization to ensure that app service classes extend `HoistService`
  as required. (Has always been the expectation, but was not previously enforced.)
* `GridModel` will once again immediately sync data with its underlying AG Grid component. This
  reverses a v50.0.0 change that introduced a minimal debounce in order to work around an AG Grid
  rendering bug. The AG Grid bug has been resolved, and this workaround is no longer needed.
* `GridExportService` has improved support for columns of `FieldType.AUTO` and for columns with
  multiple data types and custom export functions. (`hoist-core >= 14.3` required for these
  particular improvements, but not for this Hoist React version in general.)
* The `trimToDepth` has been improved to return a depth-limited clone of its input that better
  handles nested arrays and passes through primitive inputs unchanged.

### 📚 Libraries

* @blueprintjs/core `4.6 -> 4.11`
* @blueprintjs/datetime `4.3 -> 4.4`
* @fortawesome `6.1 -> 6.2`
* dompurify `2.3 -> 2.4`
* react `17.0.1 -> 18.2.0`
* react-dom `17.0.1 -> 18.2.0`

## v51.0.0 - 2022-08-29

### 🎁 New Features

* `ButtonGroupInput` supports new `enableMulti` prop.
* `AboutDialog` can now display more dynamic custom properties.
* New option added to the Admin Activity Tracking chart to toggle on/off weekends when viewing a
  time series.
* The `filterText` field in `ColumnHeaderFilter` now gets autoFocused.

### 💥 Breaking Changes

* `CodeInput` is now rendered within an additional `div` element. Unlikely to cause issues, unless
  using targeted styling of this component.
* `xhAboutMenuConfigs` soft-config is no longer supported. To customize the `AboutDialog`, see
  `HoistAppModel.getAboutDialogItems()`

### 🐞 Bug Fixes

* Fixed issue where `ModalSupport` would trigger `MobX` memo warning in console.
* Fixed issues with `ModalSupport` implementation in `CodeInput`.
* Fixed `Grid` rendering glitches when used inside `Panel` with `ModalSupport`.
* Fixed incorrect text color on desktop toasts with a warning intent.
* Fixed potential for duplication of default Component `className` within list of CSS classes
  rendered into the DOM.
* Added missing `@computed` annotations to several `Store` getters that relay properties from
  its internal recordsets, including `maxDepth` and getters returning counts and empty status.
    * Avoids unnecessary internal render cycles within `Grid` when in tree mode.
    * Could require adjustments for apps that unintentionally relied on these observable getters
      triggering re-renders when records have changed in any way (but their output values have not).
* Hoist-supported menus will no longer filter out a `MenuDivider` if it has a `title`.
* The default `FormField` read-only renderer now supports line breaks.

### ⚙️ Technical

* The `addReaction()` and `addAutorun()` methods on `HoistBase` (i.e. models and services) now
  support passing multiple reactions in a single call and will ignore nullish inputs.

## v50.1.1 - 2022-07-29

### 🐞 Bug Fixes

* Fixed bug where components utilizing `ModalSupport` could render incorrectly when switching
  between inline and modal views.
* Improved behavior of `GridModel.whenReadyAsync()` to allow Grid more time to finish loading data.
  This improves the behavior of related methods `preSelectFirstAsync`, `selectFirstAsync`, and
  `ensureVisibleAsync`.
* `Grid` context menus are now disabled when a user is inline editing.
* An empty `DashCanvas` / `DashContainer` 'Add View' button now only displays a menu of available
  views, without unnecessarily nesting them inside an 'Add' submenu.
* Update `AppMenuButton` and `ContextMenu` to support Blueprint4 `menuItem`.

## v50.1.0 - 2022-07-21

### 🎁 New Features

* New `GridModel` method `ensureRecordsVisibleAsync` accepts one or more store records or IDs and
  scrolls to make them visible in the grid.

### 📚 Libraries

* @blueprintjs/core `4.5 -> 4.6`
* qs `6.10 -> 6.11`
* react-popper `2.2 -> 2.3`

## v50.0.0 - 2022-07-12

### 🎁 New Features

* New `PanelModel.modalSupport` option allows the user to expand a panel into a configurable modal
  dialog - without developers needing to write custom dialog implementations and without triggering
  a remount/rerender of the panel's contents.
* FilterChooser field suggestions now search within multi-word field names.
* Autosize performance has been improved for very large grids.
* New `@abstract` decorator now available for enforcing abstract methods / getters.
* `MessageModel` now receives `dismissable` and `cancelOnDismiss` flags to control the behavior of a
  popup message when clicking the background or hitting the escape key.

### 💥 Breaking Changes

* Hoist now requires AG Grid v28.0.0 or higher - update your AG Grid dependency in your app's
  `package.json` file. See the [AG Grid Changelog](https://www.ag-grid.com/changelog) for details.
* The data reactions between `GridModel` and the underlying Ag-Grid is now minimally debounced. This
  avoids multiple data updates during a single event loop tick, which can corrupt Ag-Grid's
  underlying state in the latest versions of that library.
    * This change should not affect most apps, but code that queries grid state immediately after
      loading or filtering a grid (e.g. selection, row visibility, or expansion state) should be
      tested carefully and may require a call to `await whenReadyAsync()`.
    * Note that this method is already incorporated in to several public methods on `GridModel`,
      including `selectFirstAsync()` and `ensureSelectionVisibleAsync()`.
    * ⚠ NOTE - this change has been reverted as of v52 (see above).
* Blueprint has updated all of its CSS class names to use the `bp4-` prefix instead of the `bp3-`
  prefix. Any apps styling these classes directly may need to be adjusted. See
  https://github.com/palantir/blueprint/wiki/Blueprint-4.0 for more info.
* Both `Panel.title` and `Panel.icon` props must be null or undefined to avoid rendering
  a `PanelHeader`. Previously specifying any 'falsey' value for both (e.g. an empty string
  title) would omit the header.
* `XHClass` (top-level Singleton model for Hoist) no longer extends `HoistBase`
* `DockView` component has been moved into the desktop-specific package `@xh/hoist/desktop/cmp`.
  Users of this component will need to adjust their imports accordingly.
* Requires `hoist-core >= 14.0`. Excel file exporting defaults to using column FieldType.

### 🐞 Bug Fixes

* Fixed several issues introduced with Ag-Grid v27 where rows gaps and similar rendering issues
  could appear after operating on it programmatically (see breaking changes above).
* `ColumnHeaders` now properly respond to mouse events on tablets (e.g. when using a Bluetooth
  trackpad on an iPad).
* Fixed bug where `DashCanvasModel.removeView()` was not properly disposing of removed views
* Fixed exception dialog getting overwhelmed by large messages.
* Fixed exporting to Excel file erroneously coercing certain strings (like "1e10") into numbers.

### ⚙️ Technical

* Hoist will now throw if you import a desktop specific class to a mobile app or vice-versa.

### 📚 Libraries

* @blueprintjs `3.54 -> 4.5`

[Commit Log](https://github.com/xh/hoist-react/compare/v49.2.0...v50.0.0)

## v49.2.0 - 2022-06-14

### 🎁 New Features

* New `@enumerable` decorator for making class members `enumerable`
* New `GridAutosizeOption` `renderedRowsOnly` supports more limited autosizing
  for very large grids.

### 🐞 Bug Fixes

* Fix `FilterChooser` looping between old values if updated too rapidly.
* Allow user to clear an unsupported `FilterChooser` value.
* Fix bug where `Panel` would throw when `headerItems = null`
* Fix column values filtering on `tags` fields if another filter is already present.
* Fix bug where `SwitchInput` `labelSide` would render inappropriately if within `compact` `toolbar`
* Fix bug where `SplitTreeMapModel.showSplitter` property wasn't being set in constructor

### 📚 Libraries

* mobx `6.5 -> 6.6`

[Commit Log](https://github.com/xh/hoist-react/compare/v49.1.0...v49.2.0)

## v49.1.0 - 2022-06-03

### 🎁 New Features

* A `DashCanvasViewModel` now supports `headerItems` and `extraMenuItems`
* `Store` now supports a `tags` field type
* `FieldFilter` supports `includes` and `excludes` operators for `tags` fields

### 🐞 Bug Fixes

* Fix regression with `begins`, `ends`, and `not like` filters.
* Fix `DashCanvas` styling so drag-handles no longer cause horizontal scroll bar to appear
* Fix bug where `DashCanvas` would not resize appropriately on scrollbar visibility change

[Commit Log](https://github.com/xh/hoist-react/compare/v49.0.0...v49.1.0)

## v49.0.0 - 2022-05-24

### 🎁 New Features

* Improved desktop `NumberInput`:
    * Re-implemented `min` and `max` props to properly constrain the value entered and fix several
      bugs with the underlying Blueprint control.
    * Fixed the `precision` prop to be fully respected - values emitted by the input are now
      truncated to the specified precision, if set.
    * Added additional debouncing to keep the value more stable while a user is typing.
* Added new `getAppMenuButtonExtraItems()` extension point on `@xh/hoist/admin/AppModel` to allow
  customization of the Admin Console's app menu.
* Devs can now hide the Admin > General > Users tab by setting `hideUsersTab: true` within a new,
  optional `xhAdminAppConfig` soft-config.
* Added new `SplitTreeMapModel.showSplitter` config to insert a four pixel buffer between the
  component's nested maps. Useful for visualizations with both positive and negative heat values on
  each side, to keep the two sides clearly distinguished from each other.
* New `xhChangelogConfig.limitToRoles` soft-config allows the in-app changelog (aka release notes)
  to be gated to a subset of users based on their role.
* Add support for `Map` and `WeakMap` collections in `LangUtils.getOrCreate()`.
* Mobile `textInput` now accepts an `enableClear` property with a default value of false.

### 💥 Breaking Changes

* `GridModel.groupRowElementRenderer` and `DataViewModel.groupRowElementRenderer` have been removed,
  please use `groupRowRenderer` instead. It must now return a React Element rather than an HTML
  string (plain strings are also OK, but any formatting must be done via React).
* Model classes passed to `HoistComponents` or configured in their factory must now
  extend `HoistModel`. This has long been a core assumption, but was not previously enforced.
* Nested model instances stored at properties with a `_` prefix are now considered private and will
  not be auto-wired or returned by model lookups. This should not affect most apps, but will require
  minor changes for apps that were binding components to non-standard or "private" models.
* Hoist will now throw if `Store.summaryRecord` does not have a unique ID.

### 🐞 Bug Fixes

* Fixed a bug with Panel drag-to-resize within iframes on Windows.
* Worked around an Ag-Grid bug where the grid would render incorrectly on certain sorting changes,
  specifically for abs sort columns, leaving mis-aligned rows and gaps in the grid body layout.
* Fixed a bug in `SelectEditor` that would cause the grid to lose keyboard focus during editing.

### ⚙️ Technical

* Hoist now protects against custom Grid renderers that may throw by catching the error and printing
  an "#ERROR" placeholder token in the affected cell.
* `TreeMapModel.valueRenderer` and `heatRenderer` callbacks are now passed the `StoreRecord` as a
  second argument.
* Includes a new, additional `index-manifest.html` static file required for compatibility with the
  upcoming `hoist-dev-utils v6.0` release (but remains compatible with current/older dev-utils).

### 📚 Libraries

* mobx-react-lite `3.3 -> 3.4`

[Commit Log](https://github.com/xh/hoist-react/compare/v48.0.1...v49.0.0)

## v48.0.1 - 2022-04-22

### 🐞 Bug Fixes

* Improve default rendering to call `toString()` on non-react elements returned by renderers.
* Fixed issue with `model` property missing from `Model.componentProps` under certain conditions.

[Commit Log](https://github.com/xh/hoist-react/compare/v48.0.0...v48.0.1)

## v48.0.0 - 2022-04-21

### 🎁 New Features

* A new `DashCanvas` layout component for creating scrollable dashboards that allow users to
  manually place and size their widgets using a grid-based layout. Note that this component is in
  beta and its API is subject to change.
* FontAwesome upgraded to v6. This includes redesigns of the majority of bundled icons - please
  check your app's icon usages carefully.
* Enhancements to admin log viewer. Log file metadata (size & last modified) available with
  optional upgrade to `hoist-core >= 13.2`.
* Mobile `Dialog` will scroll internally if taller than the screen.
* Configs passed to `XH.message()` and its variants now take an optional `className` to apply to the
  message dialog.
* `fmtQuantity` now displays values greater than one billion with `b` unit, similar to current
  handling of millions with `m`.

### 💥 Breaking Changes

* Hoist now requires AG Grid v27.2.0 or higher - update your AG Grid dependency in your app's
  `package.json` file. See the [AG Grid Changelog](https://www.ag-grid.com/changelog) for details.
  NOTE that AG Grid 27 includes a big breaking change to render cell contents via native React
  elements rather than HTML, along with other major API changes. To accommodate these changes, the
  following changes are required in Hoist apps:
    * `Column.renderer` must now return a React Element rather than an HTML string (plain strings
      are also OK, but any formatting must be done via React). Please review your app grids and
      update any custom renderers accordingly. `Column.elementRenderer` has been removed.
    * `DataViewModel.elementRenderer` has been renamed `DataViewModel.renderer`.
    * Formatter methods and renderers (e.g. `fmtNumber`, `numberRenderer`, etc.) now return React
      Elements by default. The `asElement` option to these functions has been removed. Use the
      new `asHtml` option to return an HTML string where required.
    * The `isPopup` argument to `useInlineEditorModel()` has been removed. If you want to display
      your inline editor in a popup, you must set the new flag `Column.editorIsPopup` to `true`.
* Deprecated message configs `confirmText`, `confirmIntent`, `cancelText`, `cancelIntent` have been
  removed.

### 🐞 Bug Fixes

* Set AG Grid's `suppressLastEmptyLineOnPaste` to true to work around a bug with Excel (Windows)
  that adds an empty line beneath the range pasted from the clipboard in editable grids.
* Fixes an issue where `NumberInput` would initially render blank values if `max` or `min` were
  set.
* Fixes an issue where tree maps would always show green for a `heatValue` of zero.

### 📚 Libraries

* @fortawesome/fontawesome-pro `5.14 -> 6.1`
* mobx `6.3 -> 6.5`
* mobx-react-lite `3.2 -> 3.3`

[Commit Log](https://github.com/xh/hoist-react/compare/v47.1.2...v48.0.0)

## v47.1.2 - 2022-04-01

### 🐞 Bug Fixes

* `FieldFilter`'s check of `committedData` is now null safe. A record with no `committedData` will
  not be filtered out.

[Commit Log](https://github.com/xh/hoist-react/compare/v47.1.1...v47.1.2)

## v47.1.1 - 2022-03-26

### 🎁 New Features

* New "sync with system" theme option - sets the Hoist theme to light/dark based on the user's OS.
* Added `cancelAlign` config to `XH.message()` and variants. Customize to "left" to render
  Cancel and Confirm actions separated by a filler.
* Added `GridModel.restoreDefaultsFn`, an optional function called after `restoreDefaultsAsync`.
  Allows apps to run additional, app-specific logic after a grid has been reset (e.g. resetting
  other, related preferences or state not managed by `GridModel` directly).
* Added `AppSpec.lockoutPanel`, allowing apps to specify a custom component.

### 🐞 Bug Fixes

* Fixed column auto-sizing when `headerName` is/returns an element.
* Fixed bug where subforms were not properly registering as dirty.
* Fixed an issue where `Select` inputs would commit `null` whilst clearing the text input.
* Fixed `Clock` component bug introduced in v47 (configured timezone was not respected).

### 📚 Libraries

* @blueprintjs/core `3.53 -> 3.54`
* @blueprintjs/datetime `3.23 -> 3.24`

[Commit Log](https://github.com/xh/hoist-react/compare/v47.0.1...v47.1.1)

## v47.0.1 - 2022-03-06

### 🐞 Bug Fixes

* Fix to mobile `ColChooser` error re. internal model handling.

[Commit Log](https://github.com/xh/hoist-react/compare/v47.0.0...v47.0.1)

## v47.0.0 - 2022-03-04

### 🎁 New Features

* Version 47 provides new features to simplify the wiring of models to each other and the components
  they render. In particular, it formalizes the existing concept of "linked" HoistModels - models
  created by Hoist via the `creates` directive or the `useLocalModel` hook - and provides them with
  the following new features:
    - an observable `componentProps` property with access to the props of their rendered component.
    - a `lookupModel()` method and a `@lookup` decorator that can be used to acquire references to
      other HoistModels that are ancestors of the model in the component hierarchy.
    - new `onLinked()` and `afterLinked()` lifecycle methods, called when the model's associated
      component is first rendered.
* As before, linked models are auto-loaded and registered for refreshes within the `RefreshContext`
  they reside in, as well as destroyed when their linked component is unmounted. Also note that the
  new features described above are all "opt-in" and should be fully backward compatible with
  existing application code.
* Hoist will now more clearly alert if a model specified via the `uses()` directive cannot be
  resolved. A new `optional` config (default false) supports components with optional models.
* New support in Cube views for aggregators that depend on rows in the data set other than their
  direct children. See new property `Aggregator.dependOnChildrenOnly` and new `AggregationContext`
  argument passed to `Aggregator.aggregate()` and `Aggregator.replace()`
* Clarified internal CSS classes and styling for `FormField`.
    * ⚠️ Note that as part of this change, the `xh-form-field-fill` class name is no longer in use.
      Apps should check for any styles for that class and replace with `.xh-form-field-inner--flex`.

### 🐞 Bug Fixes

* Fixed an issue where the menu would flash open and closed when clicking on the `FilterChooser`
  favorites button.

### 💥 Breaking Changes

* Dashboard widgets no longer receive the `viewModel` prop. Access to the `DashViewModel` within a
  widget should be obtained using either the lookup decorator (i.e. `@lookup(DashViewModel)`)
  or the `lookupModel()` method.

### 📚 Libraries

* @blueprintjs/core `3.52 -> 3.53`

[Commit Log](https://github.com/xh/hoist-react/compare/v46.1.2...v47.0.0)

## v46.1.2 - 2022-02-18

### 🐞 Bug Fixes

* Fixed an issue where column autosize can reset column order under certain circumstances.

[Commit Log](https://github.com/xh/hoist-react/compare/v46.1.1...v46.1.2)

## v46.1.1 - 2022-02-15

### 🐞 Bug Fixes

* Prevent `onClick` for disabled mobile `Buttons`.

[Commit Log](https://github.com/xh/hoist-react/compare/v46.1.0...v46.1.1)

## v46.1.0 - 2022-02-07

### Technical

* This release modifies our workaround to handle the AG Grid v26 changes to cast all of their node
  ids to strings. The initial approach in v46.0.0 - matching the AG Grid behavior by casting all
  `StoreRecord` ids to strings - was deemed too problematic for applications and has been reverted.
  Numerical ids in Store are once again fully supported.
* To accommodate the AG Grid changes, applications that are using AG Grid APIs (e.g.
  `agApi.getNode()`) should be sure to use the new property `StoreRecord.agId` to locate and compare
  records. We expect such usages to be rare in application code.

### 🎁 New Features

* `XH.showFeedbackDialog()` now takes an optional message to pre-populate within the dialog.
* Admins can now force suspension of individual client apps from the Server > WebSockets tab.
  Intended to e.g. force an app to stop refreshing an expensive query or polling an endpoint removed
  in a new release. Requires websockets to be enabled on both server and client.
* `FormField`s no longer need to specify a child input, and will simply render their readonly
  version if no child is specified. This simplifies the common use-case of fields/forms that are
  always readonly.

### 🐞 Bug Fixes

* `FormField` no longer throw if given a child that did not have `propTypes`.

[Commit Log](https://github.com/xh/hoist-react/compare/v46.0.0...v46.1.0)

## v46.0.0 - 2022-01-25

### 🎁 New Features

* `ExceptionHandler` provides a collection of overridable static properties, allowing you to set
  app-wide default behaviour for exception handling.
* `XH.handleException()` takes new `alertType` option to render error alerts via the familiar
  `dialog` or new `toast` UI.
* `XH.toast()` takes new `actionButtonProps` option to render an action button within a toast.
* New `GridModel.highlightRowOnClick` config adds a temporary highlight class to grid rows on user
  click/tap. Intended to improve UI feedback - especially on mobile, where it's enabled by default.
* New `GridModel.isInEditingMode` observable tracks inline editing start/stop with a built-in
  debounce, avoiding rapid cycling when e.g. tabbing between cells.
* `NumberInput` now supports a new `scaleFactor` prop which will be applied when converting between
  the internal and external values.
* `FilterChooser` now displays more minimal field name suggestions when first focused, as well as a
  new, configurable usage hint (`FilterChooserModel.introHelpText`) above those suggestions.

### 💥 Breaking Changes

* Hoist now requires AG Grid v26.2.0 or higher - update your AG Grid dependency in your app's
  `package.json` file. See the [AG Grid Changelog](https://www.ag-grid.com/changelog) for details.
* ~~`StoreRecord.id` must now be a String. Integers IDs were previously supported, but will be cast
  Strings during record creation.~~
    * ~~Apps using numeric record IDs for internal or server-side APIs will need to be reviewed and
      updated to handle/convert string values.~~
    * ~~This change was necessitated by a change to Ag-Grid, which now also requires String IDs for
      its row node APIs.~~
    * NOTE - the change above to require string IDs was unwound in v46.1.
* `LocalDate` methods `toString()`, `toJSON()`, `valueOf()`, and `isoString()` now all return the
  standard ISO format `YYYY-MM-DD`, consistent with built-in `Date.toISOString()`. Prior versions
  returned`YYYYMMDD`.
* The `stringifyErrorSafely` function has been moved from the `@xh/hoist/exception` package to a
  public method on `XH.exceptionHandler`. (No/little impact expected on app code.)

### 🐞 Bug Fixes

* Fix to incorrect viewport orientation reporting due to laggy mobile resize events and DOM APIs.

[Commit Log](https://github.com/xh/hoist-react/compare/v45.0.2...v46.0.0)

## v45.0.2 - 2022-01-13

### 🎁 New Features

* `FilterChooser` has new `menuWidth` prop, allowing you to specify as width for the dropdown menu
  that is different from the control.

### 🐞 Bug Fixes

* Fixed cache clearing method on Admin Console's Server > Services tab.
* Several fixes to behavior of `GridAutosizeMode.MANAGED`

[Commit Log](https://github.com/xh/hoist-react/compare/v45.0.1...v45.0.2)

## v45.0.1 - 2022-01-07

### 🐞 Bug Fixes

* Fixed a minor bug preventing Hoist apps from running on mobile Blackberry Access (Android)
  browsers

### ⚙️ Technical

* New flag `Store.experimental.castIdToString`

[Commit Log](https://github.com/xh/hoist-react/compare/v45.0.0...v45.0.1)

## v45.0.0 - 2022-01-05

### 🎁 New Features

* Grid filters configured with `GridFilterFieldSpec.enableValues` offer autocomplete suggestions
  for 'Equals' and 'Not Equals' filters.
* `GridFilterFieldSpec` has new `values` and `forceSelection` configs.
* `FilterChooser` displays a list of fields configured for filtering to improve the usability /
  discoverability of the control. Enabled by default, but can be disabled via
  new `suggestFieldsWhenEmpty` model config.
* `TreeMap` uses lightest shading for zero heat, reserving grey for nil.
* New property `Store.reuseRecords` controls if records should be reused across loads based on
  sharing identical (by reference) raw data. NOTE - this behavior was previously always enabled, but
  can be problematic under certain conditions and is not necessary for most applications. Apps with
  large datasets that want to continue to use this caching should set this flag explicitly.
* Grid column filters tweaked with several improvements to usability and styling.
* `LocalDate.get()` now supports both 'YYYY-MM-DD' and 'YYYYMMDD' inputs.
* Mobile `Button` has new `intent`, `minimal` and `outlined` props.

### 💥 Breaking Changes

* `FilterChooserFieldSpec.suggestValues` has been renamed `enableValues`, and now only accepts a
  boolean.
* `Column.exportFormat`, `Column.exportWidth` and the `ExportFormat` enum have been renamed
  `Column.excelFormat`, `Column.excelWidth` and `ExcelFormat` respectively.
* `Store.reuseRecords` must now be explicitly set on Stores with large datasets that wish to cache
  records by raw data identity (see above).
* `Record` class renamed to `StoreRecord` in anticipation of upcoming changes to JavaScript standard
  and to improve compatibility with TypeScript.
    * Not expected to have much or any impact on application code, except potentially JSDoc typings.
* Mobile `Button` no longer supports `modifier` prop. Use `minimal` and `outlined` instead.
* The following deprecated APIs were removed:
    * GridModel.selection
    * GridModel.selectedRecordId
    * StoreSelectionModel.records
    * StoreSelectionModel.ids
    * StoreSelectionModel.singleRecord
    * StoreSelectionModel.selectedRecordId
    * DataViewModel.selection
    * DataViewModel.selectedRecordId
    * RestGridModel.selection
    * LogUtils.withShortDebug
    * Promise.start

### 🐞 Bug Fixes

* `DashContainer` overflow menu still displays when the optional menu button is enabled.
* Charts in fullscreen mode now exit fullscreen mode gracefully before re-rendering.

### 📚 Libraries

* @popperjs/core `2.10 -> 2.11`
* codemirror `5.63 -> 6.65`
* http-status-codes `2.1 -> 2.2`
* prop-types `15.7 -> 15.8`
* store2 `2.12 -> 2.13`
* ua-parser-js `0.7 -> 1.0.2` (re-enables auto-patch updates)

[Commit Log](https://github.com/xh/hoist-react/compare/v44.3.0...v45.0.0)

## v44.3.0 - 2021-12-15

### 🐞 Bug Fixes

* Fixes issue with columns failing to resize on first try.
* Fixes issue preventing use of context menus on iPad.

### 📚 Libraries

* @blueprintjs/core `3.51 -> 3.52`

* [Commit Log](https://github.com/xh/hoist-react/compare/v44.2.0...v44.3.0)

## v44.2.0 - 2021-12-07

### 🎁 New Features

* Desktop inline grid editor `Select` now commits the value immediately on selection.
* `DashContainerModel` now supports an observable `showMenuButton` config which will display a
  button in the stack header for showing the context menu
* Added `GridAutosizeMode.MANAGED` to autosize Grid columns on data or `sizingMode` changes, unless
  the user has manually modified their column widths.
* Copying from Grids to the clipboard will now use the value provided by the `exportValue`
  property on the column.
* Refresh application hotkey is now built into hoist's global hotkeys (shift + r).
* Non-SSO applications will now automatically reload when a request fails due to session timeout.
* New utility methods `withInfo` and `logInfo` provide variants of the existing `withDebug` and
  `logDebug` methods, but log at the more verbose `console.log` level.

### 🐞 Bug Fixes

* Desktop panel splitter can now be dragged over an `iframe` and reliably resize the panel.
* Ensure scrollbar does not appear on multi-select in toolbar when not needed.
* `XH.isPortrait` property fixed so that it no longer changes due to the appearance of the mobile
  keyboard.

[Commit Log](https://github.com/xh/hoist-react/compare/v44.1.0...v44.2.0)

## v44.1.0 - 2021-11-08

### 🎁 New Features

* Changes to App Options are now tracked in the admin activity tab.
* New Server > Environment tab added to Admin Console to display UI server environment variables and
  JVM system properties. (Requires `hoist-core >= 10.1` to enable this optional feature.)
* Provided observable getters `XH.viewportSize`, `XH.isPortrait` and `XH.isLandscape` to allow apps
  to react to changes in viewport size and orientation.

### 🐞 Bug Fixes

* Desktop inline grid editor `DateInput` now reliably shows its date picker pop-up aligned with the
  grid cell under edit.
* Desktop `Select.hideDropdownIndicator` now defaults to `true` on tablet devices due to UX bugs
  with the select library component and touch devices.
* Ensure `Column.autosizeBufferPx` is respected if provided.

### ✨ Style

* New `--xh-menu-item` CSS vars added, with tweaks to default desktop menu styling.
* Highlight background color added to mobile menu items while pressed.

[Commit Log](https://github.com/xh/hoist-react/compare/v44.0.0...v44.1.0)

## v44.0.0 - 2021-10-26

⚠ NOTE - apps must update to `hoist-core >= 10.0.0` when taking this hoist-react update.

### 🎁 New Features

* TileFrame now supports new `onLayoutChange` callback prop.

### 🐞 Bug Fixes

* Field Filters in data package now act only on the `committed` value of the record. This stabilizes
  filtering behavior in editable grids.
* `JsonBlobService.updateAsync()` now supports data modifications with `null` values.
* Fixes an issue with Alert Banner not broadcasting to all users.
* Selected option in `Select` now scrolls into view on menu open.

### 💥 Breaking Changes

* Update required to `hoist-core >= 10.0.0` due to changes in `JsonBlobService` APIs and the
  addition of new, dedicated endpoints for Alert Banner management.

[Commit Log](https://github.com/xh/hoist-react/compare/v43.2.0...v44.0.0)

## v43.2.0 - 2021-10-14

### 🎁 New Features

* Admins can now configure an app-wide alert banner via a new tab in the Hoist Admin console.
  Intended to alert users about planned maintenance / downtime, known problems with data or upstream
  systems, and other similar use cases.
* Minor re-org of the Hoist Admin console tabs. Panels relating primarily to server-side features
  (including logging) are now grouped under a top-level "Server" tab. Configs have moved under
  "General" with the new Alert Banner feature.

### 🐞 Bug Fixes

* Always enforce a minimal `wait()` within `GridModel.autosizeAsync()` to ensure that the Grid has
  reacted to any data changes and AG Grid accurately reports on expanded rows to measure.

[Commit Log](https://github.com/xh/hoist-react/compare/v43.1.0...v43.2.0)

## v43.1.0 - 2021-10-04

### 🎁 New Features

* The Admin Console log viewer now supports downloading log files.
    * Note apps must update to `hoist-core >= v10.0` to enable this feature.
    * Core upgrade is _not_ a general requirement of this Hoist React release.
* The `field` key in the constructor for `Column` will now accept an Object with field defaults, as
  an alternative to the field name. This form allows the auto-construction of fully-defined `Field`
  objects from the column specification.

### 🐞 Bug Fixes

* `GridModel` no longer mutates any `selModel` or `colChooser` config objects provided to its
  constructor, resolving an edge-case bug where re-using the same object for either of these configs
  across multiple GridModel instances (e.g. as a shared set of defaults) would break.
* Grid autosizing tweaked to improve size estimation for indented tree rows and on mobile.

### 📚 Libraries

* @blueprintjs/core `3.50 -> 3.51`

[Commit Log](https://github.com/xh/hoist-react/compare/v43.0.2...v43.1.0)

## v43.0.2 - 2021-10-04

### 🐞 Bug Fixes

* Fix (important) to ensure static preload spinner loaded from the intended path.
    * Please also update to latest `hoist-dev-utils >= 5.11.1` if possible.
    * Avoids issue where loading an app on a nested route could trigger double-loading of app
      assets.

[Commit Log](https://github.com/xh/hoist-react/compare/v43.0.1...v43.0.2)

## v43.0.1 - 2021-10-04

### 🎁 New Features

* New `GridFindField` component that enables users to search through a Grid and select rows that
  match the entered search term, _without_ applying any filtering. Especially useful for grids with
  aggregations or other logic that preclude client-side filtering of the data.
* Tree grid rows can be expanded / collapsed by clicking anywhere on the row. The new
  `GridModel.clicksToExpand` config can be used to control how many clicks will toggle the row.
  Defaults to double-click for desktop, and single tap for mobile - set to 0 to disable entirely.
* Added `GridModel.onCellContextMenu` handler. Note that for mobile (phone) apps, this handler fires
  on the "long press" (aka "tap and hold") gesture. This means it can be used as an alternate event
  for actions like drilling into a record detail, especially for parent rows on tree grids, where
  single tap will by default expand/collapse the node.
* In the `@xh/hoist/desktop/grid` package, `CheckboxEditor` has been renamed `BooleanEditor`. This
  new component supports a `quickToggle` prop which allows for more streamlined inline editing of
  boolean values.
* `LoadSpec` now supports a new `meta` property. Use this property to pass app-specific metadata
  through the `LoadSupport` loading and refresh lifecycle.
* A spinner is now shown while the app downloads and parses its javascript - most noticeable when
  loading a new (uncached) version, especially on a slower mobile connection. (Requires
  `@xh/hoist-dev-utils` v5.11 or greater to enable.)
* Log Levels now include information on when the custom config was last updated and by whom.
    * Note apps must update their server-side to `hoist-core v10.0` or greater to persist the date
      and username associated with the config (although this is _not_ a general or hard requirement
      for taking this version of hoist-react).

### ⚙️ Technical

* Removed `DEFAULT_SORTING_ORDER` static from `Column` class in favor of three new preset constants:
  `ASC_FIRST`, `DESC_FIRST`, and `ABS_DESC_FIRST`. Hoist will now default sorting order on columns
  based on field type. Sorting order can still be manually set via `Column.sortingOrder`.

### 🐞 Bug Fixes

* The ag-grid grid property `stopEditingWhenCellsLoseFocus` is now enabled by default to ensure
  values are committed to the Store if the user clicks somewhere outside the grid while editing a
  cell.
* Triggering inline editing of text or select editor cells by typing characters will no longer lose
  the first character pressed.

### ✨ Style

* New `TreeStyle.COLORS` and `TreeStyle.COLORS_AND_BORDERS` tree grid styles have been added. Use
  the `--xh-grid-tree-group-color-level-*` CSS vars to customize colors as needed.
* `TreeStyle.HIGHLIGHTS` and `TreeStyle.HIGHLIGHTS_AND_BORDERS` now highlight row nodes on a
  gradient according to their depth.
* Default colors for masks and dialog backdrops have been adjusted, with less obtrusive colors used
  for masks via `--xh-mask-bg` and a darker `--xh-backdrop-bg` var now used behind dialogs.
* Mobile-specific styles and CSS vars for panel and dialog title background have been tweaked to use
  desktop defaults, and mobile dialogs now respect `--xh-popup-*` vars as expected.

### 💥 Breaking Changes

* In the `@xh/hoist/desktop/grid` package, `CheckboxEditor` has been renamed `BooleanEditor`.

### ⚙️ Technical

* The `xhLastReadChangelog` preference will not save SNAPSHOT versions to ensure the user continues
  to see the 'What's New?' notification for non-SNAPSHOT releases.

### 📚 Libraries

* @blueprintjs/core `3.49 -> 3.50`
* codemirror `5.62 -> 5.63`

[Commit Log](https://github.com/xh/hoist-react/compare/v42.6.0...v43.0.1)

## v42.6.0 - 2021-09-17

### 🎁 New Features

* New `Column.autosizeBufferPx` config applies column-specific autosize buffer and overrides
  `GridAutosizeOptions.bufferPx`.
* `Select` input now supports new `maxMenuHeight` prop.

### 🐞 Bug Fixes

* Fixes issue with incorrect Grid auto-sizing for Grids with certain row and cell styles.
* Grid sizing mode styles no longer conflict with custom use of `groupUseEntireRow: false` within
  `agOptions`.
* Fixes an issue on iOS where `NumberInput` would incorrectly bring up a text keyboard.

### ✨ Style

* Reduced default Grid header and group row heights to minimize their use of vertical space,
  especially at larger sizing modes. As before, apps can override via the `AgGrid.HEADER_HEIGHTS`
  and `AgGrid.GROUP_ROW_HEIGHTS` static properties. The reduction in height does not apply to group
  rows that do not use the entire width of the row.
* Restyled Grid header rows with `--xh-grid-bg` and `--xh-text-color-muted` for a more minimal look
  overall. As before, use the `--xh-grid-header-*` CSS vars to customize if needed.

[Commit Log](https://github.com/xh/hoist-react/compare/v42.5.0...v42.6.0)

## v42.5.0 - 2021-09-10

### 🎁 New Features

* Provide applications with the ability to override default logic for "restore defaults". This
  allows complex and device-specific sub-apps to perform more targeted and complete clearing of user
  state. See new overridable method `HoistAppModel.restoreDefaultsAsync` for more information.

### 🐞 Bug Fixes

* Improved coverage of Fetch `abort` errors.
* The in-app changelog will no longer prompt the user with the "What's New" button if category-based
  filtering results in a version without any release notes.

### ✨ Style

* New CSS vars added to support easier customization of desktop Tab font/size/color. Tabs now
  respect standard `--xh-font-size` by default.

### 📚 Libraries

* @blueprintjs/core `3.48 -> 3.49`
* @popperjs/core `2.9 -> 2.10`

[Commit Log](https://github.com/xh/hoist-react/compare/v42.4.0...v42.5.0)

## v42.4.0 - 2021-09-03

### 🎁 New Features

* New `GridFilterModel.commitOnChange` config (default `true`) applies updated filters as soon as
  they are changed within the pop-up menu. Set to `false` for large datasets or whenever filtering
  is a more intensive operation.
* Mobile `Select` input now supports async `queryFn` prop for parity with desktop.
* `TreeMapModel` now supports new `maxLabels` config for improved performance.

### ✨ Style

* Hoist's default font is now [Inter](https://rsms.me/inter/), shipped and bundled via the
  `inter-ui` npm package. Inter is a modern, open-source font that leverages optical sizing to
  ensure maximum readability, even at very small sizes (e.g. `sizingMode: 'tiny'`). It's also a
  "variable" font, meaning it supports any weights from 1-1000 with a single font file download.
* Default Grid header heights have been reduced for a more compact display and greater
  differentiation between header and data rows. As before, apps can customize the pixel heights used
  by overwriting the `AgGrid.HEADER_HEIGHTS` static, typically within `Bootstrap.js`.

### ⚙️ Technical

* Mobile pull-to-refresh/swipe-to-go-back gestures now disabled over charts to avoid disrupting
  their own swipe-based zooming and panning features.

[Commit Log](https://github.com/xh/hoist-react/compare/v42.2.0...v42.4.0)

## v42.2.0 - 2021-08-27

### 🎁 New Features

* Charts now hide scrollbar, rangeSelector, navigator, and export buttons and show axis labels when
  printing or exporting images.

[Commit Log](https://github.com/xh/hoist-react/compare/v42.1.1...v42.2.0)

## v42.1.1 - 2021-08-20

* Update new `XH.sizingMode` support to store distinct values for the selected sizing mode on
  desktop, tablet, and mobile (phone) platforms.
* Additional configuration supported for newly-introduced `AppOption` preset components.

### 📚 Libraries

* @blueprintjs/core `3.47 -> 3.48`

[Commit Log](https://github.com/xh/hoist-react/compare/v42.1.0...v42.1.1)

## v42.1.0 - 2021-08-19

### 🎁 New Features

* Added observable `XH.sizingMode` to govern app-wide `sizingMode`. `GridModel`s will bind to this
  `sizingMode` by default. Apps that have already implemented custom solutions around a centralized
  `sizingMode` should endeavor to unwind in favor of this.
    * ⚠ NOTE - this change requires a new application preference be defined - `xhSizingMode`. This
      should be a JSON pref, with a suggested default value of `{}`.
* Added `GridAutosizeMode.ON_SIZING_MODE_CHANGE` to autosize Grid columns whenever
  `GridModel.sizingMode` changes - it is now the default `GridAutosizeOptions.mode`.
* Added a library of reusable `AppOption` preset components, including `ThemeAppOption`,
  `SizingModeAppOption` and `AutoRefreshAppOptions`. Apps that have implemented custom `AppOption`
  controls to manage these Hoist-provided options should consider migrating to these defaults.
* `Icon` factories now support `intent`.
* `TreeMapModel` and `SplitTreeMapModel` now supports a `theme` config, accepting the strings
  'light' or 'dark'. Leave it undefined to use the global theme.
* Various usability improvements and simplifications to `GroupingChooser`.

### 🐞 Bug Fixes

* Fixed an issue preventing `FormField` labels from rendering if `fieldDefaults` was undefined.

### ✨ Style

* New `Badge.compact` prop sets size to half that of parent element when true (default false). The
  `position` prop has been removed in favor of customizing placement of the component.

[Commit Log](https://github.com/xh/hoist-react/compare/v42.0.0...v42.1.0)

## v42.0.0 - 2021-08-13

### 🎁 New Features

* Column-level filtering is now officially supported for desktop grids!
    * New `GridModel.filterModel` config accepts a config object to customize filtering options, or
      `true` to enable grid-based filtering with defaults.
    * New `Column.filterable` config enables a customized header menu with filtering options. The
      new control offers two tabs - a "Values" tab for an enumerated "set-type" filter and a "
      Custom" tab to support more complex queries with multiple clauses.
* New `TaskObserver` replaces existing `PendingTaskModel`, providing improved support for joining
  and masking multiple asynchronous tasks.
* Mobile `NavigatorModel` provides a new 'pull down' gesture to trigger an app-wide data refresh.
  This gesture is enabled by default, but can be disabled via the `pullDownToRefresh` flag.
* `RecordAction` now supports a `className` config.
* `Chart` provides a default context menu with its standard menu button actions, including a new
  'Copy to Clipboard' action.

### 💥 Breaking Changes

* `FilterChooserModel.sourceStore` and `FilterChooserModel.targetStore` have been renamed
  `FilterChooserModel.valueSource` and `FilterChooserModel.bind` respectively. Furthermore, both
  configs now support either a `Store` or a cube `View`. This is to provide a common API with the
  new `GridFilterModel` filtering described above.
* `GridModel.setFilter()` and `DataViewModel.setFilter()` have been removed. Either configure your
  grid with a `GridFilterModel`, or set the filter on the underlying `Store` instead.
* `FunctionFilter` now requires a `key` property.
* `PendingTaskModel` has been replaced by the new `TaskObserver` in `@xh/hoist/core`.
    * ⚠ NOTE - `TaskObserver` instances should be created via the provided static factory methods
      and
      _not_ directly via the `new` keyword. `TaskObserver.trackLast()` can be used as a drop-in
      replacement for `new PendingTaskModel()`.
* The `model` prop on `LoadingIndicator` and `Mask` has been replaced with `bind`. Provide one or
  more `TaskObserver`s to this prop.

### ⚙️ Technical

* `GridModel` has a new `selectedIds` getter to get the IDs of currently selected records. To
  provide consistency across models, the following getters have been deprecated and renamed:
    + `selectedRecordId` has been renamed `selectedId` in `GridModel`, `StoreSelectionModel`, and
      `DataViewModel`
    + `selection` has been renamed `selectedRecords` in `GridModel`, `DataViewModel`, and
      `RestGridModel`
    + `singleRecord`, `records`, and `ids` have been renamed `selectedRecord`, `selectedRecords`,
      and
      `selectedIds`, respectively, in `StoreSelectionModel`

### ✨ Style

* Higher contrast on grid context menus for improved legibility.

[Commit Log](https://github.com/xh/hoist-react/compare/v41.3.0...v42.0.0)

## v41.3.0 - 2021-08-09

### 🎁 New Features

* New `Cube` aggregators `ChildCountAggregator` and `LeafCountAggregator`.
* Mobile `NavigatorModel` provides a new "swipe" gesture to go back in the page stack. This is
  enabled by default, but may be turned off via the new `swipeToGoBack` prop.
* Client error reports now include the full URL for additional troubleshooting context.
    * Note apps must update their server-side to `hoist-core v9.3` or greater to persist URLs with
      error reports (although this is _not_ a general or hard requirement for taking this version of
      hoist-react).

[Commit Log](https://github.com/xh/hoist-react/compare/v41.2.0...v41.3.0)

## v41.2.0 - 2021-07-30

### 🎁 New Features

* New `GridModel.rowClassRules` and `Column.cellClassRules` configs added. Previously apps needed to
  use `agOptions` to dynamically apply and remove CSS classes using either of these options - now
  they are fully supported by Hoist.
    * ⚠ Note that, to avoid conflicts with internal usages of these configs, Hoist will check and
      throw if either is passed via `agOptions`. Apps only need to move their configs to the new
      location - the shape of the rules object does *not* need to change.
* New `GridAutosizeOptions.includeCollapsedChildren` config controls whether values from collapsed
  (i.e. hidden) child records should be measured when computing column sizes. Default of `false`
  improves autosize performance for large tree grids and should generally match user expectations
  around WYSIWYG autosizing.
* New `GridModel.beginEditAsync()` and `endEditAsync()` APIs added to start/stop inline editing.
    * ⚠ Note that - in a minor breaking change - the function form of the `Column.editable` config
      is no longer passed an `agParams` argument, as editing might now begin and need to be
      evaluated outside the context of an AG-Grid event.
* New `GridModel.clicksToEdit` config controls the number of clicks required to trigger
  inline-editing of a grid cell. Default remains 2 (double click ).
* Timeouts are now configurable on grid exports via a new `exportOptions.timeout` config.
* Toasts may now be dismissed programmatically - use the new `ToastModel` returned by the
  `XH.toast()` API and its variants.
* `Form` supports setting readonlyRenderer in `fieldDefaults` prop.
* New utility hook `useCached` provides a more flexible variant of `React.useCallback`.

### 🐞 Bug Fixes

* Inline grid editing supports passing of JSX editor components.
* `GridExportService` catches any exceptions thrown during export preparation and warns the user
  that something went wrong.
* GridModel with 'disabled' selection no longer shows "ghost" selection when using keyboard.
* Tree grids now style "parent" rows consistently with highlights/borders if requested, even for
  mixed-depth trees where some rows have children at a given level and others do not.

### ⚙️ Technical

* `FetchService` will now actively `abort()` fetch requests that it is abandoning due to its own
  `timeout` option. This allows the browser to release the associated resources associated with
  these requests.
* The `start()` function in `@xh/hoist/promise` has been deprecated. Use `wait()` instead, which can
  now be called without any args to establish a Promise chain and/or introduce a minimal amount of
  asynchronousity.
* ⚠ Note that the raw `AgGrid` component no longer enhances the native keyboard handling provided by
  AG Grid. All Hoist key handling customizations are now limited to `Grid`. If you wish to provide
  custom handling in a raw `AgGrid` component, see the example here:
  https://www.ag-grid.com/javascript-grid/row-selection/#example-selection-with-keyboard-arrow-keys

### ✨ Style

* The red and green color values applied in dark mode have been lightened for improved legibility.
* The default `colorSpec` config for number formatters has changed to use new dedicated CSS classes
  and variables.
* New/renamed CSS vars `--xh-grid-selected-row-bg` and `--xh-grid-selected-row-text-color` now used
  to style selected grid rows.
    * ⚠ Note the `--xh-grid-bg-highlight` CSS var has been removed.
* New `.xh-cell--editable` CSS class applied to cells with inline editing enabled.
    * ⚠ Grid CSS class `.xh-invalid-cell` has been renamed to `.xh-cell--invalid` for consistency -
      any app style overrides should update to this new classname.

### 📚 Libraries

* core-js `3.15 -> 3.16`

[Commit Log](https://github.com/xh/hoist-react/compare/v41.1.0...v41.2.0)

## v41.1.0 - 2021-07-23

### 🎁 New Features

* Button to expand / collapse all rows within a tree grid now added by default to the primary tree
  column header. (New `Column.headerHasExpandCollapse` property provided to disable.)
* New `@logWithDebug` annotation provides easy timed logging of method execution (via `withDebug`).
* New `AppSpec.disableXssProtection` config allows default disabling of Field-level XSS protection
  across the app. Intended for secure, internal apps with tight performance tolerances.
* `Constraint` callbacks are now provided with a `record` property when validating Store data and a
  `fieldModel` property when validating Form data.
* New `Badge` component allows a styled badge to be placed inline with text/title, e.g. to show a
  counter or status indicator within a tab title or menu item.
* Updated `TreeMap` color scheme, with a dedicated set of colors for dark mode.
* New XH convenience methods `successToast()`, `warningToast()`, and `dangerToast()` show toast
  alerts with matching intents and appropriate icons.
    * ⚠ Note that the default `XH.toast()` call now shows a toast with the primary (blue) intent and
      no icon. Previously toasts displayed by default with a success (green) intent and checkmark.
* GridModel provides a public API method `setColumnState` for taking a previously saved copy of
  gridModel.columnState and applying it back to a GridModel in one call.

### 🐞 Bug Fixes

* Fixed an issue preventing export of very large (>100k rows) grids.
* Fixed an issue where updating summary data in a Store without also updating other data would not
  update the bound grid.
* Intent styles now properly applied to minimal buttons within `Panel.headerItems`.
* Improved `GridModel` async selection methods to ensure they do not wait forever if grid does not
  mount.
* Fixed an issue preventing dragging the chart navigator range in a dialog.

### ⚙️ Technical

* New `Exception.timeout()` util to throw exceptions explicitly marked as timeouts, used by
  `Promise.timeout` extension.
* `withShortDebug` has been deprecated. Use `withDebug` instead, which has the identical behavior.
  This API simplification mirrors a recent change to `hoist-core`.

### ✨ Style

* If the first child of a `Placeholder` component is a Hoist icon, it will not automatically be
  styled to 4x size with reduced opacity. (See new Toolbox example under the "Other" tab.)

### 📚 Libraries

* @blueprintjs/core `3.46 -> 3.47`
* dompurify `2.2 -> 2.3`

[Commit Log](https://github.com/xh/hoist-react/compare/v41.0.0...v41.1.0)

## v41.0.0 - 2021-07-01

### 🎁 New Features

* Inline editing of Grid/Record data is now officially supported:
    + New `Column.editor` config accepts an editor component to enable managed editing of the cells
      in that column. New `CheckboxEditor`, `DateEditor`, `NumberEditor`, `SelectEditor`
      , `TextAreaEditor`
      and `TextEditor` components wrap their corresponding HoistInputs with the required hook-based
      API and can be passed to this new config directly.
    + `Store` now contains built-in support for validation of its uncommitted records. To enable,
      specify the new `rules` property on the `Field`s in your `Store`. Note that these rules and
      constraints use the same API as the forms package, and rules and constraints may be shared
      between the `data` and `form` packages freely.
    + `GridModel` will automatically display editors and record validation messages as the user
      moves between cells and records. The new `GridModel.fullRowEditing` config controls whether
      editors are displayed for the focused cell only or for the entire row.
* All Hoist Components now support a `modelRef` prop. Supply a ref to this prop in order to gain a
  pointer to a Component's backing `HoistModel`.
* `DateInput` has been improved to allow more flexible parsing of user input with multiple formats.
  See the new prop `DateInput.parseStrings`.
* New `Column.sortValue` config takes an alternate field name (as a string) to sort the column by
  that field's value, or a function to produce a custom cell-level value for comparison. The values
  produced by this property will be also passed to any custom comparator, if one is defined.
* New `GridModel.hideEmptyTextBeforeLoad` config prevents showing the `emptyText` until the store
  has been loaded at least once. Apps that depend on showing `emptyText` before first load should
  set this property to `false`.
* `ExpandCollapseButton` now works for grouped grids in addition to tree grids.
* `FieldModel.initialValue` config now accepts functions, allowing for just-in-time initialization
  of Form data (e.g. to pre-populate a Date field with the current time).
* `TreeMapModel` and `SplitTreeMapModel` now support a `maxHeat` config, which can be used to
  provide a stable absolute maximum brightness (positive or negative) within the entire TreeMap.
* `ErrorMessage` will now automatically look for an `error` property on its primary context model.
* `fmtNumber()` supports new flags `withCommas` and `omitFourDigitComma` to customize the treatment
  of commas in number displays.
* `isValidJson` function added to form validation constraints.
* New `Select.enableFullscreen` prop added to the mobile component. Set to true (default on phones)
  to render the input in a full-screen modal when focused, ensuring there is enough room for the
  on-screen keyboard.

### 💥 Breaking Changes

* Removed support for class-based Hoist Components via the `@HoistComponent` decorator (deprecated
  in v38). Use functional components created via the `hoistCmp()` factory instead.
* Removed `DimensionChooser` (deprecated in v37). Use `GroupingChooser` instead.
* Changed the behavior of `FormModel.init()` to always re-initialize *all* fields. (Previously, it
  would only initialize fields explicitly passed via its single argument). We believe that this is
  more in line with developer expectations and will allow the removal of app workarounds to force a
  reset of all values. Most apps using FormModel should not need to change, but please review and
  test any usages of this particular method.
* Replaced the `Grid`, `DataView`, and `RestGrid` props below with new configurable fields on
  `GridModel`, `DataViewModel`, and `RestGridModel`, respectively. This further consolidates grid
  options into the model layer, allowing for more consistent application code and developer
  discovery.
    + `onKeyDown`
    + `onRowClicked`
    + `onRowDoubleClicked`
    + `onCellClicked`
    + `onCellDoubleClicked`
* Renamed the confusing and ambiguous property name `labelAlign` in several components:
    + `FormField`: `labelAlign` has been renamed to `labelTextAlign`
    + `SwitchInput`, `RadioInput`, and `Checkbox`: `labelAlign` has been renamed `labelSide`.
* Renamed all CSS variables beginning with `--navbar` to start with `--appbar`, matching the Hoist
  component name.
* Removed `TreeMapModel.colorMode` value 'balanced'. Use the new `maxHeat` config to prevent outlier
  values from dominating the color range of the TreeMap.
* The classes `Rule` and `ValidationState` and all constraint functions (e.g. `required`,
  `validEmail`, `numberIs`, etc.) have been moved from the `cmp\form` package to the `data` package.
* Hoist grids now require AG Grid v25.3.0 or higher - update your AG Grid dependency in your app's
  `package.json` file. See the [AG Grid Changelog](https://www.ag-grid.com/ag-grid-changelog/) for
  details.
* Hoist charts now require Highcharts v9.1.0 or higher - update your Highcharts dependency in your
  app's `package.json` file. See the
  [Highcharts Changelog](https://www.highcharts.com/changelog/#highcharts-stock) for details.

### 🐞 Bug Fixes

* Fixed disable behavior for Hoist-provided button components using popover.
* Fixed default disabling of autocomplete within `TextInput`.
* Squelched console warning re. precision/stepSize emitted by Blueprint-based `numberInput`.

### ⚙️ Technical

* Improved exception serialization to better handle `LocalDate` and similar custom JS classes.
* Re-exported Blueprint `EditableText` component (w/elemFactory wrapper) from `kit/blueprint`.

### 📚 Libraries

* @blueprintjs/core `3.44 -> 3.46`
* codemirror `5.60 -> 5.62`
* core-js `3.10 -> 3.15`
* filesize `6.2 -> 6.4`
* mobx `6.1 -> 6.3`
* react-windowed-select `3.0 -> 3.1`

[Commit Log](https://github.com/xh/hoist-react/compare/v40.0.0...v41.0.0)

## v40.0.0 - 2021-04-22

⚠ Please ensure your `@xh/hoist-dev-utils` dependency is >= v5.7.0. This is required to support the
new changelog feature described below. Even if you are not yet using the feature, you must update
your dev-utils dependency for your project to build.

### 🎁 New Features

* Added support for displaying an in-app changelog (release notes) to the user. See the new
  `ChangelogService` for details and instructions on how to enable.
* Added `XH.showBanner()` to display a configurable banner across the top of viewport, as another
  non-modal alternative for attention-getting application alerts.
* New method `XH.showException()` uses Hoist's built-in exception display to show exceptions that
  have already been handled directly by application code. Use as an alternative to
  `XH.handleException()`.
* `XH.track()` supports a new `oncePerSession` option. This flag can be set by applications to avoid
  duplicate tracking messages for certain types of activity.
* Mobile `NavigatorModel` now supports a `track` flag to automatically track user page views,
  equivalent to the existing `track` flag on `TabContainerModel`. Both implementations now use the
  new `oncePerSession` flag to avoid duplicate messages as a user browses within a session.
* New `Spinner` component returns a simple img-based spinner as an animated PNG, available in two
  sizes. Used for the platform-specific `Mask` and `LoadingIndicator` components. Replaces previous
  SVG-based implementations to mitigate rendering performance issues over remote connections.

### 💥 Breaking Changes

* `Store` now creates a shared object to hold the default values for every `Field` and uses this
  object as the prototype for the `data` property of every `Record` instance.
    * Only non-default values are explicitly written to `Record.data`, making for a more efficient
      representation of default values and improving the performance of `Record` change detection.
    * Note this means that `Record.data` *no longer* contains keys for *all* fields as
      `own-enumerable` properties.
    * Applications requiring a full enumeration of all values should call the
      new `Record.getValues()`
      method, which returns a new and fully populated object suitable for spreading or cloning.
    * This behavior was previously available via `Store.experimental.shareDefaults` but is now
      always enabled.
* For API consistency with the new `showBanner()` util, the `actionFn` prop for the recently-added
  `ErrorMessage` component has been deprecated. Specify as an `onClick` handler within the
  component's `actionButtonProps` prop instead.
* The `GridModel.experimental.externalSort` flag has been promoted from an experiment to a
  fully-supported config. Default remains `false`, but apps that were using this flag must now pass
  it directly: `new GridModel({externalSort: true, ...})`.
* Hoist re-exports and wrappers for the Blueprint `Spinner` and Onsen `ProgressCircular` components
  have been removed, in favor of the new Hoist `Spinner` component mentioned above.
* Min version for `@xh/hoist-dev-utils` is now v5.7.0, as per above.

### 🐞 Bug Fixes

* Formatters in the `@xh/hoist/format` package no longer modify their options argument.
* `TileFrame` edge-case bug fixed where the appearance of an internal scrollbar could thrash layout
  calculations.
* XSS protection (dompurify processing) disabled on selected REST editor grids within the Hoist
  Admin console. Avoids content within configs and JSON blobs being unintentionally mangled.

### ⚙️ Technical

* Improvements to exception serialization, especially for any raw javascript `Error` thrown by
  client-side code.

### ✨ Style

* Buttons nested inline within desktop input components (e.g. clear buttons) tweaked to avoid
  odd-looking background highlight on hover.
* Background highlight color of minimal/outlined buttons tweaked for dark theme.
* `CodeInput` respects standard XH theme vars for its background-color and (monospace) font family.
  Its built-in toolbar has also been made compact and slightly re-organized.

### 📚 Libraries

* @blueprintjs/core `3.41 -> 3.44`
* @blueprintjs/datetime `3.21 -> 3.23`
* classnames `2.2 -> 2.3`
* codemirror `5.59 -> 5.60`
* core-js `3.9 -> 3.10`
* filesize `6.1 -> 6.2`
* qs `6.9 -> 6.10`
* react-beautiful-dnd `13.0 -> 13.1`
* react-select `4.2 -> 4.3`

[Commit Log](https://github.com/xh/hoist-react/compare/v39.0.1...v40.0.0)

## v39.0.1 - 2021-03-24

### 🐞 Bug Fixes

* Fixes regression preventing the loading of the Activity Tab in the Hoist Admin console.
* Fixes icon alignment in `DateInput`.

[Commit Log](https://github.com/xh/hoist-react/compare/v39.0.0...v39.0.1)

## v39.0.0 - 2021-03-23

### 🎁 New Features

#### Components + Props

* New `TileFrame` layout component renders a collection of child items using a layout that balances
  filling the available space against maintaining tile width / height ratio.
* Desktop `Toolbar` accepts new `compact` prop. Set to `true` to render the toolbar with reduced
  height and font-size.
* New `StoreFilterField` prop `autoApply` allows developers to more easily use `StoreFilterField` in
  conjunction with other filters or custom logic. Set to `false` and specify an `onFilterChange`
  callback to take full control of filter application.
* New `RestGrid` prop `formClassName` allows custom CSS class to be applied to its managed
  `RestForm` dialog.

#### Models + Configs

* New property `selectedRecordId` on `StoreSelectionModel`, `GridModel`, and `DataViewModel`.
  Observe this instead of `selectedRecord` when you wish to track only the `id` of the selected
  record and not changes to its data.
* `TreeMapModel.colorMode` config supports new value `wash`, which retains the positive and negative
  color while ignoring the intensity of the heat value.
* New method `ChartModel.updateHighchartsConfig()` provides a more convenient API for changing a
  chart's configuration post-construction.
* New `Column.omit` config supports conditionally excluding a column from its `GridModel`.

#### Services + Utils

* New method `FetchService.setDefaultTimeout()`.
* New convenience getter `LocalDate.isToday`.
* `HoistBase.addReaction()` now accepts convenient string values for its `equals` flag.

### 💥 Breaking Changes

* The method `HoistAppModel.preAuthInitAsync()` has been renamed to `preAuthAsync()` and should now
  be defined as `static` within apps that implement it to run custom pre-authentication routines.
    * This change allows Hoist to defer construction of the `AppModel` until Hoist itself has been
      initialized, and also better reflects the special status of this function and when it is
      called in the Hoist lifecycle.
* Hoist grids now require AG Grid v25.1.0 or higher - update your AG Grid dependency in your app's
  `package.json` file. See the [AG Grid Changelog](https://www.ag-grid.com/ag-grid-changelog/) for
  details.

### ⚙️ Technical

* Improvements to behavior/performance of apps in hidden/inactive browser tabs. See the
  [page visibility API reference](https://developer.mozilla.org/en-US/docs/Web/API/Page_Visibility_API)
  for details. Now, when the browser tab is hidden:
    * Auto-refresh is suspended.
    * The `forEachAsync()` and `whileAsync()` utils run synchronously, without inserting waits that
      would be overly throttled by the browser.
* Updates to support compatibility with agGrid 25.1.0.
* Improved serialization of `LoadSpec` instances within error report stacktraces.

### 📚 Libraries

* @blueprintjs/core `3.39 -> 3.41`
* @blueprintjs/datetime `3.20 -> 3.21`
* @popperjs/core `2.8 -> 2.9`
* core-js `3.8 -> 3.9`
* react-select `4.1 -> 4.2`

[Commit Log](https://github.com/xh/hoist-react/compare/v38.3.0...v39.0.0)

## v38.3.0 - 2021-03-03

### 🎁 New Features

* New `Store.freezeData` and `Store.idEncodesTreePath` configs added as performance optimizations
  when loading very large data sets (50k+ rows).
* New `ColChooserModel.autosizeOnCommit` config triggers an autosize run whenever the chooser is
  closed. (Defaulted to true on mobile.)

[Commit Log](https://github.com/xh/hoist-react/compare/v38.2.0...v38.3.0)

## v38.2.0 - 2021-03-01

### 🐞 Bug Fixes

* Fix to edge-case where `Grid` would lose its selection if set on the model prior to the component
  mounting and AG Grid full rendering.
* Fix to prevent unintended triggering of app auto-refresh immediately after init.

### ⚙️ Technical

* New config `Cube.fieldDefaults` - matches same config added to `Store` in prior release.
* App auto-refresh interval keys off of last *completed* refresh cycle if there is one. Avoids
  over-eager refresh when cycle is fast relative to the time it takes to do the refresh.
* New experimental property `Store.experimental.shareDefaults`. If true, `Record.data` will be
  created with default values for all fields stored on a prototype, with only non-default values
  stored on `data` directly. This can yield major performance improvements for stores with sparsely
  populated records (i.e. many records with default values). Note that when set, the `data` property
  on `Record` will no longer contain keys for *all* fields as `own-enumerable` properties. This may
  be a breaking change for some applications.

[Commit Log](https://github.com/xh/hoist-react/compare/v38.1.1...v38.2.0)

## v38.1.1 - 2021-02-26

### ⚙️ Technical

* New config `Store.fieldDefaults` supports defaulting config options for all `Field` instances
  created by a `Store`.

[Commit Log](https://github.com/xh/hoist-react/compare/v38.1.0...v38.1.1)

## v38.1.0 - 2021-02-24

⚠ Please ensure your `@xh/hoist-dev-utils` dependency is >= v5.6.0. This is required to successfully
resolve and bundle transitive dependencies of the upgraded `react-select` library.

### 🐞 Bug Fixes

* A collapsible `Panel` will now restore its user specified-size when re-opened. Previously the
  panel would be reset to the default size.
* `Store.lastLoaded` property now initialized to `null`. Previously this property had been set to
  the construction time of the Store.
* Tweak to `Grid` style rules to ensure sufficient specificity of rules related to indenting child
  rows within tree grids.
* Improvements to parsing of `Field`s of type 'int': we now correctly parse values presented in
  exponential notation and coerce `NaN` values to `null`.

### 🎁 New Features

* `GridModel` has new async variants of existing methods: `selectFirstAsync`, `selectAsync`, and
  `ensureSelectionVisibleAsync`. These methods build-in the necessary waiting for the underlying
  grid implementation to be ready and fully rendered to ensure reliable selection. In addition, the
  first two methods will internally call the third. The existing non-async counterparts for these
  methods have been deprecated.
* GridModel has a new convenience method `preSelectFirstAsync` for initializing the selection in
  grids, without disturbing any existing selection.
* Added new `Store.loadTreeData` config (default `true`) to enable or disable building of nested
  Records when the raw data elements being loaded have a `children` property.
* Cube `View` now detects and properly handles streaming updates to source data that include changes
  to row dimensions as well as measures.*
* `DataViewModel.itemHeight` can now be a function that returns a pixel height.
* The `LoadSpec` object passed to `doLoadAsync()` is now a defined class with additional properties
  `isStale`, `isObsolete` and `loadNumber`. Use these properties to abandon out-of-order
  asynchronous returns from the server.
    * 💥 NOTE that calls to `loadAsync()` no longer accept a plain object for their `loadSpec`
      parameter. Application code such as `fooModel.loadAsync({isRefresh: true})` should be updated
      to use the wrapper APIs provided by `LoadSupport` - e.g. `fooModel.refreshAsync()`. (This was
      already the best practice, but is now enforced.)
* New `autoHeight` property on grid `Column`. When set the grid will increase the row height
  dynamically to accommodate cell content in this column.

### 📚 Libraries

* @blueprintjs/core `3.38 -> 3.39`
* react-select `3.1 -> 4.1`
* react-windowed-select `2.0 -> 3.0`

[Commit Log](https://github.com/xh/hoist-react/compare/v38.0.0...v38.1.0)

## v38.0.0 - 2021-02-04

Hoist v38 includes major refactoring to streamline core classes, bring the toolkit into closer
alignment with the latest developments in Javascript, React, and MobX, and allow us to more easily
provide documentation and additional features. Most notably, we have removed the use of class based
decorators, in favor of a simpler inheritance-based approach to defining models and services.

* We are introducing a new root superclass `HoistBase` which provides many of the syntax
  enhancements and conventions used throughout Hoist for persistence, resource management, and
  reactivity.
* New base classes of `HoistModel` and `HoistService` replace the existing class decorators
  `@HoistModel` and `@HoistService`. Application models and services should now `extend` these base
  classes instead of applying the (now removed) decorators. For your application's `AppModel`,
  extend the new `HoistAppModel` superclass.
* We have also removed the need for the explicit `@LoadSupport` annotation on these classes. The
  presence of a defined `doLoadAsync()` method is now sufficient to allow classes extending
  `HoistModel` and `HoistService` to participate in the loading and refreshing lifecycle as before.
* We have deprecated support for class-based Components via the `@HoistComponent` class decorator.
  To continue to use this decorator, please import it from the `@xh\hoist\deprecated` package.
  Please note that we plan to remove `@HoistComponent` in a future version.
* Due to changes in MobX v6.0.1, all classes that host observable fields and actions will now also
  need to provide a constructor containing a call to `makeObservable(this)`. This change will
  require updates to most `HoistModel` and `HoistService` classes. See
  [this article from MobX](https://michel.codes/blogs/mobx6) for more on this change and the
  motivation behind it.

### 🎁 New Features

* New utility method `getOrCreate` for easy caching of properties on objects.
* The `Menu` system on mobile has been reworked to be more consistent with desktop. A new
  `MenuButton` component has been added to the mobile framework, which renders a `Menu` of
  `MenuItems` next to the `MenuButton`. This change also includes the removal of `AppMenuModel` (see
  Breaking Changes).
* Added `ExpandCollapseButton` to the mobile toolkit, to expand / collapse all rows in a tree grid.
* Added `Popover` to the mobile toolkit, a component to display floating content next to a target
  element. Its API is based on the Blueprint `Popover` component used on desktop.
* `StoreFilterField` now matches the rendered string values for `date` and `localDate` fields when
  linked to a properly configured `GridModel`.
* `GroupingChooser` gets several minor usability improvements + clearer support for an empty /
  ungrouped state, when so enabled.

### 💥 Breaking Changes

* All `HoistModel` and `HoistService` classes must be adjusted as described above.
* `@HoistComponent` has been deprecated and moved to `@xh\hoist\deprecated`
* Hoist grids now require AG Grid v25.0.1 or higher - if your app uses AG Grid, update your AG Grid
  dependency in your app's `package.json` file.
* The `uses()` function (called within `hoistComponent()` factory configs for model context lookups)
  and the `useContextModel()` function no longer accept class names as strings. Pass the class
  itself (or superclass) of the model you wish to select for your component. `Uses` will throw if
  given any string other than "*", making the need for any updates clear in that case.
* The `Ref` class, deprecated in v26, has now been removed. Use `createObservableRef` instead.
* `AppMenuModel` has been removed. The `AppMenuButton` is now configured via
  `AppBar.appMenuButtonProps`. As with desktop, menu items can be added with
  `AppBar.appMenuButtonProps.extraItems[]`

### ⚙️ Technical

* We have removed the experimental flags `useTransactions`, and `deltaSort` from `GridModel`. The
  former has been the default behavior for Hoist for several releases, and the latter is obsolete.

### 📚 Libraries

* @blueprintjs/core `3.36 -> 3.38`
* codemirror `5.58 -> 5.59`
* mobx `5.15 -> 6.1`
* mobx-react `6.3 -> 7.1`

[Commit Log](https://github.com/xh/hoist-react/compare/v37.2.0...v38.0.0)

## v37.2.0 - 2021-01-22

### 🎁 New Features

* New `ErrorMessage` component for standard "inline" rendering of Errors and Exceptions, with retry
  support.
* `Cube` now supports an `omitFn` to allow apps to remove unwanted, single-node children.

[Commit Log](https://github.com/xh/hoist-react/compare/v37.1.0...v37.2.0)

## v37.1.0 - 2021-01-20

### 🎁 New Features

* Columns in `ColChooser` can now be filtered by their `chooserGroup`.
* `Cube` now supports a `bucketSpecFn` config which allows dynamic bucketing and aggregation of
  rows.

### 🐞 Bug Fixes

* Fix issue where a `View` would create a root row even if there were no leaf rows.
* Fixed regression in `LeftRightChooser` not displaying description callout.

[Commit Log](https://github.com/xh/hoist-react/compare/v37.0.0...v37.1.0)

## v37.0.0 - 2020-12-15

### 🎁 New Features

* New `GroupingChooser` component provides a new interface for selecting a list of fields
  (dimensions) for grouping APIs, offering drag-and-drop reordering and persisted favorites.
    * This is intended as a complete replacement for the existing `DimensionChooser`. That component
      should be considered deprecated and will be removed in future releases.
* New props added to `TabSwitcher`:
    * `enableOverflow` shows tabs that would normally overflow their container in a drop down menu.
    * `tabWidth`, `tabMinWidth` & `tabMaxWidth` allow flexible configuration of tab sizes within the
      switcher.
* `TabModel` now supports a bindable `tooltip`, which can be used to render strings or elements
  while hovering over tabs.
* New `Placeholder` component provides a thin wrapper around `Box` with standardized, muted styling.
* New `StoreFilterField.matchMode` prop allows customizing match to `start`, `startWord`, or `any`.
* `Select` now implements enhanced typeahead filtering of options. The default filtering is now
  based on a case-insensitive match of word starts in the label. (Previously it was based on a match
  _anywhere_ in the label _or_ value.) To customize this behavior, applications should use the new
  `filterFn` prop.
* New Admin Console Monitor > Memory tab added to view snapshots of JVM memory usage. (Requires
  Hoist Core v8.7 or greater.)
* `FormModel` and `FieldModel` gain support for Focus Management.
* New `boundInput` getter on `FieldModel` to facilitate imperative access to controls, when needed.
  This getter will return the new `HoistInputModel` interface, which support basic DOM access as
  well as standard methods for `focus()`, `blur()`, and `select()`.
* New `GridModel` config `lockColumnGroups` to allow controlling whether child columns can be moved
  outside their parent group. Defaults to `true` to maintain existing behavior.

### 💥 Breaking Changes

* New `TabContainerModel` config `switcher` replaces `switcherPosition` to allow for more flexible
  configuration of the default `TabSwitcher`.
    * Use `switcher: true` to retain default behavior.
    * Use `switcher: false` to not include a TabSwitcher. (previously `switcherPosition: 'none'`)
    * Use `switcher: {...}` to provide customisation props for the `TabSwitcher`. See `TabSwitcher`
      documentation for more information.
* The `HoistInput` base class has been removed. This change marks the completion of our efforts to
  remove all internal uses of React class-based Components in Hoist. The following adjustments are
  required:
    * Application components extending `HoistInput` should use the `useHoistInputModel` hook
      instead.
    * Applications getting refs to `HoistInputs` should be aware that these refs now return a ref to
      a
      `HoistInputModel`. In order to get the DOM element associated with the component use the new
      `domEl` property of that model rather than the`HoistComponent.getDOMNode()` method.
* Hoist grids now require AG Grid v24.1.0 or higher - update your AG Grid dependency in your app's
  `package.json` file. AG Grid v24.1.0
  [lists 5 breaking changes](https://www.ag-grid.com/ag-grid-changelog/), including the two called
  out below. *Note that these cautions apply only to direct use of the AG Grid APIs* - if your app
  is using the Hoist `Grid` and `GridModel` exclusively, there should be no need to adjust code
  around columns or grid state, as the related Hoist classes have been updated to handle these
  changes.
    * AG-4291 - Reactive Columns - the state pattern for ag-grid wrapper has changed as a result of
      this change. If your app made heavy use of saving/loading grid state, please test carefully
      after upgrade.
    * AG-1959 - Aggregation - Add additional parameters to the Custom Aggregation methods. If your
      app implements custom aggregations, they might need to be updated.

### 🔒 Security

* The data package `Field` class now sanitizes all String values during parsing, using the DOMPurify
  library to defend against XSS attacks and other issues with malformed HTML or scripting content
  loaded into `Record`s and rendered by `Grid` or other data-driven components. Please contact XH if
  you find any reason to disable this protection, or observe any unintended side effects of this
  additional processing.

### 🐞 Bug Fixes

* Fix issue where grid row striping inadvertently disabled by default for non-tree grids.
* Fix issue where grid empty text cleared on autosize.

### ✨ Style

* Default `Chart` themes reworked in both light and dark modes to better match overall Hoist theme.

### ⚙️ Technical

* Note that the included Onsen fork has been replaced with the latest Onsen release. Apps should not
  need to make any changes.
* `Cube.info` is now directly observable.
* `@managed` and `markManaged` have been enhanced to allow for the cleanup of arrays of objects as
  well as objects. This matches the existing array support in `XH.safeDestroy()`.

### 📚 Libraries

* @xh/onsenui `~0.1.2` -> onsenui `~2.11.1`
* @xh/react-onsenui `~0.1.2` -> react-onsenui `~1.11.3`
* @blueprintjs/core `3.35 -> 3.36`
* @blueprintjs/datetime `3.19 -> 3.20`
* clipboard-copy `3.1 -> 4.0`
* core-js `3.6 -> 3.8`
* dompurify `added @ 2.2`
* react `16.13 -> 17.0`
* semver `added @ 7.3`

[Commit Log](https://github.com/xh/hoist-react/compare/v36.6.1...v37.0.0)

## v36.6.1 - 2020-11-06

### 🐞 Bug Fixes

* Fix issue where grid row striping would be turned off by default for non-tree grids

[Commit Log](https://github.com/xh/hoist-react/compare/v36.6.0...v36.6.1)

## v36.6.0 - 2020-10-28

### 🎁 New Features

* New `GridModel.treeStyle` config enables more distinctive styling of tree grids, with optional
  background highlighting and ledger-line style borders on group rows.
    * ⚠ By default, tree grids will now have highlighted group rows (but no group borders). Set
      `treeStyle: 'none'` on any `GridModel` instances where you do _not_ want the new default
      style.
* New `DashContainerModel.extraMenuItems` config supports custom app menu items in Dashboards
* An "About" item has been added to the default app menu.
* The default `TabSwitcher` now supports scrolling, and will show overflowing tabs in a drop down
  menu.

### 🐞 Bug Fixes

* Ensure that `Button`s with `active: true` set directly (outside of a `ButtonGroupInput`) get the
  correct active/pressed styling.
* Fixed regression in `Column.tooltip` function displaying escaped HTML characters.
* Fixed issue where the utility method `calcActionColWidth` was not correctly incorporating the
  padding in the returned value.

### ⚙️ Technical

* Includes technical updates to `JsonBlob` archiving. This change requires an update to `hoist-core`
  `v8.6.1` or later, and modifications to the `xh_json_blob` table. See the
  [hoist-core changelog](https://github.com/xh/hoist-core/blob/develop/CHANGELOG.md) for further
  details.

### 📚 Libraries

* @blueprintjs/core `3.33 -> 3.35`

[Commit Log](https://github.com/xh/hoist-react/compare/v36.5.0...v36.6.0)

## v36.5.0 - 2020-10-16

### 🐞 Bug Fixes

* Fix text and hover+active background colors for header tool buttons in light theme.

### ⚙️ Technical

* Install a default simple string renderer on all columns. This provides consistency in column
  rendering, and fixes some additional issues with alignment and rendering of Grid columns
  introduced by the change to flexbox-based styling in grid cells.
* Support (optional) logout action in SSO applications.

### 📚 Libraries

* @blueprintjs/core `3.31 -> 3.33`
* @blueprintjs/datetime `3.18 -> 3.19`
* @fortawesome/fontawesome-pro `5.14 -> 5.15`
* moment `2.24 -> 2.29`
* numbro `2.2 -> 2.3`

[Commit Log](https://github.com/xh/hoist-react/compare/v36.4.0...v36.5.0)

## v36.4.0 - 2020-10-09

### 🎁 New Features

* `TabContainerModel` supports dynamically adding and removing tabs via new public methods.
* `Select` supports a new `menuWidth` prop to control the width of the dropdown.

### 🐞 Bug Fixes

* Fixed v36.3.0 regression re. horizontal alignment of Grid columns.

[Commit Log](https://github.com/xh/hoist-react/compare/v36.3.0...v36.4.0)

## v36.3.0 - 2020-10-07

### 💥 Breaking Changes

* The following CSS variables are no longer in use:
    + `--xh-grid-line-height`
    + `--xh-grid-line-height-px`
    + `--xh-grid-large-line-height`
    + `--xh-grid-large-line-height-px`
    + `--xh-grid-compact-line-height`
    + `--xh-grid-compact-line-height-px`
    + `--xh-grid-tiny-line-height`
    + `--xh-grid-tiny-line-height-px`

### ⚙️ Technical

* We have improved and simplified the vertical centering of content within Grid cells using
  flexbox-based styling, rather than the CSS variables above.

### 🎁 New Features

* `Select` now supports `hideSelectedOptions` and `closeMenuOnSelect` props.
* `XH.message()` and its variants (`XH.prompt(), XH.confirm(), XH.alert()`) all support an optional
  new config `messageKey`. This key can be used by applications to prevent popping up the same
  dialog repeatedly. Hoist will only show the last message posted for any given key.
* Misc. Improvements to organization of admin client tabs.

### 🐞 Bug Fixes

* Fixed issue with sporadic failures reading grid state using `legacyStateKey`.
* Fixed regression to the display of `autoFocus` buttons; focus rectangle restored.

[Commit Log](https://github.com/xh/hoist-react/compare/v36.2.1...v36.3.0)

## v36.2.1 - 2020-10-01

### 🐞 Bug Fixes

* Fixed issue in `LocalDate.previousWeekday()` which did not correctly handle Sunday dates.
* Fixed regression in `Grid` column header rendering for non-string headerNames.

[Commit Log](https://github.com/xh/hoist-react/compare/v36.2.0...v36.2.1)

## v36.2.0 - 2020-09-25

### 💥 Breaking Changes

* New `GridModel` config `colChooserModel` replaces `enableColChooser` to allow for more flexible
  configuration of the grid `colChooser`
    * Use `colChooserModel: true` to retain default behavior.
    * See documentation on `GridModel.ColChooserModelConfig` for more information.
* The `Grid` `hideHeaders` prop has been converted to a field on `AgGridModel` and `GridModel`. All
  grid options of this type are now on the model hierarchy, allowing consistent application code and
  developer discovery.

### 🎁 New Features

* Provides new `CustomProvider` for applications that want to use the Persistence API, but need to
  provide their own storage implementation.
* Added `restoreDefaults` action to default context menu for `GridModel`.
* Added `restoreDefaultsWarning` config to `GridModel`.
* `FormModel` has a new convenience method `setValues` for putting data into one or more fields in
  the form.
* Admin Preference and Config panels now support bulk regrouping actions.

### 🐞 Bug Fixes

* Fixed an error in implementation of `@managed` preventing proper cleanup of resources.
* Fixed a regression introduced in v36.1.0 in `FilterChooser`: Restore support for `disabled` prop.

[Commit Log](https://github.com/xh/hoist-react/compare/v36.1.0...v36.2.0)

## v36.1.0 - 2020-09-22

⚠ NOTE - apps should update to `hoist-core >= 8.3.0` when taking this hoist-react update. This is
required to support both the new `JsonBlobService` and updates to the Admin Activity and Client
Error tracking tabs described below.

### 🎁 New Features

* Added new `JsonBlobService` for saving and updating named chunks of arbitrary JSON data.
* `GridModelPersistOptions` now supports a `legacyStateKey` property. This key will identify the
  pre-v35 location for grid state, and can be used by applications to provide a more flexible
  migration of user grid state after an upgrade to Hoist v35.0.0 or greater. The value of this
  property will continue to default to 'key', preserving the existing upgrade behavior of the
  initial v35 release.
* The Admin Config and Pref diff tools now support pasting in a config for comparison instead of
  loading one from a remote server (useful for deployments where the remote config cannot be
  accessed via an XHR call).
* The `ClipboardButton.getCopyText` prop now supports async functions.
* The `Select` input supports a new `leftIcon` prop.
* `RestGrid` now supports bulk delete when multiple rows are selected.
* `RestGrid`'s `actionWarning` messages may now be specified as functions.

### 🐞 Bug Fixes

* Fixed several cases where `selectOnFocus` prop on `Select` was not working.
* `FilterChooser` auto-suggest values sourced from the *unfiltered* records on `sourceStore`.
* `RestForm` editors will now source their default label from the corresponding `Field.displayName`
  property. Previously an undocumented `label` config could be provided with each editor object -
  this has been removed.
* Improved time zone handling in the Admin Console "Activity Tracking" and "Client Errors" tabs.
    * Users will now see consistent bucketing of activity into an "App Day" that corresponds to the
      LocalDate when the event occurred in the application's timezone.
    * This day will be reported consistently regardless of the time zones of the local browser or
      deployment server.
* Resetting Grid columns to their default state (e.g. via the Column Chooser) retains enhancements
  applied from matching Store fields.
* Desktop `DateInput` now handles out-of-bounds dates without throwing exception during rendering.
* Dragging a grid column with an element-based header no longer displays `[object Object]` in the
  draggable placeholder.

### 📚 Libraries

* codemirror `5.57 -> 5.58`

[Commit Log](https://github.com/xh/hoist-react/compare/v36.0.0...v36.1.0)

## v36.0.0 - 2020-09-04

### 🎁 New Features

#### Data Filtering

We have enhanced support for filtering data in Hoist Grids, Stores, and Cubes with an upgraded
`Filter` API and a new `FilterChooser` component. This bundle of enhancements includes:

* A new `@xh/hoist/data/filter` package to support the creation of composable filters, including the
  following new classes:
    * `FieldFilter` - filters by comparing the value of a given field to one or more given candidate
      values using one of several supported operators.
    * `FunctionFilter` - filters via a custom function specified by the developer.
    * `CompoundFilter` - combines multiple filters (including other nested CompoundFilters) via an
      AND or OR operator.
* A new `FilterChooser` UI component that integrates tightly with these data package classes to
  provide a user and developer friendly autocomplete-enabled UI for filtering data based on
  dimensions (e.g. trader = jdoe, assetClass != Equities), metrics (e.g. P&L > 1m), or any
  combination thereof.
* Updates to `Store`, `StoreFilterField`, and `cube/Query` to use the new Filter API.
* A new `setFilter()` convenience method to `Grid` and `DataView`.

To get the most out of the new Filtering capabilities, developers are encouraged to add or expand
the configs for any relevant `Store.fields` to include both their `type` and a `displayName`. Many
applications might not have Field configs specified at all for their Stores, instead relying on
Store's ability to infer its Fields from Grid Column definitions.

We are looking to gradually invert this relationship, so that core information about an app's
business objects and their properties is configured once at the `data/Field` level and then made
available to related APIs and components such as grids, filters, and forms. See note in New Features
below regarding related updates to `GridModel.columns` config processing.

#### Grid

* Added new `GridModel.setColumnVisible()` method, along with `showColumn()` and `hideColumn()`
  convenience methods. Can replace calls to `applyColumnStateChanges()` when all you need to do is
  show or hide a single column.
* Elided Grid column headers now show the full `headerName` value in a tooltip.
* Grid column definitions now accept a new `displayName` config as the recommended entry point for
  defining a friendly user-facing label for a Column.
    * If the GridModel's Store has configured a `displayName` for the linked data field, the column
      will default to use that (if not otherwise specified).
    * If specified or sourced from a Field, `displayName` will be used as the default value for the
      pre-existing `headerName` and `chooserName` configs.
* Grid columns backed by a Store Field of type `number` or `int` will be right-aligned by default.
* Added new `GridModel.showGroupRowCounts` config to allow easy hiding of group row member counts
  within each full-width group row. Default is `true`, maintaining current behavior of showing the
  counts for each group.

#### Other

* Added new `AppSpec.showBrowserContextMenu` config to control whether the browser's default context
  menu will be shown if no app-specific context menu (e.g. from a grid) would be triggered.
    * ⚠ Note this new config defaults to `false`, meaning the browser context menu will *not* be
      available. Developers should set to true for apps that expect/depend on the built-in menu.
* `LocalDate` has gained several new static factories: `tomorrow()`, `yesterday()`,
  `[start/end]OfMonth()`, and `[start/end]OfYear()`.
* A new `@computeOnce` decorator allows for lazy computation and caching of the results of decorated
  class methods or getters. Used in `LocalDate` and intended for similar immutable, long-lived
  objects that can benefit from such caching.
* `CodeInput` and `JsonInput` get new `enableSearch` and `showToolbar` props. Enabling search
  provides an simple inline find feature for searching the input's contents.
* The Admin console's Monitor Status tab displays more clearly when there are no active monitors.

### 💥 Breaking Changes

* Renamed the `data/Field.label` property to `displayName`.
* Changed the `DimensionChooserModel.dimensions` config to require objects of the
  form `{name, displayName, isLeafDimension}` when provided as an `Object[]`.
    * Previously these objects were expected to be of the form `{value, label, isLeaf}`.
    * Note however that this same config can now be passed the `dimensions` directly from a
      configured
      `Cube` instead, which is the recommended approach and should DRY up dimension definitions for
      typical use cases.
* Changes required due to the new filter API:
    * The classes `StoreFilter` and `ValueFilter` have been removed and replaced by `FunctionFilter`
      and `FieldFilter`, respectively. In most cases apps will need to make minimal or no changes.
    * The `filters/setFilters` property on `Query` has been changed to `filter/setFilter`. In most
      case apps should not need to change anything other than the name of this property - the new
      property will continue to support array representations of multiple filters.
    * `Store` has gained a new property `filterIncludesChildren` to replace the functionality
      previously provided by `StoreFilter.includesChildren`.
    * `StoreFilterField.filterOptions` has been removed. Set `filterIncludesChildren` directly on
      the store instead.

### ✨ Style

* CSS variables for "intents" - most commonly used on buttons - have been reworked to use HSL color
  values and support several standard variations of lightness and transparency.
    * Developers are encouraged to customize intents by setting the individual HSL vars provided for
      each intent (e.g. `--intent-primary-h` to adjust the primary hue) and/or the different levels
      of lightness (e.g. `--intent-primary-l3` to adjust the default lightness).
    * ⚠ Uses of the prior intent var overrides such as `--intent-primary` will no longer work. It is
      possible to set directly via `--xh-intent-primary`, but components such as buttons will still
      use the default intent shades for variations such as hover and pressed states. Again, review
      and customize the HSL vars if required.
* Desktop `Button` styles and classes have been rationalized and reworked to allow for more
  consistent and direct styling of buttons in all their many permutations (standard/minimal/outlined
  styles * default/hovered/pressed/disabled states * light/dark themes).
    * Customized intent colors will now also be applied to outlined and minimal buttons.
    * Dedicated classes are now applied to desktop buttons based on their style and state.
      Developers can key off of these classes directly if required.

### 🐞 Bug Fixes

* Fixed `Column.tooltipElement` so that it can work if a `headerTooltip` is also specified on the
  same column.
* Fixed issue where certain values (e.g. `%`) would break in `Column.tooltipElement`.
* Fixed issue where newly loaded records in `Store` were not being frozen as promised by the API.

### 📚 Libraries

* @blueprintjs/core `3.30 -> 3.31`
* codemirror `5.56 -> 5.57`
* http-status-codes `1.4 -> 2.1`
* mobx-react `6.2 -> 6.3`
* store2 `2.11 -> 2.12`

[Commit Log](https://github.com/xh/hoist-react/compare/v35.2.1...v36.0.0)

## v35.2.1 - 2020-07-31

### 🐞 Bug Fixes

* A Grid's docked summary row is now properly cleared when its bound Store is cleared.
* Additional SVG paths added to `requiredBlueprintIcons.js` to bring back calendar scroll icons on
  the DatePicker component.
* Colors specified via the `--xh-intent-` CSS vars have been removed from minimal / outlined desktop
  `Button` components because of incompatibility with `ButtonGroupInput` component. Fix to address
  issue forthcoming. (This reverts the change made in 35.2.0 below.)

[Commit Log](https://github.com/xh/hoist-react/compare/v35.2.0...v35.2.1)

## v35.2.0 - 2020-07-21

### 🎁 New Features

* `TabContainerModel` now supports a `persistWith` config to persist the active tab.
* `TabContainerModel` now supports a `emptyText` config to display when TabContainer gets rendered
  with no children.

### ⚙️ Technical

* Supports smaller bundle sizes via a greatly reduced set of BlueprintJS icons. (Requires apps to be
  built with `@xh/hoist-dev-utils` v5.2 or greater to take advantage of this optimization.)

### 🐞 Bug Fixes

* Colors specified via the `--xh-intent-` CSS vars are now applied to minimal / outlined desktop
  `Button` components. Previously they fell through to use default Blueprint colors in these modes.
* Code input correctly handles dynamically toggling readonly/disabled state.

### 📚 Libraries

* @fortawesome/fontawesome-pro `5.13 -> 5.14`
* codemirror `5.55 -> 5.56`

[Commit Log](https://github.com/xh/hoist-react/compare/v35.1.1...v35.2.0)

## v35.1.1 - 2020-07-17

### 📚 Libraries

* @blueprintjs/core `3.29 -> 3.30`

[Commit Log](https://github.com/xh/hoist-react/compare/v35.1.0...v35.1.1)

## v35.1.0 - 2020-07-16

### 🎁 New Features

* Extend existing environment diff tool to preferences. Now, both configs and preferences may be
  diffed across servers. This feature will require an update of hoist-core to a version 8.1.0 or
  greater.
* `ExportOptions.columns` provided to `GridModel` can now be specified as a function, allowing for
  full control of columns to export, including their sort order.

### 🐞 Bug Fixes

* `GridModel`s export feature was previously excluding summary rows. These are now included.
* Fixed problems with coloring and shading algorithm in `TreeMap`.
* Fixed problems with sort order of exports in `GridModel`.
* Ensure that preferences are written to server, even if set right before navigating away from page.
* Prevent situation where a spurious exception can be sent to server when application is unloaded
  while waiting on a fetch request.

[Commit Log](https://github.com/xh/hoist-react/compare/v35.0.1...v35.1.0)

## v35.0.1 - 2020-07-02

### 🐞 Bug Fixes

* Column headers no longer allocate space for a sort arrow icon when the column has an active
  `GridSorter` in the special state of `sort: null`.
* Grid auto-sizing better accounts for margins on sort arrow icons.

[Commit Log](https://github.com/xh/hoist-react/compare/v35.0.0...v35.0.1)

## v35.0.0 - 2020-06-29

### ⚖️ Licensing Change

As of this release, Hoist is [now licensed](LICENSE.md) under the popular and permissive
[Apache 2.0 open source license](https://www.apache.org/licenses/LICENSE-2.0). Previously, Hoist was
"source available" via our public GitHub repository but still covered by a proprietary license.

We are making this change to align Hoist's licensing with our ongoing commitment to openness,
transparency and ease-of-use, and to clarify and emphasize the suitability of Hoist for use within a
wide variety of enterprise software projects. For any questions regarding this change, please
[contact us](https://xh.io/contact/).

### 🎁 New Features

* Added a new Persistence API to provide a more flexible yet consistent approach to saving state for
  Components, Models, and Services to different persistent locations such as Hoist Preferences,
  browser local storage, and Hoist Dashboard views.
    * The primary entry points for this API are the new `@PersistSupport` and `@persist`
      annotations.
      `@persist` can be added to any observable property on a `@PersistSupport` to make it
      automatically synchronize with a `PersistenceProvider`. Both `HoistModel` and `HoistService`
      are decorated with `@PersistSupport`.
    * This is designed to replace any app-specific code previously added to synchronize fields and
      their values to Preferences via ad-hoc initializers and reactions.
    * This same API is now used to handle state persistence for `GridStateModel`, `PanelModel`,
      `DimensionChooserModel`, and `DashContainerModel` - configurable via the new `persistWith`
      option on those classes.
* `FetchService` now installs a default timeout of 30 seconds for all requests. This can be disabled
  by setting timeout to `null`. Fetch Timeout Exceptions have also been improved to include the same
  information as other standard exceptions thrown by this service.
    * 💥 Apps that were relying on the lack of a built-in timeout for long-running requests should
      ensure they configure such calls with a longer or null timeout.
* `Store` gets new `clearFilter()` and `recordIsFiltered()` helper functions.
* The Admin console's Activity Tracking tab has been significantly upgraded to allow admins to
  better analyze both built-in and custom tracking data generated by their application. Its sibling
  Client Errors tab has also been updated with a docked detail panel.
* `CodeInput` gets new `showCopyButton` prop - set to true to provide an inline action button to
  copy the editor contents to the clipboard.
* Hoist config `xhEnableMonitoring` can be used to enable/disable the Admin monitor tab and its
  associated server-side jobs

### 💥 Breaking Changes

* Applications should update to `hoist-core` v8.0.1 or above, required to support the upgraded Admin
  Activity Tracking tab. Contact XH for assistance with this update.
* The option `PanelModel.prefName` has been removed in favor of `persistWith`. Existing user state
  will be transferred to the new format, assuming a `PersistenceProvider` of type 'pref' referring
  to the same preference is used (e.g. `persistWith: {prefKey: 'my-panel-model-prefName'}`.
* The option `GridModel.stateModel` has been removed in favor of `persistWith`. Existing user state
  will be transferred to the new format, assuming a `PersistenceProvider` of type 'localStorage'
  referring to the same key is used (e.g. `persistWith: {localStorageKey: 'my-grid-state-id'}`.
    * Use the new `GridModel.persistOptions` config for finer control over what grid state is
      persisted (replacement for stateModel configs to disable persistence of column
      state/sorting/grouping).
* The options `DimensionChooserModel.preference` and `DimensionChooserModel.historyPreference` have
  been removed in favor of `persistWith`.
* `AppSpec.idleDetectionEnabled` has been removed. App-specific Idle detection is now enabled via
  the new `xhIdleConfig` config. The old `xhIdleTimeoutMins` has also been deprecated.
* `AppSpec.idleDialogClass` has been renamed `AppSpec.idlePanel`. If specified, it should be a
  full-screen component.
* `PinPad` and `PinPadModel` have been moved to `@xh/hoist/cmp/pinpad`, and is now available for use
  with both standard and mobile toolkits.
* Third-party dependencies updated to properly reflect application-level licensing requirements.
  Applications must now import and provide their licensed version of AG Grid, and Highcharts to
  Hoist. See file `Bootstrap.js` in Toolbox for an example.

### 🐞 Bug Fixes

* Sorting special columns generated by custom AG Grid configurations (e.g. auto-group columns) no
  longer throws with an error.
* The `deepFreeze()` util - used to freeze data in `Record` instances - now only attempts to freeze
  a whitelist of object types that are known to be safely freezable. Custom application classes and
  other potentially-problematic objects (such as `moment` instances) are no longer frozen when
  loaded into `Record` fields.

### 📚 Libraries

Note that certain licensed third-party dependencies have been removed as direct dependencies of this
project, as per note in Breaking Changes above.

* @xh/hoist-dev-utils `4.x -> 5.x` - apps should also update to the latest 5.x release of dev-utils.
  Although license and dependency changes triggered a new major version of this dev dependency, no
  application-level changes should be required.
* @blueprintjs/core `3.28 -> 3.29`
* codemirror `5.54 -> 5.55`
* react-select `3.0 -> 3.1`

### 📚 Optional Libraries

* AG Grid `23.0.2` > `23.2.0` (See Toolbox app for example on this upgrade)
* Highcharts `8.0.4 -> 8.1.1`

[Commit Log](https://github.com/xh/hoist-react/compare/v34.0.0...v35.0.0)

## v34.0.0 - 2020-05-26

### 🎁 New Features

* Hoist's enhanced autosizing is now enabled on all grids by default. See `GridModel` and
  `GridAutosizeService` for more details.
* New flags `XH.isPhone`, `XH.isTablet`, and `XH.isDesktop` available for device-specific switching.
  Corresponding `.xh-phone`, `.xh-tablet`, and `.xh-desktop` CSS classes are added to the document
  `body`. These flags and classes are set based on the detected device, as per its user-agent.
    * One of the two higher-level CSS classes `.xh-standard` or `.xh-mobile` will also be applied
      based on an app's use of the primary (desktop-centric) components vs mobile components - as
      declared by its `AppSpec.isMobileApp` - regardless of the detected device.
    * These changes provide more natural support for use cases such as apps that are built with
      standard components yet target/support tablet users.
* New method `Record.get()` provides an alternative API for checked data access.
* The mobile `Select` component supports the `enableFilter` and `enableCreate` props.
* `DashContainerModel` supports new `layoutLocked`, `contentLocked` and `renameLocked` modes.
* `DimensionChooser` now has the ability to persist its value and history separately.
* Enhance Hoist Admin's Activity Tracking tab.
* Enhance Hoist Admin's Client Error tab.

### 💥 Breaking Changes

* `emptyFlexCol` has been removed from the Hoist API and should simply be removed from all client
  applications. Improvements to agGrid's default rendering of empty space have made it obsolete.
* `isMobile` property on `XH` and `AppSpec` has been renamed to `isMobileApp`. All apps will need to
  update their (required) use of this flag in the app specifications within their
  `/client-app/src/apps` directory.
* The `xh-desktop` class should no longer be used to indicate a non-mobile toolkit based app. For
  this purpose, use `xh-standard` instead.

### 🐞 Bug Fixes

* Fix to Average Aggregators when used with hierarchical data.
* Fixes to Context Menu handling on `Panel` to allow better handling of `[]` and `null`.

### 📚 Libraries

* @blueprintjs/core `3.26 -> 3.28`
* @blueprintjs/datetime `3.16 -> 3.18`
* codemirror `5.53 -> 5.54`
* react-transition-group `4.3 -> 4.4`

[Commit Log](https://github.com/xh/hoist-react/compare/v33.3.0...v34.0.0)

## v33.3.0 - 2020-05-08

### ⚙️ Technical

* Additional updates to experimental autosize feature: standardization of naming, better masking
  control, and API fixes. Added new property `autosizeOptions` on `GridModel` and main entry point
  is now named `GridModel.autosizeAsync()`.

### 🐞 Bug Fixes

* `Column.hideable` will now be respected by ag-grid column drag and drop
  [#1900](https://github.com/xh/hoist-react/issues/1900)
* Fixed an issue where dragging a column would cause it to be sorted unintentionally.

[Commit Log](https://github.com/xh/hoist-react/compare/v33.2.0...v33.3.0)

## v33.2.0 - 2020-05-07

### 🎁 New Features

* Virtual column rendering has been disabled by default, as it offered a minimal performance benefit
  for most grids while compromising autosizing. See new `GridModel.useVirtualColumns` config, which
  can be set to `true` to re-enable this behavior if required.
* Any `GridModel` can now be reset to its code-prescribed defaults via the column chooser reset
  button. Previously, resetting to defaults was only possible for grids that persisted their state
  with a `GridModel.stateModel` config.

### 🐞 Bug Fixes

* Fixed several issues with new grid auto-sizing feature.
* Fixed issues with and generally improved expand/collapse column alignment in tree grids.
    * 💥 Note that this improvement introduced a minor breaking change for apps that have customized
      tree indentation via the removed `--grid-tree-indent-px` CSS var. Use `--grid-tree-indent`
      instead. Note the new var is specified in em units to scale well across grid sizing modes.

### ⚙️ Technical

* Note that the included version of Onsen has been replaced with a fork that includes updates for
  react 16.13. Apps should not need to make any changes.

### 📚 Libraries

* react `~16.8 -> ~16.13`
* onsenui `~16.8` -> @xh/onsenui `~16.13`
* react-onsenui `~16.8` -> @xh/react-onsenui `~16.13`

[Commit Log](https://github.com/xh/hoist-react/compare/v33.1.0...33.2.0)

## v33.1.0 - 2020-05-05

### 🎁 New Features

* Added smart auto-resizing of columns in `GridModel` Unlike AG Grid's native auto-resizing support,
  Hoist's auto-resizing will also take into account collapsed rows, off-screen cells that are not
  currently rendered in the DOM, and summary rows. See the new `GridAutosizeService` for details.
    * This feature is currently marked as 'experimental' and must be enabled by passing a special
      config to the `GridModel` constructor of the form `experimental: {useHoistAutosize: true}`. In
      future versions of Hoist, we expect to make it the default behavior.
* `GridModel.autoSizeColumns()` has been renamed `GridModel.autosizeColumns()`, with lowercase 's'.
  Similarly, the `autoSizeColumns` context menu token has been renamed `autosizeColumns`.

### 🐞 Bug Fixes

* Fixed a regression with `StoreFilterField` introduced in v33.0.1.

[Commit Log](https://github.com/xh/hoist-react/compare/v33.0.2...33.1.0)

## v33.0.2 - 2020-05-01

### 🎁 New Features

* Add Hoist Cube Aggregators: `AverageAggregator` and `AverageStrictAggregator`
* `ColAutosizeButton` has been added to desktop and mobile

### 🐞 Bug Fixes

* Fixed mobile menus to constrain to the bottom of the viewport, scrolling if necessary.
  [#1862](https://github.com/xh/hoist-react/issues/1862)
* Tightened up mobile tree grid, fixed issues in mobile column chooser.
* Fixed a bug with reloading hierarchical data in `Store`.
  [#1871](https://github.com/xh/hoist-react/issues/1871)

[Commit Log](https://github.com/xh/hoist-react/compare/v33.0.1...33.0.2)

## v33.0.1 - 2020-04-29

### 🎁 New Features

* `StoreFieldField` supports dot-separated field names in a bound `GridModel`, meaning it will now
  match on columns with fields such as `address.city`.

* `Toolbar.enableOverflowMenu` now defaults to `false`. This was determined safer and more
  appropriate due to issues with the underlying Blueprint implementation, and the need to configure
  it carefully.

### 🐞 Bug Fixes

* Fixed an important bug with state management in `StoreFilterField`. See
  https://github.com/xh/hoist-react/issues/1854

* Fixed the default sort order for grids. ABS DESC should be first when present.

### 📚 Libraries

* @blueprintjs/core `3.25 -> 3.26`
* codemirror `5.52 -> 5.53`

[Commit Log](https://github.com/xh/hoist-react/compare/v33.0.0...v33.0.1)

## v33.0.0 - 2020-04-22

### 🎁 New Features

* The object returned by the `data` property on `Record` now includes the record `id`. This will
  allow for convenient access of the id with the other field values on the record.
* The `Timer` class has been enhanced and further standardized with its Hoist Core counterpart:
    * Both the `interval` and `timeout` arguments may be specified as functions, or config keys
      allowing for dynamic lookup and reconfiguration.
    * Added `intervalUnits` and `timeoutUnits` arguments.
    * `delay` can now be specified as a boolean for greater convenience.

### 💥 Breaking Changes

* We have consolidated the import location for several packages, removing unintended nested index
  files and 'sub-packages'. In particular, the following locations now provide a single index file
  for import for all of their public contents: `@xh/hoist/core`, `@xh/hoist/data`,
  `@xh/hoist/cmp/grid`, and `@xh/hoist/desktop/cmp/grid`. Applications may need to update import
  statements that referred to index files nested within these directories.
* Removed the unnecessary and confusing `values` getter on `BaseFieldModel`. This getter was not
  intended for public use and was intended for the framework's internal implementation only.
* `ColumnGroup.align` has been renamed to `ColumnGroup.headerAlign`. This avoids confusion with the
  `Column` API, where `align` refers to the alignment of cell contents within the column.

### 🐞 Bug Fixes

* Exceptions will no longer overwrite the currently shown exception in the exception dialog if the
  currently shown exception requires reloading the application.
  [#1834](https://github.com/xh/hoist-react/issues/1834)

### ⚙️ Technical

* Note that the Mobx React bindings have been updated to 6.2, and we have enabled the recommended
  "observer batching" feature as per
  [the mobx-react docs](https://github.com/mobxjs/mobx-react-lite/#observer-batching).

### 📚 Libraries

* @blueprintjs/core `3.24 -> 3.25`
* @blueprintjs/datetime `3.15 -> 3.16`
* mobx-react `6.1 -> 6.2`

[Commit Log](https://github.com/xh/hoist-react/compare/v32.0.4...v33.0.0)

## v32.0.5 - 2020-07-14

### 🐞 Bug Fixes

* Fixes a regression in which grid exports were no longer sorting rows properly.

[Commit Log](https://github.com/xh/hoist-react/compare/v32.0.4...v32.0.5)

## v32.0.4 - 2020-04-09

### 🐞 Bug Fixes

* Fixes a regression with the alignment of `ColumnGroup` headers.
* Fixes a bug with 'Copy Cell' context menu item for certain columns displaying the Record ID.
* Quiets console logging of 'routine' exceptions to 'debug' instead of 'log'.

[Commit Log](https://github.com/xh/hoist-react/compare/v32.0.3...v32.0.4)

## v32.0.3 - 2020-04-06

### 🐞 Bug Fixes

* Suppresses a console warning from AG Grid for `GridModel`s that do not specify an `emptyText`.

[Commit Log](https://github.com/xh/hoist-react/compare/v32.0.2...v32.0.3)

## v32.0.2 - 2020-04-03

⚠ Note that this release includes a *new major version of AG Grid*. Please consult the
[AG Grid Changelog](https://www.ag-grid.com/ag-grid-changelog/) for versions 22-23 to review
possible breaking changes to any direct/custom use of AG Grid APIs and props within applications.

### 🎁 New Features

* GridModel `groupSortFn` now accepts `null` to turn off sorting of group rows.
* `DockViewModel` now supports optional `width`, `height` and `collapsedWidth` configs.
* The `appMenuButton.extraItems` prop now accepts `MenuItem` configs (as before) but also React
  elements and the special string token '-' (shortcut to render a `MenuDivider`).
* Grid column `flex` param will now accept numbers, with available space divided between flex
  columns in proportion to their `flex` value.
* `Column` now supports a `sortingOrder` config to allow control of the sorting options that will be
  cycled through when the user clicks on the header.
* `PanelModel` now supports setting a `refreshMode` to control how collapsed panels respond to
  refresh requests.

### 💥 Breaking Changes

* The internal DOM structure of desktop `Panel` has changed to always include an inner frame with
  class `.xh-panel__content`. You may need to update styling that targets the inner structure of
  `Panel` via `.xh-panel`.
* The hooks `useOnResize()` and `useOnVisibleChange()` no longer take a `ref` argument. Use
  `composeRefs` to combine the ref that they return with any ref you wish to compose them with.
* The callback for `useOnResize()` will now receive an object representing the locations and
  dimensions of the element's content box. (Previously it incorrectly received an array of
  `ResizeObserver` entries that had to be de-referenced)
* `PanelModel.collapsedRenderMode` has been renamed to `PanelModel.renderMode`, to be more
  consistent with other Hoist APIs such as `TabContainer`, `DashContainer`, and `DockContainer`.

### 🐞 Bug Fixes

* Checkboxes in grid rows in Tiny sizing mode have been styled to fit correctly within the row.
* `GridStateModel` no longer saves/restores the width of non-resizable columns.
  [#1718](https://github.com/xh/hoist-react/issues/1718)
* Fixed an issue with the hooks useOnResize and useOnVisibleChange. In certain conditions these
  hooks would not be called. [#1808](https://github.com/xh/hoist-react/issues/1808)
* Inputs that accept a rightElement prop will now properly display an Icon passed as that element.
  [#1803](https://github.com/xh/hoist-react/issues/1803)

### ⚙️ Technical

* Flex columns now use the built-in AG Grid flex functionality.

### 📚 Libraries

* ag-grid-community `removed @ 21.2`
* ag-grid-enterprise `21.2` replaced with @ag-grid-enterprise/all-modules `23.0`
* ag-grid-react `21.2` replaced with @ag-grid-community/react `23.0`
* @fortawesome/* `5.12 -> 5.13`
* codemirror `5.51 -> 5.52`
* filesize `6.0 -> 6.1`
* numbro `2.1 -> 2.2`
* react-beautiful-dnd `12.0 -> 13.0`
* store2 `2.10 -> 2.11`
* compose-react-refs `NEW 1.0.4`

[Commit Log](https://github.com/xh/hoist-react/compare/v31.0.0...v32.0.2)

## v31.0.0 - 2020-03-16

### 🎁 New Features

* The mobile `Navigator` / `NavigatorModel` API has been improved and made consistent with other
  Hoist content container APIs such as `TabContainer`, `DashContainer`, and `DockContainer`.
    * `NavigatorModel` and `PageModel` now support setting a `RenderMode` and `RefreshMode` to
      control how inactive pages are mounted/unmounted and how they respond to refresh requests.
    * `Navigator` pages are no longer required to to return `Page` components - they can now return
      any suitable component.
* `DockContainerModel` and `DockViewModel` also now support `refreshMode` and `renderMode` configs.
* `Column` now auto-sizes when double-clicking / double-tapping its header.
* `Toolbar` will now collapse overflowing items into a drop down menu. (Supported for horizontal
  toolbars only at this time.)
* Added new `xhEnableLogViewer` config (default `true`) to enable or disable the Admin Log Viewer.

#### 🎨 Icons

* Added `Icon.icon()` factory method as a new common entry point for creating new FontAwesome based
  icons in Hoist. It should typically be used instead of using the `FontAwesomeIcon` component
  directly.
* Also added a new `Icon.fileIcon()` factory. This method take a filename and returns an appropriate
  icon based on its extension.
* All Icon factories can now accept an `asHtml` parameter, as an alternative to calling the helper
  function `convertIconToSVG()` on the element. Use this to render icons as raw html where needed
  (e.g. grid renderers).
* Icons rendered as html will now preserve their styling, tooltips, and size.

### 💥 Breaking Changes

* The application's primary `HoistApplicationModel` is now instantiated and installed as
  `XH.appModel` earlier within the application initialization sequence, with construction happening
  prior to the init of the XH identity, config, and preference services.
    * This allows for a new `preAuthInitAsync()` lifecycle method to be called on the model before
      auth has completed, but could be a breaking change for appModel code that relied on these
      services for field initialization or in its constructor.
    * Such code should be moved to the core `initAsync()` method instead, which continues to be
      called after all XH-level services are initialized and ready.
* Mobile apps may need to adjust to the following updates to `NavigatorModel` and related APIs:
    * `NavigatorModel`'s `routes` constructor parameter has been renamed `pages`.
    * `NavigatorModel`'s observable `pages[]` has been renamed `stack[]`.
    * `NavigatorPageModel` has been renamed `PageModel`. Apps do not usually create `PageModels`
      directly, so this change is unlikely to require code updates.
    * `Page` has been removed from the mobile toolkit. Components that previously returned a `Page`
      for inclusion in a `Navigator` or `TabContainer` can now return any component. It is
      recommended you replace `Page` with `Panel` where appropriate.
* Icon enhancements described above removed the following public methods:
    * The `fontAwesomeIcon()` factory function (used to render icons not already enumerated by
      Hoist)
      has been replaced by the improved `Icon.icon()` factory - e.g. `fontAwesomeIcon({icon: ['far',
      'alicorn']}) -> Icon.icon({iconName: 'alicorn'})`.
    * The `convertIconToSvg()` utility method has been replaced by the new `asHtml` parameter on
      icon factory functions. If you need to convert an existing icon element,
      use `convertIconToHtml()`.
* `Toolbar` items should be provided as direct children. Wrapping Toolbar items in container
  components can result in unexpected item overflow.

### 🐞 Bug Fixes

* The `fmtDate()` utility now properly accepts, parses, and formats a string value input as
  documented.
* Mobile `PinPad` input responsiveness improved on certain browsers to avoid lag.

### ⚙️ Technical

* New lifecycle methods `preAuthInitAsync()` and `logoutAsync()` added to the `HoistAppModel`
  decorator (aka the primary `XH.appModel`).

[Commit Log](https://github.com/xh/hoist-react/compare/v30.1.0...v31.0.0)

## v30.1.0 - 2020-03-04

### 🐞 Bug Fixes

* Ensure `WebSocketService.connected` remains false until `channelKey` assigned and received from
  server.
* When empty, `DashContainer` now displays a user-friendly prompt to add an initial view.

### ⚙️ Technical

* Form validation enhanced to improve handling of asynchronous validation. Individual rules and
  constraints are now re-evaluated in parallel, allowing for improved asynchronous validation.
* `Select` will now default to selecting contents on focus if in filter or creatable mode.

[Commit Log](https://github.com/xh/hoist-react/compare/v30.0.0...30.1.0)

## v30.0.0 - 2020-02-29

### 🎁 New Features

* `GridModel` and `DataViewModel` now support `groupRowHeight`, `groupRowRenderer` and
  `groupRowElementRenderer` configs. Grouping is new in general to `DataViewModel`, which now takes
  a `groupBy` config.
    * `DataViewModel` allows for settable and multiple groupings and sorters.
    * `DataViewModel` also now supports additional configs from the underlying `GridModel` that make
      sense in a `DataView` context, such as `showHover` and `rowBorders`.
* `TabContainerModel` now accepts a `track` property (default false) for easily tracking tab views
  via Hoist's built-in activity tracking.
* The browser document title is now set to match `AppSpec.clientAppName` - helpful for projects with
  multiple javascript client apps.
* `StoreFilterField` accepts all other config options from `TextInput` (e.g. `disabled`).
* Clicking on a summary row in `Grid` now clears its record selection.
* The `@LoadSupport` decorator now provides an additional observable property `lastException`. The
  decorator also now logs load execution times and failures to `console.debug` automatically.
* Support for mobile `Panel.scrollable` prop made more robust with re-implementation of inner
  content element. Note this change included a tweak to some CSS class names for mobile `Panel`
  internals that could require adjustments if directly targeted by app stylesheets.
* Added new `useOnVisibleChange` hook.
* Columns now support a `headerAlign` config to allow headers to be aligned differently from column
  contents.

### 💥 Breaking Changes

* `Toolbar` items must be provided as direct children. Wrapping Toolbar items in container
  components can result in unexpected item overflow.
* `DataView.rowCls` prop removed, replaced by new `DataViewModel.rowClassFn` config for more
  flexibility and better symmetry with `GridModel`.
* `DataViewModel.itemRenderer` renamed to `DataViewModel.elementRenderer`
* `DataView` styling has been updated to avoid applying several unwanted styles from `Grid`. Note
  that apps might rely on these styles (intentionally or not) for their `itemRenderer` components
  and appearance and will need to adjust.
* Several CSS variables related to buttons have been renamed for consistency, and button style rules
  have been adjusted to ensure they take effect reliably across desktop and mobile buttons
  ([#1568](https://github.com/xh/hoist-react/pull/1568)).
* The optional `TreeMapModel.highchartsConfig` object will now be recursively merged with the
  top-level config generated by the Hoist model and component, where previously it was spread onto
  the generated config. This could cause a change in behavior for apps using this config to
  customize map instances, but provides more flexibility for e.g. customizing the `series`.
* The signature of `useOnResize` hook has been modified slightly for API consistency and clarity.
  Options are now passed in a configuration object.

### 🐞 Bug Fixes

* Fixed an issue where charts that are rendered while invisible would have the incorrect size.
  [#1703](https://github.com/xh/hoist-react/issues/1703)
* Fixed an issue where zeroes entered by the user in `PinPad` would be displayed as blanks.
* Fixed `fontAwesomeIcon` elem factory component to always include the default 'fa-fw' className.
  Previously, it was overridden if a `className` prop was provided.
* Fixed an issue where ConfigDiffer would always warn about deletions, even when there weren't any.
  [#1652](https://github.com/xh/hoist-react/issues/1652)
* `TextInput` will now set its value to `null` when all text is deleted and the clear icon will
  automatically hide.
* Fixed an issue where multiple buttons in a `ButtonGroupInput` could be shown as active
  simultaneously. [#1592](https://github.com/xh/hoist-react/issues/1592)
* `StoreFilterField` will again match on `Record.id` if bound to a Store or a GridModel with the
  `id` column visible. [#1697](https://github.com/xh/hoist-react/issues/1697)
* A number of fixes have been applied to `RelativeTimeStamp` and `getRelativeTimestamp`, especially
  around its handling of 'equal' or 'epsilon equal' times. Remove unintended leading whitespace from
  `getRelativeTimestamp`.

### ⚙️ Technical

* The `addReaction` and `addAutorun` methods (added to Hoist models, components, and services by the
  `ReactiveSupport` mixin) now support a configurable `debounce` argument. In many cases, this is
  preferable to the built-in MobX `delay` argument, which only provides throttling and not true
  debouncing.
* New `ChartModel.highchart` property provides a reference to the underlying HighChart component.

### 📚 Libraries

* @blueprintjs/core `3.23 -> 3.24`
* react-dates `21.7 -> 21.8`
* react-beautiful-dnd `11.0 -> 12.2`

[Commit Log](https://github.com/xh/hoist-react/compare/v29.1.0...v30.0.0)

## v29.1.0 - 2020-02-07

### 🎁 New Features

#### Grid

* The `compact` config on `GridModel` has been deprecated in favor of the more powerful `sizingMode`
  which supports the values 'large', 'standard', 'compact', or 'tiny'.
    * Each new mode has its own set of CSS variables for applications to override as needed.
    * Header and row heights are configurable for each via the `HEADER_HEIGHTS` and `ROW_HEIGHTS`
      static properties of the `AgGrid` component. These objects can be modified on init by
      applications that wish to customize the default row heights globally.
    * 💥 Note that these height config objects were previously exported as constants from AgGrid.js.
      This would be a breaking change for any apps that imported the old objects directly (
      considered unlikely).
* `GridModel` now exposes an `autoSizeColumns` method, and the Grid context menu now contains an
  `Autosize Columns` option by default.
* `Column` and `ColumnGroup` now support React elements for `headerName`.

#### Data

* The `Store` constructor now accepts a `data` argument to load data at initialization.
* The `xh/hoist/data/cube` package has been modified substantially to better integrate with the core
  data package and support observable "Views". See documentation on `Cube` for more information.

#### Other

* Added a `PinPad` component for streamlined handling of PIN entry on mobile devices.
* `FormField` now takes `tooltipPosition` and `tooltipBoundary` props for customizing minimal
  validation tooltip.
* `RecordAction.actionFn` parameters now include a `buttonEl` property containing the button element
  when used in an action column.
* Mobile Navigator component now takes an `animation` prop which can be set to 'slide' (default),
  'lift', 'fade', or 'none'. These values are passed to the underlying onsenNavigator component.
  ([#1641](https://github.com/xh/hoist-react/pull/1641))
* `AppOption` configs now accept an `omit` property for conditionally excluding options.

### 🐞 Bug Fixes

* Unselectable grid rows are now skipped during up/down keyboard navigation.
* Fix local quick filtering in `LeftRightChooser` (v29 regression).
* Fix `SplitTreeMap` - the default filtering once again splits the map across positive and negative
  values as intended (v29 regression).

### ⚙️ Technical

* `FormFields` now check that they are contained in a Hoist `Form`.

### 📚 Libraries

* @blueprintjs/core `3.22 -> 3.23`
* codemirror `5.50 -> 5.51`
* react-dates `21.5 -> 21.7`

[Commit Log](https://github.com/xh/hoist-react/compare/v29.0.0...v29.1.0)

## v29.0.0 - 2020-01-24

### 🗄️ Data Package Changes

Several changes have been made to data package (`Store` and `Record`) APIs for loading, updating,
and modifying data. They include some breaking changes, but pave the way for upcoming enhancements
to fully support inline grid editing and other new features.

Store now tracks the "committed" state of its records, which represents the data as it was loaded
(typically from the server) via `loadData()` or `updateData()`. Records are now immutable and
frozen, so they cannot be changed directly, but Store offers a new `modifyRecords()` API to apply
local modifications to data in a tracked and managed way. (Store creates new records internally to
hold both this modified data and the original, "committed" data.) This additional state tracking
allows developers to query Stores for modified or added records (e.g. to flush back to the server
and persist) as well as call new methods to revert changes (e.g. to undo a block of changes that the
user wishes to discard).

Note the following more specific changes to these related classes:

#### Record

* 💥 Record data properties are now nested within a `data` object on Record instances and are no
  longer available as top-level properties on the Record itself.
    * Calls to access data such as `rec.quantity` must be modified to `rec.data.quantity`.
    * When accessing multiple properties, destructuring provides an efficient syntax -
      e.g. `const {quantity, price} = rec.data;`.
* 💥 Records are now immutable and cannot be modified by applications directly.
    * This is a breaking change, but should only affect apps with custom inline grid editing
      implementations or similar code that modifies individual record values.
    * Calls to change data such as `rec.quantity = 100` must now be made through the Record's Store,
      e.g. `store.modifyData({id: 41, quantity: 100})`
* Record gains new getters for inspecting its state, including: `isAdd`, `isModified`, and
  `isCommitted`.

#### Store

* 💥 `noteDataUpdated()` has been removed, as out-of-band modifications to Store Records are no
  longer possible.
* 💥 Store's `idSpec` function is now called with the raw record data - previously it was passed
  source data after it had been run through the store's optional `processRawData` function. (This is
  unlikely to have a practical impact on most apps, but is included here for completeness.)
* `Store.updateData()` now accepts a flat list of raw data to process into Record additions and
  updates. Previously developers needed to call this method with an object containing add, update,
  and/or remove keys mapped to arrays. Now Store will produce an object of this shape automatically.
* `Store.refreshFilter()` method has been added to allow applications to rebuild the filtered data
  set if some application state has changed (apart from the store's data itself) which would affect
  the store filter.
* Store gains new methods for manipulating its Records and data, including `addRecords()`,
  `removeRecords()`, `modifyRecords()`, `revertRecords()`, and `revert()`. New getters have been
  added for `addedRecords`, `removedRecords`, `modifiedRecords`, and `isModified`.

#### Column

* Columns have been enhanced for provide basic support for inline-editing of record data. Further
  inline editing support enhancements are planned for upcoming Hoist releases.
* `Column.getValueFn` config added to retrieve the cell value for a Record field. The default
  implementation pulls the value from the Record's new `data` property (see above). Apps that
  specify custom `valueGetter` callbacks via `Column.agOptions` should now implement their custom
  logic in this new config.
* `Column.setValueFn` config added to support modifying the Column field's value on the underlying
  Record. The default implementation calls the new `Store.modifyRecords()` API and should be
  sufficient for the majority of cases.
* `Column.editable` config added to indicate if a column/cell should be inline-editable.

### 🎁 New Features

* Added keyboard support to AG Grid context menus.
* Added `GridModel.setEmptyText()` to allow updates to placeholder text after initial construction.
* Added `GridModel.ensureSelectionVisible()` to scroll the currently selected row into view.
* When a `TreeMap` is bound to a `GridModel`, the grid will now respond to map selection changes by
  scrolling to ensure the selected grid row is visible.
* Added a `Column.tooltipElement` config to support fully customizable tooltip components.
* Added a `useOnResize` hook, which runs a function when a component is resized.
* Exposed an `inputRef` prop on numberInput, textArea, and textInput
* `PanelModel` now accepts a `maxSize` config.
* `RelativeTimeStamp` now support a `relativeTo` option, allowing it to display the difference
  between a timestamp and another reference time other than now. Both the component and the
  `getRelativeTimestamp()` helper function now leverage moment.js for their underlying
  implementation.
* A new `Clock` component displays the time, either local to the browser or for a configurable
  timezone.
* `LeftRightChooser` gets a new `showCounts` option to print the number of items on each side.
* `Select` inputs support a new property `enableWindowed` (desktop platform only) to improve
  rendering performance with large lists of options.
* `Select` inputs support grouped options. To use, add an attribute `options` containing an array of
  sub-options.
* `FetchService` methods support a new `timeout` option. This config chains `Promise.timeout()` to
  the promises returned by the service.
* Added alpha version of `DashContainer` for building dynamic, draggable dashboard-style layouts.
  Please note: the API for this component is subject to change - use at your own risk!
* `Select` now allows the use of objects as values.
* Added a new `xhEnableImpersonation` config to enable or disable the ability of Hoist Admins to
  impersonate other users. Note that this defaults to `false`. Apps will need to set this config to
  continue using impersonation. (Note that an update to hoist-core 6.4+ is required for this config
  to be enforced on the server.)
* `FormField` now supports a `requiredIndicator` to customize how required fields are displayed.
* Application build tags are now included in version update checks, primarily to prompt dev/QA users
  to refresh when running SNAPSHOT versions. (Note that an update to hoist-core 6.4+ is required for
  the server to emit build tag for comparison.)
* `CodeInput` component added to provide general `HoistInput` support around the CodeMirror code
  editor. The pre-existing `JsonInput` has been converted to a wrapper around this class.
* `JsonInput` now supports an `autoFocus` prop.
* `Select` now supports a `hideDropdownIndicator` prop.
* `useOnResize` hook will now ignore visibility changes, i.e. a component resizing to a size of 0.
* `DimensionChooser` now supports a `popoverPosition` prop.
* `AppBar.appMenuButtonPosition` prop added to configure the App Menu on the left or the right, and
  `AppMenuButton` now accepts and applies any `Button` props to customize.
* New `--xh-grid-tree-indent-px` CSS variable added to allow control over the amount of indentation
  applied to tree grid child nodes.

### 💥 Breaking Changes

* `GridModel.contextMenuFn` config replaced with a `contextMenu` parameter. The new parameter will
  allow context menus to be specified with a simple array in addition to the function specification
  currently supported.
* `GridModel.defaultContextMenuTokens` config renamed to `defaultContextMenu`.
* `Chart` and `ChartModel` have been moved from `desktop/cmp/charts` to `cmp/charts`.
* `StoreFilterField` has been moved from `desktop/cmp/store` to `cmp/store`.
* The options `nowEpsilon` and `nowString` on `RelativeTimestamp` have been renamed to `epsilon` and
  `equalString`, respectively.
* `TabRenderMode` and `TabRefreshMode` have been renamed to `RenderMode` and `RefreshMode` and moved
  to the `core` package. These enumerations are now used in the APIs for `Panel`, `TabContainer`,
  and `DashContainer`.
* `DockViewModel` now requires a function, or a HoistComponent as its `content` param. It has always
  been documented this way, but a bug in the original implementation had it accepting an actual
  element rather than a function. As now implemented, the form of the `content` param is consistent
  across `TabModel`, `DockViewModel`, and `DashViewSpec`.
* `JsonInput.showActionButtons` prop replaced with more specific `showFormatButton` and
  `showFullscreenButton` props.
* The `DataView.itemHeight` prop has been moved to `DataViewModel` where it can now be changed
  dynamically by applications.
* Desktop `AppBar.appMenuButtonOptions` prop renamed to `appMenuButtonProps` for consistency.

### 🐞 Bug Fixes

* Fixed issue where JsonInput was not receiving its `model` from context
  ([#1456](https://github.com/xh/hoist-react/issues/1456))
* Fixed issue where TreeMap would not be initialized if the TreeMapModel was created after the
  GridModel data was loaded ([#1471](https://github.com/xh/hoist-react/issues/1471))
* Fixed issue where export would create malformed file with dynamic header names
* Fixed issue where exported tree grids would have incorrect aggregate data
  ([#1447](https://github.com/xh/hoist-react/issues/1447))
* Fixed issue where resizable Panels could grow larger than desired
  ([#1498](https://github.com/xh/hoist-react/issues/1498))
* Changed RestGrid to only display export button if export is enabled
  ([#1490](https://github.com/xh/hoist-react/issues/1490))
* Fixed errors when grouping rows in Grids with `groupUseEntireRow` turned off
  ([#1520](https://github.com/xh/hoist-react/issues/1520))
* Fixed problem where charts were resized when being hidden
  ([#1528](https://github.com/xh/hoist-react/issues/1528))
* Fixed problem where charts were needlessly re-rendered, hurting performance and losing some state
  ([#1505](https://github.com/xh/hoist-react/issues/1505))
* Removed padding from Select option wrapper elements which was making it difficult for custom
  option renderers to control the padding ([1571](https://github.com/xh/hoist-react/issues/1571))
* Fixed issues with inconsistent indentation for tree grid nodes under certain conditions
  ([#1546](https://github.com/xh/hoist-react/issues/1546))
* Fixed autoFocus on NumberInput.

### 📚 Libraries

* @blueprintjs/core `3.19 -> 3.22`
* @blueprintjs/datetime `3.14 -> 3.15`
* @fortawesome/fontawesome-pro `5.11 -> 5.12`
* codemirror `5.49 -> 5.50`
* core-js `3.3 -> 3.6`
* fast-deep-equal `2.0 -> 3.1`
* filesize `5.0 -> 6.0`
* highcharts 7.2 -> 8.0`
* mobx `5.14 -> 5.15`
* react-dates `21.3 -> 21.5`
* react-dropzone `10.1 -> 10.2`
* react-windowed-select `added @ 2.0.1`

[Commit Log](https://github.com/xh/hoist-react/compare/v28.2.0...v29.0.0)

## v28.2.0 - 2019-11-08

### 🎁 New Features

* Added a `DateInput` component to the mobile toolkit. Its API supports many of the same options as
  its desktop analog with the exception of `timePrecision`, which is not yet supported.
* Added `minSize` to panelModel. A resizable panel can now be prevented from resizing to a size
  smaller than minSize. ([#1431](https://github.com/xh/hoist-react/issues/1431))

### 🐞 Bug Fixes

* Made `itemHeight` a required prop for `DataView`. This avoids an issue where agGrid went into an
  infinite loop if this value was not set.
* Fixed a problem with `RestStore` behavior when `dataRoot` changed from its default value.

[Commit Log](https://github.com/xh/hoist-react/compare/v28.1.1...v28.2.0)

## v28.1.1 - 2019-10-23

### 🐞 Bug Fixes

* Fixes a bug with default model context being set incorrectly within context inside of `Panel`.

[Commit Log](https://github.com/xh/hoist-react/compare/v28.1.0...v28.1.1)

## v28.1.0 - 2019-10-18

### 🎁 New Features

* `DateInput` supports a new `strictInputParsing` prop to enforce strict parsing of keyed-in entries
  by the underlying moment library. The default value is false, maintained the existing behavior
  where [moment will do its best](https://momentjs.com/guides/#/parsing/) to parse an entered date
  string that doesn't exactly match the specified format
* Any `DateInput` values entered that exceed any specified max/minDate will now be reset to null,
  instead of being set to the boundary date (which was surprising and potentially much less obvious
  to a user that their input had been adjusted automatically).
* `Column` and `ColumnGroup` now accept a function for `headerName`. The header will be
  automatically re-rendered when any observable properties referenced by the `headerName` function
  are modified.
* `ColumnGroup` now accepts an `align` config for setting the header text alignment
* The flag `toContext` for `uses` and `creates` has been replaced with a new flag `publishMode` that
  provides more granular control over how models are published and looked up via context. Components
  can specify `ModelPublishMode.LIMITED` to make their model available for contained components
  without it becoming the default model or exposing its sub-models.

### 🐞 Bug Fixes

* Tree columns can now specify `renderer` or `elementRenderer` configs without breaking the standard
  AG Grid group cell renderer auto-applied to tree columns (#1397).
* Use of a custom `Column.comparator` function will no longer break agGrid-provided column header
  filter menus (#1400).
* The MS Edge browser does not return a standard Promise from `async` functions, so the the return
  of those functions did not previously have the required Hoist extensions installed on its
  prototype. Edge "native" Promises are now also polyfilled / extended as required. (#1411).
* Async `Select` combobox queries are now properly debounced as per the `queryBuffer` prop (#1416).

### ⚙️ Technical

* Grid column group headers now use a custom React component instead of the default AG Grid column
  header, resulting in a different DOM structure and CSS classes. Existing CSS overrides of the
  AG Grid column group headers may need to be updated to work with the new structure/classes.
* We have configured `stylelint` to enforce greater consistency in our stylesheets within this
  project. The initial linting run resulted in a large number of updates to our SASS files, almost
  exclusively whitespace changes. No functional changes are intended/expected. We have also enabled
  hooks to run both JS and style linting on pre-commit. Neither of these updates directly affects
  applications, but the same tools could be configured for apps if desired.

### 📚 Libraries

* core-js `3.2 -> 3.3`
* filesize `4.2 -> 5.0`
* http-status-codes `added @ 1.3`

[Commit Log](https://github.com/xh/hoist-react/compare/v28.0.0...v28.1.0)

## v28.0.0 - 2019-10-07

_"The one with the hooks."_

**Hoist now fully supports React functional components and hooks.** The new `hoistComponent`
function is now the recommended method for defining new components and their corresponding element
factories. See that (within HoistComponentFunctional.js) and the new `useLocalModel()` and
`useContextModel()` hooks (within [core/hooks](core/hooks)) for more information.

Along with the performance benefits and the ability to use React hooks, Hoist functional components
are designed to read and write their models via context. This allows a much less verbose
specification of component element trees.

Note that **Class-based Components remain fully supported** (by both Hoist and React) using the
familiar `@HoistComponent` decorator, but transitioning to functional components within Hoist apps
is now strongly encouraged. In particular note that Class-based Components will *not* be able to
leverage the context for model support discussed above.

### 🎁 New Features

* Resizable panels now default to not redrawing their content when resized until the resize bar is
  dropped. This offers an improved user experience for most situations, especially when layouts are
  complex. To re-enable the previous dynamic behavior, set `PanelModel.resizeWhileDragging: true`.
* The default text input shown by `XH.prompt()` now has `selectOnFocus: true` and will confirm the
  user's entry on an `<enter>` keypress (same as clicking 'OK').
* `stringExcludes` function added to form validation constraints. This allows an input value to
  block specific characters or strings, e.g. no slash "/" in a textInput for a filename.
* `constrainAll` function added to form validation constraints. This takes another constraint as its
  only argument, and applies that constraint to an array of values, rather than just to one value.
  This is useful for applying a constraint to inputs that produce arrays, such as tag pickers.
* `DateInput` now accepts LocalDates as `value`, `minDate` and `maxDate` props.
* `RelativeTimestamp` now accepts a `bind` prop to specify a model field name from which it can pull
  its timestamp. The model itself can either be passed as a prop or (better) sourced automatically
  from the parent context. Developers are encouraged to take this change to minimize re-renders of
  parent components (which often contain grids and other intensive layouts).
* `Record` now has properties and methods for accessing and iterating over children, descendants,
  and ancestors
* `Store` now has methods for retrieving the descendants and ancestors of a given Record

### 💥 Breaking Changes

* **Apps must update their dev dependencies** to the latest `@xh/hoist-dev-utils` package: v4.0+.
  This updates the versions of Babel / Webpack used in builds to their latest / current versions and
  swaps to the updated Babel recommendation of `core-js` for polyfills.
* The `allSettled` function in `@xh/promise` has been removed. Applications using this method should
  use the ECMA standard (stage-2) `Promise.allSettled` instead. This method is now fully available
  in Hoist via bundled polyfills. Note that the standard method returns an array of objects of the
  form `{status: [rejected|fulfilled], ...}`, rather than `{state: [rejected|fulfilled], ...}`.
* The `containerRef` argument for `XH.toast()` should now be a DOM element. Component instances are
  no longer supported types for this value. This is required to support functional Components
  throughout the toolkit.
* Apps that need to prevent a `StoreFilterField` from binding to a `GridModel` in context, need to
  set the `store` or `gridModel` property explicitly to null.
* The Blueprint non-standard decorators `ContextMenuTarget` and `HotkeysTarget` are no longer
  supported. Use the new hooks `useContextMenu()` and `useHotkeys()` instead. For convenience, this
  functionality has also been made available directly on `Panel` via the `contextMenu` and `hotkeys`
  props.
* `DataView` and `DataViewModel` have been moved from `/desktop/cmp/dataview` to the cross-platform
  package `/cmp/dataview`.
* `isReactElement` has been removed. Applications should use the native React API method
  `React.isValidElement` instead.

### ⚙️ Technical

* `createObservableRef()` is now available in `@xh/hoist/utils/react` package. Use this function for
  creating refs that are functionally equivalent to refs created with `React.createRef()`, yet fully
  observable. With this change the `Ref` class in the same package is now obsolete.
* Hoist now establishes a proper react "error boundary" around all application code. This means that
  errors throw when rendering will be caught and displayed in the standard Hoist exception dialog,
  and stack traces for rendering errors should be significantly less verbose.
* Not a Hoist feature, exactly, but the latest version of `@xh/hoist-dev-utils` (see below) enables
  support for the `optional chaining` (aka null safe) and `nullish coalescing` operators via their
  Babel proposal plugins. Developers are encouraged to make good use of the new syntax below:
    * conditional-chaining: `let foo = bar?.baz?.qux;`
    * nullish coalescing: `let foo = bar ?? 'someDefaultValue';`

### 🐞 Bug Fixes

* Date picker month and year controls will now work properly in `localDate` mode. (Previously would
  reset to underlying value.)
* Individual `Buttons` within a `ButtonGroupInput` will accept a disabled prop while continuing to
  respect the overall `ButtonGroupInput`'s disabled prop.
* Raised z-index level of AG-Grid tooltip to ensure tooltips for AG-Grid context menu items appear
  above the context menu.

### 📚 Libraries

* @blueprintjs/core `3.18 -> 3.19`
* @blueprintjs/datetime `3.12 -> 3.14`
* @fortawesome/fontawesome-pro `5.10 -> 5.11`
* @xh/hoist-dev-utils `3.8 -> 4.3` (multiple transitive updates to build tooling)
* ag-grid `21.1 -> 21.2`
* highcharts `7.1 -> 7.2`
* mobx `5.13 -> 5.14`
* react-transition-group `4.2 -> 4.3`
* rsvp (removed)
* store2 `2.9 -> 2.10`

[Commit Log](https://github.com/xh/hoist-react/compare/v27.1.0...v28.0.0)

## v27.1.0 - 2019-09-05

### 🎁 New Features

* `Column.exportFormat` can now be a function, which supports setting Excel formats on a per-cell
  (vs. entire column) basis by returning a conditional `exportFormat` based upon the value and / or
  record.
    * ⚠️ Note that per-cell formatting _requires_ that apps update their server to use hoist-core
      v6.3.0+ to work, although earlier versions of hoist-core _are_ backwards compatible with the
      pre-existing, column-level export formatting.
* `DataViewModel` now supports a `sortBy` config. Accepts the same inputs as `GridModel.sortBy`,
  with the caveat that only a single-level sort is supported at this time.

[Commit Log](https://github.com/xh/hoist-react/compare/v27.0.1...v27.1.0)

## v27.0.1 - 2019-08-26

### 🐞 Bug Fixes

* Fix to `Store.clear()` and `GridModel.clear()`, which delegates to the same (#1324).

[Commit Log](https://github.com/xh/hoist-react/compare/v27.0.0...v27.0.1)

## v27.0.0 - 2019-08-23

### 🎁 New Features

* A new `LocalDate` class has been added to the toolkit. This class provides client-side support for
  "business" or "calendar" days that do not have a time component. It is an immutable class that
  supports '==', '<' and '>', as well as a number of convenient manipulation functions. Support for
  the `LocalDate` class has also been added throughout the toolkit, including:
    * `Field.type` now supports an additional `localDate` option for automatic conversion of server
      data to this type when loading into a `Store`.
    * `fetchService` is aware of this class and will automatically serialize all instances of it for
      posting to the server. ⚠ NOTE that along with this change, `fetchService` and its methods such
      as `XH.fetchJson()` will now serialize regular JS Date objects as ms timestamps when provided
      in params. Previously Dates were serialized in their default `toString()` format. This would
      be a breaking change for an app that relied on that default Date serialization, but it was
      made for increased symmetry with how Hoist JSON-serializes Dates and LocalDates on the
      server-side.
    * `DateInput` can now be used to seamlessly bind to a `LocalDate` as well as a `Date`. See its
      new prop of `valueType` which can be set to `localDate` or `date` (default).
    * A new `localDateCol` config has been added to the `@xh/hoist/grid/columns` package with
      standardized rendering and formatting.
* New `TreeMap` and `SplitTreeMap` components added, to render hierarchical data in a configurable
  TreeMap visualization based on the Highcharts library. Supports optional binding to a GridModel,
  which syncs selection and expand / collapse state.
* `Column` gets a new `highlightOnChange` config. If true, the grid will highlight the cell on each
  change by flashing its background. (Currently this is a simple on/off config - future iterations
  could support a function variant or other options to customize the flash effect based on the
  old/new values.) A new CSS var `--xh-grid-cell-change-bg-highlight` can be used to customize the
  color used, app-wide or scoped to a particular grid selector. Note that columns must *not* specify
  `rendererIsComplex` (see below) if they wish to enable the new highlight flag.

### 💥 Breaking Changes

* The updating of `Store` data has been reworked to provide a simpler and more powerful API that
  allows for the applications of additions, deletions, and updates in a single transaction:
    * The signature of `Store.updateData()` has been substantially changed, and is now the main
      entry point for all updates.
    * `Store.removeRecords()` has been removed. Use `Store.updateData()` instead.
    * `Store.addData()` has been removed. Use `Store.updateData()` instead.
* `Column` takes an additional property `rendererIsComplex`. Application must set this flag to
  `true` to indicate if a column renderer uses values other than its own bound field. This change
  provides an efficiency boost by allowing AG Grid to use its default change detection instead of
  forcing a cell refresh on any change.

### ⚙️ Technical

* `Grid` will now update the underlying AG Grid using AG Grid transactions rather than relying on
  agGrid `deltaRowMode`. This is intended to provide the best possible grid performance and
  generally streamline the use of the AG Grid Api.

### 🐞 Bug Fixes

* Panel resize events are now properly throttled, avoiding extreme lagginess when resizing panels
  that contain complex components such as big grids.
* Workaround for issues with the mobile Onsen toolkit throwing errors while resetting page stack.
* Dialogs call `doCancel()` handler if cancelled via `<esc>` keypress.

### 📚 Libraries

* @xh/hoist-dev-utils `3.7 -> 3.8`
* qs `6.7 -> 6.8`
* store2 `2.8 -> 2.9`

[Commit Log](https://github.com/xh/hoist-react/compare/v26.0.1...v27.0.0)

## v26.0.1 - 2019-08-07

### 🎁 New Features

* **WebSocket support** has been added in the form of `XH.webSocketService` to establish and
  maintain a managed websocket connection with the Hoist UI server. This is implemented on the
  client via the native `WebSocket` object supported by modern browsers and relies on the
  corresponding service and management endpoints added to Hoist Core v6.1.
    * Apps must declare `webSocketsEnabled: true` in their `AppSpec` configuration to enable this
      overall functionality on the client.
    * Apps can then subscribe via the new service to updates on a requested topic and will receive
      any inbound messages for that topic via a callback.
    * The service will monitor the socket connection with a regular heartbeat and attempt to
      re-establish if dropped.
    * A new admin console snap-in provides an overview of connected websocket clients.
* The `XH.message()` and related methods such as `XH.alert()` now support more flexible
  `confirmProps` and `cancelProps` configs, each of which will be passed to their respective button
  and merged with suitable defaults. Allows use of the new `autoFocus` prop with these preconfigured
  dialogs.
    * By default, `XH.alert()` and `XH.confirm()` will auto focus the confirm button for user
      convenience.
    * The previous text/intent configs have been deprecated and the message methods will log a
      console warning if they are used (although it will continue to respect them to aid
      transitioning to the new configs).
* `GridModel` now supports a `copyCell` context menu action. See `StoreContextMenu` for more
  details.
* New `GridCountLabel` component provides an alternative to existing `StoreCountLabel`, outputting
  both overall record count and current selection count in a configurable way.
* The `Button` component accepts an `autoFocus` prop to attempt to focus on render.
* The `Checkbox` component accepts an `autoFocus` prop to attempt to focus on render.

### 💥 Breaking Changes

* `StoreCountLabel` has been moved from `/desktop/cmp/store` to the cross-platform package
  `/cmp/store`. Its `gridModel` prop has also been removed - usages with grids should likely switch
  to the new `GridCountLabel` component, noted above and imported from `/cmp/grid`.
* The API for `ClipboardButton` and `ClipboardMenuItem` has been simplified, and made implementation
  independent. Specify a single `getCopyText` function rather than the `clipboardSpec`.
  (`clipboardSpec` is an artifact from the removed `clipboard` library).
* The `XH.prompt()` and `XH.message()` input config has been updated to work as documented, with any
  initial/default value for the input sourced from `input.initialValue`. Was previously sourced from
  `input.value` (#1298).
* ChartModel `config` has been deprecated. Please use `highchartsConfig` instead.

### 🐞 Bug Fixes

* The `Select.selectOnFocus` prop is now respected when used in tandem with `enableCreate` and/or
  `queryFn` props.
* `DateInput` popup _will_ now close when input is blurred but will _not_ immediately close when
  `enableTextInput` is `false` and a month or year is clicked (#1293).
* Buttons within a grid `actionCol` now render properly in compact mode, without clipping/overflow.

### ⚙️ Technical

* `AgGridModel` will now throw an exception if any of its methods which depend on AG Grid state are
  called before the grid has been fully initialized (AG Grid onGridReady event has fired).
  Applications can check the new `isReady` property on `AgGridModel` before calling such methods
  to️️ verify the grid is fully initialized.

### 📚 Libraries

* @blueprintjs/core `3.17 -> 3.18`
* @blueprintjs/datetime `3.11 -> 3.12`
* @fortawesome/fontawesome `5.9 -> 5.10`
* ag-grid `21.0.1 -> 21.1.1`
* store2 `2.7 -> 2.8`
* The `clipboard` library has been replaced with the simpler `clipboard-copy` library.

[Commit Log](https://github.com/xh/hoist-react/compare/v25.2.0...v26.0.1)

## v25.2.0 - 2019-07-25

### 🎁 New Features

* `RecordAction` supports a new `secondaryText` property. When used for a Grid context menu item,
  this text appears on the right side of the menu item, usually used for displaying the shortcut key
  associated with an action.

### 🐞 Bug Fixes

* Fixed issue with loopy behavior when using `Select.selectOnFocus` and changing focus
  simultaneously with keyboard and mouse.

[Commit Log](https://github.com/xh/hoist-react/compare/v25.1.0...v25.2.0)

## v25.1.0 - 2019-07-23

### 🎁 New Features

* `JsonInput` includes buttons for toggling showing in a full-screen dialog window. Also added a
  convenience button to auto-format `JsonInput's` content.
* `DateInput` supports a new `enableTextInput` prop. When this property is set to false, `DateInput`
  will be entirely driven by the provided date picker. Additionally, `DateInput` styles have been
  improved for its various modes to more clearly convey its functionality.
* `ExportButton` will auto-disable itself if bound to an empty `GridModel`. This helper button will
  now also throw a console warning (to alert the developer) if `gridModel.enableExport != true`.

### ⚙️ Technical

* Classes decorated with `@LoadSupport` will now throw an exception out of their provided
  `loadAsync()` method if called with a parameter that's not a plain object (i.e. param is clearly
  not a `LoadSpec`). Note this might be a breaking change, in so far as it introduces additional
  validation around this pre-existing API requirement.
* Requirements for the `colorSpec` option passed to Hoist number formatters have been relaxed to
  allow partial definitions such that, for example, only negative values may receive the CSS class
  specified, without having to account for positive value styling.

### 🐞 Bug Fixes

* `RestFormModel` now submits dirty fields only when editing a record, as intended (#1245).
* `FormField` will no longer override the disabled prop of its child input if true (#1262).

### 📚 Libraries

* mobx `5.11 -> 5.13`
* Misc. patch-level updates

[Commit Log](https://github.com/xh/hoist-react/compare/v25.0.0...v25.1.0)

## v25.0.0 - 2019-07-16

### 🎁 New Features

* `Column` accepts a new `comparator` callback to customize how column cell values are sorted by the
  grid.
* Added `XH.prompt()` to show a simple message popup with a built-in, configurable HoistInput. When
  submitted by the user, its callback or resolved promise will include the input's value.
* `Select` accepts a new `selectOnFocus` prop. The behaviour is analogous to the `selectOnFocus`
  prop already in `TextInput`, `TextArea` and `NumberInput`.

### 💥 Breaking Changes

* The `fmtPercent` and `percentRenderer` methods will now multiply provided value by 100. This is
  consistent with the behavior of Excel's percentage formatting and matches the expectations of
  `ExportFormat.PCT`. Columns that were previously using `exportValue: v => v/100` as a workaround
  to the previous renderer behavior should remove this line of code.
* `DimensionChooserModel`'s `historyPreference` config has been renamed `preference`. It now
  supports saving both value and history to the same preference (existing history preferences will
  be handled).

[Commit Log](https://github.com/xh/hoist-react/compare/v24.2.0...v25.0.0)

## v24.2.0 - 2019-07-08

### 🎁 New Features

* `GridModel` accepts a new `colDefaults` configuration. Defaults provided via this object will be
  merged (deeply) into all column configs as they are instantiated.
* New `Panel.compactHeader` and `DockContainer.compactHeaders` props added to enable more compact
  and space efficient styling for headers in these components.
    * ⚠️ Note that as part of this change, internal panel header CSS class names changed slightly -
      apps that were targeting these internal selectors would need to adjust. See
      desktop/cmp/panel/impl/PanelHeader.scss for the relevant updates.
* A new `exportOptions.columns` option on `GridModel` replaces `exportOptions.includeHiddenCols`.
  The updated and more flexible config supports special strings 'VISIBLE' (default), 'ALL', and/or a
  list of specific colIds to include in an export.
    * To avoid immediate breaking changes, GridModel will log a warning on any remaining usages of
      `includeHiddenCols` but auto-set to `columns: 'ALL'` to maintain the same behavior.
* Added new preference `xhShowVersionBar` to allow more fine-grained control of when the Hoist
  version bar is showing. It defaults to `auto`, preserving the current behavior of always showing
  the footer to Hoist Admins while including it for non-admins *only* in non-production
  environments. The pref can alternatively be set to 'always' or 'never' on a per-user basis.

### 📚 Libraries

* @blueprintjs/core `3.16 -> 3.17`
* @blueprintjs/datetime `3.10 -> 3.11`
* mobx `5.10 -> 5.11`
* react-transition-group `2.8 -> 4.2`

[Commit Log](https://github.com/xh/hoist-react/compare/v24.1.1...v24.2.0)

## v24.1.1 - 2019-07-01

### 🐞 Bug Fixes

* Mobile column chooser internal layout/sizing fixed when used in certain secure mobile browsers.

[Commit Log](https://github.com/xh/hoist-react/compare/v24.1.0...v24.1.1)

## v24.1.0 - 2019-07-01

### 🎁 New Features

* `DateInput.enableClear` prop added to support built-in button to null-out a date input's value.

### 🐞 Bug Fixes

* The `Select` component now properly shows all options when the pick-list is re-shown after a
  change without first blurring the control. (Previously this interaction edge case would only show
  the option matching the current input value.) #1198
* Mobile mask component `onClick` callback prop restored - required to dismiss mobile menus when not
  tapping a menu option.
* When checking for a possible expired session within `XH.handleException()`, prompt for app login
  only for Ajax requests made to relative URLs (not e.g. remote APIs accessed via CORS). #1189

### ✨ Style

* Panel splitter collapse button more visible in dark theme. CSS vars to customize further fixed.
* The mobile app menu button has been moved to the right side of the top appBar, consistent with its
  placement in desktop apps.

### 📚 Libraries

* @blueprintjs/core `3.15 -> 3.16`
* @blueprintjs/datetime `3.9 -> 3.10`
* codemirror `5.47 -> 5.48`
* mobx `6.0 -> 6.1`

[Commit Log](https://github.com/xh/hoist-react/compare/v24.0.0...v24.1.0)

## v24.0.0 - 2019-06-24

### 🎁 New Features

#### Data

* A `StoreFilter` object has been introduced to the data API. This allows `Store` and
  `StoreFilterField` to support the ability to conditionally include all children when filtering
  hierarchical data stores, and could support additional filtering customizations in the future.
* `Store` now provides a `summaryRecord` property which can be used to expose aggregated data for
  the data it contains. The raw data for this record can be provided to `loadData()` and
  `updateData()` either via an explicit argument to these methods, or as the root node of the raw
  data provided (see `Store.loadRootAsSummary`).
* The `StoreFilterField` component accepts new optional `model` and `bind` props to allow control of
  its text value from an external model's observable.
* `pwd` is now a new supported type of `Field` in the `@xh/hoist/core/data` package.

#### Grid

* `GridModel` now supports a `showSummary` config which can be used to display its store's
  summaryRecord (see above) as either a pinned top or bottom row.
* `GridModel` also adds a `enableColumnPinning` config to enable/disable user-driven pinning. On
  desktop, if enabled, users can pin columns by dragging them to the left or right edges of the grid
  (the default AG Grid gesture). Column pinned state is now also captured and maintained by the
  overall grid state system.
* The desktop column chooser now options in a non-modal popover when triggered from the standard
  `ColChooserButton` component. This offers a quicker and less disruptive alternative to the modal
  dialog (which is still used when launched from the grid context menu). In this popover mode,
  updates to columns are immediately reflected in the underlying grid.
* The mobile `ColChooser` has been improved significantly. It now renders displayed and available
  columns as two lists, allowing drag and drop between to update the visibility and ordering. It
  also provides an easy option to toggle pinning the first column.
* `DimensionChooser` now supports an optional empty / ungrouped configuration with a value of `[]`.
  See `DimensionChooserModel.enableClear` and `DimensionChooser.emptyText`.

#### Other Features

* Core `AutoRefreshService` added to trigger an app-wide data refresh on a configurable interval, if
  so enabled via a combination of soft-config and user preference. Auto-refresh relies on the use of
  the root `RefreshContextModel` and model-level `LoadSupport`.
* A new `LoadingIndicator` component is available as a more minimal / unobtrusive alternative to a
  modal mask. Typically configured via a new `Panel.loadingIndicator` prop, the indicator can be
  bound to a `PendingTaskModel` and will automatically show/hide a spinner and/or custom message in
  an overlay docked to the corner of the parent Panel.
* `DateInput` adds support for new `enablePicker` and `showPickerOnFocus` props, offering greater
  control over when the calendar picker is shown. The new default behaviour is to not show the
  picker on focus, instead showing it via a built-in button.
* Transitions have been disabled by default on desktop Dialog and Popover components (both are from
  the Blueprint library) and on the Hoist Mask component. This should result in a snappier user
  experience, especially when working on remote / virtual workstations. Any in-app customizations to
  disable or remove transitions can now be removed in favor of this toolkit-wide change.
* Added new `@bindable.ref` variant of the `@bindable` decorator.

### 💥 Breaking Changes

* Apps that defined and initialized their own `AutoRefreshService` service or functionality should
  leverage the new Hoist service if possible. Apps with a pre-existing custom service of the same
  name must either remove in favor of the new service or - if they have special requirements not
  covered by the Hoist implementation - rename their own service to avoid a naming conflict.
* The `StoreFilterField.onFilterChange` callback will now be passed a `StoreFilter`, rather than a
  function.
* `DateInput` now has a calendar button on the right side of the input which is 22 pixels square.
  Applications explicitly setting width or height on this component should ensure that they are
  providing enough space for it to display its contents without clipping.

### 🐞 Bug Fixes

* Performance for bulk grid selections has been greatly improved (#1157)
* Toolbars now specify a minimum height (or width when vertical) to avoid shrinking unexpectedly
  when they contain only labels or are entirely empty (but still desired to e.g. align UIs across
  multiple panels). Customize if needed via the new `--xh-tbar-min-size` CSS var.
* All Hoist Components that accept a `model` prop now have that properly documented in their
  prop-types.
* Admin Log Viewer no longer reverses its lines when not in tail mode.

### ⚙️ Technical

* The `AppSpec` config passed to `XH.renderApp()` now supports a `clientAppCode` value to compliment
  the existing `clientAppName`. Both values are now optional and defaulted from the project-wide
  `appCode` and `appName` values set via the project's Webpack config. (Note that `clientAppCode` is
  referenced by the new `AutoRefreshService` to support configurable auto-refresh intervals on a
  per-app basis.)

### 📚 Libraries

* ag-grid `20.0 -> 21.0`
* react-select `2.4 -> 3.0`
* mobx-react `5.4 -> 6.0.3`
* font-awesome `5.8 -> 5.9`
* react-beautiful-dnd `10.1.1 -> 11.0.4`

[Commit Log](https://github.com/xh/hoist-react/compare/v23.0.0...v24.0.0)

## v23.0.0 - 2019-05-30

### 🎁 New Features

* `GridModel` now accepts a config of `cellBorders`, similar to `rowBorders`
* `Panel.tbar` and `Panel.bbar` props now accept an array of Elements and will auto-generate a
  `Toolbar` to contain them, avoiding the need for the extra import of `toolbar()`.
* New functions `withDebug` and `withShortDebug` have been added to provide a terse syntax for
  adding debug messages that track the execution of specific blocks of code.
* `XH.toast()` now supports an optional `containerRef` argument that can be used for anchoring a
  toast within another component (desktop only). Can be used to display more targeted toasts within
  the relevant section of an application UI, as opposed to the edge of the screen.
* `ButtonGroupInput` accepts a new `enableClear` prop that allows the active / depressed button to
  be unselected by pressing it again - this sets the value of the input as a whole to `null`.
* Hoist Admins now always see the VersionBar in the footer.
* `Promise.track` now accepts an optional `omit` config that indicates when no tracking will be
  performed.
* `fmtNumber` now accepts an optional `prefix` config that prepends immediately before the number,
  but after the sign (`+`, `-`).
* New utility methods `forEachAsync()` and `whileAsync()` have been added to allow non-blocking
  execution of time-consuming loops.

### 💥 Breaking Changes

* The `AppOption.refreshRequired` config has been renamed to `reloadRequired` to better match the
  `XH.reloadApp()` method called to reload the entire app in the browser. Any options defined by an
  app that require it to be fully reloaded should have this renamed config set to `true`.
* The options dialog will now automatically trigger an app-wide data _refresh_ via
  `XH.refreshAppAsync()` if options have changed that don't require a _reload_.
* The `EventSupport` mixin has been removed. There are no known uses of it and it is in conflict
  with the overall reactive structure of the hoist-react API. If your app listens to the
  `appStateChanged`, `prefChange` or `prefsPushed` events you will need to adjust accordingly.

### 🐞 Bug Fixes

* `Select` will now let the user edit existing text in conditions where it is expected to be
  editable. #880
* The Admin "Config Differ" tool has been updated to reflect changes to `Record` made in v22. It is
  once again able to apply remote config values.
* A `Panel` with configs `resizable: true, collapsible: false` now renders with a splitter.
* A `Panel` with no `icon`, `title`, or `headerItems` will not render a blank header.
* `FileChooser.enableMulti` now behaves as one might expect -- true to allow multiple files in a
  single upload. Previous behavior (the ability to add multiple files to dropzone) is now controlled
  by `enableAddMulti`.

[Commit Log](https://github.com/xh/hoist-react/compare/v22.0.0...v23.0.0)

## v22.0.0 - 2019-04-29

### 🎁 New Features

* A new `DockContainer` component provides a user-friendly way to render multiple child components
  "docked" to its bottom edge. Each child view is rendered with a configurable header and controls
  to allow the user to expand it, collapse it, or optionally "pop it out" into a modal dialog.
* A new `AgGrid` component provides a much lighter Hoist wrapper around AG Grid while maintaining
  consistent styling and layout support. This allows apps to use any features supported by AG Grid
  without conflicting with functionality added by the core Hoist `Grid`.
    * Note that this lighter wrapper lacks a number of core Hoist features and integrations,
      including store support, grid state, enhanced column and renderer APIs, absolute value
      sorting, and more.
    * An associated `AgGridModel` provides access to to the AG Grid APIs, minimal styling configs,
      and several utility methods for managing Grid state.
* Added `GridModel.groupSortFn` config to support custom group sorting (replaces any use of
  `agOptions.defaultGroupSortComparator`).
* The `Column.cellClass` and `Column.headerClass` configs now accept functions to dynamically
  generate custom classes based on the Record and/or Column being rendered.
* The `Record` object now provides an additional getter `Record.allChildren` to return all children
  of the record, irrespective of the current filter in place on the record's store. This supplements
  the existing `Record.children` getter, which returns only the children meeting the filter.

### 💥 Breaking Changes

* The class `LocalStore` has been renamed `Store`, and is now the main implementation and base class
  for Store Data. The extraneous abstract superclass `BaseStore` has been removed.
* `Store.dataLastUpdated` had been renamed `Store.lastUpdated` on the new class and is now a simple
  timestamp (ms) rather than a Javascript Date object.
* The constructor argument `Store.processRawData` now expects a function that *returns* a modified
  object with the necessary edits. This allows implementations to safely *clone* the raw data rather
  than mutating it.
* The method `Store.removeRecord` has been replaced with the method `Store.removeRecords`. This will
  facilitate efficient bulk deletes.

### ⚙️ Technical

* `Grid` now performs an important performance workaround when loading a new dataset that would
  result in the removal of a significant amount of existing records/rows. The underlying AG Grid
  component has a serious bottleneck here (acknowledged as AG-2879 in their bug tracker). The Hoist
  grid wrapper will now detect when this is likely and proactively clear all data using a different
  API call before loading the new dataset.
* The implementations `Store`, `RecordSet`, and `Record` have been updated to more efficiently
  re-use existing record references when loading, updating, or filtering data in a store. This keeps
  the Record objects within a store as stable as possible, and allows additional optimizations by
  AG Grid and its `deltaRowDataMode`.
* When loading raw data into store `Record`s, Hoist will now perform additional conversions based on
  the declared `Field.type`. The unused `Field.nullable` has been removed.
* `LocalStorageService` now uses both the `appCode` and current username for its namespace key,
  ensuring that e.g. local prefs/grid state are not overwritten across multiple app users on one OS
  profile, or when admin impersonation is active. The service will automatically perform a one-time
  migration of existing local state from the old namespace to the new. #674
* `elem` no longer skips `null` children in its calls to `React.createElement()`. These children may
  play the role of placeholders when using conditional rendering, and skipping them was causing
  React to trigger extra re-renders. This change further simplifies Hoist's element factory and
  removes an unnecessary divergence with the behavior of JSX.

### 🐞 Bug Fixes

* `Grid` exports retain sorting, including support for absolute value sorting. #1068
* Ensure `FormField`s are keyed with their model ID, so that React can properly account for dynamic
  changes to fields within a form. #1031
* Prompt for app refresh in (rare) case of mismatch between client and server-side session user.
  (This can happen during impersonation and is defended against in server-side code.) #675

[Commit Log](https://github.com/xh/hoist-react/compare/v21.0.2...v22.0.0)

## v21.0.2 - 2019-04-05

### 📚 Libraries

* Rollback AG Grid to v20.0.0 after running into new performance issues with large datasets and
  `deltaRowDataMode`. Updates to tree filtering logic, also related to grid performance issues with
  filtered tree results returning much larger record counts.

## v21.0.0 - 2019-04-04

### 🎁 New Features

* `FetchService` fetch methods now accept a plain object as the `headers` argument. These headers
  will be merged with the default headers provided by FetchService.
* An app can also now specify default headers to be sent with every fetch request via
  `XH.fetchService.setDefaultHeaders()`. You can pass either a plain object, or a closure which
  returns one.
* `Grid` supports a new `onGridReady` prop, allowing apps to hook into the AG Grid event callback
  without inadvertently short-circuiting the Grid's own internal handler.

### 💥 Breaking Changes

* The shortcut getter `FormModel.isNotValid` was deemed confusing and has been removed from the API.
  In most cases applications should use `!FormModel.isValid` instead; this expression will return
  `false` for the `Unknown` as well as the `NotValid` state. Applications that wish to explicitly
  test for the `NotValid` state should use the `validationState` getter.
* Multiple HoistInputs have changed their `onKeyPress` props to `onKeyDown`, including TextInput,
  NumberInput, TextArea & SearchInput. The `onKeyPress` event has been deprecated in general and has
  limitations on which keys will trigger the event to fire (i.e. it would not fire on an arrow
  keypress).
* FetchService's fetch methods no longer support `contentType` parameter. Instead, specify a custom
  content-type by setting a 'Content-Type' header using the `headers` parameter.
* FetchService's fetch methods no longer support `acceptJson` parameter. Instead, pass an {"Accept":
  "application/json"} header using the `headers` parameter.

### ✨ Style

* Black point + grid colors adjusted in dark theme to better blend with overall blue-gray tint.
* Mobile styles have been adjusted to increase the default font size and grid row height, in
  addition to a number of other smaller visual adjustments.

### 🐞 Bug Fixes

* Avoid throwing React error due to tab / routing interactions. Tab / routing / state support
  generally improved. (#1052)
* `GridModel.selectFirst()` improved to reliably select first visible record even when one or more
  groupBy levels active. (#1058)

### 📚 Libraries

* AG Grid `~20.1 -> ~20.2` (fixes ag-grid sorting bug with treeMode)
* @blueprint/core `3.14 -> 3.15`
* @blueprint/datetime `3.7 -> 3.8`
* react-dropzone `10.0 -> 10.1`
* react-transition-group `2.6 -> 2.8`

[Commit Log](https://github.com/xh/hoist-react/compare/v20.2.1...v21.0.0)

## v20.2.1 - 2019-03-28

* Minor tweaks to grid styles - CSS var for pinned column borders, drop left/right padding on
  center-aligned grid cells.

[Commit Log](https://github.com/xh/hoist-react/compare/v20.2.0...v20.2.1)

## v20.2.0 - 2019-03-27

### 🎁 New Features

* `GridModel` exposes three new configs - `rowBorders`, `stripeRows`, and `showCellFocus` - to
  provide additional control over grid styling. The former `Grid` prop `showHover` has been
  converted to a `GridModel` config for symmetry with these other flags and more efficient
  re-rendering. Note that some grid-related CSS classes have also been modified to better conform to
  the BEM approach used elsewhere - this could be a breaking change for apps that keyed off of
  certain Hoist grid styles (not expected to be a common case).
* `Select` adds a `queryBuffer` prop to avoid over-eager calls to an async `queryFn`. This buffer is
  defaulted to 300ms to provide some out-of-the-box debouncing of keyboard input when an async query
  is provided. A longer value might be appropriate for slow / intensive queries to a remote API.

### 🐞 Bug Fixes

* A small `FormField.labelWidth` config value will now be respected, even if it is less than the
  default minWidth of 80px.
* Unnecessary re-renders of inactive tab panels now avoided.
* `Grid`'s filter will now be consistently applied to all tree grid records. Previously, the filter
  skipped deeply nested records under specific conditions.
* `Timer` no longer requires its `runFn` to be a promise, as it briefly (and unintentionally) did.
* Suppressed default browser resize handles on `textarea`.

[Commit Log](https://github.com/xh/hoist-react/compare/v20.1.1...v20.2.0)

## v20.1.1 - 2019-03-27

### 🐞 Bug Fixes

* Fix form field reset so that it will call computeValidationAsync even if revalidation is not
  triggered because the field's value did not change when reset.

[Commit Log](https://github.com/xh/hoist-react/compare/v20.1.0...v20.1.1)

## v20.1.0 - 2019-03-14

### 🎁 New Features

* Standard app options panel now includes a "Restore Defaults" button to clear all user preferences
  as well as any custom grid state, resetting the app to its default state for that user.

### 🐞 Bug Fixes

* Removed a delay from `HoistInput` blur handling, ensuring `noteBlurred()` is called as soon as the
  element loses focus. This should remove a class of bugs related to input values not flushing into
  their models quickly enough when `commitOnChange: false` and the user moves directly from an input
  to e.g. clicking a submit button. #1023
* Fix to Admin ConfigDiffer tool (missing decorator).

### ⚙️ Technical

* The `GridModel.store` config now accepts a plain object and will internally create a `LocalStore`.
  This store config can also be partially specified or even omitted entirely. GridModel will ensure
  that the store is auto-configured with all fields in configured grid columns, reducing the need
  for app code boilerplate (re)enumerating field names.
* `Timer` class reworked to allow its interval to be adjusted dynamically via `setInterval()`,
  without requiring the Timer to be re-created.

[Commit Log](https://github.com/xh/hoist-react/compare/v20.0.1...v20.1.0)

## v20.0.1 - 2019-03-08

### 🐞 Bug Fixes

* Ensure `RestStore` processes records in a standard way following a save/add operation (#1010).

[Commit Log](https://github.com/xh/hoist-react/compare/v20.0.0...v20.0.1)

## v20.0.0 - 2019-03-06

### 💥 Breaking Changes

* The `@LoadSupport` decorator has been substantially reworked and enhanced from its initial release
  in v19. It is no longer needed on the HoistComponent, but rather should be put directly on the
  owned HoistModel implementing the loading. IMPORTANT NOTE: all models should implement
  `doLoadAsync` rather than `loadAsync`. Please see `LoadSupport` for more information on this
  important change.
* `TabContainer` and `TabContainerModel` are now cross-platform. Apps should update their code to
  import both from `@xh/hoist/cmp/tab`.
* `TabContainer.switcherPosition` has been moved to `TabContainerModel`. Please note that changes to
  `switcherPosition` are not supported on mobile, where the switcher will always appear beneath the
  container.
* The `Label` component from `@xh/hoist/desktop/cmp/input` has been removed. Applications should
  consider using the basic html `label` element instead (or a `FormField` if applicable).
* The `LeftRightChooserModel` constructor no longer accepts a `leftSortBy` and `rightSortBy`
  property. The implementation of these properties was generally broken. Use `leftSorted` and
  `rightSorted` instead.

#### Mobile

* Mobile `Page` has changed - `Pages` are now wrappers around `Panels` that are designed to be used
  with a `NavigationModel` or `TabContainer`. `Page` accepts the same props as `Panel`, meaning uses
  of `loadModel` should be replaced with `mask`.
* The mobile `AppBar` title is static and defaults to the app name. If you want to display page
  titles, it is recommended to use the `title` prop on the `Page`.

### 🎁 New Features

* Enhancements to Model and Component data loading via `@LoadSupport` provides a stronger set of
  conventions and better support for distinguishing between initial loads / auto/background
  refreshes / user- driven refreshes. It also provides new patterns for ensuring application
  Services are refreshed as part of a reworked global refresh cycle.
* RestGridModel supports a new `cloneAction` to take an existing record and open the editor form in
  "add mode" with all editable fields pre-populated from the source record. The action calls
  `prepareCloneFn`, if defined on the RestGridModel, to perform any transform operations before
  rendering the form.
* Tabs in `TabContainerModel` now support an `icon` property on the desktop.
* Charts take a new optional `aspectRatio` prop.
* Added new `Column.headerTooltip` config.
* Added new method `markManaged` on `ManagedSupport`.
* Added new function decorator `debounced`.
* Added new function `applyMixin` providing support for structured creation of class decorators
  (mixins).

#### Mobile

* Column chooser support available for mobile Grids. Users can check/uncheck columns to add/remove
  them from a configurable grid and reorder the columns in the list via drag and drop. Pair
  `GridModel.enableColChooser` with a mobile `colChooserButton` to allow use.
* Added `DialogPage` to the mobile toolkit. These floating pages do not participate in navigation or
  routing, and are used for showing fullscreen views outside of the Navigator / TabContainer
  context.
* Added `Panel` to the mobile toolkit, which offers a header element with standardized styling,
  title, and icon, as well as support for top and bottom toolbars.
* The mobile `AppBar` has been updated to more closely match the desktop `AppBar`, adding `icon`,
  `leftItems`, `hideAppMenuButton` and `appMenuButtonProps` props.
* Added routing support to mobile.

### 🐞 Bug Fixes

* The HighCharts wrapper component properly resizes its chart.
* Mobile dimension chooser button properly handles overflow for longer labels.
* Sizing fixes for multi-line inputs such as textArea and jsonInput.
* NumberInput calls a `onKeyPress` prop if given.
* Layout fixes on several admin panels and detail popups.

### 📚 Libraries

* @blueprintjs/core `3.13 -> 3.14`
* @xh/hoist-dev-utils `3.5 -> 3.6`
* ag-grid `~20.0 -> ~20.1`
* react-dropzone `~8.0 -> ~9.0`
* react-select `~2.3 -> ~2.4`
* router5 `~6.6 -> ~7.0`
* react `~16.7 -> ~16.8`

[Commit Log](https://github.com/xh/hoist-react/compare/v19.0.1...v20.0.0)

## v19.0.1 - 2019-02-12

### 🐞 Bug Fixes

* Additional updates and simplifications to `FormField` sizing of child `HoistInput` elements, for
  more reliable sizing and spacing filling behavior.

[Commit Log](https://github.com/xh/hoist-react/compare/v19.0.0...v19.0.1)

## v19.0.0 - 2019-02-08

### 🎁 New Features

* Added a new architecture for signaling the need to load / refresh new data across either the
  entire app or a section of the component hierarchy. This new system relies on React context to
  minimizes the need for explicit application wiring, and improves support for auto-refresh. See
  newly added decorator `@LoadSupport` and classes/components `RefreshContext`,
  `RefreshContextModel`, and `RefreshContextView` for more info.
* `TabContainerModel` and `TabModel` now support `refreshMode` and `renderMode` configs to allow
  better control over how inactive tabs are mounted/unmounted and how tabs handle refresh requests
  when hidden or (re)activated.
* Apps can implement `getAppOptions()` in their `AppModel` class to specify a set of app-wide
  options that should be editable via a new built-in Options dialog. This system includes built-in
  support for reading/writing options to preferences, or getting/setting their values via custom
  handlers. The toolkit handles the rendering of the dialog.
* Standard top-level app buttons - for actions such as launching the new Options dialog, switching
  themes, launching the admin client, and logging out - have been moved into a new menu accessible
  from the top-right corner of the app, leaving more space for app-specific controls in the AppBar.
* `RecordGridModel` now supports an enhanced `editors` configuration that exposes the full set of
  validation and display support from the Forms package.
* `HoistInput` sizing is now consistently implemented using `LayoutSupport`. All sizable
  `HoistInputs` now have default `width` to ensure a standard display out of the box. `JsonInput`
  and `TextArea` also have default `height`. These defaults can be overridden by declaring explicit
  `width` and `height` values, or unset by setting the prop to `null`.
* `HoistInputs` within `FormFields` will be automatically sized to fill the available space in the
  `FormField`. In these cases, it is advised to either give the `FormField` an explicit size or
  render it in a flex layout.

### 💥 Breaking Changes

* AG Grid has been updated to v20.0.0. Most apps shouldn't require any changes - however, if you are
  using `agOptions` to set sorting, filtering or resizing properties, these may need to change:

  For the `Grid`, `agOptions.enableColResize`, `agOptions.enableSorting`
  and `agOptions.enableFilter`
  have been removed. You can replicate their effects by using `agOptions.defaultColDef`. For
  `Columns`, `suppressFilter` has been removed, an should be replaced with `filter: false`.

* `HoistAppModel.requestRefresh` and `TabContainerModel.requestRefresh` have been removed.
  Applications should use the new Refresh architecture described above instead.
* `tabRefreshMode` on TabContainer has been renamed `renderMode`.
* `TabModel.reloadOnShow` has been removed. Set the `refreshMode` property on TabContainerModel or
  TabModel to `TabRefreshMode.ON_SHOW_ALWAYS` instead.
* The mobile APIs for `TabContainerModel`, `TabModel`, and `RefreshButton` have been rewritten to
  more closely mirror the desktop API.
* The API for `RecordGridModel` editors has changed -- `type` is no longer supported. Use
  `fieldModel` and `formField` instead.
* `LocalStore.loadRawData` requires that all records presented to store have unique IDs specified.
  See `LocalStore.idSpec` for more information.

### 🐞 Bug Fixes

* SwitchInput and RadioInput now properly highlight validation errors in `minimal` mode.

### 📚 Libraries

* @blueprintjs/core `3.12 -> 3.13`
* ag-grid `~19.1.4 -> ~20.0.0`

[Commit Log](https://github.com/xh/hoist-react/compare/v18.1.2...v19.0.0)

## v18.1.2 - 2019-01-30

### 🐞 Bug Fixes

* Grid integrations relying on column visibility (namely export, storeFilterField) now correctly
  consult updated column state from GridModel. #935
* Ensure `FieldModel.initialValue` is observable to ensure that computed dirty state (and any other
  derivations) are updated if it changes. #934
* Fixes to ensure Admin console log viewer more cleanly handles exceptions (e.g. attempting to
  auto-refresh on a log file that has been deleted).

[Commit Log](https://github.com/xh/hoist-react/compare/v18.1.1...v18.1.2)

## v18.1.1 - 2019-01-29

* Grid cell padding can be controlled via a new set of CSS vars and is reduced by default for grids
  in compact mode.
* The `addRecordAsync()` and `saveRecordAsync()` methods on `RestStore` return the updated record.

[Commit Log](https://github.com/xh/hoist-react/compare/v18.1.0...v18.1.1)

## v18.1.0 - 2019-01-28

### 🎁 New Features

* New `@managed` class field decorator can be used to mark a property as fully created/owned by its
  containing class (provided that class has installed the matching `@ManagedSupport` decorator).
    * The framework will automatically pass any `@managed` class members to `XH.safeDestroy()` on
      destroy/unmount to ensure their own `destroy()` lifecycle methods are called and any related
      resources are disposed of properly, notably MobX observables and reactions.
    * In practice, this should be used to decorate any properties on `HoistModel`, `HoistService`,
      or
      `HoistComponent` classes that hold a reference to a `HoistModel` created by that class. All of
      those core artifacts support the new decorator, `HoistModel` already provides a built-in
      `destroy()` method, and calling that method when an app is done with a Model is an important
      best practice that can now happen more reliably / easily.
* `FormModel.getData()` accepts a new single parameter `dirtyOnly` - pass true to get back only
  fields which have been modified.
* The mobile `Select` component indicates the current value with a ✅ in the drop-down list.
* Excel exports from tree grids now include the matching expand/collapse tree controls baked into
  generated Excel file.

### 🐞 Bug Fixes

* The `JsonInput` component now properly respects / indicates disabled state.

### 📚 Libraries

* Hoist-dev-utils `3.4.1 -> 3.5.0` - updated webpack and other build tool dependencies, as well as
  an improved eslint configuration.
* @blueprintjs/core `3.10 -> 3.12`
* @blueprintjs/datetime `3.5 -> 3.7`
* fontawesome `5.6 -> 5.7`
* mobx `5.8 -> 5.9`
* react-select `2.2 -> 2.3`
* Other patch updates

[Commit Log](https://github.com/xh/hoist-react/compare/v18.0.0...v18.1.0)

## v18.0.0 - 2019-01-15

### 🎁 New Features

* Form support has been substantially enhanced and restructured to provide both a cleaner API and
  new functionality:
    * `FormModel` and `FieldModel` are now concrete classes and provide the main entry point for
      specifying the contents of a form. The `Field` and `FieldSupport` decorators have been
      removed.
    * Fields and sub-forms may now be dynamically added to FormModel.
    * The validation state of a FormModel is now *immediately* available after construction and
      independent of the GUI. The triggering of the *display* of that state is now a separate
      process triggered by GUI actions such as blur.
    * `FormField` has been substantially reworked to support a read-only display and inherit common
      property settings from its containing `Form`.
    * `HoistInput` has been moved into the `input` package to clarify that these are lower level
      controls and independent of the Forms package.

* `RestGrid` now supports a `mask` prop. RestGrid loading is now masked by default.
* `Chart` component now supports a built-in zoom out gesture: click and drag from right-to-left on
  charts with x-axis zooming.
* `Select` now supports an `enableClear` prop to control the presence of an optional inline clear
  button.
* `Grid` components take `onCellClicked` and `onCellDoubleClicked` event handlers.
* A new desktop `FileChooser` wraps a preconfigured react-dropzone component to allow users to
  easily select files for upload or other client-side processing.

### 💥 Breaking Changes

* Major changes to Form (see above). `HoistInput` imports will also need to be adjusted to move from
  `form` to `input`.
* The name of the HoistInput `field` prop has been changed to `bind`. This change distinguishes the
  lower-level input package more clearly from the higher-level form package which uses it. It also
  more clearly relates the property to the associated `@bindable` annotation for models.
* A `Select` input with `enableMulti = true` will by default no longer show an inline x to clear the
  input value. Use the `enableClear` prop to re-enable.
* Column definitions are exported from the `grid` package. To ensure backwards compatibility,
  replace imports from `@xh/hoist/desktop/columns` with `@xh/hoist/desktop/cmp/grid`.

### 📚 Libraries

* React `~16.6.0 -> ~16.7.0`
* Patch version updates to multiple other dependencies.

[Commit Log](https://github.com/xh/hoist-react/compare/v17.0.0...v18.0.0)

## v17.0.0 - 2018-12-21

### 💥 Breaking Changes

* The implementation of the `model` property on `HoistComponent` has been substantially enhanced:
    * "Local" Models should now be specified on the Component class declaration by simply setting
      the
      `model` property, rather than the confusing `localModel` property.
    * HoistComponent now supports a static `modelClass` class property. If set, this property will
      allow a HoistComponent to auto-create a model internally when presented with a plain
      javascript object as its `model` prop. This is especially useful in cases like `Panel`
      and `TabContainer`, where apps often need to specify a model but do not require a reference to
      the model. Those usages can now skip importing and instantiating an instance of the
      component's model class themselves.
    * Hoist will now throw an Exception if an application attempts to changes the model on an
      existing HoistComponent instance or presents the wrong type of model to a HoistComponent where
      `modelClass` has been specified.

* `PanelSizingModel` has been renamed `PanelModel`. The class now also has the following new
  optional properties, all of which are `true` by default:
    * `showSplitter` - controls visibility of the splitter bar on the outside edge of the component.
    * `showSplitterCollapseButton` - controls visibility of the collapse button on the splitter bar.
    * `showHeaderCollapseButton` - controls visibility of a (new) collapse button in the header.

* The API methods for exporting grid data have changed and gained new features:
    * Grids must opt-in to export with the `GridModel.enableExport` config.
    * Exporting a `GridModel` is handled by the new `GridExportService`, which takes a collection of
      `exportOptions`. See `GridExportService.exportAsync` for available `exportOptions`.
    * All export entry points (`GridModel.exportAsync()`, `ExportButton` and the export context menu
      items) support `exportOptions`. Additionally, `GridModel` can be configured with default
      `exportOptions` in its config.

* The `buttonPosition` prop on `NumberInput` has been removed due to problems with the underlying
  implementation. Support for incrementing buttons on NumberInputs will be re-considered for future
  versions of Hoist.

### 🎁 New Features

* `TextInput` on desktop now supports an `enableClear` property to allow easy addition of a clear
  button at the right edge of the component.
* `TabContainer` enhancements:
    * An `omit` property can now be passed in the tab configs passed to the `TabContainerModel`
      constructor to conditionally exclude a tab from the container
    * Each `TabModel` can now be retrieved by id via the new `getTabById` method on
      `TabContainerModel`.
    * `TabModel.title` can now be changed at runtime.
    * `TabModel` now supports the following properties, which can be changed at runtime or set via
      the config:
        * `disabled` - applies a disabled style in the switcher and blocks navigation to the tab via
          user click, routing, or the API.
        * `excludeFromSwitcher` - removes the tab from the switcher, but the tab can still be
          navigated to programmatically or via routing.
* `MultiFieldRenderer` `multiFieldConfig` now supports a `delimiter` property to separate
  consecutive SubFields.
* `MultiFieldRenderer` SubFields now support a `position` property, to allow rendering in either the
  top or bottom row.
* `StoreCountLabel` now supports a new 'includeChildren' prop to control whether or not children
  records are included in the count. By default this is `false`.
* `Checkbox` now supports a `displayUnsetState` prop which may be used to display a visually
  distinct state for null values.
* `Select` now renders with a checkbox next to the selected item in its dropdown menu, instead of
  relying on highlighting. A new `hideSelectedOptionCheck` prop is available to disable.
* `RestGridModel` supports a `readonly` property.
* `DimensionChooser`, various `HoistInput` components, `Toolbar` and `ToolbarSeparator` have been
  added to the mobile component library.
* Additional environment enums for UAT and BCP, added to Hoist Core 5.4.0, are supported in the
  application footer.

### 🐞 Bug Fixes

* `NumberInput` will no longer immediately convert its shorthand value (e.g. "3m") into numeric form
  while the user remains focused on the input.
* Grid `actionCol` columns no longer render Button components for each action, relying instead on
  plain HTML / CSS markup for a significant performance improvement when there are many rows and/or
  actions per row.
* Grid exports more reliably include the appropriate file extension.
* `Select` will prevent an `<esc>` keypress from bubbling up to parent components only when its menu
  is open. (In that case, the component assumes escape was pressed to close its menu and captures
  the keypress, otherwise it should leave it alone and let it e.g. close a parent popover).

[Commit Log](https://github.com/xh/hoist-react/compare/v16.0.1...v17.0.0)

## v16.0.1 - 2018-12-12

### 🐞 Bug Fixes

* Fix to FeedbackForm allowing attempted submission with an empty message.

[Commit Log](https://github.com/xh/hoist-react/compare/v16.0.0...v16.0.1)

## v16.0.0

### 🎁 New Features

* Support for ComboBoxes and Dropdowns have been improved dramatically, via a new `Select` component
  based on react-select.
* The AG Grid based `Grid` and `GridModel` are now available on both mobile and desktop. We have
  also added new support for multi-row/multi-field columns via the new `multiFieldRenderer` renderer
  function.
* The app initialization lifecycle has been restructured so that no App classes are constructed
  until Hoist is fully initialized.
* `Column` now supports an optional `rowHeight` property.
* `Button` now defaults to 'minimal' mode, providing a much lighter-weight visual look-and-feel to
  HoistApps. `Button` also implements `@LayoutSupport`.
* Grouping state is now saved by the grid state support on `GridModel`.
* The Hoist `DimChooser` component has been ported to hoist-react.
* `fetchService` now supports an `autoAbortKey` in its fetch methods. This can be used to
  automatically cancel obsolete requests that have been superseded by more recent variants.
* Support for new `clickableLabel` property on `FormField`.
* `RestForm` now supports a read-only view.
* Hoist now supports automatic tracking of app/page load times.

### 💥 Breaking Changes

* The new location for the cross-platform grid component is `@xh/hoist/cmp/grid`. The `columns`
  package has also moved under a new sub-package in this location.
* Hoist top-level App Structure has changed in order to improve consistency of the Model-View
  conventions, to improve the accessibility of services, and to support the improvements in app
  initialization mentioned above:
    - `XH.renderApp` now takes a new `AppSpec` configuration.
    - `XH.app` is now `XH.appModel`.
    - All services are installed directly on `XH`.
    - `@HoistApp` is now `@HoistAppModel`
* `RecordAction` has been substantially refactored and improved. These are now typically immutable
  and may be shared.
    - `prepareFn` has been replaced with a `displayFn`.
    - `actionFn` and `displayFn` now take a single object as their parameter.
* The `hide` property on `Column` has been changed to `hidden`.
* The `ColChooserButton` has been moved from the incorrect location `@xh/hoist/cmp/grid` to
  `@xh/hoist/desktop/cmp/button`. This is a desktop-only component. Apps will have to adjust these
  imports.
* `withDefaultTrue` and `withDefaultFalse` in `@xh/hoist/utils/js` have been removed. Use
  `withDefault` instead.
* `CheckBox` has been renamed `Checkbox`

### ⚙️ Technical

* AG Grid has been upgraded to v19.1
* mobx has been upgraded to v5.6
* React has been upgraded to v16.6
* Allow browsers with proper support for Proxy (e.g Edge) to access Hoist Applications.

### 🐞 Bug Fixes

* Extensive. See full change list below.

[Commit Log](https://github.com/xh/hoist-react/compare/v15.1.2...v16.0.0)

## v15.1.2

🛠 Hotfix release to MultiSelect to cap the maximum number of options rendered by the drop-down
list. Note, this component is being replaced in Hoist v16 by the react-select library.

[Commit Log](https://github.com/xh/hoist-react/compare/v15.1.1...v15.1.2)

## v15.1.1

### 🐞 Bug Fixes

* Fix to minimal validation mode for FormField disrupting input focus.
* Fix to JsonInput disrupting input focus.

### ⚙️ Technical

* Support added for TLBR-style notation when specifying margin/padding via layoutSupport - e.g. box(
  {margin: '10 20 5 5'}).
* Tweak to lockout panel message when the user has no roles.

[Commit Log](https://github.com/xh/hoist-react/compare/v15.1.0...v15.1.1)

## v15.1.0

### 🎁 New Features

* The FormField component takes a new minimal prop to display validation errors with a tooltip only
  as opposed to an inline message string. This can be used to help reduce shifting / jumping form
  layouts as required.
* The admin-only user impersonation toolbar will now accept new/unknown users, to support certain
  SSO application implementations that can create users on the fly.

### ⚙️ Technical

* Error reporting to server w/ custom user messages is disabled if the user is not known to the
  client (edge case with errors early in app lifecycle, prior to successful authentication).

[Commit Log](https://github.com/xh/hoist-react/compare/v15.0.0...v15.1.0)

## v15.0.0

### 💥 Breaking Changes

* This update does not require any application client code changes, but does require updating the
  Hoist Core Grails plugin to >= 5.0. Hoist Core changes to how application roles are loaded and
  users are authenticated required minor changes to how JS clients bootstrap themselves and load
  user data.
* The Hoist Core HoistImplController has also been renamed to XhController, again requiring Hoist
  React adjustments to call the updated /xh/ paths for these (implementation) endpoints. Again, no
  app updates required beyond taking the latest Hoist Core plugin.

[Commit Log](https://github.com/xh/hoist-react/compare/v14.2.0...v15.0.0)

## v14.2.0

### 🎁 New Features

* Upgraded hoist-dev-utils to 3.0.3. Client builds now use the latest Webpack 4 and Babel 7 for
  noticeably faster builds and recompiles during CI and at development time.
* GridModel now has a top-level agColumnApi property to provide a direct handle on the AG Grid
  Column API object.

### ⚙️ Technical

* Support for column groups strengthened with the addition of a dedicated ColumnGroup sibling class
  to Column. This includes additional internal refactoring to reduce unnecessary cloning of Column
  configurations and provide a more managed path for Column updates. Public APIs did not change.
  (#694)

### 📚 Libraries

* Blueprint Core `3.6.1 -> 3.7.0`
* Blueprint Datetime `3.2.0 -> 3.3.0`
* Fontawesome `5.3.x -> 5.4.x`
* MobX `5.1.2 -> 5.5.0`
* Router5 `6.5.0 -> 6.6.0`

[Commit Log](https://github.com/xh/hoist-react/compare/v14.1.3...v14.2.0)

## v14.1.3

### 🐞 Bug Fixes

* Ensure JsonInput reacts properly to value changes.

### ⚙️ Technical

* Block user pinning/unpinning in Grid via drag-and-drop - pending further work via #687.
* Support "now" as special token for dateIs min/max validation rules.
* Tweak grouped grid row background color.

[Commit Log](https://github.com/xh/hoist-react/compare/v14.1.1...v14.1.3)

## v14.1.1

### 🐞 Bug Fixes

* Fixes GridModel support for row-level grouping at same time as column grouping.

[Commit Log](https://github.com/xh/hoist-react/compare/v14.1.0...v14.1.1)

## v14.1.0

### 🎁 New Features

* GridModel now supports multiple levels of row grouping. Pass the public setGroupBy() method an
  array of string column IDs, or a falsey value / empty array to ungroup. Note that the public and
  observable groupBy property on GridModel will now always be an array, even if the grid is not
  grouped or has only a single level of grouping.
* GridModel exposes public expandAll() and collapseAll() methods for grouped / tree grids, and
  StoreContextMenu supports a new "expandCollapseAll" string token to insert context menu items.
  These are added to the default menu, but auto-hide when the grid is not in a grouped state.
* The Grid component provides a new onKeyDown prop, which takes a callback and will fire on any
  keypress targeted within the Grid. Note such a handler is not provided directly by AG Grid.
* The Column class supports pinned as a top-level config. Supports passing true to pin to the left.

### 🐞 Bug Fixes

* Updates to Grid column widths made via AG Grid's "autosize to fit" API are properly persisted to
  grid state.

[Commit Log](https://github.com/xh/hoist-react/compare/v14.0.0...v14.1.0)

## v14.0.0

* Along with numerous bug fixes, v14 brings with it a number of important enhancements for grids,
  including support for tree display, 'action' columns, and absolute value sorting. It also includes
  some new controls and improvement to focus display.

### 💥 Breaking Changes

* The signatures of the Column.elementRenderer and Column.renderer have been changed to be
  consistent with each other, and more extensible. Each takes two arguments -- the value to be
  rendered, and a single bundle of metadata.
* StoreContextMenuAction has been renamed to RecordAction. Its action property has been renamed to
  actionFn for consistency and clarity.
* LocalStore : The method LocalStore.processRawData no longer takes an array of all records, but
  instead takes just a single record. Applications that need to operate on all raw records in bulk
  should do so before presenting them to LocalStore. Also, LocalStores template methods for override
  have also changed substantially, and sub-classes that rely on these methods will need to be
  adjusted accordingly.

### 🎁 New Features

#### Grid

* The Store API now supports hierarchical datasets. Applications need to simply provide raw data for
  records with a "children" property containing the raw data for their children.
* Grid supports a 'TreeGrid' mode. To show a tree grid, bind the GridModel to a store containing
  hierarchical data (as above), set treeMode: true on the GridModel, and specify a column to display
  the tree controls (isTreeColumn: true)
* Grid supports absolute sorting for numerical columns. Specify absSort: true on your column config
  to enable. Clicking the grid header will now cycle through ASC > DESC > DESC (abs) sort modes.
* Grid supports an 'Actions' column for one-click record actions. See cmp/desktop/columns/actionCol.
* A new showHover prop on the desktop Grid component will highlight the hovered row with default
  styling. A new GridModel.rowClassFn callback was added to support per-row custom classes based on
  record data.
* A new ExportFormat.LONG_TEXT format has been added, along with a new Column.exportWidth config.
  This supports exporting columns that contain long text (e.g. notes) as multi-line cells within
  Excel.

#### Other Components

* RadioInput and ButtonGroupInput have been added to the desktop/cmp/form package.
* DateInput now has support for entering and displaying time values.
* NumberInput displays its unformatted value when focused.
* Focused components are now better highlighted, with additional CSS vars provided to customize as
  needed.

### 🐞 Bug Fixes

* Calls to GridModel.setGroupBy() work properly not only on the first, but also all subsequent calls
  (#644).
* Background / style issues resolved on several input components in dark theme (#657).
* Grid context menus appear properly over other floating components.

### 📚 Libraries

* React `16.5.1 -> 16.5.2`
* router5 `6.4.2 -> 6.5.0`
* CodeMirror, Highcharts, and MobX patch updates

[Commit Log](https://github.com/xh/hoist-react/compare/v13.0.0...v14.0.0)

## v13.0.0

🍀Lucky v13 brings with it a number of enhancements for forms and validation, grouped column support
in the core Grid API, a fully wrapped MultiSelect component, decorator syntax adjustments, and a
number of other fixes and enhancements.

It also includes contributions from new ExHI team members Arjun and Brendan. 🎉

### 💥 Breaking Changes

* The core `@HoistComponent`, `@HoistService`, and `@HoistModel` decorators are **no longer
  parameterized**, meaning that trailing `()` should be removed after each usage. (#586)
* The little-used `hoistComponentFactory()` method was also removed as a further simplification
  (#587).
* The `HoistField` superclass has been renamed to `HoistInput` and the various **desktop form
  control components have been renamed** to match (55afb8f). Apps using these components (which will
  likely be most apps) will need to adapt to the new names.
    * This was done to better distinguish between the input components and the upgraded Field
      concept on model classes (see below).

### 🎁 New Features

⭐️ **Forms and Fields** have been a major focus of attention, with support for structured data
fields added to Models via the `@FieldSupport` and `@field()` decorators.

* Models annotated with `@FieldSupport` can decorate member properties with `@field()`, making those
  properties observable and settable (with a generated `setXXX()` method).
* The `@field()` decorators themselves can be passed an optional display label string as well as
  zero or more *validation rules* to define required constraints on the value of the field.
* A set of predefined constraints is provided within the toolkit within the `/field/` package.
* Models using `FieldSupport` should be sure to call the `initFields()` method installed by the
  decorator within their constructor. This method can be called without arguments to generally
  initialize the field system, or it can be passed an object of field names to initial/default
  values, which will set those values on the model class properties and provide change/dirty
  detection and the ability to "reset" a form.
* A new `FormField` UI component can be used to wrap input components within a form. The `FormField`
  wrapper can accept the source model and field name, and will apply those to its child input. It
  leverages the Field model to automatically display a label, indicate required fields, and print
  validation error messages. This new component should be the building-block for most non-trivial
  forms within an application.

Other enhancements include:

* **Grid columns can be grouped**, with support for grouping added to the grid state management
  system, column chooser, and export manager (#565). To define a column group, nest column
  definitions passed to `GridModel.columns` within a wrapper object of the
  form `{headerName: 'My group', children: [...]}`.

(Note these release notes are incomplete for this version.)

[Commit Log](https://github.com/xh/hoist-react/compare/v12.1.2...v13.0.0)

## v12.1.2

### 🐞 Bug Fixes

* Fix casing on functions generated by `@settable` decorator
  (35c7daa209a4205cb011583ebf8372319716deba).

[Commit Log](https://github.com/xh/hoist-react/compare/v12.1.1...v12.1.2)

## v12.1.1

### 🐞 Bug Fixes

* Avoid passing unknown HoistField component props down to Blueprint select/checkbox controls.

### 📚 Libraries

* Rollback update of `@blueprintjs/select` package `3.1.0 -> 3.0.0` - this included breaking API
  changes and will be revisited in #558.

[Commit Log](https://github.com/xh/hoist-react/compare/v12.1.0...v12.1.1)

## v12.1.0

### 🎁 New Features

* New `@bindable` and `@settable` decorators added for MobX support. Decorating a class member
  property with `@bindable` makes it a MobX `@observable` and auto-generates a setter method on the
  class wrapped in a MobX `@action`.
* A `fontAwesomeIcon` element factory is exported for use with other FA icons not enumerated by the
  `Icon` class.
* CSS variables added to control desktop Blueprint form control margins. These remain defaulted to
  zero, but now within CSS with support for variable overrides. A Blueprint library update also
  brought some changes to certain field-related alignment and style properties. Review any form
  controls within apps to ensure they remain aligned as desired
  (8275719e66b4677ec5c68a56ccc6aa3055283457 and df667b75d41d12dba96cbd206f5736886cb2ac20).

### 🐞 Bug Fixes

* Grid cells are fully refreshed on a data update, ensuring cell renderers that rely on data other
  than their primary display field are updated (#550).
* Grid auto-sizing is run after a data update, ensuring flex columns resize to adjust for possible
  scrollbar visibility changes (#553).
* Dropdown fields can be instantiated with fewer required properties set (#541).

### 📚 Libraries

* Blueprint `3.0.1 -> 3.4.0`
* FontAwesome `5.2.0 -> 5.3.0`
* CodeMirror `5.39.2 -> 5.40.0`
* MobX `5.0.3 -> 5.1.0`
* router5 `6.3.0 -> 6.4.2`
* React `16.4.1 -> 16.4.2`

[Commit Log](https://github.com/xh/hoist-react/compare/v12.0.0...v12.1.0)

## v12.0.0

Hoist React v12 is a relatively large release, with multiple refactorings around grid columns,
`elemFactory` support, classNames, and a re-organization of classes and exports within `utils`.

### 💥 Breaking Changes

#### ⭐️ Grid Columns

**A new `Column` class describes a top-level API for columns and their supported options** and is
intended to be a cross-platform layer on top of AG Grid and TBD mobile grid implementations.

* The desktop `GridModel` class now accepts a collection of `Column` configuration objects to define
  its available columns.
* Columns may be configured with `flex: true` to cause them to stretch all available horizontal
  space within a grid, sharing it equally with any other flex columns. However note that this should
  be used sparingly, as flex columns have some deliberate limitations to ensure stable and
  consistent behavior. Most noticeably, they cannot be resized directly by users. Often, a best
  practice will be to insert an `emptyFlexCol` configuration as the last column in a grid - this
  will avoid messy-looking gaps in the layout while not requiring a data-driven column be flexed.
* User customizations to column widths are now saved if the GridModel has been configured with a
  `stateModel` key or model instance - see `GridStateModel`.
* Columns accept a `renderer` config to format text or HTML-based output. This is a callback that is
  provided the value, the row-level record, and a metadata object with the column's `colId`. An
  `elementRenderer` config is also available for cells that should render a Component.
* An `agOptions` config key continues to provide a way to pass arbitrary options to the underlying
  AG Grid instance (for desktop implementations). This is considered an "escape hatch" and should be
  used with care, but can provide a bridge to required AG Grid features as the Hoist-level API
  continues to develop.
* The "factory pattern" for Column templates / defaults has been removed, replaced by a simpler
  approach that recommends exporting simple configuration partials and spreading them into
  instance-specific column configs.
* See 0798f6bb20092c59659cf888aeaf9ecb01db52a6 for primary commit.

#### ⭐️ Element Factory, LayoutSupport, BaseClassName

Hoist provides core support for creating components via a factory pattern, powered by the `elem()`
and `elemFactory()` methods. This approach remains the recommended way to instantiate component
elements, but was **simplified and streamlined**.

* The rarely used `itemSpec` argument was removed (this previously applied defaults to child items).
* Developers can now also use JSX to instantiate all Hoist-provided components while still taking
  advantage of auto-handling for layout-related properties provided by the `LayoutSupport` mixin.
    * HoistComponents should now spread **`...this.getLayoutProps()`** into their outermost rendered
      child to enable promotion of layout properties.
* All HoistComponents can now specify a **baseClassName** on their component class and should pass
  `className: this.getClassName()` down to their outermost rendered child. This allows components to
  cleanly layer on a base CSS class name with any instance-specific classes.
* See 8342d3870102ee9bda4d11774019c4928866f256 for primary commit.

#### ⭐️ Panel resizing / collapsing

**The `Panel` component now takes a `sizingModel` prop to control and encapsulate newly built-in
resizing and collapsing behavior** (#534).

* See the `PanelSizingModel` class for configurable details, including continued support for saving
  sizing / collapsed state as a user preference.
* **The standalone `Resizable` component was removed** in favor of the improved support built into
  Panel directly.

#### Other

* Two promise-related models have been combined into **a new, more powerful `PendingTaskModel`**,
  and the `LoadMask` component has been removed and consolidated into `Mask`
  (d00a5c6e8fc1e0e89c2ce3eef5f3e14cb842f3c8).
    * `Panel` now exposes a single `mask` prop that can take either a configured `mask` element or a
      simple boolean to display/remove a default mask.
* **Classes within the `utils` package have been re-organized** into more standardized and scalable
  namespaces. Imports of these classes will need to be adjusted.

### 🎁 New Features

* **The desktop Grid component now offers a `compact` mode** with configurable styling to display
  significantly more data with reduced padding and font sizes.
* The top-level `AppBar` refresh button now provides a default implementation, calling a new
  abstract `requestRefresh()` method on `HoistApp`.
* The grid column chooser can now be configured to display its column groups as initially collapsed,
  for especially large collections of columns.
* A new `XH.restoreDefaultsAsync()` method provides a centralized way to wipe out user-specific
  preferences or customizations (#508).
* Additional Blueprint `MultiSelect`, `Tag`, and `FormGroup` controls re-exported.

### 🐞 Bug Fixes

* Some components were unintentionally not exporting their Component class directly, blocking JSX
  usage. All components now export their class.
* Multiple fixes to `DayField` (#531).
* JsonField now responds properly when switching from light to dark theme (#507).
* Context menus properly filter out duplicated separators (#518).

[Commit Log](https://github.com/xh/hoist-react/compare/v11.0.0...v12.0.0)

## v11.0.0

### 💥 Breaking Changes

* **Blueprint has been upgraded to the latest 3.x release.** The primary breaking change here is the
  renaming of all `pt-` CSS classes to use a new `bp3-` prefix. Any in-app usages of the BP
  selectors will need to be updated. See the
  [Blueprint "What's New" page](http://blueprintjs.com/docs/#blueprint/whats-new-3.0).
* **FontAwesome has been upgraded to the latest 5.2 release.** Only the icons enumerated in the
  Hoist `Icon` class are now registered via the FA `library.add()` method for inclusion in bundled
  code, resulting in a significant reduction in bundle size. Apps wishing to use other FA icons not
  included by Hoist must import and register them - see the
  [FA React Readme](https://github.com/FortAwesome/react-fontawesome/blob/master/README.md) for
  details.
* **The `mobx-decorators` dependency has been removed** due to lack of official support for the
  latest MobX update, as well as limited usage within the toolkit. This package was primarily
  providing the optional `@setter` decorator, which should now be replaced as needed by dedicated
  `@action` setter methods (19cbf86138499bda959303e602a6d58f6e95cb40).

### 🎁 Enhancements

* `HoistComponent` now provides a `getClassNames()` method that will merge any `baseCls` CSS class
  names specified on the component with any instance-specific classes passed in via props (#252).
    * Components that wish to declare and support a `baseCls` should use this method to generate and
      apply a combined list of classes to their outermost rendered elements (see `Grid`).
    * Base class names have been added for relevant Hoist-provided components - e.g. `.xh-panel` and
      `.xh-grid`. These will be appended to any instance class names specified within applications
      and be available as public CSS selectors.
* Relevant `HoistField` components support inline `leftIcon` and `rightElement` props. `DayField`
  adds support for `minDay / maxDay` props.
* Styling for the built-in AG Grid loading overlay has been simplified and improved (#401).
* Grid column definitions can now specify an `excludeFromExport` config to drop them from
  server-generated Excel/CSV exports (#485).

### 🐞 Bug Fixes

* Grid data loading and selection reactions have been hardened and better coordinated to prevent
  throwing when attempting to set a selection before data has been loaded (#484).

### 📚 Libraries

* Blueprint `2.x -> 3.x`
* FontAwesome `5.0.x -> 5.2.x`
* CodeMirror `5.37.0 -> 5.39.2`
* router5 `6.2.4 -> 6.3.0`

[Commit Log](https://github.com/xh/hoist-react/compare/v10.0.1...v11.0.0)

## v10.0.1

### 🐞 Bug Fixes

* Grid `export` context menu token now defaults to server-side 'exportExcel' export.
    * Specify the `exportLocal` token to return a menu item for local AG Grid export.
* Columns with `field === null` skipped for server-side export (considered spacer / structural
  columns).

## v10.0.0

### 💥 Breaking Changes

* **Access to the router API has changed** with the `XH` global now exposing `router` and
  `routerState` properties and a `navigate()` method directly.
* `ToastManager` has been deprecated. Use `XH.toast` instead.
* `Message` is no longer a public class (and its API has changed). Use `XH.message/confirm/alert`
  instead.
* Export API has changed. The Built-in grid export now uses more powerful server-side support. To
  continue to use local AG based export, call method `GridModel.localExport()`. Built-in export
  needs to be enabled with the new property on `GridModel.enableExport`. See `GridModel` for more
  details.

### 🎁 Enhancements

* New Mobile controls and `AppContainer` provided services (impersonation, about, and version bars).
* Full-featured server-side Excel export for grids.

### 🐞 Bug Fixes

* Prevent automatic zooming upon input focus on mobile devices (#476).
* Clear the selection when showing the context menu for a record which is not already selected
  (#469).
* Fix to make lockout script readable by Compatibility Mode down to IE5.

### 📚 Libraries

* MobX `4.2.x -> 5.0.x`

[Commit Log](https://github.com/xh/hoist-react/compare/v9.0.0...v10.0.0)

## v9.0.0

### 💥 Breaking Changes

* **Hoist-provided mixins (decorators) have been refactored to be more granular and have been broken
  out of `HoistComponent`.**
    * New discrete mixins now exist for `LayoutSupport` and `ContextMenuSupport` - these should be
      added directly to components that require the functionality they add for auto-handling of
      layout-related props and support for showing right-click menus. The corresponding options on
      `HoistComponent` that used to enable them have been removed.
    * For consistency, we have also renamed `EventTarget -> EventSupport` and `Reactive ->
      ReactiveSupport` mixins. These both continue to be auto-applied to HoistModel and HoistService
      classes, and ReactiveSupport enabled by default in HoistComponent.
* **The Context menu API has changed.** The `ContextMenuSupport` mixin now specifies an abstract
  `getContextMenuItems()` method for component implementation (replacing the previous
  `renderContextMenu()` method). See the new [`ContextMenuItem` class for what these items support,
  as well as several static default items that can be used.
    * The top-level `AppContainer` no longer provides a default context menu, instead allowing the
      browser's own context menu to show unless an app / component author has implemented custom
      context-menu handling at any level of their component hierarchy.

### 🐞 Bug Fixes

* TabContainer active tab can become out of sync with the router state (#451)
    * ⚠️ Note this also involved a change to the `TabContainerModel` API - `activateTab()` is now
      the public method to set the active tab and ensure both the tab and the route land in the
      correct state.
* Remove unintended focused cell borders that came back with the prior AG Grid upgrade.

[Commit Log](https://github.com/xh/hoist-react/compare/v8.0.0...v9.0.0)

## v8.0.0

Hoist React v8 brings a big set of improvements and fixes, some API and package re-organizations,
and AG Grid upgrade, and more. 🚀

### 💥 Breaking Changes

* **Component package directories have been re-organized** to provide better symmetry between
  pre-existing "desktop" components and a new set of mobile-first component. Current desktop
  applications should replace imports from `@xh/hoist/cmp/xxx` with `@xh/hoist/desktop/cmp/xxx`.
    * Important exceptions include several classes within `@xh/hoist/cmp/layout/`, which remain
      cross-platform.
    * `Panel` and `Resizable` components have moved to their own packages in
      `@xh/hoist/desktop/cmp/panel` and `@xh/hoist/desktop/cmp/resizable`.
* **Multiple changes and improvements made to tab-related APIs and components.**
    * The `TabContainerModel` constructor API has changed, notably `children` -> `tabs`, `useRoutes`
      ->
      `route` (to specify a starting route as a string) and `switcherPosition` has moved from a
      model config to a prop on the `TabContainer` component.
    * `TabPane` and `TabPaneModel` have been renamed `Tab` and `TabModel`, respectively, with
      several related renames.
* **Application entry-point classes decorated with `@HoistApp` must implement the new getter method
  `containerClass()`** to specify the platform specific component used to wrap the app's
  `componentClass`.
    * This will typically be `@xh/hoist/[desktop|mobile]/AppContainer` depending on platform.

### 🎁 New Features

* **Tab-related APIs re-worked and improved**, including streamlined support for routing, a new
  `tabRenderMode` config on `TabContainerModel`, and better naming throughout.
* **Ag-grid updated to latest v18.x** - now using native flex for overall grid layout and sizing
  controls, along with multiple other vendor improvements.
* Additional `XH` API methods exposed for control of / integration with Router5.
* The core `@HoistComponent` decorated now installs a new `isDisplayed` getter to report on
  component visibility, taking into account the visibility of its ancestors in the component tree.
* Mobile and Desktop app package / component structure made more symmetrical (#444).
* Initial versions of multiple new mobile components added to the toolkit.
* Support added for **`IdleService` - automatic app suspension on inactivity** (#427).
* Hoist wrapper added for the low-level Blueprint **button component** - provides future hooks into
  button customizations and avoids direct BP import (#406).
* Built-in support for collecting user feedback via a dedicated dialog, convenient XH methods and
  default appBar button (#379).
* New `XH.isDevelopmentMode` constant added, true when running in local Webpack dev-server mode.
* CSS variables have been added to customize and standardize the Blueprint "intent" based styling,
  with defaults adjusted to be less distracting (#420).

### 🐞 Bug Fixes

* Preference-related events have been standardized and bugs resolved related to pushAsync() and the
  `prefChange` event (ee93290).
* Admin log viewer auto-refreshes in tail-mode (#330).
* Distracting grid "loading" overlay removed (#401).
* Clipboard button ("click-to-copy" functionality) restored (#442).

[Commit Log](https://github.com/xh/hoist-react/compare/v7.2.0...v8.0.0)

## v7.2.0

### 🎁 New Features

+ Admin console grids now outfitted with column choosers and grid state. #375
+ Additional components for Onsen UI mobile development.

### 🐞 Bug Fixes

+ Multiple improvements to the Admin console config differ. #380 #381 #392

[Commit Log](https://github.com/xh/hoist-react/compare/v7.1.0...v7.2.0)

## v7.1.0

### 🎁 New Features

* Additional kit components added for Onsen UI mobile development.

### 🐞 Bug Fixes

* Dropdown fields no longer default to `commitOnChange: true` - avoiding unexpected commits of
  type-ahead query values for the comboboxes.
* Exceptions thrown from FetchService more accurately report the remote host when unreachable, along
  with some additional enhancements to fetch exception reporting for clarity.

[Commit Log](https://github.com/xh/hoist-react/compare/v7.0.0...v7.1.0)

## v7.0.0

### 💥 Breaking Changes

* **Restructuring of core `App` concept** with change to new `@HoistApp` decorator and conventions
  around defining `App.js` and `AppComponent.js` files as core app entry points. `XH.app` now
  installed to provide access to singleton instance of primary app class. See #387.

### 🎁 New Features

* **Added `AppBar` component** to help further standardize a pattern for top-level application
  headers.
* **Added `SwitchField` and `SliderField`** form field components.
* **Kit package added for Onsen UI** - base component library for mobile development.
* **Preferences get a group field for better organization**, parity with AppConfigs. (Requires
  hoist-core 3.1.x.)

### 🐞 Bug Fixes

* Improvements to `Grid` component's interaction with underlying AG Grid instance, avoiding extra
  renderings and unwanted loss of state. 03de0ae7

[Commit Log](https://github.com/xh/hoist-react/compare/v6.0.0...v7.0.0)

## v6.0.0

### 💥 Breaking Changes

* API for `MessageModel` has changed as part of the feature addition noted below, with `alert()` and
  `confirm()` replaced by `show()` and new `XH` convenience methods making the need for direct calls
  rare.
* `TabContainerModel` no longer takes an `orientation` prop, replaced by the more flexible
  `switcherPosition` as noted below.

### 🎁 New Features

* **Initial version of grid state** now available, supporting easy persistence of user grid column
  selections and sorting. The `GridModel` constructor now takes a `stateModel` argument, which in
  its simplest form is a string `xhStateId` used to persist grid state to local storage. See the
  `GridStateModel` class for implementation details. #331
* The **Message API** has been improved and simplified, with new `XH.confirm()` and `XH.alert()`
  methods providing an easy way to show pop-up alerts without needing to manually construct or
  maintain a `MessageModel`. #349
* **`TabContainer` components can now be controlled with a remote `TabSwitcher`** that does not need
  to be directly docked to the container itself. Specify `switcherPosition:none` on the
  `TabContainerModel` to suppress showing the switching affordance on the tabs themselves and
  instantiate a `TabSwitcher` bound to the same model to control a tabset from elsewhere in the
  component hierarchy. In particular, this enabled top-level application tab navigation to move up
  into the top toolbar, saving vertical space in the layout. #368
* `DataViewModel` supports an `emptyText` config.

### 🐞 Bugfixes

* Dropdown fields no longer fire multiple commit messages, and no longer commit partial entries
  under some circumstances. #353 and #354
* Grids resizing fixed when shrinking the containing component. #357

[Commit Log](https://github.com/xh/hoist-react/compare/v5.0.0...v6.0.0)

## v5.0.0

### 💥 Breaking Changes

* **Multi environment configs have been unwound** See these release notes/instructions for how to
  migrate: https://github.com/xh/hoist-core/releases/tag/release-3.0.0
* **Breaking change to context menus in dataviews and grids not using the default context menu:**
  StoreContextMenu no longer takes an array of items as an argument to its constructor. Instead it
  takes a configuration object with an ‘items’ key that will point to any current implementation’s
  array of items. This object can also contain an optional gridModel argument which is intended to
  support StoreContextMenuItems that may now be specified as known ‘hoist tokens’, currently limited
  to a ‘colChooser’ token.

### 🎁 New Features

* Config differ presents inline view, easier to read diffs now.
* Print Icon added!

### 🐞 Bugfixes

* Update processFailedLoad to loadData into gridModel store, Fixes #337
* Fix regression to ErrorTracking. Make errorTrackingService safer/simpler to call at any point in
  life-cycle.
* Fix broken LocalStore state.
* Tweak flex prop for charts. Side by side charts in a flexbox now auto-size themselves! Fixes #342
* Provide token parsing for storeContextMenus. Context menus are all grown up! Fixes #300

## v4.0.1

### 🐞 Bugfixes

* DataView now properly re-renders its items when properties on their records change (and the ID
  does not)

## v4.0.0

### 💥 Breaking Changes

* **The `GridModel` selection API has been reworked for clarity.** These models formerly exposed
  their selectionModel as `grid.selection` - now that getter returns the selected records. A new
  `selectedRecord` getter is also available to return a single selection, and new string shortcut
  options are available when configuring GridModel selection behavior.
* **Grid components can now take an `agOptions` prop** to pass directly to the underlying ag-grid
  component, as well as an `onRowDoubleClicked` handler function.
  16be2bfa10e5aab4ce8e7e2e20f8569979dd70d1

### 🎁 New Features

* Additional core components have been updated with built-in `layoutSupport`, allowing developers to
  set width/height/flex and other layout properties directly as top-level props for key comps such
  as Grid, DataView, and Chart. These special props are processed via `elemFactory` into a
  `layoutConfig` prop that is now passed down to the underlying wrapper div for these components.
  081fb1f3a2246a4ff624ab123c6df36c1474ed4b

### 🐞 Bugfixes

* Log viewer tail mode now working properly for long log files - #325

## v3.0.1

### 🐞 Bugfixes

* FetchService throws a dedicated exception when the server is unreachable, fixes a confusing
  failure case detailed in #315

## v3.0.0

### 💥 Breaking Changes

* **An application's `AppModel` class must now implement a new `checkAccess()` method.** This method
  is passed the current user, and the appModel should determine if that user should see the UI and
  return an object with a `hasAccess` boolean and an optional `message` string. For a return with
  `hasAccess: false`, the framework will render a lockout panel instead of the primary UI.
  974c1def99059f11528c476f04e0d8c8a0811804
    * Note that this is only a secondary level of "security" designed to avoid showing an
      unauthorized user a confusing / non-functional UI. The server or any other third-party data
      sources must always be the actual enforcer of access to data or other operations.
* **We updated the APIs for core MobX helper methods added to component/model/service classes.** In
  particular, `addReaction()` was updated to take a more declarative / clear config object.
  8169123a4a8be6940b747e816cba40bd10fa164e
    * See Reactive.js - the mixin that provides this functionality.

### 🎁 New Features

* Built-in client-side lockout support, as per above.

### 🐞 Bugfixes

* None

------------------------------------------

Copyright © 2022 Extremely Heavy Industries Inc. - all rights reserved

------------------------------------------

📫☎️🌎 info@xh.io | https://xh.io/contact<|MERGE_RESOLUTION|>--- conflicted
+++ resolved
@@ -1,14 +1,9 @@
 # Changelog
 
-<<<<<<< HEAD
-## 56.1.1 - 2023-04-27
+## 57.0.0-SNAPSHOT - unreleased
 
 ### ⚙️ Technical
 * Optimize scrolling performance for Grids.
-
-=======
-## 57.0.0-SNAPSHOT - unreleased
->>>>>>> b8c1b5a6
 
 ## 56.1.0 - 2023-04-14
 * Add support for new memory management diagnostics provided by hoist-core
