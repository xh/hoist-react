--- conflicted
+++ resolved
@@ -2,12 +2,6 @@
 
 ## v47.0.0-SNAPSHOT - under development
 
-<<<<<<< HEAD
-### 🐞 Bug Fixes
-
-* Fixed an issue where the menu would flash open and closed when clicking on the `FilterChooser`
-  favorites button.
-=======
 ### 🎁 New Features
 
 * Version 47 provides new features to simplify the wiring of models to each other and the components
@@ -28,11 +22,16 @@
   if a model specified with this directive cannot be resolved.   A new `optional` config
   (default false) supports the case of components that support optional models.
 
-### 💥 Breaking Changes
-   Dashboard widgets no longer receive the `viewModel` prop.  Access to the `DashViewModel` within a
+### 🐞 Bug Fixes
+
+* Fixed an issue where the menu would flash open and closed when clicking on the `FilterChooser`
+  favorites button.
+
+### 💥 Breaking Changes
+
+* Dashboard widgets no longer receive the `viewModel` prop.  Access to the `DashViewModel` within a
    widget should be obtained using either the lookup decorator (i.e. `@lookup(DashViewModel)`)
    or the `lookupModel()` method.
->>>>>>> e9948e57
 
 ### 📚 Libraries
 
