/*
 * This file belongs to Hoist, an application development toolkit
 * developed by Extremely Heavy Industries (www.xh.io | info@xh.io)
 *
 * Copyright © 2024 Extremely Heavy Industries Inc.
 */
import {HoistService, TrackOptions, XH} from '@xh/hoist/core';
import {isOmitted} from '@xh/hoist/utils/impl';
import {stripTags, withDefault} from '@xh/hoist/utils/js';
import {isString} from 'lodash';

/**
 * Primary service for tracking any activity that an application's admins want to track.
 * Activities are available for viewing/querying in the Admin Console's Client Activity tab.
 * Client metadata is set automatically by the server's parsing of request headers.
 */
export class TrackService extends HoistService {
    static instance: TrackService;

    private _oncePerSessionSent = new Map();

    get conf() {
        return XH.getConf('xhActivityTrackingConfig', {
            enabled: true,
            maxDataLength: 2000,
            maxRows: {
                default: 10000,
                options: [1000, 5000, 10000, 25000]
            },
            logData: false
        });
    }

    get enabled(): boolean {
        return this.conf.enabled === true;
    }

    /** Track User Activity. */
    track(options: TrackOptions | string) {
        // Normalize string form, msg -> message, default severity.
        if (isString(options)) options = {message: options};
        if (isOmitted(options)) return;
        options.correlationId = withDefault(options.correlationId, options.loadSpec?.correlationId);
        options.message = withDefault(options.message, (options as any).msg);
        options.severity = withDefault(options.severity, 'INFO');

        // Short-circuit if disabled...
        if (!this.enabled) {
            this.logDebug('Activity tracking disabled - activity will not be tracked.', options);
            return;
        }

        // ...or invalid request (with warning for developer)...
        if (!options.message) {
            this.logWarn('Required message not provided - activity will not be tracked.', options);
            return;
        }

        // ...or if auto-refresh...
        if (options.loadSpec?.isAutoRefresh) return;

        // ...or if unauthenticated user...
        if (!XH.getUsername()) return;

        // ...or if already-sent once-per-session messages.
        const key = options.message + '_' + (options.category ?? '');
        if (options.oncePerSession && this._oncePerSessionSent.has(key)) return;

        // Otherwise - fire off (but do not await) request.
        this.doTrackAsync(options);

        if (options.oncePerSession) {
            this._oncePerSessionSent.set(key, true);
        }
    }

    //------------------
    // Implementation
    //------------------
    private async doTrackAsync(options: TrackOptions) {
        try {
            const query: any = {
                msg: stripTags(options.message),
                clientUsername: XH.getUsername(),
                appVersion: XH.getEnv('clientVersion'),
                url: window.location.href
            };

<<<<<<< HEAD
            if (options.category) params.category = options.category;
            if (options.correlationId) params.correlationId = options.correlationId;
            if (options.data) params.data = JSON.stringify(options.data);
            if (options.severity) params.severity = options.severity;
            if (options.logData !== undefined) params.logData = options.logData.toString();
            if (options.elapsed !== undefined) params.elapsed = options.elapsed;
=======
            if (options.category) query.category = options.category;
            if (options.data) query.data = options.data;
            if (options.severity) query.severity = options.severity;
            if (options.logData !== undefined) query.logData = options.logData;
            if (options.elapsed !== undefined) query.elapsed = options.elapsed;
>>>>>>> 6f2d1f15

            const {maxDataLength} = this.conf;
            if (query.data?.length > maxDataLength) {
                this.logWarn(
                    `Track log includes ${query.data.length} chars of JSON data`,
                    `exceeds limit of ${maxDataLength}`,
                    'data will not be persisted',
                    options.data
                );
                query.data = null;
            }

            const elapsedStr = query.elapsed != null ? `${query.elapsed}ms` : null,
                consoleMsgs = [query.category, query.msg, elapsedStr].filter(it => it != null);

            this.logInfo(...consoleMsgs);

            await XH.fetchService.postJson({
                url: 'xh/track',
                body: query,
                // Post clientUsername as a parameter to ensure client username matches session.
                params: {clientUsername: query.clientUsername}
            });
        } catch (e) {
            this.logError('Failed to persist track log', options, e);
        }
    }
}<|MERGE_RESOLUTION|>--- conflicted
+++ resolved
@@ -86,20 +86,12 @@
                 url: window.location.href
             };
 
-<<<<<<< HEAD
-            if (options.category) params.category = options.category;
-            if (options.correlationId) params.correlationId = options.correlationId;
-            if (options.data) params.data = JSON.stringify(options.data);
-            if (options.severity) params.severity = options.severity;
-            if (options.logData !== undefined) params.logData = options.logData.toString();
-            if (options.elapsed !== undefined) params.elapsed = options.elapsed;
-=======
             if (options.category) query.category = options.category;
+            if (options.correlationId) query.correlationId = options.correlationId;
             if (options.data) query.data = options.data;
             if (options.severity) query.severity = options.severity;
             if (options.logData !== undefined) query.logData = options.logData;
             if (options.elapsed !== undefined) query.elapsed = options.elapsed;
->>>>>>> 6f2d1f15
 
             const {maxDataLength} = this.conf;
             if (query.data?.length > maxDataLength) {
